<<<<<<< HEAD
import React from "react";
import { DrizzleContext } from "drizzle-react";
import "./App.css";
import DerivativeList from "./DerivativeList.js";

class App extends React.Component {
  render() {
    return (
      <DrizzleContext.Provider drizzle={this.props.drizzle}>
        <DrizzleContext.Consumer>
          {drizzleContext => {
            const { drizzle, initialized, drizzleState } = drizzleContext;

            // If drizzle hasn't gotten any state, don't load the application.
            if (!initialized) {
              return "Loading...";
            }

            return <DerivativeList drizzle={drizzle} drizzleState={drizzleState} />;
          }}
        </DrizzleContext.Consumer>
      </DrizzleContext.Provider>
=======
import React, { Component } from 'react';
import Button from '@material-ui/core/Button';
import Dialog from '@material-ui/core/Dialog';
import DialogContent from '@material-ui/core/DialogContent';
import DialogTitle from '@material-ui/core/DialogTitle';
import './App.css';

class App extends Component {
  state = {
    open: false
  };

  handleModalOpen = () => {
    this.setState({ open: true });
  };

  handleModalClose = () => {
    this.setState({ open: false} );
  };

  render() {
    return (
      <div className="App">
        Sponsor DApp
        <Button onClick={this.handleModalOpen}>
          Open contract details
        </Button>
        <Dialog
          open={this.state.open}
          onClose={this.handleModalClose}
          aria-labelledby="contract-details"
        >
          <DialogTitle>
            Contract Details
          </DialogTitle>
          <DialogContent>
            Contents of modal
          </DialogContent>
        </Dialog>
      </div>
>>>>>>> 2e654c46
    );
  }
}

export default App;<|MERGE_RESOLUTION|>--- conflicted
+++ resolved
@@ -1,10 +1,9 @@
-<<<<<<< HEAD
-import React from "react";
+import React, { Component } from "react";
 import { DrizzleContext } from "drizzle-react";
 import "./App.css";
 import DerivativeList from "./DerivativeList.js";
 
-class App extends React.Component {
+class App extends Component {
   render() {
     return (
       <DrizzleContext.Provider drizzle={this.props.drizzle}>
@@ -21,48 +20,6 @@
           }}
         </DrizzleContext.Consumer>
       </DrizzleContext.Provider>
-=======
-import React, { Component } from 'react';
-import Button from '@material-ui/core/Button';
-import Dialog from '@material-ui/core/Dialog';
-import DialogContent from '@material-ui/core/DialogContent';
-import DialogTitle from '@material-ui/core/DialogTitle';
-import './App.css';
-
-class App extends Component {
-  state = {
-    open: false
-  };
-
-  handleModalOpen = () => {
-    this.setState({ open: true });
-  };
-
-  handleModalClose = () => {
-    this.setState({ open: false} );
-  };
-
-  render() {
-    return (
-      <div className="App">
-        Sponsor DApp
-        <Button onClick={this.handleModalOpen}>
-          Open contract details
-        </Button>
-        <Dialog
-          open={this.state.open}
-          onClose={this.handleModalClose}
-          aria-labelledby="contract-details"
-        >
-          <DialogTitle>
-            Contract Details
-          </DialogTitle>
-          <DialogContent>
-            Contents of modal
-          </DialogContent>
-        </Dialog>
-      </div>
->>>>>>> 2e654c46
     );
   }
 }

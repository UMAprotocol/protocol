export function formatDate(timestampInSeconds, web3) {
  return new Date(
    parseInt(
      web3.utils
        .toBN(timestampInSeconds)
        .muln(1000)
        .toString(),
      10
    )
  ).toString();
<<<<<<< HEAD
}

// formatWei converts a string or BN instance from Wei to Ether, e.g., 1e19 -> 10.
export function formatWei(num, web3) {
  // Web3's `fromWei` function doesn't work on BN objects in minified mode (e.g.,
  // `web3.utils.isBN(web3.utils.fromBN("5"))` is false), so we use a workaround where we always pass in strings.
  // See https://github.com/ethereum/web3.js/issues/1777.
  return web3.utils.fromWei(num.toString());
=======
>>>>>>> 84d2e693
}<|MERGE_RESOLUTION|>--- conflicted
+++ resolved
@@ -8,7 +8,6 @@
       10
     )
   ).toString();
-<<<<<<< HEAD
 }
 
 // formatWei converts a string or BN instance from Wei to Ether, e.g., 1e19 -> 10.
@@ -17,6 +16,4 @@
   // `web3.utils.isBN(web3.utils.fromBN("5"))` is false), so we use a workaround where we always pass in strings.
   // See https://github.com/ethereum/web3.js/issues/1777.
   return web3.utils.fromWei(num.toString());
-=======
->>>>>>> 84d2e693
 }
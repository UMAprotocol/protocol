--- conflicted
+++ resolved
@@ -14,7 +14,7 @@
 };
 
 class ContractDetails extends Component {
-  state = { loading: true };
+  state = { loading: true, formInputs: { depositAmount: "", withdrawAmount: "", createAmount: "", redeemAmount: "" } };
 
   componentDidMount() {
     const { drizzle, drizzleState } = this.props;
@@ -109,68 +109,94 @@
     this.unsubscribeFn();
   }
 
+  componentWillUnmount() {
+    this.unsubscribeFn();
+  }
+
+  handleFormChange = (name, event) => {
+    const newFormInputs = this.state.formInputs;
+    // TODO(ptare): This might not work in optimized mode.
+    newFormInputs[name] = event.target.value;
+    this.setState({ formInputs: newFormInputs });
+  };
+
+  resetForm = () => {
+    this.setState({ formInputs: { depositAmount: "", withdrawAmount: "", createAmount: "", redeemAmount: "" } });
+  };
+
   remarginContract = () => {
     // TODO(ptare): Figure out how to listen to the state of this transaction, and disable the 'Remargin' button while
     // a remargin is pending.
     this.props.drizzle.contracts[this.state.contractKey].methods.remargin.cacheSend({
       from: this.props.drizzleState.accounts[0]
     });
-  };
-
-  withdrawMargin = amount => {
-    amount = "1";
+    this.resetForm();
+  };
+
+  withdrawMargin = () => {
     this.props.drizzle.contracts[this.state.contractKey].methods.withdraw.cacheSend(
-      this.props.drizzle.web3.utils.toWei(amount),
+      this.props.drizzle.web3.utils.toWei(this.state.formInputs.withdrawAmount),
       {
         from: this.props.drizzleState.accounts[0]
       }
     );
-  };
-
-  depositMargin = amount => {
-    // if margin currency is ETH, then send ETH. Otherwise, authorize the transfer.
-    amount = "1";
+    this.resetForm();
+  };
+
+  depositMargin = () => {
     this.props.drizzle.contracts[this.state.contractKey].methods.deposit.cacheSend({
       from: this.props.drizzleState.accounts[0],
-      value: this.props.drizzle.web3.utils.toWei(amount)
+      value: this.getEthToAttachIfNeeded(this.props.drizzle.web3.utils.toWei(this.state.formInputs.depositAmount))
     });
-  };
-
-  createTokens = amount => {
-      amount = "1";
-    const estimatedTokenValue = this.props.drizzle.web3.utils.toBN(this.props.drizzleState.contracts[this.state.contractKey].calcTokenValue[this.state.estimatedTokenValueDataKey].value);
-      const amountToSend = estimatedTokenValue.mul(this.props.drizzle.web3.utils.toBN(amount));
-    // if margin currency is ETH, then send ETH. Otherwise, authorize the transfer.
+    this.resetForm();
+  };
+
+  createTokens = () => {
+    const contractState = this.props.drizzleState.contracts[this.state.contractKey];
+    const estimatedTokenValue = new BigNumber(
+      contractState.calcTokenValue[this.state.estimatedTokenValueDataKey].value
+    );
+    const amountToSend = estimatedTokenValue
+      .times(new BigNumber(this.state.formInputs.createAmount))
+      .integerValue(BigNumber.ROUND_CEIL);
+
     this.props.drizzle.contracts[this.state.contractKey].methods.createTokens.cacheSend(
-      this.props.drizzle.web3.utils.toWei(amount),
+      this.props.drizzle.web3.utils.toWei(this.state.formInputs.createAmount),
       {
         from: this.props.drizzleState.accounts[0],
-          value: amountToSend
+        value: this.getEthToAttachIfNeeded(amountToSend)
       }
     );
-  };
-
-  redeemTokens = amount => {
-      console.log("REDEEMED!");
-      this.props.drizzle.contracts[this.state.contractKey].methods.approve.cacheSend(
-          this.props.contractAddress,
-          this.props.drizzle.web3.utils.toWei(amount),
-          { from: this.props.drizzleState.accounts[0]
-          });
-      // NEED TO AUTHORIZE TOKENS BEING TRANSFERRED!
-    // this.props.drizzle.contracts[this.state.contractKey].methods.redeemTokens.cacheSend(
-      // {
-        // from: this.props.drizzleState.accounts[0]
-      // }
-    // );
-  };
-
-  waitOnTransferApproval() {
-      console.log("WAITED");
-  }
-
-  componentWillUnmount() {
-    this.unsubscribeFn();
+    this.resetForm();
+  };
+
+  redeemTokens = () => {
+    // TODO(mrice32): The contract's `redeemTokens` method doesn't currently take an argument, so this call doesn't
+    // work until the contract is updated.
+    this.props.drizzle.contracts[this.state.contractKey].methods.redeemTokens.cacheSend(
+      this.props.drizzle.web3.utils.toWei(this.state.formInputs.redeemAmount),
+      {
+        from: this.props.drizzleState.accounts[0]
+      }
+    );
+    this.resetForm();
+  };
+
+  getEthToAttachIfNeeded(marginCurrencyAmount) {
+    const derivativeStorage = this.props.drizzleState.contracts[this.state.contractKey].derivativeStorage[
+      this.state.derivativeStorageDataKey
+    ].value;
+    if (this.hasEthMarginCurrency(derivativeStorage)) {
+      return marginCurrencyAmount;
+    } else {
+      return "0";
+    }
+  }
+
+  hasEthMarginCurrency(derivativeStorage) {
+    // The TokenizedDerivative smart contract uses this value to indicate using ETH as the margin currency.
+    const sentinelMarginCurrency = "0x0000000000000000000000000000000000000000";
+    return derivativeStorage.externalAddresses.marginCurrency === sentinelMarginCurrency;
   }
 
   render() {
@@ -182,7 +208,7 @@
 
     const contract = drizzleState.contracts[this.state.contractKey];
     const derivativeStorage = contract.derivativeStorage[this.state.derivativeStorageDataKey].value;
-    const totalSupply = contract.totalSupply[this.state.totalSupplyDataKey].value;
+    const totalSupply = web3.utils.fromWei(contract.totalSupply[this.state.totalSupplyDataKey].value);
     const contractName = contract.name[this.state.nameDataKey].value;
     const estimatedTokenValue = web3.utils.toBN(contract.calcTokenValue[this.state.estimatedTokenValueDataKey].value);
     const estimatedNav = web3.utils.toBN(contract.calcNAV[this.state.estimatedNavDataKey].value);
@@ -228,13 +254,8 @@
       ),
       longMargin: web3.utils.fromWei(derivativeStorage.longBalance),
       shortMargin: web3.utils.fromWei(derivativeStorage.shortBalance),
-<<<<<<< HEAD
-      tokenSupply: web3.utils.fromWei(totalSupply),
-      yourTokens: "UNKNOWN"
-=======
       tokenSupply: totalSupply,
       yourTokens: tokenBalance
->>>>>>> 6a355ed4
     };
     const estimatedCurrentContractFinancials = {
       time: ContractDetails.formatDate(latestPrice.publishTime, web3),
@@ -244,16 +265,9 @@
       longMargin: web3.utils.fromWei(estimatedNav),
       shortMargin: web3.utils.fromWei(estimatedShortMarginBalance),
       // These values don't change on remargins.
-<<<<<<< HEAD
-      tokenSupply: web3.utils.fromWei(totalSupply),
-      yourTokens: "UNKNOWN"
-=======
       tokenSupply: totalSupply,
       yourTokens: tokenBalance
->>>>>>> 6a355ed4
     };
-    // The TokenizedDerivative smart contract uses this value to indicate using ETH as the margin currency.
-    const sentinelMarginCurrency = "0x0000000000000000000000000000000000000000";
     // The TokenizedDerivative smart contract uses this value `~uint(0)` as a sentinel to indicate no expiry.
     const sentinelExpiryTime = "115792089237316195423570985008687907853269984665640564039457584007913129639935";
     const contractParameters = {
@@ -265,10 +279,9 @@
           ? "None"
           : ContractDetails.formatDate(derivativeStorage.endTime, web3),
       priceFeedAddress: derivativeStorage.externalAddresses.priceFeed,
-      marginCurrency:
-        derivativeStorage.externalAddresses.marginCurrency === sentinelMarginCurrency
-          ? "ETH"
-          : derivativeStorage.externalAddresses.marginCurrency,
+      marginCurrency: this.hasEthMarginCurrency(derivativeStorage)
+        ? "ETH"
+        : derivativeStorage.externalAddresses.marginCurrency,
       returnCalculator: derivativeStorage.externalAddresses.returnCalculator
     };
 
@@ -289,6 +302,8 @@
           withdrawFn={this.withdrawMargin}
           createFn={this.createTokens}
           redeemFn={this.redeemTokens}
+          formInputs={this.state.formInputs}
+          handleChangeFn={this.handleFormChange}
         />
       </div>
     );

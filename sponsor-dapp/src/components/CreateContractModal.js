import React from "react";
import { withStyles } from "@material-ui/core/styles";
import Button from "@material-ui/core/Button";
import CloseIcon from "@material-ui/icons/Close";
import Dialog from "@material-ui/core/Dialog";
import DialogContent from "@material-ui/core/DialogContent";
import DialogTitle from "@material-ui/core/DialogTitle";
import IconButton from "@material-ui/core/IconButton";
import InputLabel from "@material-ui/core/InputLabel";
import FormControl from "@material-ui/core/FormControl";
import FormHelperText from "@material-ui/core/FormHelperText";
import MenuItem from "@material-ui/core/MenuItem";
import ReactGA from "react-ga";
import Select from "@material-ui/core/Select";
import TextField from "@material-ui/core/TextField";
import Typography from "@material-ui/core/Typography";

import DrizzleHelper from "../utils/DrizzleHelper.js";
import { currencyAddressToName } from "../utils/ParameterLookupUtils.js";

import AddressWhitelist from "../contracts/AddressWhitelist";
import LeveragedReturnCalculator from "../contracts/LeveragedReturnCalculator";

const styles = theme => ({
  root: {
    display: "flex",
    flexDirection: "column",
    marginTop: "30px"
  },
  submitButton: {
    marginTop: "30px"
  },
  title: {
    margin: 0,
    padding: theme.spacing.unit * 2
  },
  modal: {
    width: "652px"
  },
  closeButton: {
    position: "absolute",
    right: theme.spacing.unit,
    top: theme.spacing.unit,
    color: theme.palette.grey[500]
  }
});

class CreateContractModal extends React.Component {
  state = {
    returnCalculatorAddresses: [],
    returnCalculatorLeverage: [],
    approvedIdentifiers: [],

    loadingMarginCurrency: true,

    // Current value in the form.
    formInputs: {
      leverage: "",
      identifier: "",
      name: "",
      symbol: "",
      margin: ""
    },

    // Any error text in the form.
    marginFormError: ""
  };

  componentDidMount() {
    this.drizzleHelper = new DrizzleHelper(this.props.drizzle);
    this.verifyPriceFeeds();
    this.addReturnCalculatorWhitelist();
    this.getReturnCalculatorAddresses();
    this.addReturnCalculators();
    this.getLeverage();

    this.getMarginCurrency().catch(error => {
      console.error(`Failed to get margin currency: {error}`);
    });
  }

  submit = () => {
    const { drizzle, drizzleState, onClose, params } = this.props;
    const { web3 } = drizzle;
    const { formInputs } = this.state;
    const account = drizzleState.accounts[0];

    // 10^18 * 10^18, which represents 10^20%. This is large enough to never hit, but small enough that the numbers
    // will never overflow when multiplying by a balance.
    const withdrawLimit = "1000000000000000000000000000000000000";

    let assetPrice = web3.utils.toWei("1", "ether");
    const identifierBytes = web3.utils.hexToBytes(web3.utils.utf8ToHex(formInputs.identifier));

    // Should always be the case, but the above value is a fallback.
    if (this.drizzleHelper.hasCache("ManualPriceFeed", "latestPrice", [identifierBytes])) {
      assetPrice = this.drizzleHelper.getCache("ManualPriceFeed", "latestPrice", [identifierBytes]).price.toString();
    }

    const constructorParams = {
      sponsor: account,
      defaultPenalty: web3.utils.toWei("1", "ether"),
      supportedMove: web3.utils.toWei(params.identifiers[formInputs.identifier].supportedMove, "ether"),
      product: identifierBytes,
      fixedYearlyFee: "0", // Must be 0 for linear return type.
      disputeDeposit: web3.utils.toWei("1", "ether"),
      returnCalculator: formInputs.leverage,
      startingTokenPrice: assetPrice, // Align the starting asset price and the starting token price.
      expiry: params.identifiers[formInputs.identifier].expiry,
      marginCurrency: formInputs.margin,
      withdrawLimit: withdrawLimit,
      returnType: "0", // Linear
      startingUnderlyingPrice: assetPrice, // Use price feed.
      name: formInputs.name,
      symbol: formInputs.symbol
    };

    const { TokenizedDerivativeCreator } = drizzle.contracts;
    TokenizedDerivativeCreator.methods.createTokenizedDerivative.cacheSend(constructorParams, { from: account });

    // TODO: Add error handling and delay closing the modal until there's confirmation
    // that the transaction has been included in the blockchain.
    onClose();
  };

  async getMarginCurrency() {
    const { result: whitelistAddress } = await this.drizzleHelper.cacheCall(
      "TokenizedDerivativeCreator",
      "marginCurrencyWhitelist",
      []
    );
    await this.drizzleHelper.addContract(whitelistAddress, AddressWhitelist.abi);
    const { result: marginWhitelist } = await this.drizzleHelper.cacheCall(whitelistAddress, "getWhitelist", []);

    if (!marginWhitelist.length) {
      this.setState({
        loadingMarginCurrency: false,
        marginFormError: "Margin currency not found"
      });
      return;
    }

    this.setState({
      loadingMarginCurrency: false
    });

    // Set as default if only one margin currency exists.
    if (marginWhitelist.length === 1) {
      this.updateFormInput("margin", marginWhitelist[0]);
    }
  }

  // Sets this.state.approvedIdentifiers to be a list of strings representing the approved identifers that are also
  // configured in this.props.params, e.g., ["SPY/USD", "BTC/ETH"].
  verifyPriceFeeds() {
    const { drizzle, params } = this.props;
    const { ManualPriceFeed } = drizzle.contracts;
    const { web3 } = drizzle;

    const identifierDataKeys = {};
    Object.keys(params.identifiers).forEach(identifier => {
      const identifierBytes = web3.utils.hexToBytes(web3.utils.utf8ToHex(identifier));
      // Calling latestPrice() on an unsupported identifier will revert, leading to errors being printed in the console.
      // We don't expect any identifiers in params.identifiers to actually be unsupported, so it's not worth doing
      // these calls sequentially.
      identifierDataKeys[identifier] = {
        supported: ManualPriceFeed.methods.isIdentifierSupported.cacheCall(identifierBytes),
        price: ManualPriceFeed.methods.latestPrice.cacheCall(identifierBytes)
      };
    });

    const unsubscribe = drizzle.store.subscribe(() => {
      const drizzleState = this.props.drizzleState;

      const { ManualPriceFeed } = drizzleState.contracts;

      const callFinished = Object.values(identifierDataKeys).every(dataKeys => {
        return ManualPriceFeed.isIdentifierSupported[dataKeys.supported] && ManualPriceFeed.latestPrice[dataKeys.price];
      });
      if (!callFinished) {
        return;
      }

      const approvedIdentifiers = Object.keys(identifierDataKeys).filter(identifier => {
        return ManualPriceFeed.isIdentifierSupported[identifierDataKeys[identifier].supported].value;
      });

      this.setState({ approvedIdentifiers });

      // Set as default if only one identifier exists.
      if (approvedIdentifiers.length === 1) {
        this.updateFormInput("identifier", approvedIdentifiers[0]);
      }
      unsubscribe();
    });
  }

  addReturnCalculatorWhitelist() {
    const { drizzle } = this.props;

    const { TokenizedDerivativeCreator } = drizzle.contracts;
    const returnCalculatorKey = TokenizedDerivativeCreator.methods.returnCalculatorWhitelist.cacheCall();

    const unsubscribe = drizzle.store.subscribe(() => {
      const drizzleState = this.props.drizzleState;

      const { TokenizedDerivativeCreator } = drizzleState.contracts;
      const cachedAddress = TokenizedDerivativeCreator.returnCalculatorWhitelist[returnCalculatorKey];
      if (!cachedAddress) {
        return;
      }

      this.whitelistAddress = cachedAddress.value;

      unsubscribe();
      drizzle.addContract({
        contractName: this.whitelistAddress,
        web3Contract: new drizzle.web3.eth.Contract(AddressWhitelist.abi, this.whitelistAddress)
      });
    });
  }

  getReturnCalculatorAddresses() {
    const { drizzle } = this.props;

    let callGetWhitelist = false;
    let returnCalculatorWhitelistKey;

    const unsubscribe = drizzle.store.subscribe(() => {
      const drizzleState = this.props.drizzleState;
      if (!this.whitelistAddress) {
        return;
      }

      const addressWhitelist = drizzle.contracts[this.whitelistAddress];
      if (!addressWhitelist) {
        return;
      }

      if (!callGetWhitelist) {
        callGetWhitelist = true;
        returnCalculatorWhitelistKey = addressWhitelist.methods.getWhitelist.cacheCall();
      }

      const whitelistState = drizzleState.contracts[this.whitelistAddress];
      if (!whitelistState) {
        return;
      }

      const cacheWhitelist = whitelistState.getWhitelist[returnCalculatorWhitelistKey];
      if (!cacheWhitelist) {
        return;
      }

      this.setState({ returnCalculatorAddresses: cacheWhitelist.value });
      unsubscribe();
    });
  }

  addReturnCalculators() {
    const { drizzle } = this.props;

    const unsubscribe = drizzle.store.subscribe(() => {
      if (!this.state.returnCalculatorAddresses.length) {
        return;
      }

      unsubscribe();
      this.state.returnCalculatorAddresses.forEach(address => {
        drizzle.addContract({
          contractName: address,
          web3Contract: new drizzle.web3.eth.Contract(LeveragedReturnCalculator.abi, address)
        });
      });
    });
  }

  // NOTE: This function fetches the leverage value for LeveragedReturnCalculator
  // but does not automatically update if the value changes. This is fine in the specific
  // business case, where the value is not expected to change but does not conform to
  // drizzle's design philosophy.
  getLeverage() {
    const { drizzle } = this.props;

    let leverageCalled = false;

    // Stores the argument hash for each LeveragedReturnCalculator.leverage cacheCall.
    const leverageKeys = [];

    const unsubscribe = drizzle.store.subscribe(() => {
      const drizzleState = this.props.drizzleState;

      if (!this.state.returnCalculatorAddresses.length) {
        return;
      }

      const contractsLoaded = this.state.returnCalculatorAddresses.every(address => {
        return drizzle.contracts[address];
      });

      if (!contractsLoaded) {
        return;
      }

      if (!leverageCalled) {
        leverageCalled = true;
        this.state.returnCalculatorAddresses.forEach(address => {
          leverageKeys.push(drizzle.contracts[address].methods.leverage.cacheCall());
        });
      }

      const leverageLoaded = this.state.returnCalculatorAddresses.every((address, idx) => {
        const key = leverageKeys[idx];
        return drizzleState.contracts[address].leverage[key];
      });

      if (!leverageLoaded) {
        return false;
      }

      const leverage = this.state.returnCalculatorAddresses.map((address, idx) => {
        const key = leverageKeys[idx];
        return drizzleState.contracts[address].leverage[key].value;
      });

      this.setState({ returnCalculatorLeverage: leverage });

      // Set as default if only one exists.
      if (leverage.length === 1) {
        this.updateFormInput("leverage", this.state.returnCalculatorAddresses[0]);
      }

      unsubscribe();
    });
  }

  updateFormInput = (key, value) => {
    this.setState((state, props) => ({ formInputs: { ...state.formInputs, [key]: value } }));
  };

  handleChange = name => event => {
    this.updateFormInput(name, event.target.value);
  };

  onEntered = () => {
    if (process.env.NODE_ENV === "production") {
      ReactGA.modalview("/createcontract");
    }
  };

  // Create Material-UI menu items where both the value attribute and display value are the same.
  createMenuItems = list => {
    return list.map(item => (
      <MenuItem value={item} key={item}>
        {item}
      </MenuItem>
    ));
  };

  marginErrorElement() {
    if (this.state.marginFormError) {
      return <FormHelperText id="create-contract-margin-text">{this.state.marginFormError}</FormHelperText>;
    }

    return;
  }

  render() {
    const { classes, drizzleState, params } = this.props;
    const account = drizzleState.accounts[0];

    const leverageMenuItems = this.state.returnCalculatorAddresses.map((address, idx) => (
      <MenuItem value={address} key={address}>
        {this.state.returnCalculatorLeverage[idx]}
      </MenuItem>
    ));

    const identifierMenuItems = this.createMenuItems(this.state.approvedIdentifiers);

    const marginErrorElement = this.marginErrorElement();

    let marginWhitelist = [];
    if (!this.state.loadingMarginCurrency) {
      const whitelistAddress = this.drizzleHelper.getCache("TokenizedDerivativeCreator", "marginCurrencyWhitelist", []);
      marginWhitelist = this.drizzleHelper.getCache(whitelistAddress, "getWhitelist", []);
    }

    const marginCurrencyMenuItems = marginWhitelist.map(address => (
      <MenuItem value={address} key={address}>
        {currencyAddressToName(params, address) || address}
      </MenuItem>
    ));

    return (
<<<<<<< HEAD
      <Dialog open={this.props.open} onEntered={this.onEntered} onClose={this.props.onClose}>
        <DialogTitle>Create New Token Contract</DialogTitle>
=======
      <Dialog open={this.props.open} onClose={this.props.onClose} classes={{ paper: classes.modal }}>
        <DialogTitle className={classes.title}>
          Create New Token Contract
          <IconButton onClick={this.props.onClose} className={classes.closeButton}>
            <CloseIcon />
          </IconButton>
        </DialogTitle>
>>>>>>> c5ba165a
        <DialogContent>
          <div>
            <Typography variant="body2">Account: {account}</Typography>
          </div>
          <form className={classes.root} autoComplete="off">
            <FormControl>
              <InputLabel htmlFor="create-contract-leverage">Leverage</InputLabel>
              <Select
                value={this.state.formInputs.leverage}
                onChange={this.handleChange("leverage")}
                inputProps={{
                  name: "leverage",
                  id: "create-contract-leverage"
                }}
              >
                {leverageMenuItems}
              </Select>
            </FormControl>
            <FormControl>
              <InputLabel htmlFor="create-contract-asset">Asset Type</InputLabel>
              <Select
                value={this.state.formInputs.identifier}
                onChange={this.handleChange("identifier")}
                inputProps={{
                  name: "identifier",
                  id: "create-contract-asset"
                }}
              >
                {identifierMenuItems}
              </Select>
            </FormControl>
            <FormControl error={this.state.marginFormError !== ""}>
              <InputLabel htmlFor="create-contract-margin">Margin Currency</InputLabel>
              <Select
                value={this.state.formInputs.margin}
                onChange={this.handleChange("margin")}
                inputProps={{
                  name: "margin",
                  id: "create-contract-margin"
                }}
              >
                {marginCurrencyMenuItems}
              </Select>
              {marginErrorElement}
            </FormControl>
            <TextField
              id="contract-name"
              label="Contract Name"
              value={this.state.formInputs.name}
              onChange={this.handleChange("name")}
            />
            <TextField
              id="contract-symbol"
              label="Contract Symbol"
              value={this.state.formInputs.symbol}
              onChange={this.handleChange("symbol")}
            />
          </form>
          <Button
            disabled={this.state.loadingMarginCurrency}
            variant="contained"
            color="primary"
            className={classes.submitButton}
            onClick={this.submit}
          >
            Create Contract
          </Button>
        </DialogContent>
      </Dialog>
    );
  }
}

export default withStyles(styles)(CreateContractModal);<|MERGE_RESOLUTION|>--- conflicted
+++ resolved
@@ -392,18 +392,13 @@
     ));
 
     return (
-<<<<<<< HEAD
-      <Dialog open={this.props.open} onEntered={this.onEntered} onClose={this.props.onClose}>
-        <DialogTitle>Create New Token Contract</DialogTitle>
-=======
-      <Dialog open={this.props.open} onClose={this.props.onClose} classes={{ paper: classes.modal }}>
+      <Dialog open={this.props.open} onClose={this.props.onClose} onEntered={this.onEntered} classes={{ paper: classes.modal }}>
         <DialogTitle className={classes.title}>
           Create New Token Contract
           <IconButton onClick={this.props.onClose} className={classes.closeButton}>
             <CloseIcon />
           </IconButton>
         </DialogTitle>
->>>>>>> c5ba165a
         <DialogContent>
           <div>
             <Typography variant="body2">Account: {account}</Typography>

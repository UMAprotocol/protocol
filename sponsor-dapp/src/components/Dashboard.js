import React from "react";
import { withStyles } from "@material-ui/core/styles";
import AppBar from "@material-ui/core/AppBar";
import Button from "@material-ui/core/Button";
import CssBaseline from "@material-ui/core/CssBaseline";
import Dialog from "@material-ui/core/Dialog";
import DialogContent from "@material-ui/core/DialogContent";
import DialogTitle from "@material-ui/core/DialogTitle";
import Grid from "@material-ui/core/Grid";
import Toolbar from "@material-ui/core/Toolbar";
import Typography from "@material-ui/core/Typography";

import DerivativeList from "./DerivativeList";
import ContractDetails from "./ContractDetails";
import CreateContractModal from "./CreateContractModal";

import AddressWhitelist from "../contracts/AddressWhitelist.json";

const styles = theme => ({
  root: {
    display: "flex",
    width: "100%"
  },
  toolbar: {
    paddingRight: 24 // keep right padding when drawer closed
  },
  appBar: {
    zIndex: theme.zIndex.drawer + 1,
    transition: theme.transitions.create(["width", "margin"], {
      easing: theme.transitions.easing.sharp,
      duration: theme.transitions.duration.leavingScreen
    })
  },
  appBarSpacer: theme.mixins.toolbar,
  content: {
    flexGrow: 1,
    padding: theme.spacing.unit * 3,
    height: "100vh",
    overflow: "auto"
  },
  tableContainer: {
    height: "flex"
  },
  title: {
    flexGrow: 1
  }
});

class Dashboard extends React.Component {
  state = {
    contractDetailsOpen: false,
    openModalContractAddress: null,
    createContractOpen: false,
    isCreateDisabled: true,
    userAddress: "0x0"
  };

  handleDetailsModalOpen = address => {
    this.setState({ contractDetailsOpen: true, openModalContractAddress: address });
  };

  handleDetailsModalClose = () => {
    this.setState({ contractDetailsOpen: false });
  };

  handleCreateModalOpen = () => {
    this.setState({ createContractOpen: true });
  };

  handleCreateModalClose = () => {
    this.setState({ createContractOpen: false });
  };

  componentDidMount() {
    this.verifySponsorEligible();
  }

  verifySponsorEligible() {
    // Get TokenizedDerivativeCreator's sponsorWhitelist address
    const { drizzle } = this.props;
    const { TokenizedDerivativeCreator } = drizzle.contracts;
    const sponsorWhitelistKey = TokenizedDerivativeCreator.methods.sponsorWhitelist.cacheCall();
    let contractAdded = false;
    let calledIsOnWhitelist = false;
    let onWhitelistKey = null;

    const unsubscribe = drizzle.store.subscribe(() => {
      const drizzleState = drizzle.store.getState();

      const { TokenizedDerivativeCreator } = drizzleState.contracts;
      const sponsorWhitelist = TokenizedDerivativeCreator.sponsorWhitelist[sponsorWhitelistKey];
      if (sponsorWhitelist == null) {
        return;
      }

      const account = this.props.drizzleState.accounts[0];

      const whitelistAddress = sponsorWhitelist.value;
      // Add the sponsorWhitelist contract. Use a flag to prevent recursive calls.
      if (!contractAdded && drizzle.contracts[whitelistAddress] == null) {
        contractAdded = true;
        drizzle.addContract({
          contractName: whitelistAddress,
          web3Contract: new drizzle.web3.eth.Contract(AddressWhitelist.abi, whitelistAddress)
        });
      }

      if (drizzle.contracts[whitelistAddress] == null) {
        return;
      }

      const addressWhitelist = drizzle.contracts[whitelistAddress];
      if (!calledIsOnWhitelist) {
        calledIsOnWhitelist = true;
        onWhitelistKey = addressWhitelist.methods.isOnWhitelist.cacheCall(account);
      }

      const isOnWhitelist = drizzleState.contracts[whitelistAddress].isOnWhitelist[onWhitelistKey];
      if (isOnWhitelist == null) {
        return;
      }

      this.setState({ isCreateDisabled: !isOnWhitelist.value });
      unsubscribe();
    });
  }

  render() {
<<<<<<< HEAD
    const { classes, drizzleState } = this.props;
=======
    const { classes } = this.props;
    const isCreateDisabled = this.state.isCreateDisabled;

>>>>>>> 6a355ed4
    return (
      <React.Fragment>
        <CssBaseline />
        <div className="Dashboard">
          <AppBar className={classes.appBar}>
            <Toolbar className={classes.toolbar}>
              <Typography component="h1" variant="h6" color="inherit" align="left" noWrap className={classes.title}>
                UMA Dashboard
              </Typography>
              <Typography component="h1" variant="h6" color="inherit" align="right" noWrap className={classes.title}>
<<<<<<< HEAD
                {drizzleState.accounts[0]}
=======
                {this.state.userAddress}
>>>>>>> 6a355ed4
              </Typography>
            </Toolbar>
          </AppBar>
          <div className={classes.appBarSpacer} />
          <Dialog
            open={this.state.contractDetailsOpen}
            onClose={this.handleDetailsModalClose}
            aria-labelledby="contract-details"
          >
            <DialogTitle>Contract Details</DialogTitle>
            <DialogContent>
              <ContractDetails
                contractAddress={this.state.openModalContractAddress}
                drizzle={this.props.drizzle}
                drizzleState={this.props.drizzleState}
              />
            </DialogContent>
          </Dialog>
          <CreateContractModal
            open={this.state.createContractOpen}
            onClose={this.handleCreateModalClose}
          />
          <Grid container spacing={16} direction="column" alignItems="center" align="center" className={classes.root}>
            <Grid item xs>
              <DerivativeList
                drizzle={this.props.drizzle}
                drizzleState={this.props.drizzleState}
                buttonPushFn={this.handleDetailsModalOpen}
              />
            </Grid>
            <Grid item xs>
              <Button
                variant="contained"
                color="primary"
                disabled={isCreateDisabled}
                onClick={this.handleCreateModalOpen}
              >
                Create New Token Contract
              </Button>
            </Grid>
          </Grid>
        </div>
      </React.Fragment>
    );
  }
}

export default withStyles(styles)(Dashboard);<|MERGE_RESOLUTION|>--- conflicted
+++ resolved
@@ -51,8 +51,7 @@
     contractDetailsOpen: false,
     openModalContractAddress: null,
     createContractOpen: false,
-    isCreateDisabled: true,
-    userAddress: "0x0"
+    isCreateDisabled: true
   };
 
   handleDetailsModalOpen = address => {
@@ -126,13 +125,9 @@
   }
 
   render() {
-<<<<<<< HEAD
     const { classes, drizzleState } = this.props;
-=======
-    const { classes } = this.props;
     const isCreateDisabled = this.state.isCreateDisabled;
 
->>>>>>> 6a355ed4
     return (
       <React.Fragment>
         <CssBaseline />
@@ -143,11 +138,7 @@
                 UMA Dashboard
               </Typography>
               <Typography component="h1" variant="h6" color="inherit" align="right" noWrap className={classes.title}>
-<<<<<<< HEAD
                 {drizzleState.accounts[0]}
-=======
-                {this.state.userAddress}
->>>>>>> 6a355ed4
               </Typography>
             </Toolbar>
           </AppBar>

import React, { Component } from "react";
import Table from "@material-ui/core/Table";
import TableBody from "@material-ui/core/TableBody";
import TableCell from "@material-ui/core/TableCell";
import TableHead from "@material-ui/core/TableHead";
import TableRow from "@material-ui/core/TableRow";
import Paper from "@material-ui/core/Paper";
import { withStyles } from "@material-ui/core/styles";
import grey from "@material-ui/core/colors/grey";

import { formatDate, formatWei } from "../utils/FormattingUtils";
import { currencyAddressToName } from "../utils/ParameterLookupUtils.js";
import DrizzleHelper from "../utils/DrizzleHelper";

const styles = theme => ({
  root: {
    margin: 18,
    overflowX: "auto"
  },
  shaded: {
    backgroundColor: grey[100]
  }
});

class ContractFinancialsTable extends Component {
  componentWillMount() {
    this.drizzleHelper = new DrizzleHelper(this.props.drizzle);
  }

  render() {
    const { drizzleHelper } = this;
    const { contractAddress, drizzle, classes, params } = this.props;
    const account = drizzle.store.getState().accounts[0];

    const derivativeStorage = drizzleHelper.getCache(contractAddress, "derivativeStorage", []);

    const totalSupply = drizzleHelper.getCache(contractAddress, "totalSupply", []);
    const balanceOf = drizzleHelper.getCache(contractAddress, "balanceOf", [account]);
    const estimatedTokenValue = drizzleHelper.getCache(contractAddress, "calcTokenValue", []);
    const estimatedNav = drizzleHelper.getCache(contractAddress, "calcNAV", []);
    const estimatedShort = drizzleHelper.getCache(contractAddress, "calcShortMarginBalance", []);
    const estimatedExcessMargin = drizzleHelper.getCache(contractAddress, "calcExcessMargin", []);
    const latestPrice = drizzleHelper.getCache(contractAddress, "getUpdatedUnderlyingPrice", []);

    const { web3 } = drizzle;
    const toBN = web3.utils.toBN;

    const marginCurrencyName = currencyAddressToName(params, derivativeStorage.externalAddresses.marginCurrency);
    const marginCurrencyText = marginCurrencyName ? " " + marginCurrencyName : "";

    const previousTime = formatDate(derivativeStorage.currentTokenState.time, web3);
    const previousAssetPrice = formatWei(derivativeStorage.currentTokenState.underlyingPrice, web3);
    const previousTokenPrice =
      formatWei(derivativeStorage.currentTokenState.tokenPrice, web3) + marginCurrencyText + "/token";
    const previousLongMargin = formatWei(derivativeStorage.longBalance, web3) + marginCurrencyText;
    const previousShortMargin = formatWei(derivativeStorage.shortBalance, web3) + marginCurrencyText;
    const previousRequiredMargin = formatWei(
      drizzleHelper.getCache(contractAddress, "getCurrentRequiredMargin", []),
      web3
    );
    const previousTotalHoldings =
      formatWei(toBN(derivativeStorage.longBalance).add(toBN(derivativeStorage.shortBalance)), web3) +
      marginCurrencyText;

    const currentTime = latestPrice ? formatDate(latestPrice.time, web3) : "Unknown";
    const currentAssetPrice = latestPrice ? formatWei(latestPrice.underlyingPrice, web3) : "Unknown";
    const currentTokenPrice = estimatedTokenValue
      ? formatWei(estimatedTokenValue, web3) + marginCurrencyText + "/token"
      : "Unknown";
    const currentLongMargin = estimatedNav ? formatWei(estimatedNav, web3) + marginCurrencyText : "Unknown";
    const currentShortMargin = estimatedShort ? formatWei(estimatedShort, web3) + marginCurrencyText : "Unknown";
    const currentRequiredMargin =
      estimatedShort && estimatedExcessMargin
        ? formatWei(web3.utils.toBN(estimatedShort).sub(web3.utils.toBN(estimatedExcessMargin)), web3)
        : "Unknown";
    const currentTotalHoldings =
      estimatedNav && estimatedShort
        ? formatWei(toBN(estimatedNav).add(toBN(estimatedShort)), web3) + marginCurrencyText
        : "Unknown";
<<<<<<< HEAD
    const estimatedFees = previousTotalHoldings - currentTotalHoldings;
=======
    const estimatedFees =
      estimatedNav && estimatedShort
        ? formatWei(toBN(currentTotalHoldings).sub(toBN(previousTotalHoldings)), web3) + marginCurrencyText
        : "Unknown";
>>>>>>> 3185dbc9

    const numTotalTokens = formatWei(totalSupply, web3);
    const tokenBalance = formatWei(balanceOf, web3);

    return (
      <Paper align="center" className={classes.root}>
        <Table className={classes.table}>
          <TableHead>
            <TableRow>
              <TableCell />
              <TableCell>
                <div>Values at last remargin</div>
                <div>as of {previousTime}</div>
              </TableCell>
              <TableCell>
                <div>Estimated current values</div>
                <div>as of {currentTime}</div>
              </TableCell>
            </TableRow>
          </TableHead>
          <TableBody>
            <TableRow key="assetPrice" className={classes.shaded}>
              <TableCell>Asset price:</TableCell>
              <TableCell>{previousAssetPrice}</TableCell>
              <TableCell>{currentAssetPrice}</TableCell>
            </TableRow>

            <TableRow key="tokenValue" className={classes.shaded}>
              <TableCell>Token value:</TableCell>
              <TableCell>{previousTokenPrice}</TableCell>
              <TableCell>{currentTokenPrice}</TableCell>
            </TableRow>

            <TableRow key="totalHoldings" className={classes.shaded}>
              <TableCell>Total holdings:</TableCell>
              <TableCell>{previousTotalHoldings}</TableCell>
              <TableCell>{currentTotalHoldings}</TableCell>
            </TableRow>

            <TableRow key="longMargin">
              <TableCell>- Long margin:</TableCell>
              <TableCell>{previousLongMargin}</TableCell>
              <TableCell>{currentLongMargin}</TableCell>
            </TableRow>

            <TableRow key="shortMargin">
              <TableCell>
                <p>- Short margin: </p>
                <p>(Min short margin required)</p>
              </TableCell>
              <TableCell>
                <p>{previousShortMargin}</p>{" "}
                <p>
                  (min {previousRequiredMargin} {marginCurrencyText})
                </p>
              </TableCell>
              <TableCell>
                <p>{currentShortMargin}</p>{" "}
                <p>
                  (min {currentRequiredMargin} {marginCurrencyText})
                </p>
              </TableCell>
            </TableRow>

            <TableRow key="remarginingFees">
<<<<<<< HEAD
              <TableCell><p>- Fees extracted from remargin: </p></TableCell>
              <TableCell> </TableCell>
              <TableCell><p>- {estimatedFees}</p>{" "}</TableCell>
=======
              <TableCell>
                <p>- Oracle Fees on remargin: </p>
              </TableCell>
              <TableCell />
              <TableCell>
                <p>- {estimatedFees}</p>{" "}
              </TableCell>
>>>>>>> 3185dbc9
            </TableRow>

            <TableRow key="tokenSupply" className={classes.shaded}>
              <TableCell>Token supply:</TableCell>
              <TableCell>{numTotalTokens} tokens</TableCell>
              <TableCell>{numTotalTokens} tokens</TableCell>
            </TableRow>

            <TableRow key="yourTokens">
              <TableCell>- Your tokens:</TableCell>
              <TableCell>{tokenBalance} tokens</TableCell>
              <TableCell>{tokenBalance} tokens</TableCell>
            </TableRow>
          </TableBody>
        </Table>
      </Paper>
    );
  }
}
export default withStyles(styles)(ContractFinancialsTable);<|MERGE_RESOLUTION|>--- conflicted
+++ resolved
@@ -77,14 +77,11 @@
       estimatedNav && estimatedShort
         ? formatWei(toBN(estimatedNav).add(toBN(estimatedShort)), web3) + marginCurrencyText
         : "Unknown";
-<<<<<<< HEAD
-    const estimatedFees = previousTotalHoldings - currentTotalHoldings;
-=======
-    const estimatedFees =
+
+        const estimatedFees =
       estimatedNav && estimatedShort
         ? formatWei(toBN(currentTotalHoldings).sub(toBN(previousTotalHoldings)), web3) + marginCurrencyText
         : "Unknown";
->>>>>>> 3185dbc9
 
     const numTotalTokens = formatWei(totalSupply, web3);
     const tokenBalance = formatWei(balanceOf, web3);
@@ -150,19 +147,14 @@
             </TableRow>
 
             <TableRow key="remarginingFees">
-<<<<<<< HEAD
-              <TableCell><p>- Fees extracted from remargin: </p></TableCell>
-              <TableCell> </TableCell>
-              <TableCell><p>- {estimatedFees}</p>{" "}</TableCell>
-=======
+
               <TableCell>
-                <p>- Oracle Fees on remargin: </p>
+                <p>- Remargin fees: </p>
               </TableCell>
               <TableCell />
               <TableCell>
-                <p>- {estimatedFees}</p>{" "}
+                <p> {estimatedFees}</p>{" "}
               </TableCell>
->>>>>>> 3185dbc9
             </TableRow>
 
             <TableRow key="tokenSupply" className={classes.shaded}>

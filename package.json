{
  "name": "protocol",
  "version": "0.1.0",
  "description": "UMA Protocol Smart Contracts",
  "private": true,
  "scripts": {
    "lint": "npm run eslint && npm run prettier -- --list-different",
    "lint-fix": "npm run eslint -- --fix && npm run prettier -- --write",
    "eslint": "eslint './**/*.js'",
    "prettier": "prettier './**/*.js' './**/*.sol' './**/*.md'"
  },
  "author": "UMA Team",
  "license": "AGPL-3.0",
  "repository": {
    "type": "git",
    "url": "https://github.com/UMAprotocol/protocol.git"
  },
  "devDependencies": {
    "coveralls": "^3.1.0",
    "eslint": "^5.16.0",
    "eslint-config-prettier": "^6.10.1",
    "eslint-config-react-app": "^5.2.1",
    "eslint-plugin-flowtype": "^4.7.0",
    "eslint-plugin-import": "^2.20.2",
    "eslint-plugin-jsx-a11y": "^6.2.3",
    "eslint-plugin-mocha": "^6.3.0",
    "eslint-plugin-prettier": "^3.1.2",
    "eslint-plugin-react": "^7.19.0",
    "eslint-plugin-react-hooks": "^3.0.0",
    "husky": "^4.2.3",
    "lint-staged": "^10.1.3",
    "prettier": "1.19.1",
    "prettier-plugin-solidity": "1.0.0-alpha.49",
    "pretty-quick": "^2.0.1",
    "solidity-coverage": "^0.7.2",
    "truffle-deploy-registry": "^0.5.1"
  },
  "dependencies": {
    "@antora/cli": "^2.1.2",
    "@antora/site-generator-default": "^2.1.2",
    "@awaitjs/express": "^0.3.0",
    "@google-cloud/datastore": "^6.0.0",
    "@google-cloud/kms": "^0.3.0",
    "@google-cloud/logging-winston": "^3.0.6",
    "@google-cloud/storage": "^2.4.2",
    "@google-cloud/trace-agent": "^4.2.5",
    "@openzeppelin/contracts": "3.0.0",
    "@sendgrid/mail": "^6.4.0",
    "@truffle/contract": "^4.1.0",
    "@truffle/hdwallet-provider": "^1.0.25",
    "@umaprotocol/truffle-ledger-provider": "^1.0.3",
    "@uniswap/sdk": "^2.0.5",
    "abi-decoder": "github:UMAprotocol/abi-decoder",
    "acorn": "^7.1.1",
    "babel-eslint": "10.0.1",
    "bignumber.js": "^8.0.1",
    "bip39": "^3.0.2",
    "chalk-pipe": "^3.0.0",
    "dotenv": "^6.2.0",
    "eth-crypto": "^1.6.0",
    "express": "^4.17.1",
    "ganache-cli": "^6.7.0",
    "gmail-send": "^1.2.14",
    "google-auth-library": "^6.0.2",
    "graphql-request": "^1.8.2",
    "inquirer": "^7.0.4",
    "lodash.startcase": "^4.4.0",
    "minimist": "^1.2.0",
    "moment": "^2.24.0",
    "node-fetch": "^2.3.0",
    "node-metamask": "github:UMAprotocol/node-metamask",
    "node-pagerduty": "^1.2.0",
    "ora": "^4.0.3",
    "require-context": "^1.1.0",
    "secp256k1": "^3.7.1",
    "sinon": "^9.0.2",
    "solidity-docgen": "^0.5.3",
    "truffle": "^5.1.14",
    "truffle-assertions": "^0.9.2",
    "web3": "^1.2.4",
    "web3-core-promievent": "^1.2.4",
    "web3-eth-abi": "^1.2.4",
    "web3-utils": "^1.2.4",
    "winston": "^3.2.1",
    "winston-slack-webhook-transport": "^1.2.1",
    "winston-transport": "^4.3.0"
  },
  "bin": {
    "uma": "./core/scripts/cli/cli_entry.sh"
  },
  "husky": {
    "hooks": {
      "pre-commit": "echo '🕺  Running eslint on staged files' && lint-staged --allow-empty && echo '🏃‍♂️  Running pretty-quick on staged files' && pretty-quick --staged"
    }
  },
  "lint-staged": {
    "*.js": "eslint --cache --fix"
  },
  "workspaces": [
    "voter-dapp",
    "disputer",
<<<<<<< HEAD
    "reporters",
    "core"
=======
    "liquidator",
    "monitors",
    "reporters"
>>>>>>> d1cf6ce0
  ]
}<|MERGE_RESOLUTION|>--- conflicted
+++ resolved
@@ -99,13 +99,9 @@
   "workspaces": [
     "voter-dapp",
     "disputer",
-<<<<<<< HEAD
     "reporters",
-    "core"
-=======
+    "core",
     "liquidator",
-    "monitors",
-    "reporters"
->>>>>>> d1cf6ce0
+    "monitors"
   ]
 }
{
  "name": "protocol",
  "version": "0.1.0",
  "description": "UMA Protocol Smart Contracts",
  "private": true,
  "scripts": {
    "lint": "npm run eslint && npm run prettier -- --list-different",
    "lint-fix": "npm run eslint -- --fix && npm run prettier -- --write",
    "eslint": "eslint './**/*.js'",
    "prettier": "prettier './**/*.js' './**/*.sol' './**/*.md'"
  },
  "author": "UMA Team",
  "license": "AGPL-3.0",
  "repository": {
    "type": "git",
    "url": "https://github.com/UMAprotocol/protocol.git"
  },
  "devDependencies": {
    "@nomiclabs/buidler": "^1.3.8",
    "@nomiclabs/buidler-truffle5": "^1.3.4",
    "@nomiclabs/buidler-web3": "^1.3.4",
    "coveralls": "^3.1.0",
    "eslint": "^5.16.0",
    "eslint-config-prettier": "^6.10.1",
    "eslint-config-react-app": "^5.2.1",
    "eslint-plugin-flowtype": "^4.7.0",
    "eslint-plugin-import": "^2.20.2",
    "eslint-plugin-jsx-a11y": "^6.2.3",
    "eslint-plugin-mocha": "^6.3.0",
    "eslint-plugin-prettier": "^3.1.2",
    "eslint-plugin-react": "^7.19.0",
    "eslint-plugin-react-hooks": "^3.0.0",
    "husky": "^4.2.3",
    "lint-staged": "^10.1.3",
    "prettier": "1.19.1",
    "prettier-plugin-solidity": "1.0.0-alpha.49",
    "pretty-quick": "^2.0.1",
    "solidity-coverage": "^0.7.2",
    "truffle-deploy-registry": "^0.5.1"
  },
  "dependencies": {
    "@antora/cli": "^2.1.2",
    "@antora/site-generator-default": "^2.1.2",
    "@awaitjs/express": "^0.3.0",
    "@google-cloud/datastore": "^6.0.0",
    "@google-cloud/kms": "^0.3.0",
    "@google-cloud/logging-winston": "^3.0.6",
    "@google-cloud/storage": "^2.4.2",
    "@google-cloud/trace-agent": "^4.2.5",
    "@openzeppelin/contracts": "3.0.0",
    "@sendgrid/mail": "^6.4.0",
    "@truffle/contract": "^4.1.0",
    "@truffle/hdwallet-provider": "^1.0.25",
    "@umaprotocol/truffle-ledger-provider": "^1.0.3",
    "@uniswap/sdk": "^2.0.5",
    "abi-decoder": "github:UMAprotocol/abi-decoder",
    "acorn": "^7.1.1",
    "babel-eslint": "10.0.1",
    "bignumber.js": "^8.0.1",
    "bip39": "^3.0.2",
    "chalk-pipe": "^3.0.0",
    "dotenv": "^6.2.0",
    "eth-crypto": "^1.6.0",
    "express": "^4.17.1",
    "ganache-cli": "^6.7.0",
    "gmail-send": "^1.2.14",
    "google-auth-library": "^6.0.2",
    "graphql-request": "^1.8.2",
    "inquirer": "^7.0.4",
    "lodash.startcase": "^4.4.0",
    "minimist": "^1.2.0",
    "moment": "^2.24.0",
    "node-fetch": "^2.3.0",
    "node-metamask": "github:UMAprotocol/node-metamask",
    "node-pagerduty": "^1.2.0",
    "ora": "^4.0.3",
    "require-context": "^1.1.0",
    "secp256k1": "^3.7.1",
    "sinon": "^9.0.2",
    "solidity-docgen": "^0.5.3",
    "truffle": "^5.1.14",
    "truffle-assertions": "^0.9.2",
    "web3": "^1.2.4",
    "web3-core-promievent": "^1.2.4",
    "web3-eth-abi": "^1.2.4",
    "web3-utils": "^1.2.4",
    "winston": "^3.2.1",
    "winston-slack-webhook-transport": "^1.2.1",
    "winston-transport": "^4.3.0"
  },
  "bin": {
    "uma": "./core/scripts/cli/cli_entry.sh"
  },
  "husky": {
    "hooks": {
      "pre-commit": "echo '🕺  Running eslint on staged files' && lint-staged --allow-empty && echo '🏃‍♂️  Running pretty-quick on staged files' && pretty-quick --staged"
    }
  },
  "lint-staged": {
    "*.js": "eslint --cache --fix"
  },
  "workspaces": [
    "voter-dapp",
    "disputer",
<<<<<<< HEAD
    "liquidator",
    "monitors",
    "reporters"
=======
    "reporters",
    "core",
    "liquidator",
    "monitors",
    "financial-templates-lib"
>>>>>>> b94cc870
  ]
}<|MERGE_RESOLUTION|>--- conflicted
+++ resolved
@@ -102,16 +102,10 @@
   "workspaces": [
     "voter-dapp",
     "disputer",
-<<<<<<< HEAD
-    "liquidator",
-    "monitors",
-    "reporters"
-=======
     "reporters",
     "core",
     "liquidator",
     "monitors",
     "financial-templates-lib"
->>>>>>> b94cc870
   ]
 }
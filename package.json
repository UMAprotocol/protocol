{
  "name": "protocol",
  "version": "0.1.0",
  "description": "UMA Protocol Smart Contracts",
  "scripts": {
    "prettier": "npm run prettier_vanilla -- --write",
    "prettier_check": "npm run prettier_vanilla -- --check",
    "prettier_vanilla": "prettier --bracket-spacing 'core/**/*.js' 'common/**/*.js' '*.js' 'sponsor-dapp/src/**/*.js' 'voter-dapp/src/**/*.js' 'sponsor-dapp-v2/src/**/*.js' 'core/contracts/**/*.sol'"
  },
  "author": "UMA Team",
  "license": "AGPL-3.0",
  "repository": {
    "type": "git",
    "url": "https://github.com/UMAprotocol/protocol.git"
  },
  "devDependencies": {
    "prettier": "1.19.1",
    "prettier-plugin-solidity": "1.0.0-alpha.36",
    "solidity-coverage": "^0.7.1",
    "truffle-deploy-registry": "^0.5.1"
  },
  "dependencies": {
    "@antora/cli": "^2.1.2",
    "@antora/site-generator-default": "^2.1.2",
    "@awaitjs/express": "^0.3.0",
    "@google-cloud/kms": "^0.3.0",
    "@google-cloud/storage": "^2.4.2",
    "@openzeppelin/contracts": "^2.4.0",
    "@sendgrid/mail": "^6.4.0",
    "@truffle/contract": "^4.1.0",
    "@truffle/hdwallet-provider": "^1.0.25",
    "@umaprotocol/truffle-ledger-provider": "^1.0.3",
    "abi-decoder": "github:UMAprotocol/abi-decoder",
    "bignumber.js": "^8.0.1",
    "dotenv": "^6.2.0",
    "eslint": "5.16.0",
    "eth-crypto": "^1.3.4",
    "express": "^4.17.1",
    "ganache-cli": "^6.7.0",
    "gmail-send": "^1.2.14",
    "lodash.startcase": "^4.4.0",
    "minimist": "^1.2.0",
    "moment": "^2.24.0",
    "node-fetch": "^2.3.0",
<<<<<<< HEAD
    "node-metamask": "^1.1.2",
=======
    "require-context": "^1.1.0",
>>>>>>> 6f6620a2
    "secp256k1": "^3.7.1",
    "truffle": "5.1.4",
    "truffle-assertions": "^0.9.2",
    "web3": "^1.2.4",
    "web3-core-promievent": "^1.2.4",
    "web3-eth-abi": "^1.2.4",
    "web3-utils": "^1.2.4"
  },
  "optionalDependencies": {
    "solidity-docgen": "github:UMAprotocol/solidity-docgen#fork"
  }
}<|MERGE_RESOLUTION|>--- conflicted
+++ resolved
@@ -42,11 +42,8 @@
     "minimist": "^1.2.0",
     "moment": "^2.24.0",
     "node-fetch": "^2.3.0",
-<<<<<<< HEAD
     "node-metamask": "^1.1.2",
-=======
     "require-context": "^1.1.0",
->>>>>>> 6f6620a2
     "secp256k1": "^3.7.1",
     "truffle": "5.1.4",
     "truffle-assertions": "^0.9.2",

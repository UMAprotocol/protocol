{
  "name": "protocol",
  "version": "0.1.0",
  "description": "UMA Protocol Smart Contracts",
  "scripts": {
    "prettier": "npm run prettier_vanilla -- --write",
    "prettier_check": "npm run prettier_vanilla -- --check",
    "prettier_vanilla": "prettier '**/test/**/*.js' '**/migrations/*.js' '**/scripts/*.js' 'common/**/*.js' '*.js' 'sponsor-dapp/src/**/*.js'"
  },
  "author": "UMA Team",
  "license": "MIT",
  "repository": {
    "type": "git",
    "url": "https://github.com/UMAprotocol/protocol.git"
  },
  "devDependencies": {
    "prettier": "^1.16.4",
    "solhint": "^1.5.0",
    "solidity-coverage": "^0.6.0-beta.5",
    "truffle-deploy-registry": "^0.5.1"
  },
  "dependencies": {
    "@google-cloud/kms": "^0.3.0",
    "@google-cloud/storage": "^2.4.2",
    "bignumber.js": "^8.0.1",
    "dotenv": "^6.2.0",
    "eslint": "5.12.0",
    "eth-crypto": "^1.3.4",
    "ganache-cli": "^6.4.3",
    "minimist": "^1.2.0",
    "node-fetch": "^2.3.0",
    "openzeppelin-solidity": "2.3.0",
<<<<<<< HEAD
    "secp256k1": "^3.7.1",
    "solidity-docgen": "^0.1.1",
=======
>>>>>>> d37951d5
    "truffle": "5.0.21",
    "truffle-assertions": "0.8.2",
    "truffle-contract": "4.0.19",
    "truffle-hdwallet-provider": "1.0.8",
    "web3": "1.0.0-beta.37",
    "web3-core-promievent": "1.0.0-beta.37",
    "web3-eth-abi": "1.0.0-beta.37",
    "web3-utils": "1.0.0-beta.37"
  },
  "optionalDependencies": {
    "solidity-docgen": "github:UMAprotocol/solidity-docgen#master"
  }
}<|MERGE_RESOLUTION|>--- conflicted
+++ resolved
@@ -30,11 +30,8 @@
     "minimist": "^1.2.0",
     "node-fetch": "^2.3.0",
     "openzeppelin-solidity": "2.3.0",
-<<<<<<< HEAD
     "secp256k1": "^3.7.1",
     "solidity-docgen": "^0.1.1",
-=======
->>>>>>> d37951d5
     "truffle": "5.0.21",
     "truffle-assertions": "0.8.2",
     "truffle-contract": "4.0.19",

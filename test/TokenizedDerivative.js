const { didContractThrow } = require("./utils/DidContractThrow.js");

const CentralizedOracle = artifacts.require("CentralizedOracle");
const ManualPriceFeed = artifacts.require("ManualPriceFeed");
const NoLeverage = artifacts.require("NoLeverage");
const Oracle = artifacts.require("OracleMock");
const Registry = artifacts.require("Registry");
const TokenizedDerivative = artifacts.require("TokenizedDerivative");
const TokenizedDerivativeCreator = artifacts.require("TokenizedDerivativeCreator");
const BigNumber = require("bignumber.js");

contract("TokenizedDerivative", function(accounts) {
  let identifierBytes;
  let derivativeContract;
  let deployedRegistry;
  let deployedCentralizedOracle;
  let deployedManualPriceFeed;
  let tokenizedDerivativeCreator;
  let noLeverageCalculator;

  const ownerAddress = accounts[0];
  const provider = accounts[1];
  const investor = accounts[2];
  const thirdParty = accounts[3];

  // The ManualPriceFeed can support prices at arbitrary intervals, but for convenience, we send updates at this
  // interval.
  const priceFeedUpdatesInterval = 60;
  let feesPerInterval;

  const computeNewNav = (previousNav, priceReturn, fees) => {
    const expectedReturnWithFees = priceReturn.sub(fees);
    const retVal = BigNumber(web3.utils.fromWei(expectedReturnWithFees.mul(previousNav), "ether"));
    const flooredRetVal = retVal.integerValue(BigNumber.ROUND_FLOOR);
    return web3.utils.toBN(flooredRetVal);
  };

  const computeExpectedPenalty = (navToPenalize, penaltyPercentage) => {
    return web3.utils.toBN(web3.utils.fromWei(navToPenalize.mul(penaltyPercentage), "ether"));
  };

  // Pushes a price to the ManualPriceFeed, incrementing time by `priceFeedUpdatesInterval`.
  const pushPrice = async price => {
    const latestTime = parseInt(await deployedManualPriceFeed.getCurrentTime(), 10) + priceFeedUpdatesInterval;
    await deployedManualPriceFeed.setCurrentTime(latestTime);
    await deployedManualPriceFeed.pushLatestPrice(productSymbolBytes, latestTime, price);
  };

  const deployNewTokenizedDerivative = async expiryDelay => {
    await pushPrice(web3.utils.toWei("1", "ether"));
    const startTime = (await deployedManualPriceFeed.latestPrice(productSymbolBytes))[0];

    let expiry = 0;
    if (expiryDelay != undefined) {
      expiry = startTime.addn(expiryDelay);
    }

    await tokenizedDerivativeCreator.createTokenizedDerivative(
      provider,
      investor,
      web3.utils.toWei("0.05", "ether") /*_defaultPenalty*/,
      web3.utils.toWei("0.1", "ether") /*_providerRequiredMargin*/,
      identifierBytes,
      web3.utils.toWei("0.01", "ether") /*_fixedYearlyFee*/,
      web3.utils.toWei("0.05", "ether") /*_disputeDeposit*/,
      noLeverageCalculator.address /*_returnCalculator*/,
      web3.utils.toWei("1", "ether") /*_startingTokenPrice*/,
      expiry.toString(),
      { from: provider }
    );

    const numRegisteredContracts = await deployedRegistry.getNumRegisteredContractsBySender({ from: provider });
    const derivativeAddress = await deployedRegistry.getRegisteredContractBySender(
      numRegisteredContracts.subn(1).toString(),
      { from: provider }
    );
    derivativeContract = await TokenizedDerivative.at(derivativeAddress);

    const feesPerSecond = await derivativeContract.fixedFeePerSecond();
    feesPerInterval = feesPerSecond.muln(priceFeedUpdatesInterval);
  };

  before(async function() {
    identifierBytes = web3.utils.hexToBytes(web3.utils.utf8ToHex("ETH/USD"));
    // Set the deployed registry and oracle.
    deployedRegistry = await Registry.deployed();
    deployedCentralizedOracle = await CentralizedOracle.deployed();
    deployedManualPriceFeed = await ManualPriceFeed.deployed();
    tokenizedDerivativeCreator = await TokenizedDerivativeCreator.deployed();
    noLeverageCalculator = await NoLeverage.deployed();

    // Make sure the Oracle and PriceFeed support the underlying product.
<<<<<<< HEAD
    await deployedCentralizedOracle.addSupportedSymbol(productSymbolBytes);
    await deployedManualPriceFeed.setCurrentTime(1000);
    await pushPrice(web3.utils.toWei("1", "ether"));
=======
    await deployedCentralizedOracle.addSupportedIdentifier(identifierBytes);
    await deployedManualPriceFeed.pushLatestPrice(identifierBytes, 100, web3.utils.toWei("1", "ether"));

    // Set two unverified prices to get the unverified feed slightly ahead of the verified feed.
    await deployedOracle.addUnverifiedPrice(web3.utils.toWei("1", "ether"), { from: ownerAddress });
    await deployedOracle.addVerifiedPrice(web3.utils.toWei("1", "ether"), { from: ownerAddress });
>>>>>>> 240967f7
  });

  it("Live -> Default -> Settled (confirmed)", async function() {
    // A new TokenizedDerivative must be deployed before the start of each test case.
    await deployNewTokenizedDerivative();

    let state = await derivativeContract.state();
    let tokensOutstanding = await derivativeContract.totalSupply();
    let nav = await derivativeContract.nav();

    // TODO: add a javascript lib that will map from enum name to uint value.
    // '0' == State.Live
    assert.equal(state.toString(), "0");
    assert.equal(tokensOutstanding.toString(), "0");
    assert.equal(nav.toString(), "0");

    let providerStruct = await derivativeContract.provider();
    let investorStruct = await derivativeContract.investor();

    assert.equal(providerStruct[0], provider);
    assert.equal(investorStruct[0].investor);

    // Ensure the balance of the provider is 0 ETH (as is deposited in beforeEach()).
    assert.equal(providerStruct[1].toString(), web3.utils.toWei("0", "ether"));

    // Check that the deposit function correctly credits the provider account.
    await derivativeContract.deposit({ from: provider, value: web3.utils.toWei("0.2", "ether") });
    providerStruct = await derivativeContract.provider();
    assert.equal(providerStruct[1].toString(), web3.utils.toWei("0.2", "ether"));

    // Check that the withdraw function correctly withdraws from the provider account.
    await derivativeContract.withdraw(web3.utils.toWei("0.1", "ether"), { from: provider });
    providerStruct = await derivativeContract.provider();
    assert.equal(providerStruct[1].toString(), web3.utils.toWei("0.1", "ether"));

    // Contract doesn't have enough of a deposit to authorize that 2 ETH worth of new tokens.
    assert(
      await didContractThrow(derivativeContract.authorizeTokens(web3.utils.toWei("2", "ether"), { from: provider }))
    );

    // Succeeds when we send enough ETH to cover the additional margin.
    await derivativeContract.authorizeTokens(web3.utils.toWei("2", "ether"), {
      from: provider,
      value: web3.utils.toWei("0.1", "ether")
    });

    // Fails because exact is true with a requested NAV of 3 ETH, but authorized NAV is only 2 ETH.
    assert(
      await didContractThrow(
        derivativeContract.createTokens(true, { from: investor, value: web3.utils.toWei("3", "ether") })
      )
    );

    // Fails because the provider is not allowed to create tokens.
    assert(
      await didContractThrow(
        derivativeContract.createTokens(true, { from: provider, value: web3.utils.toWei("1", "ether") })
      )
    );

    // Succeeds because exact is true and requested NAV (1 ETH) is within the authorized NAV (2 ETH).
    await derivativeContract.createTokens(true, { from: investor, value: web3.utils.toWei("1", "ether") });

    let investorTokenBalance = await derivativeContract.balanceOf(investor);
    let additionalAuthorizedNav = await derivativeContract.additionalAuthorizedNav();
    investorStruct = await derivativeContract.investor();
    nav = await derivativeContract.nav();

    assert.equal(investorTokenBalance.toString(), web3.utils.toWei("1", "ether"));
    assert.equal(additionalAuthorizedNav.toString(), web3.utils.toWei("1", "ether"));
    assert.equal(investorStruct[1].toString(), web3.utils.toWei("1", "ether"));
    assert.equal(nav.toString(), web3.utils.toWei("1", "ether"));

    // Succeeds, but should only provide up to the max authorized NAV, which is 1 ETH, since exact is false.
    await derivativeContract.createTokens(false, { from: investor, value: web3.utils.toWei("3", "ether") });

    investorTokenBalance = await derivativeContract.balanceOf(investor);
    additionalAuthorizedNav = await derivativeContract.additionalAuthorizedNav();
    investorStruct = await derivativeContract.investor();
    nav = await derivativeContract.nav();

    assert.equal(investorTokenBalance.toString(), web3.utils.toWei("2", "ether"));
    assert.equal(additionalAuthorizedNav.toString(), web3.utils.toWei("0", "ether"));
    assert.equal(investorStruct[1].toString(), web3.utils.toWei("2", "ether"));
    assert.equal(nav.toString(), web3.utils.toWei("2", "ether"));

    // This number was chosen so that once the price doubles, the provider will not default.
    await derivativeContract.deposit({ from: provider, value: web3.utils.toWei("2.6", "ether") });

    providerStruct = await derivativeContract.provider();

    assert.equal(providerStruct[1].toString(), web3.utils.toWei("2.8", "ether"));

    // Change the price to ensure the new NAV and redemption value is computed correctly.
    await pushPrice(web3.utils.toWei("2", "ether"));

    tokensOutstanding = await derivativeContract.totalSupply();

    assert.equal(tokensOutstanding.toString(), web3.utils.toWei("2", "ether"));

    // Compute NAV with fees and expected return on initial price.
    let expectedReturnWithoutFees = web3.utils.toBN(web3.utils.toWei("2", "ether"));
    let expectedNav = computeNewNav(nav, expectedReturnWithoutFees, feesPerInterval);

    // Remargin to the new price.
    await derivativeContract.remargin({ from: provider });

    // Ensure that a remargin with no new price works appropriately and doesn't create any balance issues.
    await derivativeContract.remargin({ from: provider });

    // Check new nav after price change.
    nav = await derivativeContract.nav();
    investorStruct = await derivativeContract.investor();

    assert.equal(nav.toString(), expectedNav.toString());
    assert.equal(investorStruct[1].toString(), expectedNav.toString());

    // Should fail because the ERC20 tokens have not been authorized.
    assert(await didContractThrow(derivativeContract.redeemTokens(web3.utils.toWei("1", "ether"), { from: investor })));

    let initialContractBalance = web3.utils.toBN(await web3.eth.getBalance(derivativeContract.address));

    // Attempt redemption of half of the tokens.
    await derivativeContract.approve(derivativeContract.address, web3.utils.toWei("1", "ether"), { from: investor });
    await derivativeContract.redeemTokens(web3.utils.toWei("1", "ether"), { from: investor });

    nav = await derivativeContract.nav();

    // Verify token deduction and ETH payout.
    totalSupply = await derivativeContract.totalSupply();
    investorStruct = await derivativeContract.investor();
    let allowance = await derivativeContract.allowance(investor, derivativeContract.address);
    let newContractBalance = web3.utils.toBN(await web3.eth.getBalance(derivativeContract.address));

    expectedNav = expectedNav.divn(2);
    assert.equal(totalSupply.toString(), web3.utils.toWei("1", "ether"));
    assert.equal(investorStruct[1].toString(), expectedNav.toString());
    assert.equal(nav.toString(), expectedNav.toString());
    assert.equal(allowance.toString(), "0");

    let expectedBalanceChange = expectedNav;
    let actualBalanceChange = initialContractBalance.sub(newContractBalance);
    assert.equal(actualBalanceChange.toString(), expectedBalanceChange.toString());

    // Force the provider into default by further increasing the unverified price.
    providerStruct = await derivativeContract.provider();
    await pushPrice(web3.utils.toWei("2.6", "ether"));
    await derivativeContract.remargin({ from: investor });

    // Add an unverified price to ensure that post-default the contract ceases updating.
    await pushPrice(web3.utils.toWei("10.0", "ether"));

    // Compute the expected new NAV and compare.
    expectedNav = computeNewNav(nav, web3.utils.toBN(web3.utils.toWei("1.3", "ether")), feesPerInterval);
    let expectedPenalty = computeExpectedPenalty(nav, web3.utils.toBN(web3.utils.toWei("0.05", "ether")));

    let expectedNavChange = expectedNav.sub(nav);
    state = await derivativeContract.state();
    nav = await derivativeContract.nav();
    let initialProviderBalance = providerStruct[1];
    providerStruct = await derivativeContract.provider();
    let providerBalancePostRemargin = providerStruct[1];

    assert.equal(state.toString(), "3");
    assert.equal(nav.toString(), expectedNav.toString());
    assert.equal(initialProviderBalance.sub(providerBalancePostRemargin).toString(), expectedNavChange.toString());

    // Verify that after both parties confirm, the state is moved to settled.
    await derivativeContract.confirmPrice({ from: investor });
    assert(
      await didContractThrow(derivativeContract.withdraw(providerBalancePostRemargin.toString(), { from: provider }))
    );
    assert(await didContractThrow(derivativeContract.confirmPrice({ from: thirdParty })));
    await derivativeContract.confirmPrice({ from: provider });

    state = await derivativeContract.state();
    assert.equal(state.toString(), "4");

    // Now that the contract is settled, verify that all parties can extract their tokens/balances.
    providerStruct = await derivativeContract.provider();
    investorStruct = await derivativeContract.investor();
    let providerBalancePostSettlement = providerStruct[1];
    let expectedBalance = providerBalancePostRemargin.sub(expectedPenalty);
    assert.equal(providerBalancePostSettlement.toString(), expectedBalance.toString());

    initialContractBalance = web3.utils.toBN(await web3.eth.getBalance(derivativeContract.address));
    await derivativeContract.withdraw(providerBalancePostSettlement.toString(), { from: provider });
    newContractBalance = web3.utils.toBN(await web3.eth.getBalance(derivativeContract.address));
    assert.equal(initialContractBalance.sub(newContractBalance).toString(), providerBalancePostSettlement.toString());

    // Investor should never be able to use the withdraw function.
    assert(await didContractThrow(derivativeContract.withdraw(investorStruct[1].toString(), { from: investor })));

    // Tokens should be able to be transferred post-settlement. Anyone should be able to redeem them for the frozen price.
    let remainingBalance = await derivativeContract.balanceOf(investor);
    await derivativeContract.transfer(thirdParty, remainingBalance.toString(), { from: investor });

    await derivativeContract.approve(derivativeContract.address, remainingBalance.toString(), { from: thirdParty });
    initialContractBalance = web3.utils.toBN(await web3.eth.getBalance(derivativeContract.address));
    let initialUserBalance = web3.utils.toBN(await web3.eth.getBalance(thirdParty));
    await derivativeContract.redeemTokens(remainingBalance.toString(), { from: thirdParty });
    newContractBalance = web3.utils.toBN(await web3.eth.getBalance(derivativeContract.address));
    let newUserBalance = web3.utils.toBN(await web3.eth.getBalance(thirdParty));

    assert.equal(initialContractBalance.sub(newContractBalance).toString(), nav.add(expectedPenalty).toString());

    // 1 means that newUserBalance > initialUserBalance - the user's balance increased.
    assert.equal(newUserBalance.cmp(initialUserBalance), 1);

    // Contract should be empty.
    assert.equal(newContractBalance.toString(), "0");
  });

  it("Live -> Default -> Settled (oracle)", async function() {
    // A new TokenizedDerivative must be deployed before the start of each test case.
    await deployNewTokenizedDerivative();

    // Provider initializes contract.
    await derivativeContract.authorizeTokens(web3.utils.toWei("1", "ether"), {
      from: provider,
      value: web3.utils.toWei("0.2", "ether")
    });
    await derivativeContract.createTokens(true, { from: investor, value: web3.utils.toWei("1", "ether") });

    // Verify initial state, nav, and balances.
    const initialNav = await derivativeContract.nav();
    let investorStruct = await derivativeContract.investor();
    let providerStruct = await derivativeContract.provider();
    const initialInvestorBalance = investorStruct[1];
    const initialProviderBalance = providerStruct[1];
    assert.equal(initialNav.toString(), web3.utils.toWei("1", "ether"));
    assert.equal(initialInvestorBalance.toString(), web3.utils.toBN(web3.utils.toWei("1", "ether")));
    assert.equal(initialProviderBalance.toString(), web3.utils.toBN(web3.utils.toWei("0.2", "ether")));
    let state = await derivativeContract.state();
    assert.equal(state.toString(), "0");

    // The price increases, forcing the provider into default.
    const navPreDefault = await derivativeContract.nav();
    await pushPrice(web3.utils.toWei("1.1", "ether"));
    const defaultTime = (await deployedManualPriceFeed.latestPrice(productSymbolBytes))[0];
    await derivativeContract.remargin();

    // Verify nav and balances. The default penalty shouldn't be charged yet.
    state = await derivativeContract.state();
    assert.equal(state.toString(), "3");
    let priceReturn = web3.utils.toBN(web3.utils.toWei("1.1", "ether"));
    const expectedDefaultNav = computeNewNav(initialNav, priceReturn, feesPerInterval);
    let changeInNav = expectedDefaultNav.sub(initialNav);
    actualNav = await derivativeContract.nav();
    expectedInvestorAccountBalance = initialInvestorBalance.add(changeInNav);
    expectedProviderAccountBalance = initialProviderBalance.sub(changeInNav);
    investorStruct = await derivativeContract.investor();
    providerStruct = await derivativeContract.provider();
    assert.equal(actualNav.toString(), expectedDefaultNav.toString());
    assert.equal(investorStruct[1].toString(), expectedInvestorAccountBalance.toString());
    assert.equal(providerStruct[1].toString(), expectedProviderAccountBalance.toString());

    // Provide the Oracle price and call settle. The Oracle price is different from the price feed price, and the
    // provider is no longer in default.
    await deployedCentralizedOracle.pushPrice(productSymbolBytes, defaultTime, web3.utils.toWei("1.05", "ether"));
    await derivativeContract.settle();

    // Verify nav and balances at settlement, no default penalty. Whatever the price feed said before is effectively
    // ignored.
    state = await derivativeContract.state();
    assert.equal(state.toString(), "4");
    priceReturn = web3.utils.toBN(web3.utils.toWei("1.05", "ether"));
    const expectedSettlementNav = computeNewNav(initialNav, priceReturn, feesPerInterval);
    changeInNav = expectedSettlementNav.sub(initialNav);
    actualNav = await derivativeContract.nav();
    expectedInvestorAccountBalance = initialInvestorBalance.add(changeInNav);
    expectedProviderAccountBalance = initialProviderBalance.sub(changeInNav);
    investorStruct = await derivativeContract.investor();
    providerStruct = await derivativeContract.provider();
    assert.equal(actualNav.toString(), expectedSettlementNav.toString());
    assert.equal(investorStruct[1].toString(), expectedInvestorAccountBalance.toString());
    assert.equal(providerStruct[1].toString(), expectedProviderAccountBalance.toString());
  });

  it("Live -> Default -> Settled (oracle) [price available]", async function() {
    // A new TokenizedDerivative must be deployed before the start of each test case.
    await deployNewTokenizedDerivative();

    // Provider initializes contract.
    await derivativeContract.authorizeTokens(web3.utils.toWei("1", "ether"), {
      from: provider,
      value: web3.utils.toWei("0.2", "ether")
    });
    await derivativeContract.createTokens(true, { from: investor, value: web3.utils.toWei("1", "ether") });

    // Verify initial state, nav, and balances.
    const initialNav = await derivativeContract.nav();
    let investorStruct = await derivativeContract.investor();
    let providerStruct = await derivativeContract.provider();
    assert.equal(initialNav.toString(), web3.utils.toWei("1", "ether"));
    assert.equal(investorStruct[1].toString(), web3.utils.toBN(web3.utils.toWei("1", "ether")));
    assert.equal(providerStruct[1].toString(), web3.utils.toBN(web3.utils.toWei("0.2", "ether")));
    let state = await derivativeContract.state();
    assert.equal(state.toString(), "0");

    // The price increases, forcing the provider into default.
    const navPreDefault = await derivativeContract.nav();
    await pushPrice(web3.utils.toWei("1.1", "ether"));
    const defaultTime = (await deployedManualPriceFeed.latestPrice(productSymbolBytes))[0];

    // The Oracle price is already available.
    await deployedCentralizedOracle.getPrice(productSymbolBytes, defaultTime);
    await deployedCentralizedOracle.pushPrice(productSymbolBytes, defaultTime, web3.utils.toWei("1.1", "ether"));

    // Remargin to the new price, which should immediately settle the contract.
    await derivativeContract.remargin({ from: investor });
    assert.equal((await derivativeContract.state()).toString(), "4");

    // Verify nav and balances at settlement, including default penalty.
    const defaultPenalty = computeExpectedPenalty(initialNav, web3.utils.toBN(web3.utils.toWei("0.05", "ether")));
    const priceReturn = web3.utils.toBN(web3.utils.toWei("1.1", "ether"));
    const expectedSettlementNav = computeNewNav(initialNav, priceReturn, feesPerInterval);
    let changeInNav = expectedSettlementNav.sub(initialNav);
    actualNav = await derivativeContract.nav();
    expectedInvestorAccountBalance = investorStruct[1].add(changeInNav).add(defaultPenalty);
    expectedProviderAccountBalance = providerStruct[1].sub(changeInNav).sub(defaultPenalty);
    investorStruct = await derivativeContract.investor();
    providerStruct = await derivativeContract.provider();
    assert.equal(actualNav.toString(), expectedSettlementNav.toString());
    assert.equal(investorStruct[1].toString(), expectedInvestorAccountBalance.toString());
    assert.equal(providerStruct[1].toString(), expectedProviderAccountBalance.toString());
  });

  it("Live -> Dispute (correctly) [price available] -> Settled", async function() {
    // A new TokenizedDerivative must be deployed before the start of each test case.
    await deployNewTokenizedDerivative();

    // Provider initializes contract
    await derivativeContract.deposit({ from: provider, value: web3.utils.toWei("0.4", "ether") });
    await derivativeContract.authorizeTokens(web3.utils.toWei("1", "ether"), {
      from: provider,
      value: web3.utils.toWei("0.1", "ether")
    });
    await derivativeContract.createTokens(true, { from: investor, value: web3.utils.toWei("1", "ether") });

    let nav = await derivativeContract.nav();
    const disputeTime = (await deployedManualPriceFeed.latestPrice(productSymbolBytes))[0];
    // Provide oracle price for the disputed time.
    await deployedCentralizedOracle.getPrice(productSymbolBytes, disputeTime);
    await deployedCentralizedOracle.pushPrice(productSymbolBytes, disputeTime, web3.utils.toWei("0.9", "ether"));

    // Pushing these prices doesn't remargin the contract, so it doesn't affect what we dispute.
    await pushPrice(web3.utils.toWei("1.1", "ether"));

    // Dispute the price.
    const presettlementNav = await derivativeContract.nav();
    const presettlementProviderBalance = (await derivativeContract.provider())[1];

    const disputeFee = computeExpectedPenalty(nav, web3.utils.toBN(web3.utils.toWei("0.05", "ether")));
    await derivativeContract.dispute({ from: investor, value: disputeFee.toString() });

    // Auto-settles with the Oracle price.
    assert.equal((await derivativeContract.state()).toString(), "4");
    nav = await derivativeContract.nav();

    const providerStruct = await derivativeContract.provider();
    const investorStruct = await derivativeContract.investor();

    // Verify that the dispute fee went to the counterparty and that the NAV changed.
    assert.notEqual(presettlementNav.toString(), nav.toString());
    assert.equal(investorStruct[1].toString(), nav.toString());
    const navDiff = nav.sub(presettlementNav);
    assert.equal(
      providerStruct[1].toString(),
      presettlementProviderBalance
        .sub(navDiff)
        .add(disputeFee)
        .toString()
    );

    // Redeem tokens and withdraw money.
    await derivativeContract.approve(derivativeContract.address, web3.utils.toWei("1", "ether"), { from: investor });
    await derivativeContract.redeemTokens(web3.utils.toWei("1", "ether"), { from: investor });
    await derivativeContract.withdraw(providerStruct[1].toString(), { from: provider });

    contractBalance = web3.utils.toBN(await web3.eth.getBalance(derivativeContract.address));
    assert.equal(contractBalance.toString(), "0");
  });

  it("Live -> Dispute (incorrectly) -> Settled", async function() {
    // A new TokenizedDerivative must be deployed before the start of each test case.
    await deployNewTokenizedDerivative();

    // Provider initializes contract
    await derivativeContract.deposit({ from: provider, value: web3.utils.toWei("0.4", "ether") });
    await derivativeContract.authorizeTokens(web3.utils.toWei("1", "ether"), {
      from: provider,
      value: web3.utils.toWei("0.1", "ether")
    });
    await derivativeContract.createTokens(true, { from: investor, value: web3.utils.toWei("1", "ether") });

    let nav = await derivativeContract.nav();

    const disputeTime = (await deployedManualPriceFeed.latestPrice(productSymbolBytes))[0];
    // Dispute the current price.
    let disputeFee = computeExpectedPenalty(nav, web3.utils.toBN(web3.utils.toWei("0.05", "ether")));
    await derivativeContract.dispute({ from: investor, value: disputeFee.toString() });
    state = await derivativeContract.state();
    assert.equal(state.toString(), "1");

    // Provide the Oracle price.
    await deployedCentralizedOracle.pushPrice(productSymbolBytes, disputeTime, web3.utils.toWei("1", "ether"));

    // Settle with the Oracle price.
    let presettlementNav = await derivativeContract.nav();
    let presettlementProviderBalance = (await derivativeContract.provider())[1];
    await derivativeContract.settle({ from: thirdParty });

    // Verify that you can't call dispute once the contract is settled.
    assert(didContractThrow(derivativeContract.dispute()));

    nav = await derivativeContract.nav();
    let providerStruct = await derivativeContract.provider();
    let investorStruct = await derivativeContract.investor();

    // Verify that the dispute fee was refunded and the nav didn't change.
    assert.equal(presettlementNav.toString(), nav.toString());
    assert.equal(investorStruct[1].toString(), nav.add(disputeFee).toString());

    // Provider should have the exact same amount of ETH that they deposited (one deposit was part of the
    // authorizeTokens() call).
    assert.equal(providerStruct[1].toString(), web3.utils.toWei("0.5", "ether"));

    // Redeem tokens and withdraw money.
    await derivativeContract.approve(derivativeContract.address, web3.utils.toWei("1", "ether"), { from: investor });
    await derivativeContract.redeemTokens(web3.utils.toWei("1", "ether"), { from: investor });
    await derivativeContract.withdraw(providerStruct[1].toString(), { from: provider });

    contractBalance = web3.utils.toBN(await web3.eth.getBalance(derivativeContract.address));
    assert.equal(contractBalance.toString(), "0");
  });

  it("Live -> Expired -> Settled (oracle price)", async function() {
    // A new TokenizedDerivative must be deployed before the start of each test case.
    // One time step until expiry.
    await deployNewTokenizedDerivative(priceFeedUpdatesInterval);

    // Provider initializes contract
    await derivativeContract.deposit({ from: provider, value: web3.utils.toWei("0.4", "ether") });
    await derivativeContract.authorizeTokens(web3.utils.toWei("1", "ether"), {
      from: provider,
      value: web3.utils.toWei("0.1", "ether")
    });
    await derivativeContract.createTokens(true, { from: investor, value: web3.utils.toWei("1", "ether") });

    // Verify initial state.
    const initialNav = await derivativeContract.nav();
    let investorStruct = await derivativeContract.investor();
    let providerStruct = await derivativeContract.provider();
    assert.equal(initialNav.toString(), web3.utils.toWei("1", "ether"));
    assert.equal(investorStruct[1].toString(), web3.utils.toBN(web3.utils.toWei("1", "ether")));
    assert.equal(providerStruct[1].toString(), web3.utils.toBN(web3.utils.toWei("0.5", "ether")));
    let state = await derivativeContract.state();
    assert.equal(state.toString(), "0");

    // Push the contract to expiry. and provide Oracle price beforehand.
    await pushPrice(web3.utils.toWei("100", "ether"));
    const expirationTime = await deployedManualPriceFeed.getCurrentTime();

    // Contract should go to expired.
    await derivativeContract.remargin({ from: provider });
    state = await derivativeContract.state();
    assert.equal(state.toString(), "2");

    // Verify that you can't call settle before the Oracle provides a price.
    assert(didContractThrow(derivativeContract.dispute()));

    // Then the Oracle price should be provided, which settles the contract.
    await deployedCentralizedOracle.pushPrice(productSymbolBytes, expirationTime, web3.utils.toWei("1.1", "ether"));
    await derivativeContract.settle();
    state = await derivativeContract.state();
    assert.equal(state.toString(), "4");

    // Verify nav and balances at settlement.
    let priceReturn = web3.utils.toBN(web3.utils.toWei("1.1", "ether"));
    const expectedSettlementNav = computeNewNav(initialNav, priceReturn, feesPerInterval);
    let changeInNav = expectedSettlementNav.sub(initialNav);
    actualNav = await derivativeContract.nav();
    expectedInvestorAccountBalance = investorStruct[1].add(changeInNav);
    expectedProviderAccountBalance = providerStruct[1].sub(changeInNav);
    investorStruct = await derivativeContract.investor();
    providerStruct = await derivativeContract.provider();
    assert.equal(actualNav.toString(), expectedSettlementNav.toString());
    assert.equal(investorStruct[1].toString(), expectedInvestorAccountBalance.toString());
    assert.equal(providerStruct[1].toString(), expectedProviderAccountBalance.toString());
  });

  it("Live -> Expired -> Settled (oracle price) [price available]", async function() {
    // A new TokenizedDerivative must be deployed before the start of each test case.
    // One time step until expiry.
    await deployNewTokenizedDerivative(priceFeedUpdatesInterval);

    // Provider initializes contract
    await derivativeContract.deposit({ from: provider, value: web3.utils.toWei("0.4", "ether") });
    await derivativeContract.authorizeTokens(web3.utils.toWei("1", "ether"), {
      from: provider,
      value: web3.utils.toWei("0.1", "ether")
    });
    await derivativeContract.createTokens(true, { from: investor, value: web3.utils.toWei("1", "ether") });

    // Verify initial state.
    const initialNav = await derivativeContract.nav();
    let investorStruct = await derivativeContract.investor();
    let providerStruct = await derivativeContract.provider();
    assert.equal(initialNav.toString(), web3.utils.toWei("1", "ether"));
    assert.equal(investorStruct[1].toString(), web3.utils.toBN(web3.utils.toWei("1", "ether")));
    assert.equal(providerStruct[1].toString(), web3.utils.toBN(web3.utils.toWei("0.5", "ether")));
    let state = await derivativeContract.state();
    assert.equal(state.toString(), "0");

    // Push the contract to expiry, and provide Oracle price beforehand.
    await pushPrice(web3.utils.toWei("100", "ether"));
    const expirationTime = await deployedManualPriceFeed.getCurrentTime();
    await deployedCentralizedOracle.getPrice(productSymbolBytes, expirationTime);
    await deployedCentralizedOracle.pushPrice(productSymbolBytes, expirationTime, web3.utils.toWei("1.1", "ether"));

    // Contract should go straight to settled.
    await derivativeContract.remargin({ from: provider });
    state = await derivativeContract.state();
    assert.equal(state.toString(), "4");

    // Verify nav and balances at settlement.
    let priceReturn = web3.utils.toBN(web3.utils.toWei("1.1", "ether"));
    const expectedSettlementNav = computeNewNav(initialNav, priceReturn, feesPerInterval);
    let changeInNav = expectedSettlementNav.sub(initialNav);
    actualNav = await derivativeContract.nav();
    expectedInvestorAccountBalance = investorStruct[1].add(changeInNav);
    expectedProviderAccountBalance = providerStruct[1].sub(changeInNav);
    investorStruct = await derivativeContract.investor();
    providerStruct = await derivativeContract.provider();
    assert.equal(actualNav.toString(), expectedSettlementNav.toString());
    assert.equal(investorStruct[1].toString(), expectedInvestorAccountBalance.toString());
    assert.equal(providerStruct[1].toString(), expectedProviderAccountBalance.toString());
  });

  it("Live -> Remargin -> Remargin -> Expired -> Settled (oracle price)", async function() {
    // A new TokenizedDerivative must be deployed before the start of each test case.
    // Three time steps until expiry.
    await deployNewTokenizedDerivative(priceFeedUpdatesInterval * 3);

    // Provider initializes contract
    await derivativeContract.deposit({ from: provider, value: web3.utils.toWei("0.4", "ether") });
    await derivativeContract.authorizeTokens(web3.utils.toWei("1", "ether"), {
      from: provider,
      value: web3.utils.toWei("0.1", "ether")
    });
    await derivativeContract.createTokens(true, { from: investor, value: web3.utils.toWei("1", "ether") });

    // Verify initial nav and balances. No time based fees have been assessed yet.
    let expectedNav = web3.utils.toBN(web3.utils.toWei("1", "ether"));
    let actualNav = await derivativeContract.nav();
    let investorStruct = await derivativeContract.investor();
    let providerStruct = await derivativeContract.provider();
    assert.equal(actualNav.toString(), expectedNav.toString());
    assert.equal(investorStruct[1].toString(), web3.utils.toBN(web3.utils.toWei("1", "ether")));
    assert.equal(providerStruct[1].toString(), web3.utils.toBN(web3.utils.toWei("0.5", "ether")));

    // Move the price 10% up.
    await pushPrice(web3.utils.toWei("1.1", "ether"));
    await derivativeContract.remargin({ from: provider });
    let state = await derivativeContract.state();
    assert.equal(state.toString(), "0");

    // Verify nav and balances.
    let priceReturn = web3.utils.toBN(web3.utils.toWei("1.1", "ether"));
    expectedNav = computeNewNav(actualNav, priceReturn, feesPerInterval);
    let changeInNav = expectedNav.sub(actualNav);
    actualNav = await derivativeContract.nav();
    expectedInvestorAccountBalance = investorStruct[1].add(changeInNav);
    expectedProviderAccountBalance = providerStruct[1].sub(changeInNav);
    investorStruct = await derivativeContract.investor();
    providerStruct = await derivativeContract.provider();
    assert.equal(actualNav.toString(), expectedNav.toString());
    assert.equal(investorStruct[1].toString(), expectedInvestorAccountBalance.toString());
    assert.equal(providerStruct[1].toString(), expectedProviderAccountBalance.toString());

    // Move the price another 10% up.
    await pushPrice(web3.utils.toWei("1.21", "ether"));
    await derivativeContract.remargin({ from: provider });
    state = await derivativeContract.state();
    assert.equal(state.toString(), "0");

    // Verify nav and balance.
    priceReturn = web3.utils.toBN(web3.utils.toWei("1.1", "ether"));
    expectedNav = computeNewNav(actualNav, priceReturn, feesPerInterval);
    changeInNav = expectedNav.sub(actualNav);
    actualNav = await derivativeContract.nav();
    expectedInvestorAccountBalance = investorStruct[1].add(changeInNav);
    expectedProviderAccountBalance = providerStruct[1].sub(changeInNav);
    investorStruct = await derivativeContract.investor();
    providerStruct = await derivativeContract.provider();
    assert.equal(actualNav.toString(), expectedNav.toString());
    assert.equal(investorStruct[1].toString(), expectedInvestorAccountBalance.toString());
    assert.equal(providerStruct[1].toString(), expectedProviderAccountBalance.toString());

    // Now push to contract into expiry, moving down by 10% (which isn't the same as reversing the previous move).
    await pushPrice(web3.utils.toWei("1.089", "ether"));
    const expirationTime = await deployedManualPriceFeed.getCurrentTime();
    await derivativeContract.remargin({ from: provider });

    // Contract should go to EXPIRED, and then on settle(), go to SETTLED.
    state = await derivativeContract.state();
    assert.equal(state.toString(), "2");
    await deployedCentralizedOracle.pushPrice(productSymbolBytes, expirationTime, web3.utils.toWei("1.089", "ether"));
    await derivativeContract.settle();
    state = await derivativeContract.state();
    assert.equal(state.toString(), "4");

    // Verify NAV and balances at expiry.
    priceReturn = web3.utils.toBN(web3.utils.toWei("0.9", "ether"));
    expectedNav = computeNewNav(actualNav, priceReturn, feesPerInterval);
    changeInNav = expectedNav.sub(actualNav);
    actualNav = await derivativeContract.nav();
    expectedInvestorAccountBalance = investorStruct[1].add(changeInNav);
    expectedProviderAccountBalance = providerStruct[1].sub(changeInNav);
    investorStruct = await derivativeContract.investor();
    providerStruct = await derivativeContract.provider();
    assert.equal(actualNav.toString(), expectedNav.toString());
    assert.equal(investorStruct[1].toString(), expectedInvestorAccountBalance.toString());
    assert.equal(providerStruct[1].toString(), expectedProviderAccountBalance.toString());
  });

  it("Live -> Create -> Create fails on expiry", async function() {
    // A new TokenizedDerivative must be deployed before the start of each test case.
    // One time step until expiry.
    await deployNewTokenizedDerivative(priceFeedUpdatesInterval);

    // Provider initializes contract
    await derivativeContract.deposit({ from: provider, value: web3.utils.toWei("0.4", "ether") });
    await derivativeContract.authorizeTokens(web3.utils.toWei("1", "ether"), {
      from: provider,
      value: web3.utils.toWei("0.1", "ether")
    });
    await derivativeContract.createTokens(true, { from: investor, value: web3.utils.toWei("1", "ether") });

    // Authorize some tokens.
    await derivativeContract.authorizeTokens(web3.utils.toWei("2", "ether"), {
      from: provider,
      value: web3.utils.toWei("0.1", "ether")
    });

    // Push time forward, so that the contract will expire when remargin is called.
    await pushPrice(web3.utils.toWei("1", "ether"));

    // Tokens cannot be created because the contract has expired.
    assert(
      didContractThrow(derivativeContract.createTokens(true, { from: investor, value: web3.utils.toWei("1", "ether") }))
    );
  });

  it("Unsupported product", async function() {
    let unsupportedProduct = web3.utils.hexToBytes(web3.utils.utf8ToHex("unsupported"));
    assert(
      didContractThrow(
        tokenizedDerivativeCreator.createTokenizedDerivative(
          provider,
          investor,
          web3.utils.toWei("0.05", "ether"),
          web3.utils.toWei("0.05", "ether"),
          web3.utils.toWei("0.1", "ether"),
          unsupportedProduct,
          web3.utils.toWei("0.01", "ether"),
          web3.utils.toWei("0.05", "ether"),
          noLeverageCalculator.address,
          web3.utils.toWei("1", "ether"),
          0,
          { from: provider }
        )
      )
    );
  });
});<|MERGE_RESOLUTION|>--- conflicted
+++ resolved
@@ -43,12 +43,12 @@
   const pushPrice = async price => {
     const latestTime = parseInt(await deployedManualPriceFeed.getCurrentTime(), 10) + priceFeedUpdatesInterval;
     await deployedManualPriceFeed.setCurrentTime(latestTime);
-    await deployedManualPriceFeed.pushLatestPrice(productSymbolBytes, latestTime, price);
+    await deployedManualPriceFeed.pushLatestPrice(identifierBytes, latestTime, price);
   };
 
   const deployNewTokenizedDerivative = async expiryDelay => {
     await pushPrice(web3.utils.toWei("1", "ether"));
-    const startTime = (await deployedManualPriceFeed.latestPrice(productSymbolBytes))[0];
+    const startTime = (await deployedManualPriceFeed.latestPrice(identifierBytes))[0];
 
     let expiry = 0;
     if (expiryDelay != undefined) {
@@ -90,18 +90,9 @@
     noLeverageCalculator = await NoLeverage.deployed();
 
     // Make sure the Oracle and PriceFeed support the underlying product.
-<<<<<<< HEAD
-    await deployedCentralizedOracle.addSupportedSymbol(productSymbolBytes);
+    await deployedCentralizedOracle.addSupportedIdentifier(identifierBytes);
     await deployedManualPriceFeed.setCurrentTime(1000);
     await pushPrice(web3.utils.toWei("1", "ether"));
-=======
-    await deployedCentralizedOracle.addSupportedIdentifier(identifierBytes);
-    await deployedManualPriceFeed.pushLatestPrice(identifierBytes, 100, web3.utils.toWei("1", "ether"));
-
-    // Set two unverified prices to get the unverified feed slightly ahead of the verified feed.
-    await deployedOracle.addUnverifiedPrice(web3.utils.toWei("1", "ether"), { from: ownerAddress });
-    await deployedOracle.addVerifiedPrice(web3.utils.toWei("1", "ether"), { from: ownerAddress });
->>>>>>> 240967f7
   });
 
   it("Live -> Default -> Settled (confirmed)", async function() {
@@ -341,7 +332,7 @@
     // The price increases, forcing the provider into default.
     const navPreDefault = await derivativeContract.nav();
     await pushPrice(web3.utils.toWei("1.1", "ether"));
-    const defaultTime = (await deployedManualPriceFeed.latestPrice(productSymbolBytes))[0];
+    const defaultTime = (await deployedManualPriceFeed.latestPrice(identifierBytes))[0];
     await derivativeContract.remargin();
 
     // Verify nav and balances. The default penalty shouldn't be charged yet.
@@ -361,7 +352,7 @@
 
     // Provide the Oracle price and call settle. The Oracle price is different from the price feed price, and the
     // provider is no longer in default.
-    await deployedCentralizedOracle.pushPrice(productSymbolBytes, defaultTime, web3.utils.toWei("1.05", "ether"));
+    await deployedCentralizedOracle.pushPrice(identifierBytes, defaultTime, web3.utils.toWei("1.05", "ether"));
     await derivativeContract.settle();
 
     // Verify nav and balances at settlement, no default penalty. Whatever the price feed said before is effectively
@@ -405,11 +396,11 @@
     // The price increases, forcing the provider into default.
     const navPreDefault = await derivativeContract.nav();
     await pushPrice(web3.utils.toWei("1.1", "ether"));
-    const defaultTime = (await deployedManualPriceFeed.latestPrice(productSymbolBytes))[0];
+    const defaultTime = (await deployedManualPriceFeed.latestPrice(identifierBytes))[0];
 
     // The Oracle price is already available.
-    await deployedCentralizedOracle.getPrice(productSymbolBytes, defaultTime);
-    await deployedCentralizedOracle.pushPrice(productSymbolBytes, defaultTime, web3.utils.toWei("1.1", "ether"));
+    await deployedCentralizedOracle.getPrice(identifierBytes, defaultTime);
+    await deployedCentralizedOracle.pushPrice(identifierBytes, defaultTime, web3.utils.toWei("1.1", "ether"));
 
     // Remargin to the new price, which should immediately settle the contract.
     await derivativeContract.remargin({ from: investor });
@@ -443,10 +434,10 @@
     await derivativeContract.createTokens(true, { from: investor, value: web3.utils.toWei("1", "ether") });
 
     let nav = await derivativeContract.nav();
-    const disputeTime = (await deployedManualPriceFeed.latestPrice(productSymbolBytes))[0];
+    const disputeTime = (await deployedManualPriceFeed.latestPrice(identifierBytes))[0];
     // Provide oracle price for the disputed time.
-    await deployedCentralizedOracle.getPrice(productSymbolBytes, disputeTime);
-    await deployedCentralizedOracle.pushPrice(productSymbolBytes, disputeTime, web3.utils.toWei("0.9", "ether"));
+    await deployedCentralizedOracle.getPrice(identifierBytes, disputeTime);
+    await deployedCentralizedOracle.pushPrice(identifierBytes, disputeTime, web3.utils.toWei("0.9", "ether"));
 
     // Pushing these prices doesn't remargin the contract, so it doesn't affect what we dispute.
     await pushPrice(web3.utils.toWei("1.1", "ether"));
@@ -500,7 +491,7 @@
 
     let nav = await derivativeContract.nav();
 
-    const disputeTime = (await deployedManualPriceFeed.latestPrice(productSymbolBytes))[0];
+    const disputeTime = (await deployedManualPriceFeed.latestPrice(identifierBytes))[0];
     // Dispute the current price.
     let disputeFee = computeExpectedPenalty(nav, web3.utils.toBN(web3.utils.toWei("0.05", "ether")));
     await derivativeContract.dispute({ from: investor, value: disputeFee.toString() });
@@ -508,7 +499,7 @@
     assert.equal(state.toString(), "1");
 
     // Provide the Oracle price.
-    await deployedCentralizedOracle.pushPrice(productSymbolBytes, disputeTime, web3.utils.toWei("1", "ether"));
+    await deployedCentralizedOracle.pushPrice(identifierBytes, disputeTime, web3.utils.toWei("1", "ether"));
 
     // Settle with the Oracle price.
     let presettlementNav = await derivativeContract.nav();
@@ -575,7 +566,7 @@
     assert(didContractThrow(derivativeContract.dispute()));
 
     // Then the Oracle price should be provided, which settles the contract.
-    await deployedCentralizedOracle.pushPrice(productSymbolBytes, expirationTime, web3.utils.toWei("1.1", "ether"));
+    await deployedCentralizedOracle.pushPrice(identifierBytes, expirationTime, web3.utils.toWei("1.1", "ether"));
     await derivativeContract.settle();
     state = await derivativeContract.state();
     assert.equal(state.toString(), "4");
@@ -620,8 +611,8 @@
     // Push the contract to expiry, and provide Oracle price beforehand.
     await pushPrice(web3.utils.toWei("100", "ether"));
     const expirationTime = await deployedManualPriceFeed.getCurrentTime();
-    await deployedCentralizedOracle.getPrice(productSymbolBytes, expirationTime);
-    await deployedCentralizedOracle.pushPrice(productSymbolBytes, expirationTime, web3.utils.toWei("1.1", "ether"));
+    await deployedCentralizedOracle.getPrice(identifierBytes, expirationTime);
+    await deployedCentralizedOracle.pushPrice(identifierBytes, expirationTime, web3.utils.toWei("1.1", "ether"));
 
     // Contract should go straight to settled.
     await derivativeContract.remargin({ from: provider });
@@ -710,7 +701,7 @@
     // Contract should go to EXPIRED, and then on settle(), go to SETTLED.
     state = await derivativeContract.state();
     assert.equal(state.toString(), "2");
-    await deployedCentralizedOracle.pushPrice(productSymbolBytes, expirationTime, web3.utils.toWei("1.089", "ether"));
+    await deployedCentralizedOracle.pushPrice(identifierBytes, expirationTime, web3.utils.toWei("1.089", "ether"));
     await derivativeContract.settle();
     state = await derivativeContract.state();
     assert.equal(state.toString(), "4");

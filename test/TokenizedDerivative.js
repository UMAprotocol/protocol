--- conflicted
+++ resolved
@@ -1553,7 +1553,6 @@
       assert.equal(expectedMarginRequirement.toString(), shortBalance.sub(excessMargin).toString());
     });
 
-<<<<<<< HEAD
     it(annotateTitle("Linear NAV - Negative Token Price"), async function() {
       // To detect the difference between linear and compounded, the contract requires |leverage| > 1.
       const levered2x = await LeveragedReturnCalculator.new(2);
@@ -1819,7 +1818,8 @@
       shortBalance = await derivativeContract.calcShortMarginBalance();
       excessMargin = await derivativeContract.calcExcessMargin();
       assert.equal(expectedMarginRequirement.toString(), shortBalance.sub(excessMargin).toString());
-=======
+    });
+
     it(annotateTitle("Withdraw unexpected ERC20"), async function() {
       // Deploy TokenizedDerivative with 0 fee to make computations simpler.
       await deployNewTokenizedDerivative();
@@ -1896,7 +1896,6 @@
       await derivativeContract.withdrawUnexpectedErc20(derivativeContract.address, web3.utils.toWei("0.25", "ether"), {
         from: sponsor
       });
->>>>>>> 375cdd13
     });
 
     it(annotateTitle("Constructor assertions"), async function() {

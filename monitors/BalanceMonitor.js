const { createFormatFunction, createEtherscanLinkMarkdown } = require("../common/FormattingUtils");

// This module is used to monitor a list of addresses and their associated collateral, synthetic and ether balances.
class BalanceMonitor {
  // @param logger an instance of a winston logger used to emit messages, logs and errors.
  // @param tokenBalanceClient is an instance of the TokenBalanceClient from the `financial-templates lib
  // which provides synchronous access to address balances for a given expiring multi party contract.
  // @param botsToMonitor is array of bot objects to monitor. Each bot's `botName` `address`,
  // `CollateralThreshold` and`syntheticThreshold` must be given. Example:
  // [{ name: "Liquidator Bot",
  //   address: "0x12345"
  //   collateralThreshold: x1,
  //   syntheticThreshold: x2,
  //   etherThreshold: x3 },
  // ...]
  constructor(logger, tokenBalanceClient, botsToMonitor, empProps) {
    this.logger = logger;

    // Instance of the tokenBalanceClient to read account balances from last change update.
    this.client = tokenBalanceClient;
    this.web3 = this.client.web3;

    // Bot addresses and thresholds to monitor.
    this.botsToMonitor = botsToMonitor;

    // Contract constants including collateralCurrencySymbol, syntheticCurrencySymbol, priceIdentifier and networkId.
    this.empProps = empProps;

<<<<<<< HEAD
    this.formatDecimalString = createFormatFunction(this.web3, 2, 4);
=======
    // TODO: pull this into the parent client
    this.networkId = 1;

    // Helper functions from web3.
    this.toBN = this.web3.utils.toBN;
>>>>>>> 78b2159c
  }

  // Queries all bot ballance for collateral, synthetic and ether against specified thresholds
  checkBotBalances = async () => {
    this.logger.debug({
      at: "BalanceMonitor",
      message: "Checking bot balances"
    });

    // Loop over all the bot objects specified to monitor in the this.botsToMonitor object and for each bot
    // check if their collateral, synthetic or ether balance is below a given threshold. If it is, then
    // send a winston event. The message structure is defined with the `_createLowBalanceMrkdwn` formatter.
    for (let bot of this.botsToMonitor) {
      if (this._ltThreshold(this.client.getCollateralBalance(bot.address), bot.collateralThreshold)) {
        this.logger.warn({
          at: "BalanceMonitor",
          message: "Low collateral balance warning ⚠️",
          mrkdwn: this._createLowBalanceMrkdwn(
            bot,
            bot.collateralThreshold,
            this.client.getCollateralBalance(bot.address),
            this.empProps.collateralCurrencySymbol,
            "collateral"
          )
        });
      }
      if (this._ltThreshold(this.client.getSyntheticBalance(bot.address), bot.syntheticThreshold)) {
        this.logger.warn({
          at: "BalanceMonitor",
          message: "Low synthetic balance warning ⚠️",
          mrkdwn: this._createLowBalanceMrkdwn(
            bot,
            bot.syntheticThreshold,
            this.client.getSyntheticBalance(bot.address),
            this.empProps.syntheticCurrencySymbol,
            "synthetic"
          )
        });
      }
      if (this._ltThreshold(this.client.getEtherBalance(bot.address), bot.etherThreshold)) {
        this.logger.warn({
          at: "BalanceMonitor",
          message: "Low Ether balance warning ⚠️",
          mrkdwn: this._createLowBalanceMrkdwn(
            bot,
            bot.etherThreshold,
            this.client.getEtherBalance(bot.address),
            "ETH",
            "ether"
          )
        });
      }
    }
  };

  _createLowBalanceMrkdwn = (bot, threshold, tokenBalance, tokenSymbol, tokenName) => {
    return (
      bot.name +
      " (" +
      createEtherscanLinkMarkdown(bot.address, this.empProps.networkId) +
      ") " +
      tokenName +
      " balance is less than " +
      this.formatDecimalString(threshold) +
      " " +
      tokenSymbol +
      ". Current balance is " +
      this.formatDecimalString(tokenBalance) +
      " " +
      tokenSymbol
    );
  };

  // Checks if a big number value is below a given threshold.
  _ltThreshold(value, threshold) {
    // If the price has not resolved yet then return false.
    if (value == null) {
      return false;
    }
    return this.toBN(value).lt(this.toBN(threshold));
  }
}

module.exports = {
  BalanceMonitor
};<|MERGE_RESOLUTION|>--- conflicted
+++ resolved
@@ -26,15 +26,10 @@
     // Contract constants including collateralCurrencySymbol, syntheticCurrencySymbol, priceIdentifier and networkId.
     this.empProps = empProps;
 
-<<<<<<< HEAD
     this.formatDecimalString = createFormatFunction(this.web3, 2, 4);
-=======
-    // TODO: pull this into the parent client
-    this.networkId = 1;
 
     // Helper functions from web3.
     this.toBN = this.web3.utils.toBN;
->>>>>>> 78b2159c
   }
 
   // Queries all bot ballance for collateral, synthetic and ether against specified thresholds

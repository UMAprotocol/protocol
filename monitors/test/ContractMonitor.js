const { toWei, toBN, hexToUtf8 } = web3.utils;
const winston = require("winston");
const sinon = require("sinon");
const { interfaceName } = require("../../core/utils/Constants.js");
const { MAX_UINT_VAL } = require("../../common/Constants.js");

// Script to test
const { ContractMonitor } = require("../ContractMonitor");

// Helper client script
const {
  ExpiringMultiPartyEventClient
} = require("../../financial-templates-lib/clients/ExpiringMultiPartyEventClient");

// Price feed mock
const { PriceFeedMock } = require("../../financial-templates-lib/test/price-feed/PriceFeedMock");

// Custom winston transport module to monitor winston log outputs
const { SpyTransport, lastSpyLogIncludes } = require("../../financial-templates-lib/logger/SpyTransport");

// Truffle artifacts
const ExpiringMultiParty = artifacts.require("ExpiringMultiParty");
const Finder = artifacts.require("Finder");
const IdentifierWhitelist = artifacts.require("IdentifierWhitelist");
const MockOracle = artifacts.require("MockOracle");
const TokenFactory = artifacts.require("TokenFactory");
const Token = artifacts.require("ExpandedERC20");
const Timer = artifacts.require("Timer");

contract("ContractMonitor.js", function(accounts) {
  const tokenSponsor = accounts[0];
  const liquidator = accounts[1];
  const disputer = accounts[2];
  const sponsor1 = accounts[3];
  const sponsor2 = accounts[4];
  const sponsor3 = accounts[5];

  const zeroAddress = "0x0000000000000000000000000000000000000000";
  const unreachableDeadline = MAX_UINT_VAL;

  // Contracts
  let collateralToken;
  let collateralTokenSymbol;
  let emp;
  let syntheticToken;
  let mockOracle;
  let identifierWhitelist;

  // Test object for EMP event client
  let eventClient;

  // Price feed mock
  let priceFeedMock;
  let spyLogger;
  let empProps;

  // re-used variables
  let expirationTime;
  let constructorParams;

  // Keep track of new sponsor transactions for testing `checkForNewSponsors` method.
  let newSponsorTxn;

  const spy = sinon.spy();

  before(async function() {
    collateralToken = await Token.new("Dai Stable coin", "DAI", 18, { from: tokenSponsor });

    identifierWhitelist = await IdentifierWhitelist.deployed();
    await identifierWhitelist.addSupportedIdentifier(web3.utils.utf8ToHex("ETH/BTC"));

    // Create a mockOracle and finder. Register the mockOracle with the finder.
    finder = await Finder.deployed();
    mockOracle = await MockOracle.new(finder.address, Timer.address);
    const mockOracleInterfaceName = web3.utils.utf8ToHex(interfaceName.Oracle);
    await finder.changeImplementationAddress(mockOracleInterfaceName, mockOracle.address);
  });

  beforeEach(async function() {
    const currentTime = await mockOracle.getCurrentTime.call();
    const timer = await Timer.deployed();
    await timer.setCurrentTime(currentTime.toString());
    expirationTime = currentTime.toNumber() + 100; // 100 seconds in the future

    constructorParams = {
      isTest: true,
      expirationTimestamp: expirationTime.toString(),
      withdrawalLiveness: "1",
      collateralAddress: collateralToken.address,
      finderAddress: Finder.address,
      tokenFactoryAddress: TokenFactory.address,
      timerAddress: Timer.address,
      priceFeedIdentifier: web3.utils.utf8ToHex("ETH/BTC"),
      syntheticName: "Test UMA Token",
      syntheticSymbol: "ETHBTC",
      liquidationLiveness: "10",
      collateralRequirement: { rawValue: toWei("1.5") },
      disputeBondPct: { rawValue: toWei("0.1") },
      sponsorDisputeRewardPct: { rawValue: toWei("0.1") },
      disputerDisputeRewardPct: { rawValue: toWei("0.1") },
      minSponsorTokens: { rawValue: toWei("1") }
    };

    // Create a sinon spy and give it to the SpyTransport as the winston logger. Use this to check all winston
    // logs the correct text based on interactions with the emp. Note that only `info` level messages are captured.
    spyLogger = winston.createLogger({
      level: "info",
      transports: [new SpyTransport({ level: "info" }, { spy: spy })]
    });

    emp = await ExpiringMultiParty.new(constructorParams);
    eventClient = new ExpiringMultiPartyEventClient(spyLogger, ExpiringMultiParty.abi, web3, emp.address);
    priceFeedMock = new PriceFeedMock();

    // Define a configuration object. In this config only monitor one liquidator and one disputer.
    const monitorConfig = { monitoredLiquidators: [liquidator], monitoredDisputers: [disputer] };

    syntheticToken = await Token.at(await emp.tokenCurrency());

    empProps = {
      collateralCurrencySymbol: await collateralToken.symbol(),
      syntheticCurrencySymbol: await syntheticToken.symbol(),
      priceIdentifier: hexToUtf8(await emp.priceIdentifier()),
      networkId: await web3.eth.net.getId()
    };

<<<<<<< HEAD
    contractMonitor = new ContractMonitor(spyLogger, eventClient, priceFeedMock, monitorConfig, empProps);
=======
    contractMonitor = new ContractMonitor(
      spyLogger,
      eventClient,
      contractMonitorConfig,
      priceFeedMock,
      empProps,
      mockOracle
    );
>>>>>>> d898f5f3

    await collateralToken.addMember(1, tokenSponsor, {
      from: tokenSponsor
    });

    //   Bulk mint and approve for all wallets
    for (let i = 1; i < 6; i++) {
      await collateralToken.mint(accounts[i], toWei("100000000"), {
        from: tokenSponsor
      });
      await collateralToken.approve(emp.address, toWei("100000000"), {
        from: accounts[i]
      });
      await syntheticToken.approve(emp.address, toWei("100000000"), {
        from: accounts[i]
      });
    }

    // Create positions for the sponsors, liquidator and disputer
    await emp.create({ rawValue: toWei("150") }, { rawValue: toWei("50") }, { from: sponsor1 });
    await emp.create({ rawValue: toWei("175") }, { rawValue: toWei("45") }, { from: sponsor2 });
    newSponsorTxn = await emp.create({ rawValue: toWei("1500") }, { rawValue: toWei("400") }, { from: liquidator });
  });

  it("Winston correctly emits new sponsor message", async function() {
    // Update the eventClient and check it has the new sponsor event stored correctly
    await eventClient.update();

    // Check for new sponsor events
    await contractMonitor.checkForNewSponsors();

    // Ensure that the spy correctly captured the new sponsor events key information.
    // Should contain etherscan addresses for the sponsor and transaction
    assert.isTrue(lastSpyLogIncludes(spy, `https://etherscan.io/address/${liquidator}`));
    assert.isTrue(lastSpyLogIncludes(spy, "(Monitored liquidator or disputer bot)")); // The address that initiated the liquidation is a monitored address
    assert.isTrue(lastSpyLogIncludes(spy, `https://etherscan.io/tx/${newSponsorTxn.tx}`));

    // should contain the correct position information.
    assert.isTrue(lastSpyLogIncludes(spy, "400.00")); // New tokens created
    assert.isTrue(lastSpyLogIncludes(spy, "1,500.00")); // Collateral amount

    // Create another position
    const txObject1 = await emp.create(
      { rawValue: toWei("10") },
      { rawValue: toWei("1.5") },
      { from: sponsor3 } // not a monitored address
    );

    await eventClient.update();

    // check for new sponsor events and check the winston messages sent to the spy
    await contractMonitor.checkForNewSponsors();
    assert.isTrue(lastSpyLogIncludes(spy, `https://etherscan.io/address/${sponsor3}`));
    assert.isFalse(lastSpyLogIncludes(spy, "(Monitored liquidator or disputer bot bot)"));
    assert.isTrue(lastSpyLogIncludes(spy, `https://etherscan.io/tx/${txObject1.tx}`));
    assert.isTrue(lastSpyLogIncludes(spy, "1.50")); // New tokens created
    assert.isTrue(lastSpyLogIncludes(spy, "10.00")); // Collateral amount
  });
  it("Winston correctly emits liquidation message", async function() {
    // Request a withdrawal from sponsor1 to check if monitor correctly differentiates between liquidated and locked collateral
    await emp.requestWithdrawal({ rawValue: toWei("10") }, { from: sponsor1 });

    // Create liquidation to liquidate sponsor2 from sponsor1
    const txObject1 = await emp.createLiquidation(
      sponsor1,
      { rawValue: "0" },
      { rawValue: toWei("99999") },
      { rawValue: toWei("100") },
      unreachableDeadline,
      { from: liquidator }
    );

    // Update the eventClient and check it has the liquidation event stored correctly
    await eventClient.update();
    priceFeedMock.setHistoricalPrice(toBN(toWei("1")));

    // Check for liquidation events
    await contractMonitor.checkForNewLiquidations();

    // Ensure that the spy correctly captured the liquidation events key information.
    // Should contain etherscan addresses for the liquidator, sponsor and transaction
    assert.isTrue(lastSpyLogIncludes(spy, `https://etherscan.io/address/${liquidator}`));
    assert.isTrue(lastSpyLogIncludes(spy, "(Monitored liquidator bot)")); // The address that initiated the liquidation is a monitored address
    assert.isTrue(lastSpyLogIncludes(spy, `https://etherscan.io/address/${sponsor1}`));
    assert.isTrue(lastSpyLogIncludes(spy, `https://etherscan.io/tx/${txObject1.tx}`));

    // should contain the correct position information. Collateralization ratio for sponsor with 140 collateral and 50
    // debt with a price feed of 1 should give 140/(50 * 1) = 280%
    assert.isTrue(lastSpyLogIncludes(spy, "280.00%")); // expected collateralization ratio of 280%
    assert.isTrue(lastSpyLogIncludes(spy, "140.00")); // liquidated collateral amount of 150 - 10
    assert.isTrue(lastSpyLogIncludes(spy, "150.00")); // locked collateral amount of 150
    assert.isTrue(lastSpyLogIncludes(spy, "50.00")); // tokens liquidated
    assert.isTrue(lastSpyLogIncludes(spy, "150.00%")); // cr requirement %
    assert.isTrue(lastSpyLogIncludes(spy, "1.00")); // estimated price at liquidation time
    assert.isTrue(lastSpyLogIncludes(spy, "1.86")); // maximum price for liquidation to be disputable
    assert.isTrue(lastSpyLogIncludes(spy, "ETHBTC")); // should contain token symbol

    // Liquidate another position and ensure the Contract monitor emits the correct params
    const txObject2 = await emp.createLiquidation(
      sponsor2,
      { rawValue: "0" },
      { rawValue: toWei("99999") },
      { rawValue: toWei("100") },
      unreachableDeadline,
      { from: sponsor1 } // not the monitored liquidator address
    );

    await eventClient.update();

    // check for new liquidations and check the winston messages sent to the spy
    await contractMonitor.checkForNewLiquidations();
    assert.isTrue(lastSpyLogIncludes(spy, `https://etherscan.io/address/${sponsor1}`)); // liquidator in txObject2
    assert.isFalse(lastSpyLogIncludes(spy, "(Monitored liquidator bot)")); // not called from a monitored address
    assert.isTrue(lastSpyLogIncludes(spy, `https://etherscan.io/address/${sponsor2}`)); // token sponsor
    assert.isTrue(lastSpyLogIncludes(spy, `https://etherscan.io/tx/${txObject2.tx}`));
    assert.isTrue(lastSpyLogIncludes(spy, "388.88%")); // expected collateralization ratio: 175 / (45 * 1) = 388.88%
    assert.isTrue(lastSpyLogIncludes(spy, "175.00")); // liquidated & locked collateral: 175
    assert.isTrue(lastSpyLogIncludes(spy, "45.00")); // tokens liquidated
    assert.isTrue(lastSpyLogIncludes(spy, "150.00%")); // cr requirement %
    assert.isTrue(lastSpyLogIncludes(spy, "1.00")); // estimated price at liquidation time
    assert.isTrue(lastSpyLogIncludes(spy, "2.59")); // maximum price for liquidation to be disputable
  });
  it("Winston correctly emits dispute events", async function() {
    // Create liquidation to dispute.
    await emp.createLiquidation(
      sponsor1,
      { rawValue: "0" },
      { rawValue: toWei("99999") },
      { rawValue: toWei("100") },
      unreachableDeadline,
      { from: liquidator }
    );

    const txObject1 = await emp.dispute("0", sponsor1, {
      from: disputer
    });

    // Update the eventClient and check it has the dispute event stored correctly
    await eventClient.clearState();
    await eventClient.update();
    priceFeedMock.setHistoricalPrice(toBN(toWei("1")));

    await contractMonitor.checkForNewDisputeEvents();

    assert.isTrue(lastSpyLogIncludes(spy, `https://etherscan.io/address/${disputer}`)); // disputer address
    assert.isTrue(lastSpyLogIncludes(spy, "(Monitored dispute bot)")); // disputer is monitored
    assert.isTrue(lastSpyLogIncludes(spy, `https://etherscan.io/address/${liquidator}`)); // liquidator address
    assert.isTrue(lastSpyLogIncludes(spy, "(Monitored liquidator bot)")); // liquidator is monitored
    assert.isTrue(lastSpyLogIncludes(spy, `https://etherscan.io/tx/${txObject1.tx}`));
    assert.isTrue(lastSpyLogIncludes(spy, "15.00")); // dispute bond of 10% of sponsor 1's 150 collateral => 15

    // Create a second liquidation to dispute from a non-monitored account.
    await emp.createLiquidation(
      sponsor2,
      { rawValue: "0" },
      { rawValue: toWei("99999") },
      { rawValue: toWei("100") },
      unreachableDeadline,
      { from: sponsor1 }
    );

    // the disputer is also not monitored
    const txObject2 = await emp.dispute("0", sponsor2, {
      from: sponsor2
    });

    // Update the eventClient and check it has the dispute event stored correctly
    await eventClient.clearState();
    await eventClient.update();

    await contractMonitor.checkForNewDisputeEvents();

    assert.isTrue(lastSpyLogIncludes(spy, `https://etherscan.io/address/${sponsor2}`)); // disputer address
    assert.isFalse(lastSpyLogIncludes(spy, "(Monitored dispute bot)")); // disputer is not monitored
    assert.isTrue(lastSpyLogIncludes(spy, `https://etherscan.io/address/${sponsor1}`)); // liquidator address
    assert.isFalse(lastSpyLogIncludes(spy, "(Monitored liquidator bot)")); // liquidator is not monitored
    assert.isTrue(lastSpyLogIncludes(spy, `https://etherscan.io/tx/${txObject2.tx}`));
    assert.isTrue(lastSpyLogIncludes(spy, "17.50")); // dispute bond of 10% of sponsor 2's 175 collateral => 17.50
  });
  it("Return Dispute Settlement Events", async function() {
    // Create liquidation to liquidate sponsor1 from liquidator
    let liquidationTime = (await emp.getCurrentTime()).toNumber();
    await emp.createLiquidation(
      sponsor1,
      { rawValue: "0" },
      { rawValue: toWei("99999") },
      { rawValue: toWei("100") },
      unreachableDeadline,
      { from: liquidator }
    );

    // Dispute the position from the disputer
    await emp.dispute("0", sponsor1, {
      from: disputer
    });

    // Push a price such that the dispute fails and ensure the resolution reports correctly. Sponsor1 has 50 units of
    // debt and 150 units of collateral. price of 2.5: 150 / (50 * 2.5) = 120% => undercollateralized
    let disputePrice = toWei("2.5");
    await mockOracle.pushPrice(web3.utils.utf8ToHex("ETH/BTC"), liquidationTime, disputePrice);

    // Withdraw from liquidation to settle the dispute event.
    const txObject1 = await emp.withdrawLiquidation("0", sponsor1, { from: liquidator });
    await eventClient.clearState();

    // Update the eventClient and check it has the dispute event stored correctly
    await eventClient.update();
    priceFeedMock.setHistoricalPrice(toBN(toWei("1")));

    await contractMonitor.checkForNewDisputeSettlementEvents();

    assert.isTrue(lastSpyLogIncludes(spy, `https://etherscan.io/address/${liquidator}`));
    assert.isTrue(lastSpyLogIncludes(spy, "(Monitored liquidator bot)"));
    assert.isTrue(lastSpyLogIncludes(spy, `https://etherscan.io/address/${disputer}`));
    assert.isTrue(lastSpyLogIncludes(spy, "(Monitored dispute bot)"));
    assert.isTrue(lastSpyLogIncludes(spy, "failed")); // the disputed was not successful based on settlement price
    assert.isTrue(lastSpyLogIncludes(spy, `https://etherscan.io/tx/${txObject1.tx}`));

    // Advance time so that price request is for a different timestamp.
    const nextLiquidationTimestamp = liquidationTime + 1;
    await emp.setCurrentTime(nextLiquidationTimestamp.toString());

    // Create a second liquidation from a non-monitored address (sponsor1).
    liquidationTime = (await emp.getCurrentTime()).toNumber();
    await emp.createLiquidation(
      sponsor2,
      { rawValue: "0" },
      { rawValue: toWei("99999") },
      { rawValue: toWei("100") },
      unreachableDeadline,
      { from: sponsor1 }
    );

    // Dispute the liquidator from a non-monitor address (sponsor2)
    await emp.dispute("0", sponsor2, {
      from: sponsor2
    });

    // Push a price such that the dispute succeeds and ensure the resolution reports correctly. Sponsor2 has 45 units of
    // debt and 175 units of collateral. price of 2.0: 175 / (45 * 2) = 194% => sufficiently collateralized
    disputePrice = toWei("2.0");
    await mockOracle.pushPrice(web3.utils.utf8ToHex("ETH/BTC"), liquidationTime, disputePrice);

    // Withdraw from liquidation to settle the dispute event.
    const txObject2 = await emp.withdrawLiquidation("0", sponsor2, { from: sponsor2 });
    await eventClient.clearState();

    // Update the eventClient and check it has the dispute event stored correctly
    await eventClient.update();

    await contractMonitor.checkForNewDisputeSettlementEvents();

    assert.isTrue(lastSpyLogIncludes(spy, `https://etherscan.io/address/${sponsor1}`)); // liquidator address
    assert.isFalse(lastSpyLogIncludes(spy, "(Monitored liquidator bot)")); // This liquidator is not monitored
    assert.isTrue(lastSpyLogIncludes(spy, `https://etherscan.io/address/${sponsor2}`)); // disputer address
    assert.isFalse(lastSpyLogIncludes(spy, "(Monitored dispute bot)")); // This disputer is not monitored
    assert.isTrue(lastSpyLogIncludes(spy, "succeeded")); // the disputed was successful based on settlement price
    assert.isTrue(lastSpyLogIncludes(spy, `https://etherscan.io/tx/${txObject2.tx}`));
  });
  it("Cannot set invalid config", async function() {
    let errorThrown1;
    try {
      // Create an invalid config. A valid config expects two arrays of addresses.
      const invalidConfig1 = { monitoredLiquidators: liquidator, monitoredDisputers: [disputer] };
      contractMonitor = new ContractMonitor(spyLogger, eventClient, priceFeedMock, invalidConfig1, empProps);
      errorThrown1 = false;
    } catch (err) {
      errorThrown1 = true;
    }
    assert.isTrue(errorThrown1);

    let errorThrown2;
    try {
      // Create an invalid config. A valid config expects two arrays of addresses.
      const invalidConfig2 = { monitoredLiquidators: "NOT AN ADDRESS" };
      contractMonitor = new ContractMonitor(spyLogger, eventClient, priceFeedMock, invalidConfig2, empProps);
      errorThrown2 = false;
    } catch (err) {
      errorThrown2 = true;
    }
    assert.isTrue(errorThrown2);
  });
  it("Can correctly create contract monitor with no config provided", async function() {
    let errorThrown;
    try {
      // Create an invalid config. A valid config expects two arrays of addresses.
      const emptyConfig = {};
      contractMonitor = new ContractMonitor(spyLogger, eventClient, priceFeedMock, emptyConfig, empProps);
      await contractMonitor.checkForNewSponsors();
      await contractMonitor.checkForNewLiquidations();
      await contractMonitor.checkForNewDisputeEvents();
      await contractMonitor.checkForNewDisputeSettlementEvents();
      errorThrown = false;
    } catch (err) {
      errorThrown = true;
    }
    assert.isFalse(errorThrown);
  });
});<|MERGE_RESOLUTION|>--- conflicted
+++ resolved
@@ -124,18 +124,14 @@
       networkId: await web3.eth.net.getId()
     };
 
-<<<<<<< HEAD
-    contractMonitor = new ContractMonitor(spyLogger, eventClient, priceFeedMock, monitorConfig, empProps);
-=======
     contractMonitor = new ContractMonitor(
       spyLogger,
       eventClient,
-      contractMonitorConfig,
       priceFeedMock,
+      monitorConfig,
       empProps,
       mockOracle
     );
->>>>>>> d898f5f3
 
     await collateralToken.addMember(1, tokenSponsor, {
       from: tokenSponsor

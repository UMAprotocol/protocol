const { toWei, toBN } = web3.utils;
const winston = require("winston");
const sinon = require("sinon");

// Price feed mock.
const { PriceFeedMock } = require("../../financial-templates-lib/test/price-feed/PriceFeedMock.js");

// Tested module
const { SyntheticPegMonitor } = require("../SyntheticPegMonitor");

// Custom winston transport module to monitor winston log outputs
const { SpyTransport, lastSpyLogIncludes } = require("../../financial-templates-lib/logger/SpyTransport");

contract("SyntheticPegMonitor", function(accounts) {
  let uniswapPriceFeedMock;
  let medianizerPriceFeedMock;

  let spy;
  let spylogger;

  let syntheticPegMonitorConfig;
  let syntheticPegMonitor;

  beforeEach(async function() {
    uniswapPriceFeedMock = new PriceFeedMock();
    medianizerPriceFeedMock = new PriceFeedMock();

    // Create a sinon spy and give it to the SpyTransport as the winston logger. Use this to check all winston logs.
    // Note that only `info` level messages are captured.
    spy = sinon.spy(); // Create a new spy for each test.
    spyLogger = winston.createLogger({
      level: "info",
      transports: [new SpyTransport({ level: "info" }, { spy: spy })]
    });
  });

  describe("Synthetic price deviation from peg", function() {
    beforeEach(async function() {
      // Tested module that uses the two price feeds.
      syntheticPegMonitorConfig = {
        deviationAlertThreshold: toBN(toWei("0.2")) // Any deviation larger than 0.2 should fire an alert
      };
      syntheticPegMonitor = new SyntheticPegMonitor(
        spyLogger,
        web3,
        uniswapPriceFeedMock,
        medianizerPriceFeedMock,
        syntheticPegMonitorConfig
      );
    });

    it("Calculate percentage error returns expected values", async function() {
      // Test with simple values with know percentage error.
      assert.equal(
        syntheticPegMonitor._calculateDeviationError(toBN(toWei("1")), toBN(toWei("1"))).toString(),
        toBN(toWei("0")).toString()
      );
      assert.equal(
        syntheticPegMonitor._calculateDeviationError(toBN(toWei("1.11")), toBN(toWei("1"))).toString(),
        toBN(toWei("0.11")).toString()
      );
      assert.equal(
        syntheticPegMonitor._calculateDeviationError(toBN(toWei("1.25")), toBN(toWei("1"))).toString(),
        toBN(toWei("0.25")).toString()
      );

      // More aggressive test with local validation of the calculation.
      assert.equal(
        syntheticPegMonitor._calculateDeviationError(toBN(toWei("3.1415")), toBN(toWei("3.14159"))).toString(),
        toBN(toWei("3.1415")) // actual
          .sub(toBN(toWei("3.14159"))) // expected
          .mul(toBN(toWei("1"))) // Scale the numerator before division
          .div(toBN(toWei("3.14159"))) // expected
          .toString()
      );
    });

    it("Correctly emits messages", async function() {
      // Zero price deviation should not emit any events.
      // Inject prices to feeds
      medianizerPriceFeedMock.setCurrentPrice(toBN(toWei("1")));
      uniswapPriceFeedMock.setCurrentPrice(toBN(toWei("1")));

      // Check for price deviation from monitor module.
      await syntheticPegMonitor.checkPriceDeviation();
      assert.equal(spy.callCount, 0); // There should be no messages sent at this point.

      // Price deviation above the threshold of 20% should send a message.
      medianizerPriceFeedMock.setCurrentPrice(toBN(toWei("1")));
      uniswapPriceFeedMock.setCurrentPrice(toBN(toWei("1.25")));
      await syntheticPegMonitor.checkPriceDeviation();
      assert.equal(spy.callCount, 1); // There should be one message sent at this point.
      assert.isTrue(lastSpyLogIncludes(spy, "off peg alert"));
      assert.isTrue(lastSpyLogIncludes(spy, "1.2500")); // uniswap price
      assert.isTrue(lastSpyLogIncludes(spy, "1.0000")); // expected price
      assert.isTrue(lastSpyLogIncludes(spy, "25.00")); // percentage error

      // Price deviation at the threshold of 20% should send a message.
      medianizerPriceFeedMock.setCurrentPrice(toBN(toWei("1")));
      uniswapPriceFeedMock.setCurrentPrice(toBN(toWei("1.2")));
      await syntheticPegMonitor.checkPriceDeviation();
      assert.equal(spy.callCount, 1); // There should be no new messages sent.

      // Price deviation below the threshold of 20% should send a message.
      medianizerPriceFeedMock.setCurrentPrice(toBN(toWei("1")));
      uniswapPriceFeedMock.setCurrentPrice(toBN(toWei("0.7")));
      await syntheticPegMonitor.checkPriceDeviation();
      assert.equal(spy.callCount, 2); // There should be one message sent at this point.
      assert.isTrue(lastSpyLogIncludes(spy, "off peg alert"));
<<<<<<< HEAD
      assert.isTrue(lastSpyLogIncludes(spy, "0.7")); // uniswap price
      assert.isTrue(lastSpyLogIncludes(spy, "1.00")); // expected price
      assert.isTrue(lastSpyLogIncludes(spy, "-30.00")); // percentage error. (Note negative sign)
=======
      assert.isTrue(lastSpyLogIncludes(spy, "0.700")); // uniswap price
      assert.isTrue(lastSpyLogIncludes(spy, "1.0000")); // expected price
      assert.isTrue(lastSpyLogIncludes(spy, "30.00")); // percentage error
>>>>>>> ce55be57
    });
  });

  describe("Pricefeed volatility", function() {
    beforeEach(async function() {
      // Tested module that uses the two price feeds.
      syntheticPegMonitorConfig = {
        volatilityWindow: 3650,
        // Not divisible by 3600 in order to test that "volatility window in hours" is printed
        // correctly by Logger.
        volatilityAlertThreshold: toBN(toWei("0.3"))
      };
      syntheticPegMonitor = new SyntheticPegMonitor(
        spyLogger,
        web3,
        uniswapPriceFeedMock,
        medianizerPriceFeedMock,
        syntheticPegMonitorConfig
      );
    });

    it("Calculate price volatility returns expected values", async function() {
      // Inject prices into pricefeed.
      const historicalPrices = [
        { timestamp: 100, price: toBN(toWei("10")) },
        { timestamp: 101, price: toBN(toWei("11")) },
        { timestamp: 102, price: toBN(toWei("12")) },
        { timestamp: 103, price: toBN(toWei("13")) },
        { timestamp: 104, price: toBN(toWei("14")) },
        { timestamp: 105, price: toBN(toWei("15")) },
        { timestamp: 106, price: toBN(toWei("16")) },
        { timestamp: 107, price: toBN(toWei("17")) }
      ];
      medianizerPriceFeedMock.setHistoricalPrices(historicalPrices);

      // Volatility window is 5, so historical volatility will be calculated 5 timestamps back of the last update time.
      const volatilityWindow = 5;

      // Test when volatility window is larger than the amount of historical prices. The last update time is 103,
      // so this should read the volatility from timestamps [103, 102, 102, and 100]. The min/max should be 10/13,
      // and the volatility should be (3 / 10 = 0.3) or 30%.
      medianizerPriceFeedMock.setLastUpdateTime(103);
      assert.equal(
        syntheticPegMonitor
          ._calculateHistoricalVolatility(medianizerPriceFeedMock, 103, volatilityWindow)
          .volatility.toString(),
        toBN(toWei("0.3")).toString()
      );

      // Test when volatility window captures only one historical price. The last update time is 100,
      // so this should read the volatility from timestamps [100]. The min/max should be 10/10,
      // and the volatility should be 0%.
      medianizerPriceFeedMock.setLastUpdateTime(100);
      assert.equal(
        syntheticPegMonitor
          ._calculateHistoricalVolatility(medianizerPriceFeedMock, 100, volatilityWindow)
          .volatility.toString(),
        "0"
      );

      // Test when volatility window captures only one historical price. The last update time is 200,
      // so this should read the volatility from no timestamps. This should return null.
      medianizerPriceFeedMock.setLastUpdateTime(200);
      assert.equal(
        syntheticPegMonitor._calculateHistoricalVolatility(medianizerPriceFeedMock, 200, volatilityWindow),
        null
      );

      // Test when volatility window is smaller than the amount of historical prices. The last update time is 106,
      // so this should read the volatility from timestamps [106, 105, 104, 103, 102]. The min/max should be 12/16,
      // and the volatility should be (4 / 12 = 0.3333) or 33%.
      medianizerPriceFeedMock.setLastUpdateTime(106);
      assert.equal(
        syntheticPegMonitor
          ._calculateHistoricalVolatility(medianizerPriceFeedMock, 106, volatilityWindow)
          .volatility.toString(),
        toBN(toWei("0.333333333333333333")).toString() // 18 3's is max that can be represented with Wei.
      );
    });

    it("Correctly emits messages", async function() {
      // Inject prices into pricefeed.
      const historicalPrices = [
        { timestamp: 100, price: toBN(toWei("10")) },
        { timestamp: 101, price: toBN(toWei("11")) },
        { timestamp: 102, price: toBN(toWei("12")) },
        { timestamp: 103, price: toBN(toWei("13")) },
        { timestamp: 104, price: toBN(toWei("14")) }, // Increasing price until timestamp 104
        { timestamp: 105, price: toBN(toWei("13")) },
        { timestamp: 106, price: toBN(toWei("12")) },
        { timestamp: 107, price: toBN(toWei("11")) },
        { timestamp: 108, price: toBN(toWei("10")) } // Decreasing price until timestamp 108
      ];
      medianizerPriceFeedMock.setHistoricalPrices(historicalPrices);
      uniswapPriceFeedMock.setHistoricalPrices(historicalPrices);

      // Test when volatility is under threshold. Monitor should not emit any events.
      // Min/Max from time 103 should be 10/13, so volatility should be 3/10 = 30%, which is
      // not greater than the 30% threshold.
      medianizerPriceFeedMock.setLastUpdateTime(103);
      uniswapPriceFeedMock.setLastUpdateTime(103);
      await syntheticPegMonitor.checkPegVolatility();
      await syntheticPegMonitor.checkSyntheticVolatility();
      assert.equal(spy.callCount, 0); // There should be no messages sent at this point.

      // There should be one alert emitted for each pricefeed.

      // Test when volatility is over threshold. Monitor should emit an error message.
      // Min/Max from time 104 is 10/14, so volatility is 4/10 = 40%.
      medianizerPriceFeedMock.setLastUpdateTime(104);
      await syntheticPegMonitor.checkPegVolatility();
      assert.equal(spy.callCount, 1);
      assert.isTrue(lastSpyLogIncludes(spy, "peg price volatility alert"));
      assert.isTrue(lastSpyLogIncludes(spy, "14.0000")); // latest pricefeed price
      assert.isTrue(lastSpyLogIncludes(spy, "1.01")); // volatility window in hours (i.e. 3650/3600)
      assert.isTrue(lastSpyLogIncludes(spy, "40.00")); // actual volatility

      uniswapPriceFeedMock.setLastUpdateTime(104);
      await syntheticPegMonitor.checkSyntheticVolatility();
      assert.equal(spy.callCount, 2);
      assert.isTrue(lastSpyLogIncludes(spy, "synthetic price volatility alert"));
      assert.isTrue(lastSpyLogIncludes(spy, "14.0000")); // latest pricefeed price
      assert.isTrue(lastSpyLogIncludes(spy, "1.01")); // volatility window in hours (i.e. 3650/3600)
      assert.isTrue(lastSpyLogIncludes(spy, "40.00")); // actual volatility

      // Correctly reports negative volatility. The last 4 sets of time series data move in the opposite direction.
      // Logger should correctly report the negative swing.
      medianizerPriceFeedMock.setLastUpdateTime(108);
      await syntheticPegMonitor.checkPegVolatility();
      assert.equal(spy.callCount, 3);
      assert.isTrue(lastSpyLogIncludes(spy, "peg price volatility alert"));
      assert.isTrue(lastSpyLogIncludes(spy, "10.00")); // latest pricefeed price
      assert.isTrue(lastSpyLogIncludes(spy, "1.01")); // volatility window in hours (i.e. 3650/3600)
      assert.isTrue(lastSpyLogIncludes(spy, "-40.00")); // actual volatility (note the negative sign)

      uniswapPriceFeedMock.setLastUpdateTime(108);
      await syntheticPegMonitor.checkSyntheticVolatility();
      assert.equal(spy.callCount, 4);
      assert.isTrue(lastSpyLogIncludes(spy, "synthetic price volatility alert"));
      assert.isTrue(lastSpyLogIncludes(spy, "10.00")); // latest pricefeed price
      assert.isTrue(lastSpyLogIncludes(spy, "1.01")); // volatility window in hours (i.e. 3650/3600)
      assert.isTrue(lastSpyLogIncludes(spy, "-40.00")); // actual volatility
    });

    it("Stress testing with a lot of historical price data points", async function() {
      // Inject prices into pricefeed.
      const historicalPrices = [];
      for (let i = 0; i < 10000; i++) {
        historicalPrices.push({ timestamp: i, price: toBN(toWei(i.toString())) });
      }
      medianizerPriceFeedMock.setHistoricalPrices(historicalPrices);
      uniswapPriceFeedMock.setHistoricalPrices(historicalPrices);

      medianizerPriceFeedMock.setLastUpdateTime(historicalPrices.length - 1);
      uniswapPriceFeedMock.setLastUpdateTime(historicalPrices.length - 1);

      // There should be one alert emitted for each pricefeed.
      // Max price will be 9999, min price will be (9999-3650+1) = 6350.
      // Vol will be 3649/6350 = 57.46%
      await syntheticPegMonitor.checkPegVolatility();
      assert.equal(spy.callCount, 1);
      assert.isTrue(lastSpyLogIncludes(spy, "peg price volatility alert"));
      assert.isTrue(lastSpyLogIncludes(spy, "9,999.0000")); // latest pricefeed price
      assert.isTrue(lastSpyLogIncludes(spy, "1.01")); // volatility window in hours (i.e. 3650/3600)
      assert.isTrue(lastSpyLogIncludes(spy, "57.46")); // actual volatility

      // uniswapPriceFeedMock.setLastUpdateTime(104);
      await syntheticPegMonitor.checkSyntheticVolatility();
      assert.equal(spy.callCount, 2);
      assert.isTrue(lastSpyLogIncludes(spy, "synthetic price volatility alert"));
      assert.isTrue(lastSpyLogIncludes(spy, "9,999.0000")); // latest pricefeed price
      assert.isTrue(lastSpyLogIncludes(spy, "1.01")); // volatility window in hours (i.e. 3650/3600)
      assert.isTrue(lastSpyLogIncludes(spy, "57.46")); // actual volatility
    });
  });
});<|MERGE_RESOLUTION|>--- conflicted
+++ resolved
@@ -107,15 +107,9 @@
       await syntheticPegMonitor.checkPriceDeviation();
       assert.equal(spy.callCount, 2); // There should be one message sent at this point.
       assert.isTrue(lastSpyLogIncludes(spy, "off peg alert"));
-<<<<<<< HEAD
-      assert.isTrue(lastSpyLogIncludes(spy, "0.7")); // uniswap price
-      assert.isTrue(lastSpyLogIncludes(spy, "1.00")); // expected price
-      assert.isTrue(lastSpyLogIncludes(spy, "-30.00")); // percentage error. (Note negative sign)
-=======
       assert.isTrue(lastSpyLogIncludes(spy, "0.700")); // uniswap price
       assert.isTrue(lastSpyLogIncludes(spy, "1.0000")); // expected price
-      assert.isTrue(lastSpyLogIncludes(spy, "30.00")); // percentage error
->>>>>>> ce55be57
+      assert.isTrue(lastSpyLogIncludes(spy, "-30.00")); // percentage error. (Note negative sign)
     });
   });
 

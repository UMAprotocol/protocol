--- conflicted
+++ resolved
@@ -181,27 +181,15 @@
           // 2.b Check for monitored bot balance changes
           await balanceMonitor.checkBotBalances();
 
-<<<<<<< HEAD
           // 3.  Position Collateralization Ratio monitor
           // 3.a Update the client
           await empClient.update();
           // 3.b Check for positions below their CR
           await crMonitor.checkWalletCrRatio();
-=======
-      // 4. Synthetic peg monitor
-      // 4.a Update the price feeds
-      await tokenPriceFeed.update();
-      await medianizerPriceFeed.update();
-      // 4.b Check for synthetic peg deviation
-      await syntheticPegMonitor.checkPriceDeviation();
-      // 4.c Check for price feed volatility
-      await syntheticPegMonitor.checkPegVolatility();
-      await syntheticPegMonitor.checkSyntheticVolatility();
->>>>>>> 9551f247
 
           // 4. Synthetic peg monitor
           // 4.a Update the price feeds
-          await uniswapPriceFeed.update();
+          await tokenPriceFeed.update();
           await medianizerPriceFeed.update();
           // 4.b Check for synthetic peg deviation
           await syntheticPegMonitor.checkPriceDeviation();

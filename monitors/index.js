--- conflicted
+++ resolved
@@ -6,10 +6,7 @@
 const { Logger } = require("../financial-templates-lib/logger/Logger");
 
 // Clients to retrieve on-chain data
-<<<<<<< HEAD
-=======
 const { ExpiringMultiPartyClient } = require("../financial-templates-lib/ExpiringMultiPartyClient");
->>>>>>> 0af90006
 const { ExpiringMultiPartyEventClient } = require("../financial-templates-lib/ExpiringMultiPartyEventClient");
 const { TokenBalanceClient } = require("../financial-templates-lib/TokenBalanceClient");
 
@@ -50,7 +47,6 @@
   const empEventClient = new ExpiringMultiPartyEventClient(Logger, ExpiringMultiParty.abi, web3, emp.address, 10);
   const contractMonitor = new ContractMonitor(Logger, empEventClient, [accounts[0]], [accounts[0]]);
 
-<<<<<<< HEAD
   // 2. Balance monitor
   const collateralTokenAddress = await emp.collateralCurrency();
   const syntheticTokenAddress = await emp.tokenCurrency();
@@ -77,7 +73,6 @@
   ];
 
   const balanceMonitor = new BalanceMonitor(Logger, tokenBalanceClient, accounts[0], botMonitorObject);
-=======
   // 3. Collateralization Ratio monitor
   // TODO: refactor this to dependency injection the logger like with the other monitors
   const empClient = new ExpiringMultiPartyClient(ExpiringMultiParty.abi, web3, emp.address, 10);
@@ -92,7 +87,6 @@
   ];
 
   const crMonitor = new CRMonitor(Logger, empClient, walletMonitorObject);
->>>>>>> 0af90006
 
   while (true) {
     try {
@@ -106,16 +100,13 @@
       // 1.d Check for new disputeSettlements
       await contractMonitor.checkForNewDisputeSettlementEvents(() => toWei(price.toString()));
 
-<<<<<<< HEAD
       // 2.  Wallet Balance monitor
       // 2.a Update the client
       await tokenBalanceClient._update();
       // 2.b Check for monitored bot balance changes
       balanceMonitor.checkBotBalances();
       // 2.c Check for wallet threshold changes
-      // balanceMonitor.checkWalletCrRatio();
-=======
-      console.log("At the point");
+      balanceMonitor.checkWalletCrRatio();
 
       // 3.  Position Collateralization Ratio monitor
       // 1.a Update the client
@@ -124,7 +115,6 @@
       crMonitor.checkWalletCrRatio(() => toWei(price.toString()));
 
       console.log("After the point");
->>>>>>> 0af90006
     } catch (error) {
       Logger.error({
         at: "Monitors#index",

const { createFormatFunction, createEtherscanLinkMarkdown } = require("../common/FormattingUtils");

class ContractMonitor {
  constructor(logger, expiringMultiPartyEventClient, contractMonitorConfigObject, priceFeed, empProps) {
    this.logger = logger;

    // Bot and ecosystem accounts to monitor. Will inform the console logs when events are detected from these accounts.
    this.monitoredLiquidators = contractMonitorConfigObject.monitoredLiquidators;
    this.monitoredDisputers = contractMonitorConfigObject.monitoredDisputers;

    // Offchain price feed to get the price for liquidations.
    this.priceFeed = priceFeed;

    // EMP event client to read latest contract events.
    this.empEventClient = expiringMultiPartyEventClient;
    this.empContract = this.empEventClient.emp;
    this.web3 = this.empEventClient.web3;

    // Previous contract state used to check for new entries between calls.
    this.lastLiquidationBlockNumber = 0;
    this.lastDisputeBlockNumber = 0;
    this.lastDisputeSettlementBlockNumber = 0;
    this.lastNewSponsorBlockNumber = 0;

    // Contract constants including collateralCurrencySymbol, syntheticCurrencySymbol, priceIdentifier and networkId
    this.empProps = empProps;

    this.formatDecimalString = createFormatFunction(this.web3, 2, 4);

    // Helper functions from web3.
    this.toWei = this.web3.utils.toWei;
    this.toBN = this.web3.utils.toBN;
  }

  // Calculate the collateralization Ratio from the collateral, token amount and token price
  // This is cr = [collateral / (tokensOutstanding * price)] * 100
  calculatePositionCRPercent = (collateral, tokensOutstanding, tokenPrice) => {
    return this.toBN(collateral)
      .mul(this.toBN(this.toWei("1")))
      .mul(this.toBN(this.toWei("1")))
      .div(this.toBN(tokensOutstanding).mul(this.toBN(tokenPrice.toString())))
      .muln(100);
  };

  // Calculate the maximum price at which this liquidation would be disputable using the `crRequirement`,
  // `liquidatedCollateral` and the `liquidatedTokens`.
  calculateDisputablePrice = (crRequirement, liquidatedCollateral, liquidatedTokens) => {
    const { toBN, toWei } = this.web3.utils;
    return toBN(liquidatedCollateral)
      .mul(toBN(toWei("1")))
      .div(toBN(liquidatedTokens))
      .mul(toBN(toWei("1")))
      .div(toBN(crRequirement));
  };

  getLastSeenBlockNumber(eventArray) {
    if (eventArray.length == 0) {
      return 0;
    }
    return eventArray[eventArray.length - 1].blockNumber;
  }

  // Quries NewSponsor events since the latest query marked by `lastNewSponsorBlockNumber`.
  checkForNewSponsors = async () => {
    this.logger.debug({
      at: "ContractMonitor",
      message: "Checking for new sponsor events",
      lastNewSponsorBlockNumber: this.lastNewSponsorBlockNumber
    });

    // Get the latest new sponsor information.
    let latestNewSponsorEvents = this.empEventClient.getAllNewSponsorEvents();

    // Get events that are newer than the last block number we've seen
    let newSponsorEvents = latestNewSponsorEvents.filter(event => event.blockNumber > this.lastNewSponsorBlockNumber);

    for (let event of newSponsorEvents) {
      // Check if new sponsor is UMA bot.
      const isLiquidatorBot = this.monitoredLiquidators.indexOf(event.sponsor);
      const isDisputerBot = this.monitoredDisputers.indexOf(event.sponsor);
      const isMonitoredBot = Boolean(isLiquidatorBot != -1 || isDisputerBot != -1);

      // Sample message:
      // New sponsor alert: [ethereum address if third party, or “UMA” if it’s our bot]
      // created X tokens backed by Y collateral.  [etherscan link to txn]
      const mrkdwn =
        createEtherscanLinkMarkdown(event.sponsor, this.empProps.networkId) +
        (isMonitoredBot ? " (Monitored liquidator or disputer bot)" : "") +
        " created " +
        this.formatDecimalString(event.tokenAmount) +
        " " +
        this.empProps.syntheticCurrencySymbol +
        " backed by " +
        this.formatDecimalString(event.collateralAmount) +
        " " +
        this.empProps.collateralCurrencySymbol +
        ". tx: " +
        createEtherscanLinkMarkdown(event.transactionHash, this.empProps.networkId);

      this.logger.info({
        at: "ContractMonitor",
        message: "New Sponsor Alert 🐣!",
        mrkdwn: mrkdwn
      });
    }
    this.lastNewSponsorBlockNumber = this.getLastSeenBlockNumber(latestNewSponsorEvents);
  };

  // Queries disputable liquidations and disputes any that were incorrectly liquidated.
  checkForNewLiquidations = async () => {
    this.logger.debug({
      at: "ContractMonitor",
      message: "Checking for new liquidation events",
      lastLiquidationBlockNumber: this.lastLiquidationBlockNumber
    });

    // Get the latest liquidation information.
    let latestLiquidationEvents = this.empEventClient.getAllLiquidationEvents();

    // Get liquidation events that are newer than the last block number we've seen
    let newLiquidationEvents = latestLiquidationEvents.filter(
      event => event.blockNumber > this.lastLiquidationBlockNumber
    );

    for (let event of newLiquidationEvents) {
      const { liquidationTime } = await this.empContract.methods
        .liquidations(event.sponsor, event.liquidationId)
        .call();
      const price = this.priceFeed.getHistoricalPrice(parseInt(liquidationTime.toString()));

      let collateralizationString;
      let maxPriceToBeDisputableString;
      const crRequirement = await this.empContract.methods.collateralRequirement().call();
      let crRequirementString = this.web3.utils.toBN(crRequirement).muln(100);
      if (price) {
        collateralizationString = this.formatDecimalString(
          this.calculatePositionCRPercent(event.liquidatedCollateral, event.tokensOutstanding, price)
        );
        maxPriceToBeDisputableString = this.formatDecimalString(
          this.calculateDisputablePrice(crRequirement, event.liquidatedCollateral, event.tokensOutstanding)
        );
      } else {
        this.logger.warn({
          at: "ContractMonitor",
          message: "Could not get historical price for liquidation",
          price,
          liquidationTime: liquidationTime.toString()
        });
        collateralizationString = "[Invalid]";
        maxPriceToBeDisputableString = "[Invalid]";
      }

      // Sample message:
      // Liquidation alert: [ethereum address if third party, or “UMA” if it’s our bot]
      // initiated liquidation for for [x][collateral currency] (liquidated collateral = [y]) of sponsor collateral
      // backing[n] tokens. Sponsor collateralization was[y] %, using [p] as the estimated price at liquidation time.
      // With a collateralization requirement of [r]%, this liquidation would be disputable at a price below [l]. [etherscan link to txn]
      const mrkdwn =
        createEtherscanLinkMarkdown(event.liquidator, this.empProps.networkId) +
        (this.monitoredLiquidators.indexOf(event.liquidator) != -1 ? " (Monitored liquidator bot)" : "") +
        " initiated liquidation for " +
        this.formatDecimalString(event.lockedCollateral) +
        " (liquidated collateral = " +
        this.formatDecimalString(event.liquidatedCollateral) +
        ") " +
        this.empProps.collateralCurrencySymbol +
        " of sponsor " +
        createEtherscanLinkMarkdown(event.sponsor, this.empProps.networkId) +
        " collateral backing " +
        this.formatDecimalString(event.tokensOutstanding) +
        " " +
<<<<<<< HEAD
        this.empProps.syntheticCurrencySymbol +
        " tokens. Sponsor collateralization (based on 'liquidated' not 'locked' collateral) was " +
        collateralizationString +
        "%. tx: " +
        createEtherscanLinkMarkdown(event.transactionHash, this.empProps.networkId);
=======
        this.syntheticCurrencySymbol +
        " tokens. Sponsor collateralization ('liquidatedCollateral / tokensOutsanding') was " +
        collateralizationString +
        "%, using " +
        this.formatDecimalString(price) +
        " as the estimated price at liquidation time. With a collateralization requirement of " +
        this.formatDecimalString(crRequirementString) +
        "%, this liquidation would be disputable at a price below " +
        maxPriceToBeDisputableString +
        ". tx: " +
        createEtherscanLinkMarkdown(event.transactionHash, this.networkId);
>>>>>>> 78b2159c

      this.logger.info({
        at: "ContractMonitor",
        message: "Liquidation Alert 🧙‍♂️!",
        mrkdwn: mrkdwn
      });
    }
    this.lastLiquidationBlockNumber = this.getLastSeenBlockNumber(latestLiquidationEvents);
  };

  checkForNewDisputeEvents = async () => {
    this.logger.debug({
      at: "ContractMonitor",
      message: "Checking for new dispute events",
      lastDisputeBlockNumber: this.lastDisputeBlockNumber
    });

    // Get the latest dispute information.
    let latestDisputeEvents = this.empEventClient.getAllDisputeEvents();

    let newDisputeEvents = latestDisputeEvents.filter(event => event.blockNumber > this.lastDisputeBlockNumber);

    for (let event of newDisputeEvents) {
      // Sample message:
      // Dispute alert: [ethereum address if third party, or “UMA” if it’s our bot]
      // initiated dispute [etherscan link to txn]
      const mrkdwn =
        createEtherscanLinkMarkdown(event.disputer, this.empProps.networkId) +
        (this.monitoredDisputers.indexOf(event.disputer) != -1 ? " (Monitored dispute bot)" : "") +
        " initiated dispute against liquidator " +
        createEtherscanLinkMarkdown(event.liquidator, this.empProps.networkId) +
        (this.monitoredLiquidators.indexOf(event.liquidator) != -1 ? " (Monitored liquidator bot)" : "") +
        " with a dispute bond of " +
        this.formatDecimalString(event.disputeBondAmount) +
        " " +
        this.empProps.collateralCurrencySymbol +
        ". tx: " +
        createEtherscanLinkMarkdown(event.transactionHash, this.empProps.networkId);

      this.logger.info({
        at: "ContractMonitor",
        message: "Dispute Alert 👻!",
        mrkdwn: mrkdwn
      });
    }
    this.lastDisputeBlockNumber = this.getLastSeenBlockNumber(latestDisputeEvents);
  };

  checkForNewDisputeSettlementEvents = async () => {
    this.logger.debug({
      at: "ContractMonitor",
      message: "Checking for new dispute settlement events",
      lastDisputeSettlementBlockNumber: this.lastDisputeSettlementBlockNumber
    });

    // Get the latest disputeSettlement information.
    let latestDisputeSettlementEvents = this.empEventClient.getAllDisputeSettlementEvents();

    let newDisputeSettlementEvents = latestDisputeSettlementEvents.filter(
      event => event.blockNumber > this.lastDisputeSettlementBlockNumber
    );

    for (let event of newDisputeSettlementEvents) {
      // Sample message:
      // Dispute settlement alert: Dispute between liquidator [ethereum address if third party,
      // or “UMA” if it’s our bot] and disputer [ethereum address if third party, or “UMA” if
      // it’s our bot]has resolved as [success or failed] [etherscan link to txn]
      const mrkdwn =
        "Dispute between liquidator " +
        createEtherscanLinkMarkdown(event.liquidator, this.empProps.networkId) +
        (this.monitoredLiquidators.indexOf(event.liquidator) != -1 ? "(Monitored liquidator bot)" : "") +
        " and disputer " +
        createEtherscanLinkMarkdown(event.disputer, this.empProps.networkId) +
        (this.monitoredDisputers.indexOf(event.disputer) != -1 ? "(Monitored dispute bot)" : "") +
        " has been resolved as " +
        (event.disputeSucceeded == true ? "success" : "failed") +
        ". tx: " +
        createEtherscanLinkMarkdown(event.transactionHash, this.empProps.networkId);
      this.logger.info({
        at: "ContractMonitor",
        message: "Dispute Settlement Alert 👮‍♂️!",
        mrkdwn: mrkdwn
      });
    }
    this.lastDisputeSettlementBlockNumber = this.getLastSeenBlockNumber(latestDisputeSettlementEvents);
  };
}

module.exports = {
  ContractMonitor
};<|MERGE_RESOLUTION|>--- conflicted
+++ resolved
@@ -169,13 +169,6 @@
         " collateral backing " +
         this.formatDecimalString(event.tokensOutstanding) +
         " " +
-<<<<<<< HEAD
-        this.empProps.syntheticCurrencySymbol +
-        " tokens. Sponsor collateralization (based on 'liquidated' not 'locked' collateral) was " +
-        collateralizationString +
-        "%. tx: " +
-        createEtherscanLinkMarkdown(event.transactionHash, this.empProps.networkId);
-=======
         this.syntheticCurrencySymbol +
         " tokens. Sponsor collateralization ('liquidatedCollateral / tokensOutsanding') was " +
         collateralizationString +
@@ -186,8 +179,7 @@
         "%, this liquidation would be disputable at a price below " +
         maxPriceToBeDisputableString +
         ". tx: " +
-        createEtherscanLinkMarkdown(event.transactionHash, this.networkId);
->>>>>>> 78b2159c
+        createEtherscanLinkMarkdown(event.transactionHash, this.empProps.networkId);
 
       this.logger.info({
         at: "ContractMonitor",

--- conflicted
+++ resolved
@@ -62,13 +62,6 @@
   // Compares synthetic price on Uniswap with pegged price on medianizer price feed and fires a message
   // if the synythetic price deviates too far from the peg.
   checkPriceDeviation = async () => {
-<<<<<<< HEAD
-    this.logger.debug({
-      at: "SyntheticPegMonitor",
-      message: "Checking synthetic price deviation from pricefeed peg"
-    });
-=======
->>>>>>> cb6312a2
     // Get the latest prices from the two price feeds.
     const uniswapTokenPrice = this.uniswapPriceFeed.getCurrentPrice();
     const cryptoWatchTokenPrice = this.medianizerPriceFeed.getCurrentPrice();

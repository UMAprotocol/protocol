const { createFormatFunction, formatHours } = require("../common/FormattingUtils");
const { createObjectFromDefaultProps } = require("../common/ObjectUtils");

class SyntheticPegMonitor {
  /**
   * @notice Constructs new Liquidator bot.
   * @param {Object} logger Module used to send logs.
   * @param {Object} web3 Instance of a web3 client provided by the class that initiates the monitor module.
   * @param {Object} uniswapPriceFeed Module used to query the current uniswap token price.
   * @param {Object} medianizerPriceFeed Module used to query the median price among selected price feeds.
   * @param {Object} [config] Contains fields with which constructor will attempt to override defaults.
   */
  constructor(logger, web3, uniswapPriceFeed, medianizerPriceFeed, config) {
    this.logger = logger;

    // Instance of price feeds used to check for deviation of synthetic token price.
    this.uniswapPriceFeed = uniswapPriceFeed;
    this.medianizerPriceFeed = medianizerPriceFeed;

    this.web3 = web3;

    // Contract constants
    // TODO: replace this with an actual query to the collateral currency symbol
    this.collateralCurrencySymbol = "DAI";
    this.syntheticCurrencySymbol = "ETHBTC";
    this.pricefeedIdentifierName = "ETHBTC/DAI";

    // TODO: get the decimals of the collateral currency and use this to scale the output appropriately for non 1e18 colat
    this.formatDecimalString = createFormatFunction(this.web3, 2);
    this.formatDecimalStringPrecise = createFormatFunction(this.web3, 4);

    // Default config settings. SyntheticPegMonitor deployer can override these settings by passing in new
    // values via the `config` input object. The `isValid` property is a function that should be called
    // before resetting any config settings. `isValid` must return a Boolean.
    const defaultConfig = {
      deviationAlertThreshold: {
        // `deviationAlertThreshold`: Error threshold used to compare observed and expected token prices.
        // if the deviation in token price exceeds this value an alert is fired.
        value: 0.2,
        isValid: x => {
          return x < 100 && x > 0;
        }
      },
      volatilityWindow: {
        // `volatilityWindow`: Length of time (in seconds) to snapshot volatility.
        value: 60 * 60, // 1 hour.
        isValid: x => {
          return x >= 0;
        }
      },
      volatilityAlertThreshold: {
        // `volatilityAlertThreshold`: Error threshold for pricefeed's price volatility over `volatilityWindow`.
        value: 0.05,
        isValid: x => {
          return x < 100 && x > 0;
        }
      }
    };
    Object.assign(this, createObjectFromDefaultProps(config, defaultConfig));
  }

  // Compares synthetic price on Uniswap with pegged price on medianizer price feed and fires a message
  // if the synythetic price deviates too far from the peg.
  checkPriceDeviation = async () => {
    // Get the latest prices from the two price feeds.
    const uniswapTokenPrice = this.uniswapPriceFeed.getCurrentPrice();
    const cryptoWatchTokenPrice = this.medianizerPriceFeed.getCurrentPrice();

    if (!uniswapTokenPrice || !cryptoWatchTokenPrice) {
      this.logger.warn({
        at: "SyntheticPegMonitor",
        message: "Unable to get price",
        uniswapTokenPrice: uniswapTokenPrice ? uniswapTokenPrice.toString() : null,
        cryptoWatchTokenPrice: cryptoWatchTokenPrice ? cryptoWatchTokenPrice.toString() : null
      });
      return;
    }

    this.logger.debug({
      at: "SyntheticPegMonitor",
      message: "Checking price deviation",
      uniswapTokenPrice: uniswapTokenPrice.toString(),
      cryptoWatchTokenPrice: cryptoWatchTokenPrice.toString()
    });

    const deviationError = this._calculateDeviationError(uniswapTokenPrice, cryptoWatchTokenPrice);
    // If the percentage error is greater than (gt) the threshold send a message.
<<<<<<< HEAD
    if (deviationError.gt(this.web3.utils.toBN(this.web3.utils.toWei(this.deviationAlertThreshold.toString())))) {
      this.logger.error({
=======
    if (deviationError.abs().gt(this.web3.utils.toBN(this.deviationAlertThreshold))) {
      this.logger.warn({
>>>>>>> 4723030b
        at: "SyntheticPegMonitor",
        message: "Synthetic off peg alert 😵",
        mrkdwn:
          "Synthetic token " +
          this.syntheticCurrencySymbol +
          " is trading at " +
          this.formatDecimalStringPrecise(uniswapTokenPrice) +
          " on Uniswap. Target price is " +
          this.formatDecimalStringPrecise(cryptoWatchTokenPrice) +
          ". Error of " +
          this.formatDecimalString(deviationError.muln(100)) + // multiply by 100 to make the error a percentage
          "%."
      });
    }
  };

  // Checks difference between minimum and maximum historical price over `volatilityWindow` amount of time.
  // Fires a message if the difference exceeds the `volatilityAlertThreshold` %.
  checkPegVolatility = async () => {
    const pricefeed = this.medianizerPriceFeed;

    const volData = await this._checkPricefeedVolatility(pricefeed);

    if (!volData) {
      this.logger.warn({
        at: "SyntheticPegMonitor",
        message: "Unable to get volatility data",
        pricefeed: "Medianizer"
      });
      return;
    }

    const pricefeedVolatility = volData.pricefeedVolatility;
    const pricefeedLatestPrice = volData.pricefeedLatestPrice;
    const min = volData.min;
    const max = volData.max;

    this.logger.debug({
      at: "SyntheticPegMonitor",
      message: "Checking peg price volatility",
      pricefeedVolatility: pricefeedVolatility.toString(),
      pricefeedLatestPrice: pricefeedLatestPrice.toString(),
      minPrice: min.toString(),
      maxPrice: max.toString()
    });

    // If the volatility percentage is greater than (gt) the threshold send a message.
<<<<<<< HEAD
    if (pricefeedVolatility.gt(this.web3.utils.toBN(this.web3.utils.toWei(this.volatilityAlertThreshold.toString())))) {
      this.logger.error({
=======
    if (pricefeedVolatility.abs().gt(this.web3.utils.toBN(this.volatilityAlertThreshold))) {
      this.logger.warn({
>>>>>>> 4723030b
        at: "SyntheticPegMonitor",
        message: "High peg price volatility alert 🌋",
        mrkdwn:
          "Latest updated " +
          this.pricefeedIdentifierName +
          " price is " +
          this.formatDecimalStringPrecise(pricefeedLatestPrice) +
          ". Price moved " +
          this.formatDecimalString(pricefeedVolatility.muln(100)) +
          "% over the last " +
          formatHours(this.volatilityWindow) +
          " hour(s). Threshold is " +
          this.formatDecimalString(this.volatilityAlertThreshold * 100) +
          " %."
      });
    }
  };

  checkSyntheticVolatility = async () => {
    const pricefeed = this.uniswapPriceFeed;

    const volData = await this._checkPricefeedVolatility(pricefeed);

    if (!volData) {
      this.logger.warn({
        at: "SyntheticPegMonitor",
        message: "Unable to get volatility data",
        pricefeed: "Uniswap"
      });
      return;
    }

    const pricefeedVolatility = volData.pricefeedVolatility;
    const pricefeedLatestPrice = volData.pricefeedLatestPrice;
    const min = volData.min;
    const max = volData.max;

    this.logger.debug({
      at: "SyntheticPegMonitor",
      message: "Checking synthetic price volatility",
      pricefeedVolatility: pricefeedVolatility.toString(),
      pricefeedLatestPrice: pricefeedLatestPrice.toString(),
      minPrice: min.toString(),
      maxPrice: max.toString()
    });

    // If the volatility percentage is greater than (gt) the threshold send a message.
<<<<<<< HEAD
    if (pricefeedVolatility.gt(this.web3.utils.toBN(this.web3.utils.toWei(this.volatilityAlertThreshold.toString())))) {
      this.logger.error({
=======
    if (pricefeedVolatility.abs().gt(this.web3.utils.toBN(this.volatilityAlertThreshold))) {
      this.logger.warn({
>>>>>>> 4723030b
        at: "SyntheticPegMonitor",
        message: "High synthetic price volatility alert 🌋",
        mrkdwn:
          "Latest updated " +
          this.pricefeedIdentifierName +
          " price is " +
          this.formatDecimalStringPrecise(pricefeedLatestPrice) +
          ". Price moved " +
          this.formatDecimalString(pricefeedVolatility.muln(100)) +
          "% over the last " +
          formatHours(this.volatilityWindow) +
          " hour(s). Threshold is " +
          this.formatDecimalString(this.volatilityAlertThreshold * 100) +
          " %."
      });
    }
  };

  // Return historical volatility for pricefeed over specified time range and latest price.
  _checkPricefeedVolatility = async pricefeed => {
    // Get all historical prices from `volatilityWindow` seconds before the last update time and
    // record the minimum and maximum.
    const latestTime = pricefeed.getLastUpdateTime();
    const volData = this._calculateHistoricalVolatility(pricefeed, latestTime, this.volatilityWindow);
    if (!volData) {
      return null;
    }

    // @dev: This is not `getCurrentTime` in order to enforce that the volatility calculation is counting back from precisely the
    // same timestamp as the "latest price". This would prevent inaccurate volatility readings where `currentTime` differs from `lastUpdateTime`.
    const pricefeedLatestPrice = pricefeed.getHistoricalPrice(latestTime);

    return {
      pricefeedVolatility: volData.volatility,
      pricefeedLatestPrice,
      min: volData.min,
      max: volData.max
    };
  };

  // Takes in two big numbers and returns the error between them. using: δ = (observed - expected) / expected
  // For example an observed price of 1.2 with an expected price of 1.0 will return (1.2 - 1.0) / 1.0 = 0.20
  // This is equivalent of a 20 percent deviation between the numbers.
  // Note that this logger can return negative error if the deviation is in a negative direction.
  _calculateDeviationError(observedValue, expectedValue) {
    return observedValue
      .sub(expectedValue)
      .mul(this.web3.utils.toBN(this.web3.utils.toWei("1"))) // Scale the numerator before division
      .div(expectedValue);
  }

  // Find difference between minimum and maximum prices for given pricefeed from `lookback` seconds in the past
  // until `mostRecentTime`. Returns volatility as (max - min)/min %. Also Identifies the direction volatility movement.
  _calculateHistoricalVolatility(pricefeed, mostRecentTime, lookback) {
    // Set max and min to latest price to start.
    let min = pricefeed.getHistoricalPrice(mostRecentTime);
    let max = min;
    if (!min || !max) return null;

    // Store the timestamp of the max and min value to infer the direction of the movement over the interval.
    let maxTimestamp = 0,
      minTimestamp = 0;
    // Iterate over all time series values to fine the maximum and minimum values.
    for (let i = 0; i < lookback; i++) {
      const timestamp = mostRecentTime - i;
      const _price = pricefeed.getHistoricalPrice(timestamp);
      if (!_price) {
        continue;
      }

      if (_price.lt(min)) {
        min = _price;
        minTimestamp = timestamp;
      }
      if (_price.gt(max)) {
        max = _price;
        maxTimestamp = timestamp;
      }
    }
    // If maxTimestamp < minTimestamp then positive volatility. If minTimestamp < maxTimestamp then negative volatility.
    // Note:this inequality intuitively feels backwards. This is because the for loop above itterates from the current
    // time back over the lookback duration rather than traversing time forwards from the lookback duration to present.
    const volatilityDirection = maxTimestamp < minTimestamp ? 1 : -1;

    // The min-max % calculation is identical to the equation in `_calculateDeviationError`.
    return {
      min: min,
      max: max,
      volatility: this._calculateDeviationError(max, min).mul(this.web3.utils.toBN(volatilityDirection))
    };
  }
}

module.exports = {
  SyntheticPegMonitor
};<|MERGE_RESOLUTION|>--- conflicted
+++ resolved
@@ -85,13 +85,8 @@
 
     const deviationError = this._calculateDeviationError(uniswapTokenPrice, cryptoWatchTokenPrice);
     // If the percentage error is greater than (gt) the threshold send a message.
-<<<<<<< HEAD
-    if (deviationError.gt(this.web3.utils.toBN(this.web3.utils.toWei(this.deviationAlertThreshold.toString())))) {
-      this.logger.error({
-=======
-    if (deviationError.abs().gt(this.web3.utils.toBN(this.deviationAlertThreshold))) {
-      this.logger.warn({
->>>>>>> 4723030b
+    if (deviationError.abs().gt(this.web3.utils.toBN(this.web3.utils.toWei(this.deviationAlertThreshold.toString())))) {
+      this.logger.warn({
         at: "SyntheticPegMonitor",
         message: "Synthetic off peg alert 😵",
         mrkdwn:
@@ -139,13 +134,12 @@
     });
 
     // If the volatility percentage is greater than (gt) the threshold send a message.
-<<<<<<< HEAD
-    if (pricefeedVolatility.gt(this.web3.utils.toBN(this.web3.utils.toWei(this.volatilityAlertThreshold.toString())))) {
-      this.logger.error({
-=======
-    if (pricefeedVolatility.abs().gt(this.web3.utils.toBN(this.volatilityAlertThreshold))) {
-      this.logger.warn({
->>>>>>> 4723030b
+    if (
+      pricefeedVolatility
+        .abs()
+        .gt(this.web3.utils.toBN(this.web3.utils.toWei(this.volatilityAlertThreshold.toString())))
+    ) {
+      this.logger.warn({
         at: "SyntheticPegMonitor",
         message: "High peg price volatility alert 🌋",
         mrkdwn:
@@ -193,13 +187,12 @@
     });
 
     // If the volatility percentage is greater than (gt) the threshold send a message.
-<<<<<<< HEAD
-    if (pricefeedVolatility.gt(this.web3.utils.toBN(this.web3.utils.toWei(this.volatilityAlertThreshold.toString())))) {
-      this.logger.error({
-=======
-    if (pricefeedVolatility.abs().gt(this.web3.utils.toBN(this.volatilityAlertThreshold))) {
-      this.logger.warn({
->>>>>>> 4723030b
+    if (
+      pricefeedVolatility
+        .abs()
+        .gt(this.web3.utils.toBN(this.web3.utils.toWei(this.volatilityAlertThreshold.toString())))
+    ) {
+      this.logger.warn({
         at: "SyntheticPegMonitor",
         message: "High synthetic price volatility alert 🌋",
         mrkdwn:

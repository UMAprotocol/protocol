# Previous and Upcoming Events

## Upcoming Events

- May 1-2, 2020: DeFi Full-Stack [Agenda](https://defi-fullstack.dystopialabs.com/)

## Past Events
<<<<<<< HEAD

=======
- April 24, 2020: Crypto Tonight Ep. 4 [“When Defi is not Fine”](https://youtu.be/efW-MHdA_ws)
>>>>>>> da6981b6
- April 8, 2020: Priceless Synthetic Tokens on Liquid Staking Working Group Call [Video](https://youtu.be/hua-qhA28Vc)
- March 30, 2020: Monolith Digital #DeFi [Meetup](https://www.meetup.com/monolith/events/269605712)
- Feb 7, 2020 in SF: Tokenizing Traditional Assets Panel at 0xpo [Agenda](https://www.0xpo.com/)
- Dec 5 in NYC: Tachyon Founder Stories panel & networking
- Nov 21 1pm ET: [MCD conference call](https://www.youtube.com/watch?v=BcQKQGB13s4#action=share)
- Nov 13 in NYC: [Liquidity: The Final Frontier, video](https://drive.google.com/file/d/1OlHolwkkot1OtZe40wSNVBYTe7aKpITo/view)
- Nov 11 in Toronto: ETHC DeFi Panel
- Nov 8-10 at U. Waterloo: [ETHWaterloo - Oracle TechTalk](https://www.youtube.com/watch?v=9tmAygPYriI&list=PLXzKMXK2aHh5MUIMJNzVQ4DevyRmrAGE0&index=45)
- October 30 in SF: macro.wtf
- October 28 in SF: [Compound: Thesis II](https://www.eventbrite.com/e/compound-thesis-ii-tickets-74043679639)
- October 28-29 at UC Berkeley: [Hart Lambur presents UMA's Decentralized Verification Mechanism at CESC](https://cesc.io)
- October 24 in NY: [dlab roundtable](https://www.eventbrite.com/e/dlab-deep-dives-tickets-75203047339)
- October 17 in NYC: Building a bitcoin/USD yield curve with Keep Network, UMA, Uniswap, and yTokens, [Video](https://youtu.be/5Ky78wFFHjk)
- October 14-15 in Beijing: Dragonfly Crypto Summit
- Oct 8-11 at Devcon5 Osaka
- Room B2: Building Synthetic Derivatives on Ethereum, [Slides](https://docs.google.com/presentation/d/1syx5UmERftHfuiLeuSatI-GZGMIkkSPggRpNaDxDjkU/edit?usp=sharing) and [Video](https://www.youtube.com/watch?v=TjeB27zIn4g)
- Hall D: BitDEX: Building a Decentralized BitMEX, [Slides](https://docs.google.com/presentation/d/19SuDaniZD7alZVsPDHIIpHBVKRJfMe9bRFVnBqqIoJA/edit?usp=sharing) and [Video](https://www.youtube.com/watch?v=4Uwznzfne1w)
- Oct 7 in Osaka: The path from overcollateralization to undercollateralization, [video at 6:16](https://youtu.be/M8fBFhi-EE0)
- Oct 5 in Tokyo: [node.tokyo How to scale DeFi to \$T of value](https://nodetokyo.jp/schedule/)
- Oct 3 in NYC: [DeFi NYC: Demo Day](https://www.meetup.com/DeFiNYC/events/265090673/)
- Oct 1 in NYC: [TQuorum DeFi meets CeFi Panel](http://tquorum.com/)
- Sept 16 in NYC: [NYC Blockchain Devs: Intro to DeFi and Financial Derivatives on the Blockchain](https://www.meetup.com/nyc-blockchain-devs/events/264896876/)
- Sep 10-11 in London: [How to scale DeFi to \$T of value](https://defisumm.it), [Video](https://www.youtube.com/watch?v=T-AbXAeTKtQ)
- Sep 10-11 in London: [How to build synthetic derivatives on Ethereum](https://defisumm.it), [Video](https://www.youtube.com/watch?v=KxL4oJN4Adw&list=PLhbK0NpGv8dWsjLpYA-OM4gQk-GdQe7X2&index=14&t=190s)
- Sep 10 in London: [Who really cares about decentralization anyway?](https://www.meetup.com/0xCommunity/events/264324368/), [Video](https://www.youtube.com/watch?v=i_-ujemOF7Y&feature=youtu.be)
- Sep 6-8 at [ETH Boston Oracle TechTalk](https://www.youtube.com/watch?v=Qe85PsrS7Ho)
- August 15 in SF: Cross-Chain Summit
- August 6 in NYC: [Blockchain DebateX](https://www.eventbrite.com/e/two-sigma-ventures-presents-debatex-blockchain-tickets-65440677829?)
- July 31 at CryptoNYC [Adding Economic Guarantees to Blockchain Oracles](https://www.meetup.com/Crypto-NYC/events/263295980/?rv=me1&_xtd=gatlbWFpbF9jbGlja9oAJDI1MTE0MmI5LTI0ZjEtNDQ1NC04MjUzLWI3MjcxZTQ2NGY4Yg&_af=event&_af_eid=263295980)
- June in Toronto: Scaling Eth [presentation](http://bit.ly/UMA-Scaling-ETH)
- May 17-19 at [ETHNY Hackathon](https://ethnewyork.com/#schedule), [Synthetic Assets Panel](https://www.youtube.com/watch?v=9y5jz8B5HNU), [Bounty submissions](https://ethnewyork.devpost.com/submissions/search?utf8=%E2%9C%93&prize_filter%5Bprizes%5D%5B%5D=30342)
- May 15 in NYC: [A Morning Dose of DeFi](https://www.eventbrite.com/e/morning-dose-of-defi-tickets-60666470045)
- May 9 in NYC: [DeFi for Crypto Traders Night](https://www.eventbrite.com/e/defi-for-crypto-traders-tickets-60421006858#), [Video](https://www.youtube.com/watch?v=F0TD08Gw6lY)
- April 28 at UC Berkeley: [she256 DeFi panel](https://youtu.be/4np_2K8WNPU?t=7848)
- April 26 at IDEO: [Crypto Builders Day](https://www.ideocolab.com/startupstudio/)
- April 23 at CryptoNYC: RoundTable<|MERGE_RESOLUTION|>--- conflicted
+++ resolved
@@ -5,11 +5,8 @@
 - May 1-2, 2020: DeFi Full-Stack [Agenda](https://defi-fullstack.dystopialabs.com/)
 
 ## Past Events
-<<<<<<< HEAD
 
-=======
 - April 24, 2020: Crypto Tonight Ep. 4 [“When Defi is not Fine”](https://youtu.be/efW-MHdA_ws)
->>>>>>> da6981b6
 - April 8, 2020: Priceless Synthetic Tokens on Liquid Staking Working Group Call [Video](https://youtu.be/hua-qhA28Vc)
 - March 30, 2020: Monolith Digital #DeFi [Meetup](https://www.meetup.com/monolith/events/269605712)
 - Feb 7, 2020 in SF: Tokenizing Traditional Assets Panel at 0xpo [Agenda](https://www.0xpo.com/)

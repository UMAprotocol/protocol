--- conflicted
+++ resolved
@@ -54,12 +54,7 @@
 ## Calculated values of a synthetic token smart contract:
 
 ### Global collateralization ratio (GCR)
-<<<<<<< HEAD
 
-This is the average collateralization ratio across all token sponsors of a synthetic token, excluding those that have been liquidated or have outstanding withdrawal requests.
-The GCR is used to set collateralization requirements for new synthetic token issuance and to enable “fast” withdrawals.
-=======
-This is the average collateralization ratio across all token sponsors of a synthetic token, excluding those that have been liquidated. 
+This is the average collateralization ratio across all token sponsors of a synthetic token, excluding those that have been liquidated.
 It is calculated by dividing the total collateral deposited by all token sponsors in the contract by the total number of outstanding synthetic tokens.  
-The GCR is used to set collateralization requirements for new synthetic token issuance and to enable “fast” withdrawals. 
->>>>>>> a014cfed
+The GCR is used to set collateralization requirements for new synthetic token issuance and to enable “fast” withdrawals.
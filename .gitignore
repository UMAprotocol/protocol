--- conflicted
+++ resolved
@@ -16,13 +16,9 @@
 antora.yml
 .eslintcache
 .idea
-<<<<<<< HEAD
+optimism
 generated
 typechain
-
-=======
-optimism
->>>>>>> 2f77290b
 
 # GAE deployment files and directories for GAE deployments.
 app.yaml

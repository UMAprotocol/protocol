--- conflicted
+++ resolved
@@ -3,7 +3,6 @@
 #   docker pull umaprotocol/voting
 #
 # Execute the voting system with:
-<<<<<<< HEAD
 #   docker run
 #     --env SENDGRID_API_KEY=<key>
 #     --env NOTIFICATION_FROM_ADDRESS=<email address>
@@ -11,20 +10,13 @@
 #     --env LOCALHOST=<ethereum host>
 #     --env LOCALPORT=<ethereum port>
 #     --env MNEMONIC=<mnemonic>
-#     <username>/<imagename>
+#     umaprotocol/voting
 #     --network=<network>
-=======
-#   docker run umaprotocol/voting
-#     --network=<network>
-#     --env SENDGRID_API_KEY=<key>
-#     --env NOTIFICATION_FROM_ADDRESS=<email address>
-#     --env NOTIFICATION_TO_ADDRESS=<email address>
 #
 # To build the docker image locally, run the following command from the `protocol` directory:
 #   docker build -t <username>/<imagename> .
 #
-# To `docker run` with your locally built image, replace `umaprotocol/voting` with <username>/<imagename>. 
->>>>>>> 7607ddc7
+# To `docker run` with your locally built image, replace `umaprotocol/voting` with <username>/<imagename>.
 
 # Fix node version due to high potential for incompatibilities.
 FROM node:11

--- conflicted
+++ resolved
@@ -28,12 +28,8 @@
 # Send a curl command to upload the file along with a message to the channel. Store response log for debugging.
 responseFileName="response.json"
 echo "Sending file as slack message"
-<<<<<<< HEAD
 curl https://slack.com/api/files.upload -F token="${SLACK_TOKEN}" -F channels="${SLACK_CHANNEL}" -F title="${message_title}" -F fileName="${fileName}" -F file=@"${pathToFile}" | jq > $responseFileName
 echo "Slack API response logged in $responseFileName"
-=======
-curl https://slack.com/api/files.upload -F token="${SLACK_TOKEN}" -F channels="${SLACK_CHANNEL}" -F title="${messageTitle}" -F fileName="${fileName}" -F file=@"${pathToFile}"
->>>>>>> 4cf6ef71
 
 # Verify that the 'ok' property of the response data is "true".
 # API documentation can be found here: https://api.slack.com/methods/files.upload

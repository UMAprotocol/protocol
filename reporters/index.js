require("dotenv").config();
const chalkPipe = require("chalk-pipe");
const boldUnderline = chalkPipe("bold.underline");

const { Logger } = require("../financial-templates-lib/logger/Logger");
const winston = require("winston");

const { createPriceFeed } = require("../financial-templates-lib/price-feed/CreatePriceFeed");
const { Networker } = require("../financial-templates-lib/price-feed/Networker");

// Clients to retrieve on-chain data.
const { ExpiringMultiPartyClient } = require("../financial-templates-lib/clients/ExpiringMultiPartyClient");
const { ExpiringMultiPartyEventClient } = require("../financial-templates-lib/clients/ExpiringMultiPartyEventClient");
const { TokenBalanceClient } = require("../financial-templates-lib/clients/TokenBalanceClient");

// DVM utils.
const { interfaceName } = require("../core/utils/Constants");

const { SponsorReporter } = require("./SponsorReporter");
const { GlobalSummaryReporter } = require("./GlobalSummaryReporter");

// Truffle contracts
const ExpiringMultiParty = artifacts.require("ExpiringMultiParty");
const ExpandedERC20 = artifacts.require("ExpandedERC20");
const OracleInterface = artifacts.require("OracleInterface");
const Finder = artifacts.require("Finder");

<<<<<<< HEAD
async function run(address, walletsToMonitor, referencePriceFeedConfig, uniswapPriceFeedConfig) {
=======
async function run(address, walletsToMonitor, priceFeedConfig, periodLengthSeconds) {
>>>>>>> f0e8fe4a
  console.log("Starting Reporter Script🖨");

  // For now we will use a dummy transport to make things quiet in the logs
  const dummyLogger = winston.createLogger({
    level: "error",
    transports: [new winston.transports.Console()]
  });

  // 1. EMP client for getting position information and ecosystem stats.
  const emp = await ExpiringMultiParty.at(address);
  const empClient = new ExpiringMultiPartyClient(dummyLogger, ExpiringMultiParty.abi, web3, emp.address, 10);

  // 2a. Reference price feed for calculating "actual" positions CR ratios.
  const getTime = () => Math.round(new Date().getTime() / 1000);
  const referencePriceFeed = await createPriceFeed(
    dummyLogger,
    web3,
    new Networker(dummyLogger),
    getTime,
    referencePriceFeedConfig
  );

  // 2b. Uniswap price feed for calculating synthetic token trading stats.
  const uniswapPriceFeed = await createPriceFeed(
    dummyLogger,
    web3,
    new Networker(dummyLogger),
    getTime,
    uniswapPriceFeedConfig
  );

  // 3. Token balance client for getting sponsors balances.
  const collateralTokenAddress = await emp.collateralCurrency();
  const syntheticTokenAddress = await emp.tokenCurrency();

  // 4. EMP event client for reading past events.
  const startBlock = 0;
  const empEventClient = new ExpiringMultiPartyEventClient(
    dummyLogger,
    ExpiringMultiParty.abi,
    web3,
    emp.address,
    startBlock
  );

  // 5. Oracle contract for fetching EMP dispute resolution prices.
  const finder = await Finder.deployed();
  const oracle = await OracleInterface.at(
    await finder.getImplementationAddress(web3.utils.utf8ToHex(interfaceName.Oracle))
  );

  const tokenBalanceClient = new TokenBalanceClient(
    Logger,
    ExpandedERC20.abi,
    web3,
    collateralTokenAddress,
    syntheticTokenAddress,
    10
  );

  const sponsorReporter = new SponsorReporter(empClient, tokenBalanceClient, walletsToMonitor, referencePriceFeed);

<<<<<<< HEAD
  const globalSummaryReporter = new GlobalSummaryReporter(
    empClient,
    empEventClient,
    referencePriceFeed,
    uniswapPriceFeed,
    oracle
  );
=======
  const globalSummaryReporter = new GlobalSummaryReporter(empClient, empEventClient, priceFeed, periodLengthSeconds);
>>>>>>> f0e8fe4a

  console.log(boldUnderline("1. Monitored wallets risk metrics😅"));
  await sponsorReporter.generateMonitoredWalletMetrics();

  console.log(boldUnderline("2. Sponsor table💸"));
  await sponsorReporter.generateSponsorsTable();

  console.log(boldUnderline("3. Global summary stats🌐"));
  await globalSummaryReporter.generateSummaryStatsTable();
}

const Poll = async function(callback) {
  try {
    if (
      !process.env.EMP_ADDRESS ||
      !process.env.WALLET_MONITOR_OBJECT ||
      !process.env.PRICE_FEED_CONFIG ||
      !process.env.UNISWAP_PRICE_FEED_CONFIG
    ) {
      throw "Bad setup! Must specify EMP_ADDRESS, WALLET_MONITOR_OBJECT, PRICE_FEED_CONFIG, and UNISWAP_PRICE_FEED_CONFIG";
    }

    // Address of the expiring multi party client on the given network.
    const empAddress = process.env.EMP_ADDRESS;

    // Array of object describing the wallets to generate stats on. Example:
    // WALLET_MONITOR_OBJECT=[{"name":"My sponsor wallet","address":"0x367...afb"},...]
    const walletsToMonitor = JSON.parse(process.env.WALLET_MONITOR_OBJECT);

    // Configuration for price feed objects. Example:
    // PRICE_FEED_CONFIG={"type":"medianizer","pair":"ethbtc","lookback":7200,"minTimeBetweenUpdates":60,"medianizedFeeds":[{"type":"cryptowatch","exchange":"coinbase-pro"}]}
    const referencePriceFeedConfig = JSON.parse(process.env.PRICE_FEED_CONFIG);
    // UNISWAP_PRICE_FEED_CONFIG={"type":"uniswap","twapLength":86400,"lookback":7200,"invertPrice":true,"uniswapAddress":"0x1e4F65138Bbdb66b9C4140b2b18255A896272338"}
    const uniswapPriceFeedConfig = JSON.parse(process.env.UNISWAP_PRICE_FEED_CONFIG);

<<<<<<< HEAD
    await run(empAddress, walletsToMonitor, referencePriceFeedConfig, uniswapPriceFeedConfig);
=======
    // Change `periodLengthSeconds` to modify how far back the report will look for its shorter report period. For example, setting this to
    // `24 * 60 * 60` means that the report will include aggregated data for the past 24 hours.
    const periodLengthSeconds = process.env.PERIOD_REPORT_LENGTH ? process.env.PERIOD_REPORT_LENGTH : 24 * 60 * 60;

    await run(empAddress, walletsToMonitor, priceFeedConfig, periodLengthSeconds);
>>>>>>> f0e8fe4a
    callback();
  } catch (err) {
    callback(err);
  }
};

Poll.run = run;
// Attach this function to the exported function
// in order to allow the script to be executed through both truffle and a test runner.
Poll.run = run;
module.exports = Poll;<|MERGE_RESOLUTION|>--- conflicted
+++ resolved
@@ -25,11 +25,7 @@
 const OracleInterface = artifacts.require("OracleInterface");
 const Finder = artifacts.require("Finder");
 
-<<<<<<< HEAD
-async function run(address, walletsToMonitor, referencePriceFeedConfig, uniswapPriceFeedConfig) {
-=======
-async function run(address, walletsToMonitor, priceFeedConfig, periodLengthSeconds) {
->>>>>>> f0e8fe4a
+async function run(address, walletsToMonitor, referencePriceFeedConfig, uniswapPriceFeedConfig, periodLengthSeconds) {
   console.log("Starting Reporter Script🖨");
 
   // For now we will use a dummy transport to make things quiet in the logs
@@ -92,17 +88,14 @@
 
   const sponsorReporter = new SponsorReporter(empClient, tokenBalanceClient, walletsToMonitor, referencePriceFeed);
 
-<<<<<<< HEAD
   const globalSummaryReporter = new GlobalSummaryReporter(
     empClient,
     empEventClient,
     referencePriceFeed,
     uniswapPriceFeed,
-    oracle
+    oracle,
+    periodLengthSeconds
   );
-=======
-  const globalSummaryReporter = new GlobalSummaryReporter(empClient, empEventClient, priceFeed, periodLengthSeconds);
->>>>>>> f0e8fe4a
 
   console.log(boldUnderline("1. Monitored wallets risk metrics😅"));
   await sponsorReporter.generateMonitoredWalletMetrics();
@@ -138,15 +131,11 @@
     // UNISWAP_PRICE_FEED_CONFIG={"type":"uniswap","twapLength":86400,"lookback":7200,"invertPrice":true,"uniswapAddress":"0x1e4F65138Bbdb66b9C4140b2b18255A896272338"}
     const uniswapPriceFeedConfig = JSON.parse(process.env.UNISWAP_PRICE_FEED_CONFIG);
 
-<<<<<<< HEAD
-    await run(empAddress, walletsToMonitor, referencePriceFeedConfig, uniswapPriceFeedConfig);
-=======
     // Change `periodLengthSeconds` to modify how far back the report will look for its shorter report period. For example, setting this to
     // `24 * 60 * 60` means that the report will include aggregated data for the past 24 hours.
     const periodLengthSeconds = process.env.PERIOD_REPORT_LENGTH ? process.env.PERIOD_REPORT_LENGTH : 24 * 60 * 60;
 
-    await run(empAddress, walletsToMonitor, priceFeedConfig, periodLengthSeconds);
->>>>>>> f0e8fe4a
+    await run(empAddress, walletsToMonitor, referencePriceFeedConfig, uniswapPriceFeedConfig, periodLengthSeconds);
     callback();
   } catch (err) {
     callback(err);

--- conflicted
+++ resolved
@@ -136,15 +136,6 @@
     console.group();
     console.log(bold("Token summary stats"));
     console.log(italic("- Token price is sourced from exchange where synthetic token is traded (i.e. Uniswap)"));
-<<<<<<< HEAD
-=======
-    console.log(
-      italic(
-        "- Uniswap TWAP price window can be modified using the 'twapLength' property in the UNISWAP_PRICE_FEED_CONFIG"
-      )
-    );
-    console.log(italic("- Token holder distribution stats sourced from etherscan.io"));
->>>>>>> 94f7cdd1
     await this._generateTokenStats();
     console.groupEnd();
 
@@ -303,7 +294,6 @@
       current: this.formatDecimalString(this.totalTokensOutstanding)
     };
 
-<<<<<<< HEAD
     // Get uniswap data via graphql.
     const uniswapPairDetails = await getUniswapPairDetails(
       this.web3,
@@ -332,12 +322,12 @@
       cumulative: tradeCount,
       [this.periodLabelInHours]: periodTradeCount
     };
-
     allTokenStatsTable["volume of trades in Uniswap in # of tokens"] = {
       cumulative: formatWithMaxDecimals(tradeVolumeTokens, 2, 4, false),
       [this.periodLabelInHours]: formatWithMaxDecimals(periodTradeVolumeTokens, 2, 4, false)
     };
-=======
+
+    // Get token holder stats.
     const tokenHolders = await this._constructTokenHolderList();
     if (tokenHolders) {
       allTokenStatsTable["# of token holders"] = {
@@ -345,12 +335,6 @@
         cumulative: Object.keys(tokenHolders.cumulative).length
       };
     }
-
-    // TODO:
-    // - # trades in uniswap (24H) (cumulative)
-    // - volume of trades in uniswap in # of tokens (24H) (cumulative)
->>>>>>> 94f7cdd1
-
     console.table(allTokenStatsTable);
   };
 

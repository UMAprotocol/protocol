const { createFormatFunction } = require("../common/FormattingUtils");
const { averageBlockTimeSeconds } = require("../common/TimeUtils");
const chalkPipe = require("chalk-pipe");
const bold = chalkPipe("bold");
const italic = chalkPipe("italic");
const dim = chalkPipe("dim");

class GlobalSummaryReporter {
<<<<<<< HEAD
  constructor(expiringMultiPartyClient, expiringMultiPartyEventClient, referencePriceFeed, uniswapPriceFeed, oracle) {
=======
  constructor(expiringMultiPartyClient, expiringMultiPartyEventClient, priceFeed, periodLengthSeconds) {
>>>>>>> f0e8fe4a
    this.empClient = expiringMultiPartyClient;
    this.empEventClient = expiringMultiPartyEventClient;
    this.referencePriceFeed = referencePriceFeed;
    this.uniswapPriceFeed = uniswapPriceFeed;

    this.periodLengthSeconds = periodLengthSeconds;

    this.web3 = this.empEventClient.web3;

    this.empContract = this.empEventClient.emp;
    this.oracleContract = oracle;

    this.formatDecimalString = createFormatFunction(this.web3, 2, 4);
  }

  update = async () => {
    const { toBN } = this.web3.utils;

    await this.empClient.update();
    await this.empEventClient.update();
    await this.referencePriceFeed.update();
    await this.uniswapPriceFeed.update();

    // Events accessible by all methods.
    this.newSponsorEvents = this.empEventClient.getAllNewSponsorEvents();
    this.depositEvents = this.empEventClient.getAllDepositEvents();
    this.createEvents = this.empEventClient.getAllCreateEvents();
    this.withdrawEvents = this.empEventClient.getAllWithdrawEvents();
    this.redeemEvents = this.empEventClient.getAllRedeemEvents();
    this.liquidationRewardEvents = this.empEventClient.getAllLiquidationWithdrawnEvents();
    this.expirySettlementEvents = this.empEventClient.getAllSettleExpiredPositionEvents();
    this.regularFeeEvents = this.empEventClient.getAllRegularFeeEvents();
    this.finalFeeEvents = this.empEventClient.getAllFinalFeeEvents();
    this.liquidationEvents = this.empEventClient.getAllLiquidationEvents();
    this.disputeEvents = this.empEventClient.getAllDisputeEvents();
    this.disputeSettledEvents = this.empEventClient.getAllDisputeSettlementEvents();

    // Block number stats.
    this.currentBlockNumber = Number(await this.web3.eth.getBlockNumber());
    this.blockNumberOneDayAgo = this.currentBlockNumber - (await this._getLookbackTimeInBlocks(24 * 60 * 60));

    // EMP Contract stats.
    this.totalPositionCollateral = await this.empContract.methods.totalPositionCollateral().call();
    this.totalTokensOutstanding = await this.empContract.methods.totalTokensOutstanding().call();

    // Pricefeed stats.
    this.priceEstimate = toBN(this.referencePriceFeed.getCurrentPrice());
  };

  generateSummaryStatsTable = async () => {
    await this.update();

    // 1. Sponsor stats table
    console.group();
    console.log(bold("Sponsor summary stats"));
    console.log(italic("- Collateral deposited counts collateral transferred into contract from creates and deposits"));
    console.log(
      italic(
        "- Collateral withdrawn counts collateral transferred out of contract from withdrawals, redemptions, expiry settlements, liquidation reward withdrawals, and fees paid"
      )
    );
    console.log(italic("- Tokens minted counts synthetic tokens created"));
<<<<<<< HEAD
    console.log(italic("- Tokens repaid counts synthetic tokens burned via redemptions and expiry settlements"));
    console.log(italic("- Reference price should be sourced from liquid exchanges (i.e. Coinbase Pro)"));
=======
    console.log(
      italic(
        "- Tokens burned counts synthetic tokens destroyed via redemptions, expiry settlements, and liquidations created"
      )
    );

>>>>>>> f0e8fe4a
    await this._generateSponsorStats();
    console.groupEnd();

    // 2. Tokens stats table
    console.group();
    console.log(bold("Token summary stats"));
    console.log(italic("- Token price is sourced from exchange where synthetic token is traded (i.e. Uniswap)"));
    console.log(
      italic(
        "- Uniswap TWAP price window can be modified using the 'twapLength' property in the UNISWAP_PRICE_FEED_CONFIG"
      )
    );
    await this._generateTokenStats();
    console.groupEnd();

    // 3. Liquidation stats table
    console.group();
    console.log(bold("Liquidation summary stats"));
    console.log(italic("- Unique liquidations count # of unique sponsors that have been liquidated"));
    console.log(italic("- Collateral & tokens liquidated counts aggregate amounts from all partial liquidations"));
    await this._generateLiquidationStats();
    console.groupEnd();

    // 4. Dispute stats table
    console.group();
    console.log(bold("Dispute summary stats"));
    await this._generateDisputeStats();
    console.groupEnd();

    // 5. DVM stats table
    console.group();
    console.log(bold("DVM summary stats"));
    await this._generateDvmStats();
    console.groupEnd();
  };

  _generateSponsorStats = async () => {
    const { toBN, toWei } = this.web3.utils;

<<<<<<< HEAD
=======
    const newSponsorEvents = this.empEventClient.getAllNewSponsorEvents();
    const depositEvents = this.empEventClient.getAllDepositEvents();
    const createEvents = this.empEventClient.getAllCreateEvents();
    const withdrawEvents = this.empEventClient.getAllWithdrawEvents();
    const redeemEvents = this.empEventClient.getAllRedeemEvents();
    const liquidationRewardEvents = this.empEventClient.getAllLiquidationWithdrawnEvents();
    const expirySettlementEvents = this.empEventClient.getAllSettleExpiredPositionEvents();
    const regularFeeEvents = this.empEventClient.getAllRegularFeeEvents();
    const finalFeeEvents = this.empEventClient.getAllFinalFeeEvents();
    const liquidationEvents = this.empEventClient.getAllLiquidationEvents();

    const currentBlockNumber = Number(await this.web3.eth.getBlockNumber());
    const startBlockNumberForPeriod =
      currentBlockNumber - (await this._getLookbackTimeInBlocks(this.periodLengthSeconds));
    const periodLabelInHours = `${Math.round(this.periodLengthSeconds / (60 * 60))}H`;

>>>>>>> f0e8fe4a
    let allSponsorStatsTable = {};

    if (this.newSponsorEvents.length === 0) {
      console.log(dim("\tNo positions have been created for this EMP."));
      return;
    }

    // - Lifetime # of unique sponsors.
    const uniqueSponsors = {};
    const currentUniqueSponsors = this.empClient.getAllPositions();
    for (let event of this.newSponsorEvents) {
      uniqueSponsors[event.sponsor] = true;
    }
    allSponsorStatsTable["# of unique sponsors"] = {
      cumulative: Object.keys(uniqueSponsors).length,
      current: Object.keys(currentUniqueSponsors).length
    };

    // - Cumulative collateral deposited into contract: Deposits, Creates
    let collateralDeposited = toBN("0");
<<<<<<< HEAD
    let collateralDepositedDaily = toBN("0");
    for (let event of this.depositEvents) {
      collateralDeposited = collateralDeposited.add(toBN(event.collateralAmount));
      if (event.blockNumber >= this.blockNumberOneDayAgo) {
        collateralDepositedDaily = collateralDepositedDaily.add(toBN(event.collateralAmount));
=======
    let collateralDepositedPeriod = toBN("0");
    for (let event of depositEvents) {
      collateralDeposited = collateralDeposited.add(toBN(event.collateralAmount));
      if (event.blockNumber >= startBlockNumberForPeriod) {
        collateralDepositedPeriod = collateralDepositedPeriod.add(toBN(event.collateralAmount));
>>>>>>> f0e8fe4a
      }
    }
    for (let event of this.createEvents) {
      collateralDeposited = collateralDeposited.add(toBN(event.collateralAmount));
<<<<<<< HEAD
      if (event.blockNumber >= this.blockNumberOneDayAgo) {
        collateralDepositedDaily = collateralDepositedDaily.add(toBN(event.collateralAmount));
=======
      if (event.blockNumber >= startBlockNumberForPeriod) {
        collateralDepositedPeriod = collateralDepositedPeriod.add(toBN(event.collateralAmount));
>>>>>>> f0e8fe4a
      }
    }
    allSponsorStatsTable["collateral deposited"] = {
      cumulative: this.formatDecimalString(collateralDeposited),
<<<<<<< HEAD
      "24H": this.formatDecimalString(collateralDepositedDaily)
=======
      [periodLabelInHours]: this.formatDecimalString(collateralDepositedPeriod),
      current: this.formatDecimalString(await this.empContract.methods.totalPositionCollateral().call())
>>>>>>> f0e8fe4a
    };

    // - Cumulative collateral withdrawn from contract: Withdraws, Redeems, SettleExpired's, WithdrawLiquidations, RegularFees, FinalFees
    let collateralWithdrawn = toBN("0");
<<<<<<< HEAD
    let collateralWithdrawnDaily = toBN("0");
    for (let event of this.withdrawEvents) {
      collateralWithdrawn = collateralWithdrawn.add(toBN(event.collateralAmount));
      if (event.blockNumber >= this.blockNumberOneDayAgo) {
        collateralWithdrawnDaily = collateralWithdrawnDaily.add(toBN(event.collateralAmount));
=======
    let collateralWithdrawnPeriod = toBN("0");
    for (let event of withdrawEvents) {
      collateralWithdrawn = collateralWithdrawn.add(toBN(event.collateralAmount));
      if (event.blockNumber >= startBlockNumberForPeriod) {
        collateralWithdrawnPeriod = collateralWithdrawnPeriod.add(toBN(event.collateralAmount));
>>>>>>> f0e8fe4a
      }
    }
    for (let event of this.redeemEvents) {
      collateralWithdrawn = collateralWithdrawn.add(toBN(event.collateralAmount));
<<<<<<< HEAD
      if (event.blockNumber >= this.blockNumberOneDayAgo) {
        collateralWithdrawnDaily = collateralWithdrawnDaily.add(toBN(event.collateralAmount));
=======
      if (event.blockNumber >= startBlockNumberForPeriod) {
        collateralWithdrawnPeriod = collateralWithdrawnPeriod.add(toBN(event.collateralAmount));
>>>>>>> f0e8fe4a
      }
    }
    for (let event of this.expirySettlementEvents) {
      collateralWithdrawn = collateralWithdrawn.add(toBN(event.collateralReturned));
<<<<<<< HEAD
      if (event.blockNumber >= this.blockNumberOneDayAgo) {
        collateralWithdrawnDaily = collateralWithdrawnDaily.add(toBN(event.collateralReturned));
=======
      if (event.blockNumber >= startBlockNumberForPeriod) {
        collateralWithdrawnPeriod = collateralWithdrawnPeriod.add(toBN(event.collateralReturned));
>>>>>>> f0e8fe4a
      }
    }
    for (let event of this.liquidationRewardEvents) {
      collateralWithdrawn = collateralWithdrawn.add(toBN(event.withdrawalAmount));
<<<<<<< HEAD
      if (event.blockNumber >= this.blockNumberOneDayAgo) {
        collateralWithdrawnDaily = collateralWithdrawnDaily.add(toBN(event.withdrawalAmount));
=======
      if (event.blockNumber >= startBlockNumberForPeriod) {
        collateralWithdrawnPeriod = collateralWithdrawnPeriod.add(toBN(event.withdrawalAmount));
>>>>>>> f0e8fe4a
      }
    }
    for (let event of this.regularFeeEvents) {
      collateralWithdrawn = collateralWithdrawn.add(toBN(event.regularFee)).add(toBN(event.lateFee));
<<<<<<< HEAD
      if (event.blockNumber >= this.blockNumberOneDayAgo) {
        collateralWithdrawnDaily = collateralWithdrawnDaily.add(toBN(event.regularFee)).add(toBN(event.lateFee));
=======
      if (event.blockNumber >= startBlockNumberForPeriod) {
        collateralWithdrawnPeriod = collateralWithdrawnPeriod.add(toBN(event.regularFee)).add(toBN(event.lateFee));
>>>>>>> f0e8fe4a
      }
    }
    for (let event of this.finalFeeEvents) {
      collateralWithdrawn = collateralWithdrawn.add(toBN(event.amount));
<<<<<<< HEAD
      if (event.blockNumber >= this.blockNumberOneDayAgo) {
        collateralWithdrawnDaily = collateralWithdrawnDaily.add(toBN(event.amount));
=======
      if (event.blockNumber >= startBlockNumberForPeriod) {
        collateralWithdrawnPeriod = collateralWithdrawnPeriod.add(toBN(event.amount));
>>>>>>> f0e8fe4a
      }
    }

    allSponsorStatsTable["collateral withdrawn"] = {
      cumulative: this.formatDecimalString(collateralWithdrawn),
      [periodLabelInHours]: this.formatDecimalString(collateralWithdrawnPeriod)
    };

    // - Net collateral deposited into contract:
    let netCollateralWithdrawn = collateralDeposited.sub(collateralWithdrawn);
    let netCollateralWithdrawnPeriod = collateralDepositedPeriod.sub(collateralWithdrawnPeriod);
    allSponsorStatsTable["net collateral deposited"] = {
      cumulative: this.formatDecimalString(netCollateralWithdrawn),
      [periodLabelInHours]: this.formatDecimalString(netCollateralWithdrawnPeriod)
    };

    // - Tokens minted: Creates
    let tokensMinted = toBN("0");
<<<<<<< HEAD
    let tokensMintedDaily = toBN("0");
    for (let event of this.createEvents) {
      tokensMinted = tokensMinted.add(toBN(event.tokenAmount));
      if (event.blockNumber >= this.blockNumberOneDayAgo) {
        tokensMintedDaily = tokensMintedDaily.add(toBN(event.collateralAmount));
=======
    let tokensMintedPeriod = toBN("0");
    for (let event of createEvents) {
      tokensMinted = tokensMinted.add(toBN(event.tokenAmount));
      if (event.blockNumber >= startBlockNumberForPeriod) {
        tokensMintedPeriod = tokensMintedPeriod.add(toBN(event.tokenAmount));
>>>>>>> f0e8fe4a
      }
    }
    allSponsorStatsTable["tokens minted"] = {
      cumulative: this.formatDecimalString(tokensMinted),
<<<<<<< HEAD
      "24H": this.formatDecimalString(tokensMintedDaily)
    };

    // - Tokens repaid: Redeems, SettleExpired's
    let tokensRepaid = toBN("0");
    let tokensRepaidDaily = toBN("0");
    for (let event of this.redeemEvents) {
      tokensRepaid = tokensRepaid.add(toBN(event.tokenAmount));
      if (event.blockNumber >= this.blockNumberOneDayAgo) {
        tokensRepaidDaily = tokensRepaidDaily.add(toBN(event.collateralAmount));
      }
    }
    for (let event of this.expirySettlementEvents) {
      tokensRepaid = tokensRepaid.add(toBN(event.tokensBurned));
      if (event.blockNumber >= this.blockNumberOneDayAgo) {
        tokensRepaidDaily = tokensRepaidDaily.add(toBN(event.tokensBurned));
=======
      [periodLabelInHours]: this.formatDecimalString(tokensMintedPeriod),
      current: this.formatDecimalString(await this.empContract.methods.totalTokensOutstanding().call())
    };

    // - Tokens burned: Redeems, SettleExpired's, Liquidations
    let tokensBurned = toBN("0");
    let tokensBurnedPeriod = toBN("0");
    for (let event of redeemEvents) {
      tokensBurned = tokensBurned.add(toBN(event.tokenAmount));
      if (event.blockNumber >= startBlockNumberForPeriod) {
        tokensBurnedPeriod = tokensBurnedPeriod.add(toBN(event.tokenAmount));
      }
    }
    for (let event of expirySettlementEvents) {
      tokensBurned = tokensBurned.add(toBN(event.tokensBurned));
      if (event.blockNumber >= startBlockNumberForPeriod) {
        tokensBurnedPeriod = tokensBurnedPeriod.add(toBN(event.tokensBurned));
      }
    }
    for (let event of liquidationEvents) {
      tokensBurned = tokensBurned.add(toBN(event.tokensOutstanding));
      if (event.blockNumber >= startBlockNumberForPeriod) {
        tokensBurnedPeriod = tokensBurnedPeriod.add(toBN(event.tokensOutstanding));
>>>>>>> f0e8fe4a
      }
    }
    allSponsorStatsTable["tokens burned"] = {
      cumulative: this.formatDecimalString(tokensBurned),
      [periodLabelInHours]: this.formatDecimalString(tokensBurnedPeriod)
    };

    // - Net tokens minted:
    let netTokensMinted = tokensMinted.sub(tokensBurned);
    let netTokensMintedPeriod = tokensMintedPeriod.sub(tokensBurnedPeriod);
    allSponsorStatsTable["net tokens minted"] = {
      cumulative: this.formatDecimalString(netTokensMinted),
      [periodLabelInHours]: this.formatDecimalString(netTokensMintedPeriod)
    };

    // - GCR (collateral / tokens outstanding):
    let currentCollateral = toBN(this.totalPositionCollateral.toString());
    let currentTokensOutstanding = toBN(this.totalTokensOutstanding.toString());
    let currentGCR = currentCollateral.mul(toBN(toWei("1"))).div(currentTokensOutstanding);
    allSponsorStatsTable["GCR - collateral / # tokens outstanding"] = {
      current: this.formatDecimalString(currentGCR)
    };

    // - GCR (collateral / TRV):
    let currentTRV = currentTokensOutstanding.mul(this.priceEstimate).div(toBN(toWei("1")));
    let currentGCRUsingTRV = currentCollateral.mul(toBN(toWei("1"))).div(currentTRV);
    allSponsorStatsTable["GCR - collateral / TRV"] = {
      current: this.formatDecimalString(currentGCRUsingTRV)
    };
    allSponsorStatsTable["price from reference pricefeed"] = {
      current: this.formatDecimalString(this.priceEstimate)
    };

    console.table(allSponsorStatsTable);
  };

  _generateTokenStats = async () => {
    let allTokenStatsTable = {};

    const currentTokenPrice = this.uniswapPriceFeed.getLastBlockPrice();
    const twapTokenPrice = this.uniswapPriceFeed.getCurrentPrice();
    allTokenStatsTable["Token price"] = {
      current: this.formatDecimalString(currentTokenPrice),
      TWAP: this.formatDecimalString(twapTokenPrice)
    };

    allTokenStatsTable["# tokens outstanding"] = {
      current: this.formatDecimalString(this.totalTokensOutstanding)
    };

    // TODO:
    // - # token holders (current) (cumulative)
    // - # trades in uniswap (24H) (cumulative)
    // - volume of trades in uniswap in # of tokens (24H) (cumulative)

    console.table(allTokenStatsTable);
  };

  _generateLiquidationStats = async () => {
    const { toBN } = this.web3.utils;

    let allLiquidationStatsTable = {};

    let uniqueLiquidations = {};
    let uniqueLiquidationsDaily = {};
    let tokensLiquidated = toBN("0");
    let tokensLiquidatedDaily = toBN("0");
    let collateralLiquidated = toBN("0");
    let collateralLiquidatedDaily = toBN("0");

    if (this.liquidationEvents.length === 0) {
      console.log(dim("\tNo liquidation events found for this EMP."));
    } else {
      for (let event of this.liquidationEvents) {
        tokensLiquidated = tokensLiquidated.add(toBN(event.tokensOutstanding));
        // We count "lockedCollateral" instead of "liquidatedCollateral" because this is the amount of the collateral that the liquidator is elegible to draw from
        // the contract.
        collateralLiquidated = collateralLiquidated.add(toBN(event.lockedCollateral));
        uniqueLiquidations[event.sponsor] = true;
        if (event.blockNumber >= this.blockNumberOneDayAgo) {
          tokensLiquidatedDaily = tokensLiquidatedDaily.add(toBN(event.tokensOutstanding));
          collateralLiquidatedDaily = collateralLiquidatedDaily.add(toBN(event.lockedCollateral));
          uniqueLiquidationsDaily[event.sponsor] = true;
        }
      }
      allLiquidationStatsTable = {
        ["# of liquidations"]: {
          cumulative: Object.keys(uniqueLiquidations).length,
          "24H": Object.keys(uniqueLiquidationsDaily).length
        },
        ["tokens liquidated"]: {
          cumulative: this.formatDecimalString(tokensLiquidated),
          "24H": this.formatDecimalString(tokensLiquidatedDaily)
        },
        ["collateral liquidated"]: {
          cumulative: this.formatDecimalString(collateralLiquidated),
          "24H": this.formatDecimalString(collateralLiquidatedDaily)
        }
      };

      console.table(allLiquidationStatsTable);
    }
  };

  _generateDisputeStats = async () => {
    const { toBN } = this.web3.utils;

    let allDisputeStatsTable = {};

    let uniqueDisputes = {};
    let uniqueDisputesDaily = {};
    let tokensDisputed = toBN("0");
    let tokensDisputedDaily = toBN("0");
    let collateralDisputed = toBN("0");
    let collateralDisputedDaily = toBN("0");
    let disputesResolved = {};

    if (this.disputeEvents.length === 0) {
      console.log(dim("\tNo dispute events found for this EMP."));
    } else {
      for (let event of this.disputeEvents) {
        // Fetch disputed collateral & token amounts from corresponding liquidation event that with same ID and sponsor.
        const liquidationData = this.liquidationEvents.filter(
          e => e.liquidationId === event.liquidationId && e.sponsor === event.sponsor
        );
        tokensDisputed = tokensDisputed.add(toBN(liquidationData.tokensOutstanding));
        collateralDisputed = collateralDisputed.add(toBN(liquidationData.lockedCollateral));
        uniqueDisputes[event.sponsor] = true;
        if (event.blockNumber >= this.blockNumberOneDayAgo) {
          tokensDisputedDaily = tokensDisputedDaily.add(toBN(liquidationData.tokensOutstanding));
          collateralDisputedDaily = collateralDisputedDaily.add(toBN(liquidationData.lockedCollateral));
          uniqueDisputesDaily[event.sponsor] = true;
        }

        // TODO: Get resolved prices for disputed liquidation. The main issue right now is there is no easy way to get the `liquidationTime` for a disputed
        // liquidation if the liquidation data has been deleted on-chain.
        try {
          const liquidationTimestamp = "TODO";
          const resolvedPrice = await this.oracle.getPrice(
            await this.empContract.methods.priceIdentifier().call(),
            liquidationTimestamp,
            {
              from: emp.address
            }
          );
          disputesResolved[
            `Liquidation ID ${event.liquidationId} for sponsor ${event.sponsor}`
          ] = this.formatDecimalString(resolvedPrice);
        } catch (err) {
          disputesResolved[`Liquidation ID ${event.liquidationId} for sponsor ${event.sponsor}`] = "unresolved";
        }
      }
      allDisputeStatsTable = {
        ["# of disputes"]: {
          cumulative: Object.keys(uniqueDisputes).length,
          "24H": Object.keys(uniqueDisputesDaily).length
        },
        ["tokens disputed"]: {
          cumulative: this.formatDecimalString(tokensDisputed),
          "24H": this.formatDecimalString(tokensDisputedDaily)
        },
        ["collateral disputed"]: {
          cumulative: this.formatDecimalString(collateralDisputed),
          "24H": this.formatDecimalString(collateralDisputedDaily)
        }
      };

      console.table(allDisputeStatsTable);

      console.group("Dispute resolution prices");
      console.table(disputesResolved);
      console.groupEnd();
    }
  };

  _generateDvmStats = async () => {
    const { toBN } = this.web3.utils;

    let allDvmStatsTable = {};

    let regularFeesPaid = {};
    let regularFeesPaidDaily = {};
    let lateFeesPaid = {};
    let lateFeesPaidDaily = {};
    let finalFeesPaid = {};
    let finalFeesPaidDaily = {};

    // for (let collateralSymbol of availableCollateralSymbols) {
    // TODO: We currently cannot differentiate between fees denominated in different collateral currencies. For now we will
    // assume that all fees are paid in the hard-coded collateral currency.
    regularFeesPaid[this.collateralSymbol] = toBN("0");
    regularFeesPaidDaily[this.collateralSymbol] = toBN("0");
    lateFeesPaid[this.collateralSymbol] = toBN("0");
    lateFeesPaidDaily[this.collateralSymbol] = toBN("0");
    finalFeesPaid[this.collateralSymbol] = toBN("0");
    finalFeesPaidDaily[this.collateralSymbol] = toBN("0");
    // }

    if (this.regularFeeEvents.length === 0) {
      console.log(dim("\tNo regular fee events found for this EMP."));
    } else {
      for (let event of this.regularFeeEvents) {
        regularFeesPaid[this.collateralSymbol] = regularFeesPaid[this.collateralSymbol].add(toBN(event.regularFee));
        lateFeesPaid[this.collateralSymbol] = lateFeesPaid[this.collateralSymbol].add(toBN(event.lateFee));
        if (event.blockNumber >= this.blockNumberOneDayAgo) {
          regularFeesPaidDaily[this.collateralSymbol] = regularFeesPaidDaily[this.collateralSymbol].add(
            toBN(event.regularFee)
          );
          lateFeesPaidDaily[this.collateralSymbol] = lateFeesPaidDaily[this.collateralSymbol].add(toBN(event.lateFee));
        }
      }
    }

    if (this.finalFeeEvents.length === 0) {
      console.log(dim("\tNo final fee events found for this EMP."));
    } else {
      for (let event of this.finalFeeEvents) {
        finalFeesPaid[this.collateralSymbol] = finalFeesPaid[this.collateralSymbol].add(toBN(event.amount));
        if (event.blockNumber >= this.blockNumberOneDayAgo) {
          finalFeesPaidDaily[this.collateralSymbol] = finalFeesPaidDaily[this.collateralSymbol].add(toBN(event.amount));
        }
      }
    }

    if (Object.keys(allDvmStatsTable).length !== 0) {
      allDvmStatsTable = {
        ["final fees paid to store"]: {
          cumulative: this.formatDecimalString(finalFeesPaid),
          "24H": this.formatDecimalString(finalFeesPaidDaily)
        },
        ["ongoing regular fees paid to store"]: {
          cumulative: this.formatDecimalString(regularFeesPaid),
          "24H": this.formatDecimalString(regularFeesPaidDaily)
        },
        ["ongoing late fees paid to store"]: {
          cumulative: this.formatDecimalString(lateFeesPaid),
          "24H": this.formatDecimalString(lateFeesPaidDaily)
        }
      };

      console.table(allDvmStatsTable);
    }
  };

  _getLookbackTimeInBlocks = async lookbackTimeInSeconds => {
    const blockTimeInSeconds = await averageBlockTimeSeconds();
    const blocksToLookBack = Math.ceil(lookbackTimeInSeconds / blockTimeInSeconds);
    return blocksToLookBack;
  };
}
module.exports = {
  GlobalSummaryReporter
};<|MERGE_RESOLUTION|>--- conflicted
+++ resolved
@@ -6,11 +6,14 @@
 const dim = chalkPipe("dim");
 
 class GlobalSummaryReporter {
-<<<<<<< HEAD
-  constructor(expiringMultiPartyClient, expiringMultiPartyEventClient, referencePriceFeed, uniswapPriceFeed, oracle) {
-=======
-  constructor(expiringMultiPartyClient, expiringMultiPartyEventClient, priceFeed, periodLengthSeconds) {
->>>>>>> f0e8fe4a
+  constructor(
+    expiringMultiPartyClient,
+    expiringMultiPartyEventClient,
+    referencePriceFeed,
+    uniswapPriceFeed,
+    oracle,
+    periodLengthSeconds
+  ) {
     this.empClient = expiringMultiPartyClient;
     this.empEventClient = expiringMultiPartyEventClient;
     this.referencePriceFeed = referencePriceFeed;
@@ -50,7 +53,9 @@
 
     // Block number stats.
     this.currentBlockNumber = Number(await this.web3.eth.getBlockNumber());
-    this.blockNumberOneDayAgo = this.currentBlockNumber - (await this._getLookbackTimeInBlocks(24 * 60 * 60));
+    this.startBlockNumberForPeriod =
+      this.currentBlockNumber - (await this._getLookbackTimeInBlocks(this.periodLengthSeconds));
+    this.periodLabelInHours = `${Math.round(this.periodLengthSeconds / (60 * 60))}H`;
 
     // EMP Contract stats.
     this.totalPositionCollateral = await this.empContract.methods.totalPositionCollateral().call();
@@ -73,17 +78,12 @@
       )
     );
     console.log(italic("- Tokens minted counts synthetic tokens created"));
-<<<<<<< HEAD
-    console.log(italic("- Tokens repaid counts synthetic tokens burned via redemptions and expiry settlements"));
-    console.log(italic("- Reference price should be sourced from liquid exchanges (i.e. Coinbase Pro)"));
-=======
     console.log(
       italic(
-        "- Tokens burned counts synthetic tokens destroyed via redemptions, expiry settlements, and liquidations created"
+        "- Tokens burned counts synthetic tokens burned via redemptions, expiry settlements, and liquidations created"
       )
     );
-
->>>>>>> f0e8fe4a
+    console.log(italic("- Reference price should be sourced from liquid exchanges (i.e. Coinbase Pro)"));
     await this._generateSponsorStats();
     console.groupEnd();
 
@@ -123,25 +123,6 @@
   _generateSponsorStats = async () => {
     const { toBN, toWei } = this.web3.utils;
 
-<<<<<<< HEAD
-=======
-    const newSponsorEvents = this.empEventClient.getAllNewSponsorEvents();
-    const depositEvents = this.empEventClient.getAllDepositEvents();
-    const createEvents = this.empEventClient.getAllCreateEvents();
-    const withdrawEvents = this.empEventClient.getAllWithdrawEvents();
-    const redeemEvents = this.empEventClient.getAllRedeemEvents();
-    const liquidationRewardEvents = this.empEventClient.getAllLiquidationWithdrawnEvents();
-    const expirySettlementEvents = this.empEventClient.getAllSettleExpiredPositionEvents();
-    const regularFeeEvents = this.empEventClient.getAllRegularFeeEvents();
-    const finalFeeEvents = this.empEventClient.getAllFinalFeeEvents();
-    const liquidationEvents = this.empEventClient.getAllLiquidationEvents();
-
-    const currentBlockNumber = Number(await this.web3.eth.getBlockNumber());
-    const startBlockNumberForPeriod =
-      currentBlockNumber - (await this._getLookbackTimeInBlocks(this.periodLengthSeconds));
-    const periodLabelInHours = `${Math.round(this.periodLengthSeconds / (60 * 60))}H`;
-
->>>>>>> f0e8fe4a
     let allSponsorStatsTable = {};
 
     if (this.newSponsorEvents.length === 0) {
@@ -162,118 +143,67 @@
 
     // - Cumulative collateral deposited into contract: Deposits, Creates
     let collateralDeposited = toBN("0");
-<<<<<<< HEAD
-    let collateralDepositedDaily = toBN("0");
+    let collateralDepositedPeriod = toBN("0");
     for (let event of this.depositEvents) {
       collateralDeposited = collateralDeposited.add(toBN(event.collateralAmount));
-      if (event.blockNumber >= this.blockNumberOneDayAgo) {
-        collateralDepositedDaily = collateralDepositedDaily.add(toBN(event.collateralAmount));
-=======
-    let collateralDepositedPeriod = toBN("0");
-    for (let event of depositEvents) {
-      collateralDeposited = collateralDeposited.add(toBN(event.collateralAmount));
-      if (event.blockNumber >= startBlockNumberForPeriod) {
+      if (event.blockNumber >= this.startBlockNumberForPeriod) {
         collateralDepositedPeriod = collateralDepositedPeriod.add(toBN(event.collateralAmount));
->>>>>>> f0e8fe4a
       }
     }
     for (let event of this.createEvents) {
       collateralDeposited = collateralDeposited.add(toBN(event.collateralAmount));
-<<<<<<< HEAD
-      if (event.blockNumber >= this.blockNumberOneDayAgo) {
-        collateralDepositedDaily = collateralDepositedDaily.add(toBN(event.collateralAmount));
-=======
-      if (event.blockNumber >= startBlockNumberForPeriod) {
+      if (event.blockNumber >= this.startBlockNumberForPeriod) {
         collateralDepositedPeriod = collateralDepositedPeriod.add(toBN(event.collateralAmount));
->>>>>>> f0e8fe4a
       }
     }
     allSponsorStatsTable["collateral deposited"] = {
       cumulative: this.formatDecimalString(collateralDeposited),
-<<<<<<< HEAD
-      "24H": this.formatDecimalString(collateralDepositedDaily)
-=======
-      [periodLabelInHours]: this.formatDecimalString(collateralDepositedPeriod),
-      current: this.formatDecimalString(await this.empContract.methods.totalPositionCollateral().call())
->>>>>>> f0e8fe4a
+      [this.periodLabelInHours]: this.formatDecimalString(collateralDepositedPeriod)
     };
 
     // - Cumulative collateral withdrawn from contract: Withdraws, Redeems, SettleExpired's, WithdrawLiquidations, RegularFees, FinalFees
     let collateralWithdrawn = toBN("0");
-<<<<<<< HEAD
-    let collateralWithdrawnDaily = toBN("0");
+    let collateralWithdrawnPeriod = toBN("0");
     for (let event of this.withdrawEvents) {
       collateralWithdrawn = collateralWithdrawn.add(toBN(event.collateralAmount));
-      if (event.blockNumber >= this.blockNumberOneDayAgo) {
-        collateralWithdrawnDaily = collateralWithdrawnDaily.add(toBN(event.collateralAmount));
-=======
-    let collateralWithdrawnPeriod = toBN("0");
-    for (let event of withdrawEvents) {
-      collateralWithdrawn = collateralWithdrawn.add(toBN(event.collateralAmount));
-      if (event.blockNumber >= startBlockNumberForPeriod) {
+      if (event.blockNumber >= this.startBlockNumberForPeriod) {
         collateralWithdrawnPeriod = collateralWithdrawnPeriod.add(toBN(event.collateralAmount));
->>>>>>> f0e8fe4a
       }
     }
     for (let event of this.redeemEvents) {
       collateralWithdrawn = collateralWithdrawn.add(toBN(event.collateralAmount));
-<<<<<<< HEAD
-      if (event.blockNumber >= this.blockNumberOneDayAgo) {
-        collateralWithdrawnDaily = collateralWithdrawnDaily.add(toBN(event.collateralAmount));
-=======
-      if (event.blockNumber >= startBlockNumberForPeriod) {
+      if (event.blockNumber >= this.startBlockNumberForPeriod) {
         collateralWithdrawnPeriod = collateralWithdrawnPeriod.add(toBN(event.collateralAmount));
->>>>>>> f0e8fe4a
       }
     }
     for (let event of this.expirySettlementEvents) {
       collateralWithdrawn = collateralWithdrawn.add(toBN(event.collateralReturned));
-<<<<<<< HEAD
-      if (event.blockNumber >= this.blockNumberOneDayAgo) {
-        collateralWithdrawnDaily = collateralWithdrawnDaily.add(toBN(event.collateralReturned));
-=======
-      if (event.blockNumber >= startBlockNumberForPeriod) {
+      if (event.blockNumber >= this.startBlockNumberForPeriod) {
         collateralWithdrawnPeriod = collateralWithdrawnPeriod.add(toBN(event.collateralReturned));
->>>>>>> f0e8fe4a
       }
     }
     for (let event of this.liquidationRewardEvents) {
       collateralWithdrawn = collateralWithdrawn.add(toBN(event.withdrawalAmount));
-<<<<<<< HEAD
-      if (event.blockNumber >= this.blockNumberOneDayAgo) {
-        collateralWithdrawnDaily = collateralWithdrawnDaily.add(toBN(event.withdrawalAmount));
-=======
-      if (event.blockNumber >= startBlockNumberForPeriod) {
+      if (event.blockNumber >= this.startBlockNumberForPeriod) {
         collateralWithdrawnPeriod = collateralWithdrawnPeriod.add(toBN(event.withdrawalAmount));
->>>>>>> f0e8fe4a
       }
     }
     for (let event of this.regularFeeEvents) {
       collateralWithdrawn = collateralWithdrawn.add(toBN(event.regularFee)).add(toBN(event.lateFee));
-<<<<<<< HEAD
-      if (event.blockNumber >= this.blockNumberOneDayAgo) {
-        collateralWithdrawnDaily = collateralWithdrawnDaily.add(toBN(event.regularFee)).add(toBN(event.lateFee));
-=======
-      if (event.blockNumber >= startBlockNumberForPeriod) {
+      if (event.blockNumber >= this.startBlockNumberForPeriod) {
         collateralWithdrawnPeriod = collateralWithdrawnPeriod.add(toBN(event.regularFee)).add(toBN(event.lateFee));
->>>>>>> f0e8fe4a
       }
     }
     for (let event of this.finalFeeEvents) {
       collateralWithdrawn = collateralWithdrawn.add(toBN(event.amount));
-<<<<<<< HEAD
-      if (event.blockNumber >= this.blockNumberOneDayAgo) {
-        collateralWithdrawnDaily = collateralWithdrawnDaily.add(toBN(event.amount));
-=======
-      if (event.blockNumber >= startBlockNumberForPeriod) {
+      if (event.blockNumber >= this.startBlockNumberForPeriod) {
         collateralWithdrawnPeriod = collateralWithdrawnPeriod.add(toBN(event.amount));
->>>>>>> f0e8fe4a
       }
     }
 
     allSponsorStatsTable["collateral withdrawn"] = {
       cumulative: this.formatDecimalString(collateralWithdrawn),
-      [periodLabelInHours]: this.formatDecimalString(collateralWithdrawnPeriod)
+      [this.periodLabelInHours]: this.formatDecimalString(collateralWithdrawnPeriod)
     };
 
     // - Net collateral deposited into contract:
@@ -281,75 +211,47 @@
     let netCollateralWithdrawnPeriod = collateralDepositedPeriod.sub(collateralWithdrawnPeriod);
     allSponsorStatsTable["net collateral deposited"] = {
       cumulative: this.formatDecimalString(netCollateralWithdrawn),
-      [periodLabelInHours]: this.formatDecimalString(netCollateralWithdrawnPeriod)
+      [this.periodLabelInHours]: this.formatDecimalString(netCollateralWithdrawnPeriod)
     };
 
     // - Tokens minted: Creates
     let tokensMinted = toBN("0");
-<<<<<<< HEAD
-    let tokensMintedDaily = toBN("0");
+    let tokensMintedPeriod = toBN("0");
     for (let event of this.createEvents) {
       tokensMinted = tokensMinted.add(toBN(event.tokenAmount));
-      if (event.blockNumber >= this.blockNumberOneDayAgo) {
-        tokensMintedDaily = tokensMintedDaily.add(toBN(event.collateralAmount));
-=======
-    let tokensMintedPeriod = toBN("0");
-    for (let event of createEvents) {
-      tokensMinted = tokensMinted.add(toBN(event.tokenAmount));
-      if (event.blockNumber >= startBlockNumberForPeriod) {
+      if (event.blockNumber >= this.startBlockNumberForPeriod) {
         tokensMintedPeriod = tokensMintedPeriod.add(toBN(event.tokenAmount));
->>>>>>> f0e8fe4a
       }
     }
     allSponsorStatsTable["tokens minted"] = {
       cumulative: this.formatDecimalString(tokensMinted),
-<<<<<<< HEAD
-      "24H": this.formatDecimalString(tokensMintedDaily)
-    };
-
-    // - Tokens repaid: Redeems, SettleExpired's
-    let tokensRepaid = toBN("0");
-    let tokensRepaidDaily = toBN("0");
-    for (let event of this.redeemEvents) {
-      tokensRepaid = tokensRepaid.add(toBN(event.tokenAmount));
-      if (event.blockNumber >= this.blockNumberOneDayAgo) {
-        tokensRepaidDaily = tokensRepaidDaily.add(toBN(event.collateralAmount));
-      }
-    }
-    for (let event of this.expirySettlementEvents) {
-      tokensRepaid = tokensRepaid.add(toBN(event.tokensBurned));
-      if (event.blockNumber >= this.blockNumberOneDayAgo) {
-        tokensRepaidDaily = tokensRepaidDaily.add(toBN(event.tokensBurned));
-=======
-      [periodLabelInHours]: this.formatDecimalString(tokensMintedPeriod),
-      current: this.formatDecimalString(await this.empContract.methods.totalTokensOutstanding().call())
+      [this.periodLabelInHours]: this.formatDecimalString(tokensMintedPeriod)
     };
 
     // - Tokens burned: Redeems, SettleExpired's, Liquidations
     let tokensBurned = toBN("0");
     let tokensBurnedPeriod = toBN("0");
-    for (let event of redeemEvents) {
+    for (let event of this.redeemEvents) {
       tokensBurned = tokensBurned.add(toBN(event.tokenAmount));
-      if (event.blockNumber >= startBlockNumberForPeriod) {
+      if (event.blockNumber >= this.startBlockNumberForPeriod) {
         tokensBurnedPeriod = tokensBurnedPeriod.add(toBN(event.tokenAmount));
       }
     }
-    for (let event of expirySettlementEvents) {
+    for (let event of this.expirySettlementEvents) {
       tokensBurned = tokensBurned.add(toBN(event.tokensBurned));
-      if (event.blockNumber >= startBlockNumberForPeriod) {
+      if (event.blockNumber >= this.startBlockNumberForPeriod) {
         tokensBurnedPeriod = tokensBurnedPeriod.add(toBN(event.tokensBurned));
       }
     }
-    for (let event of liquidationEvents) {
+    for (let event of this.liquidationEvents) {
       tokensBurned = tokensBurned.add(toBN(event.tokensOutstanding));
-      if (event.blockNumber >= startBlockNumberForPeriod) {
+      if (event.blockNumber >= this.startBlockNumberForPeriod) {
         tokensBurnedPeriod = tokensBurnedPeriod.add(toBN(event.tokensOutstanding));
->>>>>>> f0e8fe4a
       }
     }
     allSponsorStatsTable["tokens burned"] = {
       cumulative: this.formatDecimalString(tokensBurned),
-      [periodLabelInHours]: this.formatDecimalString(tokensBurnedPeriod)
+      [this.periodLabelInHours]: this.formatDecimalString(tokensBurnedPeriod)
     };
 
     // - Net tokens minted:
@@ -357,7 +259,7 @@
     let netTokensMintedPeriod = tokensMintedPeriod.sub(tokensBurnedPeriod);
     allSponsorStatsTable["net tokens minted"] = {
       cumulative: this.formatDecimalString(netTokensMinted),
-      [periodLabelInHours]: this.formatDecimalString(netTokensMintedPeriod)
+      [this.periodLabelInHours]: this.formatDecimalString(netTokensMintedPeriod)
     };
 
     // - GCR (collateral / tokens outstanding):
@@ -409,11 +311,11 @@
     let allLiquidationStatsTable = {};
 
     let uniqueLiquidations = {};
-    let uniqueLiquidationsDaily = {};
+    let uniqueLiquidationsPeriod = {};
     let tokensLiquidated = toBN("0");
-    let tokensLiquidatedDaily = toBN("0");
+    let tokensLiquidatedPeriod = toBN("0");
     let collateralLiquidated = toBN("0");
-    let collateralLiquidatedDaily = toBN("0");
+    let collateralLiquidatedPeriod = toBN("0");
 
     if (this.liquidationEvents.length === 0) {
       console.log(dim("\tNo liquidation events found for this EMP."));
@@ -424,7 +326,7 @@
         // the contract.
         collateralLiquidated = collateralLiquidated.add(toBN(event.lockedCollateral));
         uniqueLiquidations[event.sponsor] = true;
-        if (event.blockNumber >= this.blockNumberOneDayAgo) {
+        if (event.blockNumber >= this.startBlockNumberForPeriod) {
           tokensLiquidatedDaily = tokensLiquidatedDaily.add(toBN(event.tokensOutstanding));
           collateralLiquidatedDaily = collateralLiquidatedDaily.add(toBN(event.lockedCollateral));
           uniqueLiquidationsDaily[event.sponsor] = true;
@@ -433,15 +335,15 @@
       allLiquidationStatsTable = {
         ["# of liquidations"]: {
           cumulative: Object.keys(uniqueLiquidations).length,
-          "24H": Object.keys(uniqueLiquidationsDaily).length
+          [this.periodLabelInHours]: Object.keys(uniqueLiquidationsPeriod).length
         },
         ["tokens liquidated"]: {
           cumulative: this.formatDecimalString(tokensLiquidated),
-          "24H": this.formatDecimalString(tokensLiquidatedDaily)
+          [this.periodLabelInHours]: this.formatDecimalString(tokensLiquidatedPeriod)
         },
         ["collateral liquidated"]: {
           cumulative: this.formatDecimalString(collateralLiquidated),
-          "24H": this.formatDecimalString(collateralLiquidatedDaily)
+          [this.periodLabelInHours]: this.formatDecimalString(collateralLiquidatedPeriod)
         }
       };
 
@@ -455,11 +357,11 @@
     let allDisputeStatsTable = {};
 
     let uniqueDisputes = {};
-    let uniqueDisputesDaily = {};
+    let uniqueDisputesPeriod = {};
     let tokensDisputed = toBN("0");
-    let tokensDisputedDaily = toBN("0");
+    let tokensDisputedPeriod = toBN("0");
     let collateralDisputed = toBN("0");
-    let collateralDisputedDaily = toBN("0");
+    let collateralDisputedPeriod = toBN("0");
     let disputesResolved = {};
 
     if (this.disputeEvents.length === 0) {
@@ -473,14 +375,13 @@
         tokensDisputed = tokensDisputed.add(toBN(liquidationData.tokensOutstanding));
         collateralDisputed = collateralDisputed.add(toBN(liquidationData.lockedCollateral));
         uniqueDisputes[event.sponsor] = true;
-        if (event.blockNumber >= this.blockNumberOneDayAgo) {
-          tokensDisputedDaily = tokensDisputedDaily.add(toBN(liquidationData.tokensOutstanding));
-          collateralDisputedDaily = collateralDisputedDaily.add(toBN(liquidationData.lockedCollateral));
-          uniqueDisputesDaily[event.sponsor] = true;
-        }
-
-        // TODO: Get resolved prices for disputed liquidation. The main issue right now is there is no easy way to get the `liquidationTime` for a disputed
-        // liquidation if the liquidation data has been deleted on-chain.
+        if (event.blockNumber >= this.startBlockNumberForPeriod) {
+          tokensDisputedDaily = tokensDisputedPeriod.add(toBN(liquidationData.tokensOutstanding));
+          collateralDisputedDaily = collateralDisputedPeriod.add(toBN(liquidationData.lockedCollateral));
+          uniqueDisputesPeriod[event.sponsor] = true;
+        }
+
+        // TODO: Get resolved prices for disputed liquidation. Use block # from event and use that block's timestamp as the liquidation time.
         try {
           const liquidationTimestamp = "TODO";
           const resolvedPrice = await this.oracle.getPrice(
@@ -500,15 +401,15 @@
       allDisputeStatsTable = {
         ["# of disputes"]: {
           cumulative: Object.keys(uniqueDisputes).length,
-          "24H": Object.keys(uniqueDisputesDaily).length
+          [this.periodLabelInHours]: Object.keys(uniqueDisputesPeriod).length
         },
         ["tokens disputed"]: {
           cumulative: this.formatDecimalString(tokensDisputed),
-          "24H": this.formatDecimalString(tokensDisputedDaily)
+          [this.periodLabelInHours]: this.formatDecimalString(tokensDisputedPeriod)
         },
         ["collateral disputed"]: {
           cumulative: this.formatDecimalString(collateralDisputed),
-          "24H": this.formatDecimalString(collateralDisputedDaily)
+          [this.periodLabelInHours]: this.formatDecimalString(collateralDisputedPeriod)
         }
       };
 
@@ -525,35 +426,22 @@
 
     let allDvmStatsTable = {};
 
-    let regularFeesPaid = {};
-    let regularFeesPaidDaily = {};
-    let lateFeesPaid = {};
-    let lateFeesPaidDaily = {};
-    let finalFeesPaid = {};
-    let finalFeesPaidDaily = {};
-
-    // for (let collateralSymbol of availableCollateralSymbols) {
-    // TODO: We currently cannot differentiate between fees denominated in different collateral currencies. For now we will
-    // assume that all fees are paid in the hard-coded collateral currency.
-    regularFeesPaid[this.collateralSymbol] = toBN("0");
-    regularFeesPaidDaily[this.collateralSymbol] = toBN("0");
-    lateFeesPaid[this.collateralSymbol] = toBN("0");
-    lateFeesPaidDaily[this.collateralSymbol] = toBN("0");
-    finalFeesPaid[this.collateralSymbol] = toBN("0");
-    finalFeesPaidDaily[this.collateralSymbol] = toBN("0");
-    // }
+    let regularFeesPaid = toBN("0");
+    let regularFeesPaidPeriod = toBN("0");
+    let lateFeesPaid = toBN("0");
+    let lateFeesPaidPeriod = toBN("0");
+    let finalFeesPaid = toBN("0");
+    let finalFeesPaidPeriod = toBN("0");
 
     if (this.regularFeeEvents.length === 0) {
       console.log(dim("\tNo regular fee events found for this EMP."));
     } else {
       for (let event of this.regularFeeEvents) {
-        regularFeesPaid[this.collateralSymbol] = regularFeesPaid[this.collateralSymbol].add(toBN(event.regularFee));
-        lateFeesPaid[this.collateralSymbol] = lateFeesPaid[this.collateralSymbol].add(toBN(event.lateFee));
-        if (event.blockNumber >= this.blockNumberOneDayAgo) {
-          regularFeesPaidDaily[this.collateralSymbol] = regularFeesPaidDaily[this.collateralSymbol].add(
-            toBN(event.regularFee)
-          );
-          lateFeesPaidDaily[this.collateralSymbol] = lateFeesPaidDaily[this.collateralSymbol].add(toBN(event.lateFee));
+        regularFeesPaid = regularFeesPaid.add(toBN(event.regularFee));
+        lateFeesPaid = lateFeesPaid.add(toBN(event.lateFee));
+        if (event.blockNumber >= this.startBlockNumberForPeriod) {
+          regularFeesPaidPeriod = regularFeesPaidPeriod.add(toBN(event.regularFee));
+          lateFeesPaidPeriod = lateFeesPaidPeriod.add(toBN(event.lateFee));
         }
       }
     }
@@ -562,9 +450,9 @@
       console.log(dim("\tNo final fee events found for this EMP."));
     } else {
       for (let event of this.finalFeeEvents) {
-        finalFeesPaid[this.collateralSymbol] = finalFeesPaid[this.collateralSymbol].add(toBN(event.amount));
-        if (event.blockNumber >= this.blockNumberOneDayAgo) {
-          finalFeesPaidDaily[this.collateralSymbol] = finalFeesPaidDaily[this.collateralSymbol].add(toBN(event.amount));
+        finalFeesPaid = finalFeesPaid.add(toBN(event.amount));
+        if (event.blockNumber >= this.startBlockNumberForPeriod) {
+          finalFeesPaidPeriod = finalFeesPaidPeriod.add(toBN(event.amount));
         }
       }
     }
@@ -573,15 +461,15 @@
       allDvmStatsTable = {
         ["final fees paid to store"]: {
           cumulative: this.formatDecimalString(finalFeesPaid),
-          "24H": this.formatDecimalString(finalFeesPaidDaily)
+          [this.periodLabelInHours]: this.formatDecimalString(finalFeesPaidPeriod)
         },
         ["ongoing regular fees paid to store"]: {
           cumulative: this.formatDecimalString(regularFeesPaid),
-          "24H": this.formatDecimalString(regularFeesPaidDaily)
+          [this.periodLabelInHours]: this.formatDecimalString(regularFeesPaidPeriod)
         },
         ["ongoing late fees paid to store"]: {
           cumulative: this.formatDecimalString(lateFeesPaid),
-          "24H": this.formatDecimalString(lateFeesPaidDaily)
+          [this.periodLabelInHours]: this.formatDecimalString(lateFeesPaidPeriod)
         }
       };
 

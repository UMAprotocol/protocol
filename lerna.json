--- conflicted
+++ resolved
@@ -1,9 +1,5 @@
 {
-<<<<<<< HEAD
-  "packages": ["voter-dapp", "disputer", "reporters", "core"],
-=======
-  "packages": ["voter-dapp", "disputer", "liquidator", "monitors", "reporters"],
->>>>>>> d1cf6ce0
+  "packages": ["voter-dapp", "disputer", "liquidator", "monitors", "reporters", "core"],
   "npmClient": "yarn",
   "useWorkspaces": true,
   "version": "independent"

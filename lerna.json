{
<<<<<<< HEAD
  "packages": ["voter-dapp", "disputer", "liquidator", "monitors"],
=======
  "packages": ["voter-dapp", "disputer", "reporters"],
>>>>>>> d898f5f3
  "npmClient": "yarn",
  "useWorkspaces": true,
  "version": "independent"
}<|MERGE_RESOLUTION|>--- conflicted
+++ resolved
@@ -1,9 +1,5 @@
 {
-<<<<<<< HEAD
-  "packages": ["voter-dapp", "disputer", "liquidator", "monitors"],
-=======
-  "packages": ["voter-dapp", "disputer", "reporters"],
->>>>>>> d898f5f3
+  "packages": ["voter-dapp", "disputer", "liquidator", "monitors", "reporters"],
   "npmClient": "yarn",
   "useWorkspaces": true,
   "version": "independent"

import { useState, useEffect, useMemo } from "react";
import { drizzleReactHooks } from "drizzle-react";
import publicNetworks from "common/PublicNetworks";
import identifiers from "identifiers.json";
import { MAX_UINT_VAL } from "common/Constants";

export function useNumRegisteredContracts() {
  const { useCacheCall } = drizzleReactHooks.useDrizzle();
  const account = drizzleReactHooks.useDrizzleState(drizzleState => {
    return drizzleState.accounts[0];
  });

  const registeredContracts = useCacheCall("Registry", "getRegisteredDerivatives", account);

  if (account && registeredContracts) {
    return registeredContracts.length;
  }

  return undefined;
}

export function useEtherscanUrl() {
  const networkId = drizzleReactHooks.useDrizzleState(drizzleState => {
    return drizzleState.web3.networkId;
  });

  const networkConfig = publicNetworks[networkId];

  if (networkConfig && networkConfig.etherscan) {
    return networkConfig.etherscan;
  }

  // Default to mainnet, even though it won't work for ganache runs.
  return "https://etherscan.io/";
}

export function useEthFaucetUrl() {
  const networkId = drizzleReactHooks.useDrizzleState(drizzleState => {
    return drizzleState.web3.networkId;
  });

  const networkConfig = publicNetworks[networkId];

  // The only networks that are both public and have an eth faucet should be testnets.
  if (networkConfig && networkConfig.ethFaucet) {
    return networkConfig.ethFaucet;
  }

  // Mainnet and private networks will default to this case.
  return null;
}

export function useDaiFaucetRequest() {
  const { useCacheSend, drizzle } = drizzleReactHooks.useDrizzle();

  const { account, networkId } = drizzleReactHooks.useDrizzleState(drizzleState => ({
    account: drizzleState.accounts[0],
    networkId: drizzleState.web3.networkId
  }));

  const { send } = useCacheSend("TestnetERC20", "allocateTo");

  // There is no DAI faucet for mainnet.
  if (publicNetworks[networkId] && publicNetworks[networkId].name === "mainnet") {
    return null;
  }

  return event => {
    if (event) {
      event.preventDefault();
    }
    send(account, drizzle.web3.utils.toWei("100000"));
  };
}

export function useTextInput() {
  const [amount, setAmount] = useState("");
  const handleChangeAmount = event => {
    // Regular expression that matches a decimal, e.g., `2.5`.
    if (event.target.value === "" || /^(\d+\.?\d*)$/.test(event.target.value)) {
      setAmount(event.target.value);
    }
  };
  return { amount, handleChangeAmount };
}

export function useSendTransactionOnLink(cacheSend, amounts, history) {
  const { drizzle } = drizzleReactHooks.useDrizzle();
  const { toWei } = drizzle.web3.utils;

  const { account } = drizzleReactHooks.useDrizzleState(drizzleState => ({
    account: drizzleState.accounts[0]
  }));

  const { send, status } = cacheSend;
  const [linkedPage, setLinkedPage] = useState();
  const handleSubmit = event => {
    event.preventDefault();

    const linkedPage = event.currentTarget.getAttribute("href");
    setLinkedPage(linkedPage);
    send(...amounts.map(val => toWei(val)), { from: account });
  };
  // If we've successfully withdrawn, reroute to the linkedPage whose `Link` the user clicked on (currently, this can only
  // ever be the `ManagePositions` linkedPage).
  useEffect(() => {
    if (status === "success" && linkedPage) {
      history.replace(linkedPage);
    }
  }, [status, linkedPage, history]);
  return handleSubmit;
}

export function useCollateralizationInformation(tokenAddress, changeInShortBalance) {
  const { drizzle, useCacheCall } = drizzleReactHooks.useDrizzle();
  const { web3 } = drizzle;
  const { toBN, toWei } = web3.utils;
  const data = {};
  data.derivativeStorage = useCacheCall(tokenAddress, "derivativeStorage");
  data.nav = useCacheCall(tokenAddress, "calcNAV");
  data.shortMarginBalance = useCacheCall(tokenAddress, "calcShortMarginBalance");

  if (!Object.values(data).every(Boolean)) {
    return { ready: false };
  }

  data.collateralizationRequirement = toBN(data.derivativeStorage.fixedParameters.supportedMove)
    .add(toBN(toWei("1")))
    .muln(100)
    .toString();

  data.currentCollateralization = "-- %";
  data.newCollateralizationAmount = "-- %";
  const navBn = toBN(data.nav);
  if (!navBn.isZero()) {
    data.totalHoldings = navBn.add(toBN(data.shortMarginBalance));
    data.currentCollateralization = data.totalHoldings.muln(100).div(navBn) + "%";
    if (changeInShortBalance !== "") {
      data.newCollateralizationAmount =
        data.totalHoldings
          .add(toBN(toWei(changeInShortBalance)))
          .muln(100)
          .div(navBn) + "%";
    }
  }
  data.ready = true;
  return data;
}

export function useMaxTokensThatCanBeCreated(tokenAddress, marginAmount) {
  const { drizzle, useCacheCall } = drizzleReactHooks.useDrizzle();
  const { toWei, toBN } = drizzle.web3.utils;

  const derivativeStorage = useCacheCall(tokenAddress, "derivativeStorage");
  const newExcessMargin = useCacheCall(tokenAddress, "calcExcessMargin");
  const tokenValue = useCacheCall(tokenAddress, "calcTokenValue");

  const dataFetched = derivativeStorage && newExcessMargin && tokenValue;
  if (!dataFetched) {
    return { ready: false };
  }
  if (marginAmount === "") {
    return { ready: true, maxTokens: toBN("0") };
  }

  const fpScalingFactor = toBN(toWei("1"));
  const sentAmount = toBN(toWei(marginAmount));
  const supportedMove = toBN(derivativeStorage.fixedParameters.supportedMove);
  const tokenValueBn = toBN(tokenValue);

  const mul = (a, b) => a.mul(b).divRound(fpScalingFactor);
  const div = (a, b) => a.mul(fpScalingFactor).divRound(b);

  // `supportedTokenMarketCap` represents the extra token market cap that there is sufficient collateral for. Tokens can be purchased at
  // `tokenValue` up to this amount.
  const supportedTokenMarketCap = div(toBN(newExcessMargin), supportedMove);
  if (sentAmount.lte(supportedTokenMarketCap)) {
    // The amount of money being sent in is the limiting factor.
    return { ready: true, maxTokens: div(sentAmount, tokenValueBn) };
  } else {
    // Tokens purchased beyond the value of `supportedTokenMarketCap` cost `(1 + supportedMove) * tokenValue`, because some of
    // the money has to be diverted to support the margin requirement.
    const costOfExtra = mul(tokenValueBn, fpScalingFactor.add(supportedMove));
    const extra = sentAmount.sub(supportedTokenMarketCap);
    return { ready: true, maxTokens: div(supportedTokenMarketCap, tokenValueBn).add(div(extra, costOfExtra)) };
  }
}

export function computeLiquidationPrice(web3, navString, excessMarginString, underlyingPriceTime) {
  const { toBN, toWei } = web3.utils;

  // Return undefined (as drizzle would) if the blockchain values have not been received yet.
  if (!navString || !excessMarginString || !underlyingPriceTime) {
    return undefined;
  }

  // Convert string outputs to BN.
  const nav = toBN(navString);
  const excessMargin = toBN(excessMarginString);
  const underlyingPrice = toBN(underlyingPriceTime.underlyingPrice);

  // Return null if there is no valid output that can be computed.
  if (nav.isZero()) {
    return null;
  }

  const fpScalingFactor = toBN(toWei("1"));

  const mul = (a, b) => a.mul(b).divRound(fpScalingFactor);
  const div = (a, b) => a.mul(fpScalingFactor).divRound(b);

  const maxNav = nav.add(excessMargin);
  const percentChange = div(maxNav, nav);
  const liquidationPrice = mul(percentChange, underlyingPrice);

  return liquidationPrice;
}

<<<<<<< HEAD
export function useTokenPreapproval(tokenContractName, addressToApprove) {
  const { drizzle, useCacheCall, useCacheSend } = drizzleReactHooks.useDrizzle();
  const { toBN } = drizzle.web3.utils;
  const { account } = drizzleReactHooks.useDrizzleState(drizzleState => ({
    account: drizzleState.accounts[0]
  }));

  const allowance = useCacheCall(tokenContractName, "allowance", account, addressToApprove);
  const allowanceAmount = toBN(MAX_UINT_VAL);
  const minAllowanceAmount = allowanceAmount.divRound(toBN("2"));
  const { send: approve, status: approvalStatus } = useCacheSend(tokenContractName, "approve");
  const approveTokensHandler = e => {
    e.preventDefault();
    approve(addressToApprove, allowanceAmount.toString(), { from: account });
  };

  if (!allowance) {
    return { ready: false };
  }

  return {
    ready: true,
    approveTokensHandler,
    isApproved: toBN(allowance).gte(minAllowanceAmount),
    isLoadingApproval: approvalStatus === "pending"
  };
=======
export function useLiquidationPrice(tokenAddress) {
  const { drizzle, useCacheCall } = drizzleReactHooks.useDrizzle();
  const nav = useCacheCall(tokenAddress, "calcNAV");
  const excessMargin = useCacheCall(tokenAddress, "calcExcessMargin");
  const underlyingPriceTime = useCacheCall(tokenAddress, "getUpdatedUnderlyingPrice");

  return computeLiquidationPrice(drizzle.web3, nav, excessMargin, underlyingPriceTime);
>>>>>>> bde11b81
}

export function useIdentifierConfig() {
  return useMemo(() => {
    const identifierConfig = {};

    // Extract the dappConfig from the global config.
    for (const [identifier, { dappConfig }] of Object.entries(identifiers)) {
      identifierConfig[identifier] = dappConfig;
    }

    return identifierConfig;
  }, []);
}

export function useDaiAddress() {
  const { drizzle } = drizzleReactHooks.useDrizzle();

  const networkId = drizzleReactHooks.useDrizzleState(drizzleState => {
    return drizzleState.web3.networkId;
  });

  if (networkId.toString() === "1") {
    // Real DAI address.
    return "0x89d24A6b4CcB1B6fAA2625fE562bDD9a23260359";
  }

  // Otherwise, we'll use the same address that our faucet depends on.
  return drizzle.contracts.TestnetERC20.address;
}

export function useEnabledIdentifierConfig() {
  const {
    useCacheCallPromise,
    drizzle: { web3 }
  } = drizzleReactHooks.useDrizzle();
  const { useRerenderOnResolution } = drizzleReactHooks;

  const identifierConfig = useIdentifierConfig();

  // Note: using the promisified useCacheCall to prevent unrelated changes from triggering rerenders.
  const narrowedConfig = useCacheCallPromise(
    "NotApplicable",
    (callContract, resolvePromise, config) => {
      let finished = true;
      const call = (contractName, methodName, ...args) => {
        const result = callContract(contractName, methodName, ...args);
        if (result === undefined) {
          finished = false;
        }
        return result;
      };

      const narrowedConfig = {};
      for (const identifier in config) {
        if (
          call("Voting", "isIdentifierSupported", web3.utils.utf8ToHex(identifier)) &&
          call("ManualPriceFeed", "isIdentifierSupported", web3.utils.utf8ToHex(identifier))
        ) {
          narrowedConfig[identifier] = config[identifier];
        }
      }

      if (finished) {
        resolvePromise(narrowedConfig);
      }
    },
    identifierConfig
  );

  useRerenderOnResolution(narrowedConfig);

  return narrowedConfig.isResolved ? narrowedConfig.resolvedValue : undefined;
}<|MERGE_RESOLUTION|>--- conflicted
+++ resolved
@@ -216,7 +216,6 @@
   return liquidationPrice;
 }
 
-<<<<<<< HEAD
 export function useTokenPreapproval(tokenContractName, addressToApprove) {
   const { drizzle, useCacheCall, useCacheSend } = drizzleReactHooks.useDrizzle();
   const { toBN } = drizzle.web3.utils;
@@ -243,7 +242,8 @@
     isApproved: toBN(allowance).gte(minAllowanceAmount),
     isLoadingApproval: approvalStatus === "pending"
   };
-=======
+}
+
 export function useLiquidationPrice(tokenAddress) {
   const { drizzle, useCacheCall } = drizzleReactHooks.useDrizzle();
   const nav = useCacheCall(tokenAddress, "calcNAV");
@@ -251,7 +251,6 @@
   const underlyingPriceTime = useCacheCall(tokenAddress, "getUpdatedUnderlyingPrice");
 
   return computeLiquidationPrice(drizzle.web3, nav, excessMargin, underlyingPriceTime);
->>>>>>> bde11b81
 }
 
 export function useIdentifierConfig() {

--- conflicted
+++ resolved
@@ -145,7 +145,6 @@
   return data;
 }
 
-<<<<<<< HEAD
 export function useMaxTokensThatCanBeCreated(tokenAddress, marginAmount) {
   const { drizzle, useCacheCall } = drizzleReactHooks.useDrizzle();
   const { toWei, toBN } = drizzle.web3.utils;
@@ -166,34 +165,10 @@
   const sentAmount = toBN(toWei(marginAmount));
   const supportedMove = toBN(derivativeStorage.fixedParameters.supportedMove);
   const tokenValueBn = toBN(tokenValue);
-=======
-export function useLiquidationPrice(tokenAddress) {
-  const { drizzle, useCacheCall } = drizzleReactHooks.useDrizzle();
-  const { toBN, toWei } = drizzle.web3.utils;
-  const navStr = useCacheCall(tokenAddress, "calcNAV");
-  const excessMarginStr = useCacheCall(tokenAddress, "calcExcessMargin");
-  const underlyingPriceTime = useCacheCall(tokenAddress, "getUpdatedUnderlyingPrice");
-
-  if (!navStr || !excessMarginStr || !underlyingPriceTime) {
-    return undefined;
-  }
-
-  // Convert string outputs to BN.
-  const nav = toBN(navStr);
-  const excessMargin = toBN(excessMarginStr);
-  const underlyingPrice = toBN(underlyingPriceTime.underlyingPrice);
-
-  if (nav.isZero()) {
-    return null;
-  }
-
-  const fpScalingFactor = toBN(toWei("1"));
->>>>>>> e9e495c1
 
   const mul = (a, b) => a.mul(b).divRound(fpScalingFactor);
   const div = (a, b) => a.mul(fpScalingFactor).divRound(b);
 
-<<<<<<< HEAD
   // `supportedTokenMarketCap` represents the extra token market cap that there is sufficient collateral for. Tokens can be purchased at
   // `tokenValue` up to this amount.
   const supportedTokenMarketCap = div(toBN(newExcessMargin), supportedMove);
@@ -207,13 +182,38 @@
     const extra = sentAmount.sub(supportedTokenMarketCap);
     return { ready: true, maxTokens: div(supportedTokenMarketCap, tokenValueBn).add(div(extra, costOfExtra)) };
   }
-=======
+}
+
+export function useLiquidationPrice(tokenAddress) {
+  const { drizzle, useCacheCall } = drizzleReactHooks.useDrizzle();
+  const { toBN, toWei } = drizzle.web3.utils;
+  const navStr = useCacheCall(tokenAddress, "calcNAV");
+  const excessMarginStr = useCacheCall(tokenAddress, "calcExcessMargin");
+  const underlyingPriceTime = useCacheCall(tokenAddress, "getUpdatedUnderlyingPrice");
+
+  if (!navStr || !excessMarginStr || !underlyingPriceTime) {
+    return undefined;
+  }
+
+  // Convert string outputs to BN.
+  const nav = toBN(navStr);
+  const excessMargin = toBN(excessMarginStr);
+  const underlyingPrice = toBN(underlyingPriceTime.underlyingPrice);
+
+  if (nav.isZero()) {
+    return null;
+  }
+
+  const fpScalingFactor = toBN(toWei("1"));
+
+  const mul = (a, b) => a.mul(b).divRound(fpScalingFactor);
+  const div = (a, b) => a.mul(fpScalingFactor).divRound(b);
+
   const maxNav = nav.add(excessMargin);
   const percentChange = div(maxNav, nav);
   const liquidationPrice = mul(percentChange, underlyingPrice);
 
   return liquidationPrice;
->>>>>>> e9e495c1
 }
 
 export function useIdentifierConfig() {

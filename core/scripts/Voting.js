const Voting = artifacts.require("Voting");
const EncryptedSender = artifacts.require("EncryptedSender");
const { VotePhasesEnum } = require("../utils/Enums");
<<<<<<< HEAD
const fetch = require("node-fetch");

function stripApiKey(str, key) {
  return str.replace(key, "{redacted}");
}

// Gets JSON from a URL or throws.
const getJson = async url => {
  const response = await fetch(url);
  const json = await response.json();
  if (!json) {
    throw `Query [${url}] failed to get JSON`;
  }
  return json;
};

async function fetchCryptoComparePrice(request) {
  const identifier = request.identifier;
  const time = request.time;

  // Temporary price feed until we sort historical data.
  const url = `https://min-api.cryptocompare.com/data/histohour?fsym=${identifier.first}&tsym=${identifier.second}&limit=3`;
  console.log(`\n    ***** \n Querying with [${url}]\n    ****** \n`);
  const jsonOutput = await getJson(url);
  console.log(`Response [${JSON.stringify(jsonOutput)}]`);

  if (jsonOutput.Type != "100") {
    throw "Request failed";
  }

  if (jsonOutput.Data == null) {
    throw "Unexpected number of results in json response";
  }

  const price = jsonOutput.Data[0].open;
  if (!price) {
    throw "Failed to get valid price out of JSON response";
  }

  const tradeTime = jsonOutput.Data[0].time;
  console.log(`Retrieved quote [${price}] at [${tradeTime}] for asset [${identifier.first}${identifier.second}]`);

  return { price };
}
=======
const { decryptMessage, encryptMessage } = require("../utils/Crypto");
>>>>>>> 8abc4924

async function fetchPrice(request) {
  return web3.utils.toWei("1.5");
}

class VotingSystem {
  constructor(voting, encryptedSender, account) {
    this.voting = voting;
    this.encryptedSender = encryptedSender;
    this.account = account;
  }

  async readVote(request, roundId) {
    const encryptedCommit = await this.encryptedSender.getMessage(
      this.account,
      this.computeTopicHash(request, roundId)
    );

    if (!encryptedCommit) {
      // Nothing has been published for this topic.
      return null;
    }

    const { privKey } = this.getAccountKeys();
    const decryptedMessage = await decryptMessage(privKey, encryptedCommit);
    return JSON.parse(decryptedMessage);
  }

  async writeVote(request, roundId, vote) {
    // TODO: if we want to authorize other accounts to send messages to the automated voting system, we should check
    // and authorize them here.

    // Get the account's public key from the encryptedSender.
    let pubKey = await this.encryptedSender.getPublicKey(this.account);

    if (!pubKey) {
      // If the public key isn't published, pull it from the local wallet.
      pubKey = this.getAccountKeys().pubKey;

      // Publish the public key so dApps or scripts that are authorized can write without direct access to this
      // account's private key.
      await this.encryptedSender.setPublicKey(pubKey, { from: this.account });
    }

    // Encrypt the vote using the public key.
    const encryptedMessage = await encryptMessage(pubKey, JSON.stringify(vote));

    // Upload the encrypted commit.
    const topicHash = this.computeTopicHash(request, roundId);
    await this.encryptedSender.sendMessage(this.account, topicHash, encryptedMessage, { from: this.account });
  }

  async runCommit(request, roundId) {
    const persistedVote = await this.readVote(request, roundId);
    // If the vote has already been persisted and committed, we don't need to recommit.
    // TODO: we may want to add a feature in the future where we ensure that the persisted vote matches the commit, and
    // if it does not, we commit the persisted vote.
    if (persistedVote) {
      return;
    }
    const fetchedPrice = await fetchPrice(request);
    const salt = web3.utils.toBN(web3.utils.randomHex(32));

    const hash = web3.utils.soliditySha3(fetchedPrice, salt);
    await this.voting.commitVote(request.identifier, request.time, hash, { from: this.account });

    // Persist the vote only after the commit hash has been sent to the Voting contract.
    await this.writeVote(request, roundId, { price: fetchedPrice.toString(), salt: salt.toString() });
  }

  async runReveal(request, roundId) {
    const persistedVote = await this.readVote(request, roundId);
    // If no vote was persisted and committed, then we can't reveal.
    if (persistedVote) {
      await this.voting.revealVote(request.identifier, request.time, persistedVote.price, persistedVote.salt, {
        from: this.account
      });
    }
  }

  async runIteration() {
    const phase = await this.voting.getVotePhase();
    const roundId = await this.voting.getCurrentRoundId();
    const pendingRequests = await this.voting.getPendingRequests();
    for (const request of pendingRequests) {
      if (phase == VotePhasesEnum.COMMIT) {
        await this.runCommit(request, roundId);
      } else {
        await this.runReveal(request, roundId);
      }
    }
  }

  computeTopicHash(request, roundId) {
    return web3.utils.soliditySha3(request.identifier, request.time, roundId);
  }

  getAccountKeys() {
    // Note: this assumes that current provider has a .wallets field that is keyed by wallet address.
    // Each wallet in the wallets field is assumed to have ._privKey and ._pubKey fields that store buffers holding the
    // keys.
    const wallet = web3.currentProvider.wallets[this.account];
    return {
      privKey: wallet._privKey.toString("hex"),
      // Note: the "0x" addition is because public keys are expected to be passed in a web3 friendly format.
      pubKey: "0x" + wallet._pubKey.toString("hex")
    };
  }
}

async function runVoting() {
  try {
    console.log("Running Voting system");
    const voting = await Voting.deployed();
    const encryptedSender = await EncryptedSender.deployed();
    const account = (await web3.eth.getAccounts())[0];
    const votingSystem = new VotingSystem(voting, encryptedSender, account);
    await votingSystem.runIteration();
  } catch (error) {
    console.log(error);
  }
}

run = async function(callback) {
  var request = { identifier: { first: "BTC", second: "USD" }, time: "1560762000" };
  await runVoting();
  await fetchPrice(request);
  await fetchCryptoComparePrice(request);
  callback();
};
run.VotingSystem = VotingSystem;
module.exports = run;<|MERGE_RESOLUTION|>--- conflicted
+++ resolved
@@ -1,7 +1,8 @@
 const Voting = artifacts.require("Voting");
 const EncryptedSender = artifacts.require("EncryptedSender");
 const { VotePhasesEnum } = require("../utils/Enums");
-<<<<<<< HEAD
+const { decryptMessage, encryptMessage } = require("../utils/Crypto");
+
 const fetch = require("node-fetch");
 
 function stripApiKey(str, key) {
@@ -46,9 +47,6 @@
 
   return { price };
 }
-=======
-const { decryptMessage, encryptMessage } = require("../utils/Crypto");
->>>>>>> 8abc4924
 
 async function fetchPrice(request) {
   return web3.utils.toWei("1.5");

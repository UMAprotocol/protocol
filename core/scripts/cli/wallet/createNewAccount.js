--- conflicted
+++ resolved
@@ -12,27 +12,13 @@
   const confirm = await inquirer.prompt({
     type: "confirm",
     name: "createNewAccount",
-<<<<<<< HEAD
-    message: style.bgYellow(
-      "We will never store your private keys, so please ensure that your computer is secure and you keep it a secret. Anybody who knows your private key controls your account! Type 'y' to confirm your understanding."
-=======
     message: style.instruction(
       `We will never store your private keys, so please ensure that your computer is secure and you keep it a secret. Anybody who knows your private key controls your account! Type 'y' to confirm your understanding.`
->>>>>>> 47a60a2a
     ),
     default: false
   });
   if (confirm["createNewAccount"]) {
     const newAccount = web3.eth.accounts.create();
-<<<<<<< HEAD
-    console.group(style.bgGreen("\n** Generated a New Ethereum Account **"));
-    console.log(`${style.bgGreen("- Public Key")}: ${newAccount.address}`);
-    console.log(`${style.bgGreen("- Private Key")}: ${newAccount.privateKey}`);
-    console.log(
-      `${style.bgGreen(
-        '- If you want to use this account as your default account when sending UMA transactions, then exit the CLI tool, set your "PRIVATE_KEY" environment variable to the above secret, and restart the CLI via "uma --network ropsten_privatekey", replacing "ropsten" with the network of your choice'
-      )}`
-=======
     console.group(style.success(`\n** Generated a New Ethereum Account **`));
     console.log(`${style.success(`- Public Key`)}: ${newAccount.address}`);
     console.log(`${style.success(`- Private Key`)}: ${newAccount.privateKey}`);
@@ -40,7 +26,6 @@
       `${style.success(
         `- Instructions for using your new account`
       )}: If you want to use this account as your default account when sending UMA transactions, then exit the CLI tool, set your "PRIVATE_KEY" environment variable to the above secret (i.e. "export PRIVATE_KEY=0x348ce564d427a3311b6536bbcff9390d69395b06ed6c486954e971d960fe8709"), and restart the CLI via "uma --network mainnet_privatekey", replacing "mainnet" with the network of your choice`
->>>>>>> 47a60a2a
     );
     console.log("\n");
     console.groupEnd();

--- conflicted
+++ resolved
@@ -25,20 +25,12 @@
     const votingBalance = await votingToken.balanceOf(address);
     let designatedVotingContract = await getTwoKeyContract(web3, artifacts);
     style.spinnerReadingContracts.stop();
-<<<<<<< HEAD
-    console.group(style.bgRed("\n** Ethereum Account Info **"));
-    console.log(`- ${style.bgRed("Address")}: ${address}`);
-    console.log(`- ${style.bgRed("Balance")}: ${fromWei(balance)} ETH`);
-    console.log(`- ${style.bgRed("Balance")}: ${fromWei(votingBalance)} UMA voting token`);
-    console.log("\n");
-=======
 
     console.group(style.success(`\n** Ethereum Account Info **`));
     console.log(`- ${style.success(`Address`)}: ${address}`);
     console.log(`- ${style.success(`Balance`)}: ${fromWei(balance)} ETH`);
     console.log(`- ${style.success(`Balance`)}: ${fromWei(votingBalance)} UMA voting token`);
     console.log(`\n`);
->>>>>>> 47a60a2a
     console.groupEnd();
 
     if (designatedVotingContract) {
@@ -49,14 +41,10 @@
       console.groupEnd();
     }
   } catch (err) {
-<<<<<<< HEAD
-    console.error("Failed to read default account information:", err);
-=======
     console.error(err);
     console.error(
       `Failed to read default account information. Are you sure the contracts are deployed to this network?`
     );
->>>>>>> 47a60a2a
   }
 };
 

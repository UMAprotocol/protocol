const inquirer = require("inquirer");
const style = require("./textStyle");
const displayStatus = require("./voting/displayStatus");
const commitVotes = require("./voting/commitVotes");
const revealVotes = require("./voting/revealVotes");
const retrieveRewards = require("./voting/retrieveRewards");
const getTwoKeyContract = require("./wallet/getTwoKeyContract");

const ACTIONS = {
  info: "Info",
  commit: "Commit",
  reveal: "Reveal",
  rewards: "Rewards",
  help: "Help",
  back: "Back"
};

const vote = async () => {
  const prompts = [
    {
      type: "list",
      name: "voteTopMenu",
      message: "Voting actions",
      choices: Object.values(ACTIONS)
    }
  ];

  return await inquirer.prompt(prompts);
};

/**
 * Menu for Voting subactions of CLI
 */
const votingMenu = async function(web3, artifacts) {
  try {
    const Voting = artifacts.require("Voting");
    const votingContract = await Voting.deployed();
    const designatedVotingContract = await getTwoKeyContract(web3, artifacts);

    const inputs = (await vote())["voteTopMenu"];
    switch (inputs) {
      // INFO: Round ID, phase, inflation & GAT rates, and quick breakdown of pending price requests/vote reveals
      case ACTIONS.info:
<<<<<<< HEAD
        style.spinnerReadingContracts.start();
        const pendingRequests = await voting.getPendingRequests();
        const roundId = await voting.getCurrentRoundId();
        style.spinnerReadingContracts.stop();
        console.group("\n** Your voting status **");
        console.log(`- Current round ID: ${roundId.toNumber()}`);
        console.log("- Pending price requests:", pendingRequests);
=======
        await displayStatus(web3, votingContract, designatedVotingContract);
        break;

      // COMMIT: Allow user to 'select' price requests to submit votes on
      case ACTIONS.commit:
        await commitVotes(web3, votingContract, designatedVotingContract);
        break;

      // REVEAL: Allow user to 'select' price requests to reveal votes for
      case ACTIONS.reveal:
        await revealVotes(web3, votingContract, designatedVotingContract);
        break;

      // REWARDS: Allow user to 'select' resolved price requests to retrieve rewards for
      case ACTIONS.rewards:
        await retrieveRewards(web3, votingContract, designatedVotingContract);
        break;

      // HELP
      case ACTIONS.help:
        console.group(`${style.help(`Voting actions`)}:`);
        console.log(
          `${style.help(
            ACTIONS.info
          )}: Displays information about the current voting round including pending price requests to commit or reveal votes for, and rewards available. Also displays two key designated voting contract information if the user has set it up properly.`
        );
        console.log(
          `${style.help(
            ACTIONS.commit
          )}: Prompts user to select batch of price requests to vote for. Only possible during the Commit phase.`
        );
        console.log(
          `${style.help(
            ACTIONS.reveal
          )}: Prompts user to select batch of votes to reveal. Only possible during the Reveal phase.`
        );
        console.log(
          `${style.help(
            ACTIONS.rewards
          )}: Prompts user to select resolved votes to retrieve rewards for. This might not work perfectly if you are using a Metamask provider.`
        );
>>>>>>> 47a60a2a
        console.groupEnd();
        break;

      case ACTIONS.back:
        return;
      default:
        console.log("unimplemented state");
    }
  } catch (err) {
    console.log(err);
  }
  return;
};

module.exports = votingMenu;<|MERGE_RESOLUTION|>--- conflicted
+++ resolved
@@ -41,15 +41,6 @@
     switch (inputs) {
       // INFO: Round ID, phase, inflation & GAT rates, and quick breakdown of pending price requests/vote reveals
       case ACTIONS.info:
-<<<<<<< HEAD
-        style.spinnerReadingContracts.start();
-        const pendingRequests = await voting.getPendingRequests();
-        const roundId = await voting.getCurrentRoundId();
-        style.spinnerReadingContracts.stop();
-        console.group("\n** Your voting status **");
-        console.log(`- Current round ID: ${roundId.toNumber()}`);
-        console.log("- Pending price requests:", pendingRequests);
-=======
         await displayStatus(web3, votingContract, designatedVotingContract);
         break;
 
@@ -91,7 +82,6 @@
             ACTIONS.rewards
           )}: Prompts user to select resolved votes to retrieve rewards for. This might not work perfectly if you are using a Metamask provider.`
         );
->>>>>>> 47a60a2a
         console.groupEnd();
         break;
 

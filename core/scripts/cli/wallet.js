--- conflicted
+++ resolved
@@ -42,18 +42,6 @@
 
       // HELP
       case ACTIONS.help:
-<<<<<<< HEAD
-        console.group(`${style.bgCyan("Wallet actions")}:`);
-        console.log(
-          `${style.bgCyan(
-            "- Info"
-          )}: displays balance information for your default account from which you will send UMA-related transactions`
-        );
-        console.log(
-          `${style.bgCyan(
-            "- Generate Account"
-          )}: create and display credentials for a new Ethereum account. If you want to make this your default signing account for UMA-related transactions then you can import it into Metamask or save it into your environment variable "MNEMONIC".`
-=======
         console.group(`${style.help(`Wallet actions`)}:`);
         console.log(
           `${style.help(
@@ -64,7 +52,6 @@
           `${style.help(
             ACTIONS.generate
           )}: Create and display credentials for a new Ethereum account. If you want to make this your default signing account for UMA-related transactions then you can import it into Metamask or save it into your environment variable "MNEMONIC".`
->>>>>>> 47a60a2a
         );
         console.groupEnd();
         break;

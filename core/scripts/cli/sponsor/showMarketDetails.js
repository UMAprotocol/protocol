const inquirer = require("inquirer");
const getDefaultAccount = require("../wallet/getDefaultAccount");
const create = require("./create");
const redeem = require("./redeem");
<<<<<<< HEAD
const withdraw = require("./withdraw");
=======
const deposit = require("./deposit");
const transfer = require("./transfer");
>>>>>>> 3f34a864

const showMarketDetails = async (web3, artifacts, emp) => {
  const { fromWei } = web3.utils;
  const sponsorAddress = await getDefaultAccount(web3);
  const collateral = (await emp.getCollateral(sponsorAddress)).toString();

  let actions;
  if (collateral === "0") {
    // Sponsor doesn't have a position.
    console.log("You are not currently a sponsor");
    actions = {
      back: "Back",
      create: "Sponsor new position"
    };
  } else {
    const position = await emp.positions(sponsorAddress);
    console.log("You have:");
    console.log(
      "Position: " +
        fromWei(collateral) +
        " WETH backing " +
        fromWei(position.tokensOutstanding.toString()) +
        " synthetic tokens"
    );

    actions = {
      back: "Back",
      create: "Borrow more tokens",
      redeem: "Repay tokens",
<<<<<<< HEAD
      withdraw: "Withdraw collateral"
=======
      deposit: "Deposit collateral",
      transfer: "Transfer position to new owner"
>>>>>>> 3f34a864
    };
  }
  const prompt = {
    type: "list",
    name: "choice",
    message: "What would you like to do?",
    choices: Object.values(actions)
  };
  const input = (await inquirer.prompt(prompt))["choice"];
  switch (input) {
    case actions.create:
      await create(web3, artifacts, emp);
      break;
    case actions.redeem:
      await redeem(web3, artifacts, emp);
      break;
<<<<<<< HEAD
    case actions.withdraw:
      await withdraw(web3, artifacts, emp);
=======
    case actions.deposit:
      await deposit(web3, artifacts, emp);
      break;
    case actions.transfer:
      await transfer(web3, artifacts, emp);
>>>>>>> 3f34a864
      break;
    case actions.back:
      return;
    default:
      console.log("unimplemented state");
  }
};

module.exports = showMarketDetails;<|MERGE_RESOLUTION|>--- conflicted
+++ resolved
@@ -2,12 +2,9 @@
 const getDefaultAccount = require("../wallet/getDefaultAccount");
 const create = require("./create");
 const redeem = require("./redeem");
-<<<<<<< HEAD
 const withdraw = require("./withdraw");
-=======
 const deposit = require("./deposit");
 const transfer = require("./transfer");
->>>>>>> 3f34a864
 
 const showMarketDetails = async (web3, artifacts, emp) => {
   const { fromWei } = web3.utils;
@@ -37,12 +34,9 @@
       back: "Back",
       create: "Borrow more tokens",
       redeem: "Repay tokens",
-<<<<<<< HEAD
-      withdraw: "Withdraw collateral"
-=======
+      withdraw: "Withdraw collateral",
       deposit: "Deposit collateral",
       transfer: "Transfer position to new owner"
->>>>>>> 3f34a864
     };
   }
   const prompt = {
@@ -59,16 +53,14 @@
     case actions.redeem:
       await redeem(web3, artifacts, emp);
       break;
-<<<<<<< HEAD
     case actions.withdraw:
       await withdraw(web3, artifacts, emp);
-=======
+      break;
     case actions.deposit:
       await deposit(web3, artifacts, emp);
       break;
     case actions.transfer:
       await transfer(web3, artifacts, emp);
->>>>>>> 3f34a864
       break;
     case actions.back:
       return;

--- conflicted
+++ resolved
@@ -83,15 +83,9 @@
       );
       console.log(`The current contract time is ${currentTimeReadable}.`);
       console.log(
-<<<<<<< HEAD
-        "Hypothetical collateralization ratio if the withdrawal request were to go through: " +
-          Number(fromWei(collateralPerToken)).toFixed(2) +
-          "%"
-=======
         `Hypothetical collateralization ratio if the withdrawal request were to go through: ${Number(
           fromWei(collateralPerToken)
         ).toFixed(2)}%`
->>>>>>> edc9e774
       );
       const prompt = {
         type: "list",
@@ -153,11 +147,7 @@
       .mul(scalingFactor)
       .div(toBN(position.tokensOutstanding.toString()))
       .muln(100);
-<<<<<<< HEAD
-    console.log("Current collateralization ratio: " + Number(fromWei(collateralPerToken)).toFixed(2) + "%");
-=======
     console.log(`Current collateralization ratio: ${Number(fromWei(collateralPerToken)).toFixed(2)}%`);
->>>>>>> edc9e774
 
     // Calculate GCR.
     const totalPositionCollateral = toBN((await emp.totalPositionCollateral()).rawValue.toString());
@@ -172,13 +162,7 @@
     const excessCollateral = toBN(collateral).sub(minCollateralAboveGcr);
     const maxInstantWithdrawal = excessCollateral.gt(toBN(0)) ? excessCollateral : toBN(0);
     console.log(
-<<<<<<< HEAD
-      "You must request an amount to withdraw. The request takes",
-      withdrawalLivenessInMinutes,
-      "minutes to process."
-=======
       `You must request an amount to withdraw. The request takes ${withdrawalLivenessInMinutes} minutes to process.`
->>>>>>> edc9e774
     );
     // TODO: Use price feed to calculate what's the maximum withdrawal amount that'll meet the collateralization
     // requirement. Display that to the user here.
@@ -189,11 +173,7 @@
       message: `How much ${requiredCollateralSymbol} to withdraw?`,
       validate: value =>
         (value > 0 && toBN(toWei(value)).lte(toBN(collateral))) ||
-<<<<<<< HEAD
-        "You can only withdraw up to " + fromWei(collateral) + " " + requiredCollateralSymbol
-=======
         `You can only withdraw up to ${fromWei(collateral)} ${requiredCollateralSymbol}`
->>>>>>> edc9e774
     });
     const tokensToWithdraw = toBN(toWei(input["numCollateral"]));
 
@@ -231,17 +211,9 @@
     // Requested withdrawal amount cannot be processed instantly, call `requestWithdrawal()`
     else {
       console.log(
-<<<<<<< HEAD
-        "Come back in",
-        withdrawalLivenessInMinutes,
-        "minutes to execute your withdrawal of",
-        fromWei(tokensToWithdraw),
-        requiredCollateralSymbol
-=======
         `Come back in ${withdrawalLivenessInMinutes} minutes to execute your withdrawal of ${fromWei(
           tokensToWithdraw
         )} ${requiredCollateralSymbol}`
->>>>>>> edc9e774
       );
       const confirmation = await inquirer.prompt({
         type: "confirm",
@@ -255,17 +227,9 @@
           "Requesting withdrawal"
         );
         console.log(
-<<<<<<< HEAD
-          "Withdrawal requested. Come back in",
-          withdrawalLivenessInMinutes,
-          "minutes to execute your withdrawal of",
-          fromWei(tokensToWithdraw.toString()),
-          requiredCollateralSymbol
-=======
           `Withdrawal requested. Come back in ${withdrawalLivenessInMinutes} minutes to execute your withdrawal of ${fromWei(
             tokensToWithdraw.toString()
           )} ${requiredCollateralSymbol}`
->>>>>>> edc9e774
         );
       }
     }

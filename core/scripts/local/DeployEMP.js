/**
 * @notice The purpose of this script is to deploy an ExpiringMultiParty financial templates.
 * @dev If you are deploying to a local testnet, set the `--test` flag value to `true` in order to whitelist
 * the collateral currency, approve the pricefeed identifier, use the `MockOracle` contract as the `Oracle` linked
 * with the financial contract, creates an initial sponsor position at the minimum collateralization ratio allowed,
 * and mints collateral tokens to the default sponsor, `accounts[0]`. The testnet version of this script is designed
 * to be used when testing out the sponsor CLI locally. The Sponsor CLI assumes `accounts[0]` to be the default
 * sponsor account.
 * @dev Flags:
 * - "test": {*Boolean=false} Set to true to complete DVM-related prerequisites before a new EMP can be deployed,
 *           and use the MockOracle as the DVM.
 * - "identifier": {*String="ETH/BTC"} Customize the price identifier for the EMP.
 * @dev Other helpful scripts to run after this one are:
 * - `./AdvanceEMP.js`: advances EMP time forward, which is useful when testing withdrawal and liquidation requests.
 * - `./LiquidateEMP.js`: liquidates the sponsor's position with `accounts[1]` as the liquidator.
 * - `./DisputeEMP.js`: disputes the default sponsor's liquidations using `accounts[0]` as the disputer.
 * - `./WithdrawLiquidationEMP.js`: withdraws liquidations from `accounts[1]`, i.e. the liquidator. Withdrawing
 *    liquidations as the sponsor can be done via the CLI.
 * - `./PushPriceEMP.js`: "resolves" a pending mock oracle price request with a price.
 *
 *
 * Example: $(npm bin)/truffle exec ./scripts/local/DeployEMP.js --network test --test true --identifier ETH/BTC
 */
const { toWei, utf8ToHex, hexToUtf8 } = web3.utils;
const { interfaceName } = require("../../utils/Constants.js");

// Deployed contract ABI's and addresses we need to fetch.
const ExpiringMultiPartyCreator = artifacts.require("ExpiringMultiPartyCreator");
const ExpiringMultiParty = artifacts.require("ExpiringMultiParty");
const Finder = artifacts.require("Finder");
const IdentifierWhitelist = artifacts.require("IdentifierWhitelist");
const MockOracle = artifacts.require("MockOracle");
const TestnetERC20 = artifacts.require("TestnetERC20");
const WETH9 = artifacts.require("WETH9");
const Timer = artifacts.require("Timer");
const TokenFactory = artifacts.require("TokenFactory");
const AddressWhitelist = artifacts.require("AddressWhitelist");
const argv = require("minimist")(process.argv.slice(), { boolean: ["test"], string: ["identifier"] });

// Contracts we need to interact with.
let collateralToken;
let emp;
let mockOracle;
let identifierWhitelist;
let collateralTokenWhitelist;
let expiringMultiPartyCreator;

const empCollateralTokenMap = {
  COMPUSD: TestnetERC20,
  "ETH/BTC": TestnetERC20,
  USDETH: WETH9
};

/** ***************************************************
 * Main Script
 /*****************************************************/
const deployEMP = async callback => {
  try {
    const accounts = await web3.eth.getAccounts();
    const deployer = accounts[0];
    expiringMultiPartyCreator = await ExpiringMultiPartyCreator.deployed();

    const identifierBase = argv.identifier ? argv.identifier : "ETH/BTC";
    const priceFeedIdentifier = utf8ToHex(identifierBase);

    identifierWhitelist = await IdentifierWhitelist.deployed();
    if (!(await identifierWhitelist.isIdentifierSupported(priceFeedIdentifier))) {
      await identifierWhitelist.addSupportedIdentifier(priceFeedIdentifier);
      console.log("Whitelisted new pricefeed identifier:", hexToUtf8(priceFeedIdentifier));
    }

    collateralToken = await empCollateralTokenMap[identifierBase].deployed();

    if (argv.test) {
      // Create a mockOracle and finder. Register the mockOracle with the finder.
      finder = await Finder.deployed();
      mockOracle = await MockOracle.new(finder.address, Timer.address);
      console.log("Mock Oracle deployed:", mockOracle.address);
      const mockOracleInterfaceName = utf8ToHex(interfaceName.Oracle);
      await finder.changeImplementationAddress(mockOracleInterfaceName, mockOracle.address);

      // Whitelist collateral currency
      collateralTokenWhitelist = await AddressWhitelist.at(await expiringMultiPartyCreator.collateralTokenWhitelist());
      await collateralTokenWhitelist.addToWhitelist(collateralToken.address);
      console.log("Whitelisted collateral currency");
    }

    // Create a new EMP
    const constructorParams = {
      expirationTimestamp: "1598918400", // 2020-09-01T00:00:00.000Z. Note, this date will no longer work once it is in the past.
      collateralAddress: collateralToken.address,
      priceFeedIdentifier: priceFeedIdentifier,
<<<<<<< HEAD
      syntheticName: `${identifierBase} Synthetic Token Expiring 1 August 2020`,
      syntheticSymbol: `${identifierBase.replace("/", "")}-AUG20`,
      collateralRequirement: { rawValue: toWei("1.5") },
      disputeBondPct: { rawValue: toWei("0.05") },
      sponsorDisputeRewardPct: { rawValue: toWei("0.2") },
      disputerDisputeRewardPct: { rawValue: toWei("0.1") },
      minSponsorTokens: { rawValue: toWei("1") },
      liquidationLiveness: 7200,
      withdrawalLiveness: 7200
=======
      syntheticName: "USD synthetic token backed by ETH expiring September 2020",
      syntheticSymbol: "yUSD-SEP20",
      collateralRequirement: { rawValue: toWei("1.25") },
      disputeBondPct: { rawValue: toWei("0.1") },
      sponsorDisputeRewardPct: { rawValue: toWei("0.05") },
      disputerDisputeRewardPct: { rawValue: toWei("0.2") },
      minSponsorTokens: { rawValue: toWei("100") }
>>>>>>> 517fde27
    };
    let _emp = await expiringMultiPartyCreator.createExpiringMultiParty.call(constructorParams, { from: deployer });
    await expiringMultiPartyCreator.createExpiringMultiParty(constructorParams, { from: deployer });
    emp = await ExpiringMultiParty.at(_emp);

    const empConstructorParams = {
      ...constructorParams,
      finderAddress: Finder.address,
      tokenFactoryAddress: TokenFactory.address,
      timerAddress: await expiringMultiPartyCreator.timerAddress(),
      withdrawalLiveness: (await expiringMultiPartyCreator.STRICT_WITHDRAWAL_LIVENESS()).toString(),
      liquidationLiveness: (await expiringMultiPartyCreator.STRICT_LIQUIDATION_LIVENESS()).toString()
    };

    const encodedParameters = web3.eth.abi.encodeParameters(ExpiringMultiParty.abi[0].inputs, [empConstructorParams]);
    console.log("Encoded EMP Parameters", encodedParameters);

    // Done!
    console.log(`Created a new EMP @ ${emp.address} with the configuration:`);
    console.log(`Deployer address @ ${deployer}`);
    console.table(constructorParams);

    // If in test environment, create an initial position so that we can create additional positions via the sponsor CLI.
    // This step assumes that the web3 has access to the account at index 1 (i.e. accounts[1]).
    if (argv.test && collateralToken.address === (await TestnetERC20.deployed()).address) {
      const initialSponsor = accounts[1];
      await collateralToken.allocateTo(initialSponsor, toWei("1200"));
      await collateralToken.approve(emp.address, toWei("1200"), { from: initialSponsor });
      await emp.create({ rawValue: toWei("1200") }, { rawValue: toWei("1000") }, { from: initialSponsor });
      console.log("Created an initial position with CR = 120 % for the sponsor: ", initialSponsor);

      // Mint accounts[0] collateral.
      await collateralToken.allocateTo(accounts[0], toWei("1000000"));
      console.log("Minted accounts[0] 1,000,000 collateral tokens");
    } else if (argv.test && collateralToken.address === (await WETH9.deployed()).address) {
      const initialSponsor = accounts[1];
      await collateralToken.deposit({ value: toWei("1200"), from: initialSponsor });
      await collateralToken.approve(emp.address, toWei("1200"), { from: initialSponsor });
      await emp.create({ rawValue: toWei("1200") }, { rawValue: toWei("1000") }, { from: initialSponsor });
      console.log("Created an initial position with CR = 120 % for the sponsor: ", initialSponsor);

      // Mint accounts[0] collateral.
      await collateralToken.deposit({ value: toWei("1000000"), from: accounts[0] });
      console.log("Converted 1,000,000 collateral WETH for accounts[0]");
    }
  } catch (err) {
    console.error(err);
    callback(err);
    return;
  }
  callback();
};

module.exports = deployEMP;<|MERGE_RESOLUTION|>--- conflicted
+++ resolved
@@ -90,25 +90,15 @@
       expirationTimestamp: "1598918400", // 2020-09-01T00:00:00.000Z. Note, this date will no longer work once it is in the past.
       collateralAddress: collateralToken.address,
       priceFeedIdentifier: priceFeedIdentifier,
-<<<<<<< HEAD
-      syntheticName: `${identifierBase} Synthetic Token Expiring 1 August 2020`,
-      syntheticSymbol: `${identifierBase.replace("/", "")}-AUG20`,
-      collateralRequirement: { rawValue: toWei("1.5") },
-      disputeBondPct: { rawValue: toWei("0.05") },
-      sponsorDisputeRewardPct: { rawValue: toWei("0.2") },
-      disputerDisputeRewardPct: { rawValue: toWei("0.1") },
-      minSponsorTokens: { rawValue: toWei("1") },
-      liquidationLiveness: 7200,
-      withdrawalLiveness: 7200
-=======
       syntheticName: "USD synthetic token backed by ETH expiring September 2020",
       syntheticSymbol: "yUSD-SEP20",
       collateralRequirement: { rawValue: toWei("1.25") },
       disputeBondPct: { rawValue: toWei("0.1") },
       sponsorDisputeRewardPct: { rawValue: toWei("0.05") },
       disputerDisputeRewardPct: { rawValue: toWei("0.2") },
-      minSponsorTokens: { rawValue: toWei("100") }
->>>>>>> 517fde27
+      minSponsorTokens: { rawValue: toWei("100") },
+      liquidationLiveness: 7200,
+      withdrawalLiveness: 7200
     };
     let _emp = await expiringMultiPartyCreator.createExpiringMultiParty.call(constructorParams, { from: deployer });
     await expiringMultiPartyCreator.createExpiringMultiParty(constructorParams, { from: deployer });

--- conflicted
+++ resolved
@@ -1,11 +1,7 @@
 const { didContractThrow } = require("../../common/SolidityTestUtils.js");
 
-<<<<<<< HEAD
-const Withdrawable = artifacts.require("Withdrawable");
-const Store = artifacts.require("Store");
-=======
+
 const WithdrawableTest = artifacts.require("WithdrawableTest");
->>>>>>> f7463d5a
 
 // Pull in contracts from dependencies.
 const ERC20MintableData = require("openzeppelin-solidity/build/contracts/ERC20Mintable.json");
@@ -62,11 +58,7 @@
 
   it("Withdraw ETH", async function() {
     // Note: we must use a contract that can accept payments to test ETH withdrawal.
-<<<<<<< HEAD
-    const store = await Store.new();
-=======
     const withdrawable = await WithdrawableTest.new();
->>>>>>> f7463d5a
 
     // Add 1.5 ETH to the contract.
     await withdrawable.pay({ from: rando, value: web3.utils.toWei("1.5", "ether") });

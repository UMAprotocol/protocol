--- conflicted
+++ resolved
@@ -77,43 +77,27 @@
 
     // Sanity check.
     assert.isFalse(await voting.hasPrice(identifier, time));
-<<<<<<< HEAD
 
-    const persistence = {};
     const emailSender = new MockEmailSender();
-    const votingSystem = new VotingScript.VotingSystem(voting, persistence, emailSender);
-=======
-    let votingSystem = new VotingScript.VotingSystem(voting, encryptedSender, voter);
->>>>>>> 8abc4924
+    let votingSystem = new VotingScript.VotingSystem(voting, encryptedSender, voter, emailSender);
 
     assert.equal(emailSender.emailsSent, 0);
     // The vote should have been committed.
     await votingSystem.runIteration();
-<<<<<<< HEAD
     assert.equal(emailSender.emailsSent, 1);
     // Running again shouldn't send more emails.
     await votingSystem.runIteration();
     assert.equal(emailSender.emailsSent, 1);
-    assert.equal(persistence[persistenceKey].price, hardcodedPrice);
-=======
->>>>>>> 8abc4924
 
     // Move to the reveal phase.
     await moveToNextPhase(voting);
 
     // Replace the voting system object with a new one so the class can't persist the commit.
-    votingSystem = new VotingScript.VotingSystem(voting, encryptedSender, voter);
+    votingSystem = new VotingScript.VotingSystem(voting, encryptedSender, voter, emailSender);
 
     // This vote should have been removed from the persistence layer so we don't re-reveal.
     await votingSystem.runIteration();
-<<<<<<< HEAD
-    assert.isFalse({ pendingRequest, roundId } in persistence);
     assert.equal(emailSender.emailsSent, 2);
-    // Running again shouldn't send more emails.
-    await votingSystem.runIteration();
-    assert.equal(emailSender.emailsSent, 2);
-=======
->>>>>>> 8abc4924
 
     await moveToNextRound(voting);
     // The previous `runIteration()` should have revealed the vote, so the price request should be resolved.
@@ -138,7 +122,8 @@
 
     // Move to the round in which voters will vote on the requested prices.
     await moveToNextRound(voting);
-    let votingSystem = new VotingScript.VotingSystem(voting, encryptedSender, voter);
+    const emailSender = new MockEmailSender();
+    let votingSystem = new VotingScript.VotingSystem(voting, encryptedSender, voter, emailSender);
 
     // The votes should have been committed.
     await votingSystem.runIteration();
@@ -147,7 +132,7 @@
     await moveToNextPhase(voting);
 
     // Replace the voting system object with a new one so the class can't persist the commits.
-    votingSystem = new VotingScript.VotingSystem(voting, encryptedSender, voter);
+    votingSystem = new VotingScript.VotingSystem(voting, encryptedSender, voter, emailSender);
 
     // This vote should have been removed from the persistence layer so we don't re-reveal.
     await votingSystem.runIteration();

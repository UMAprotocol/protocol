--- conflicted
+++ resolved
@@ -125,11 +125,11 @@
     await deployedManualPriceFeed.pushLatestPrice(identifierBytes, latestTime, price);
   };
 
-  const setNewFixedOracleFee = async feePerSecond => {
+  const setNewFixedOracleFeePerSecondPerPfc = async feePerSecond => {
     await deployedStore.setFixedOracleFeePerSecondPerPfc({ rawValue: feePerSecond.toString() });
   };
 
-  const setNewWeeklyDelayFeePerPfc = async weeklyDelayFee => {
+  const setNewWeeklyDelayFeePerSecondPerPfc = async weeklyDelayFee => {
     await deployedStore.setWeeklyDelayFeePerSecondPerPfc({ rawValue: weeklyDelayFee.toString() });
   };
 
@@ -195,8 +195,8 @@
       feesPerInterval = feesPerSecond.muln(priceFeedUpdatesInterval);
 
       // Set the Oracle fees.
-      await setNewFixedOracleFee(oracleFeePerSecond);
-      await setNewWeeklyDelayFeePerPfc("0");
+      await setNewFixedOracleFeePerSecondPerPfc(oracleFeePerSecond);
+      await setNewWeeklyDelayFeePerSecondPerPfc("0");
       await setOracleFinalFee("0");
 
       // Pre-auth when required.
@@ -1379,7 +1379,7 @@
 
       // Set an absurdly high Oracle fee that will wipe out the short balance when charged.
       const oracleFeePerSecond2 = web3.utils.toBN(web3.utils.toWei("0.9", "ether"));
-      await setNewFixedOracleFee(oracleFeePerSecond2);
+      await setNewFixedOracleFeePerSecondPerPfc(oracleFeePerSecond2);
       const shortBalance = (await derivativeContract.derivativeStorage()).shortBalance;
 
       // Remargin at the next interval.
@@ -1395,7 +1395,7 @@
       assert.equal(finalStoreBalance.sub(initialStoreBalance).toString(), shortBalance.toString());
 
       // Clean up: reset the Oracle fee.
-      await setNewFixedOracleFee(oracleFeePerSecond);
+      await setNewFixedOracleFeePerSecondPerPfc(oracleFeePerSecond);
     });
 
     it(annotateTitle("Withdraw throttling"), async function() {
@@ -1430,13 +1430,13 @@
       // Set the Oracle fee to 0 for this withdraw. This is required because the oracle fee is set so high in these
       // tests that, when we skip a full day, the fee will add up to > 100% (8640%, specifically) driving the contract
       // balance to 0.
-      await setNewFixedOracleFee(0);
+      await setNewFixedOracleFeePerSecondPerPfc(0);
 
       // // Now that 24 hours has passed, the limit has been reset, so 0.1 should be withdrawable.
       await derivativeContract.withdraw(web3.utils.toWei("0.1", "ether"), { from: sponsor });
 
       // Reset the Oracle fee.
-      await setNewFixedOracleFee(oracleFeePerSecond);
+      await setNewFixedOracleFeePerSecondPerPfc(oracleFeePerSecond);
     });
 
     it(annotateTitle("Live -> Remargin -> Emergency shutdown"), async function() {
@@ -1509,7 +1509,7 @@
       await deployNewTokenizedDerivative({ fixedYearlyFee: "0", expiry: priceFeedUpdatesInterval });
 
       // Set oracle fee to 0 for ease of computing expected penalties.
-      await setNewFixedOracleFee("0");
+      await setNewFixedOracleFeePerSecondPerPfc("0");
 
       // Sponsor initializes contract.
       await derivativeContract.depositAndCreateTokens(
@@ -1549,7 +1549,7 @@
       assert.equal((await getContractBalance()).toString(), "0");
 
       // Reset Oracle fee.
-      await setNewFixedOracleFee(oracleFeePerSecond);
+      await setNewFixedOracleFeePerSecondPerPfc(oracleFeePerSecond);
     });
 
     it(annotateTitle("Live -> EmergencyShutdown -> Settled (Default)"), async function() {
@@ -1557,7 +1557,7 @@
       await deployNewTokenizedDerivative({ fixedYearlyFee: "0" });
 
       // Set oracle fee to 0 for ease of computing expected penalties.
-      await setNewFixedOracleFee("0");
+      await setNewFixedOracleFeePerSecondPerPfc("0");
 
       // Sponsor initializes contract.
       await derivativeContract.depositAndCreateTokens(
@@ -1593,7 +1593,7 @@
       assert.equal((await getContractBalance()).toString(), "0");
 
       // Reset Oracle fee.
-      await setNewFixedOracleFee(oracleFeePerSecond);
+      await setNewFixedOracleFeePerSecondPerPfc(oracleFeePerSecond);
     });
 
     it(annotateTitle("Live -> Dispute -> Settled (Default)"), async function() {
@@ -1601,7 +1601,7 @@
       await deployNewTokenizedDerivative({ fixedYearlyFee: "0" });
 
       // Set oracle fee to 0 for ease of computing expected penalties.
-      await setNewFixedOracleFee("0");
+      await setNewFixedOracleFeePerSecondPerPfc("0");
 
       // Sponsor initializes contract.
       await derivativeContract.depositAndCreateTokens(
@@ -1647,7 +1647,7 @@
       assert.equal((await getContractBalance()).toString(), "0");
 
       // Reset Oracle fee.
-      await setNewFixedOracleFee(oracleFeePerSecond);
+      await setNewFixedOracleFeePerSecondPerPfc(oracleFeePerSecond);
     });
 
     it(annotateTitle("Live -> Create -> Create fails on expiry"), async function() {
@@ -2334,7 +2334,7 @@
       });
 
       // Set the oracle fee to 0 to make computation easier.
-      await setNewFixedOracleFee(0);
+      await setNewFixedOracleFeePerSecondPerPfc(0);
 
       // Sponsor initializes contract
       await derivativeContract.depositAndCreateTokens(
@@ -2362,7 +2362,7 @@
       await derivativeContract.withdraw(web3.utils.toWei("14", "ether"), { from: sponsor });
 
       // Reset oracle fees.
-      await setNewFixedOracleFee(oracleFeePerSecond);
+      await setNewFixedOracleFeePerSecondPerPfc(oracleFeePerSecond);
     });
 
     it(annotateTitle("Withdraw unexpected ERC20"), async function() {
@@ -2680,7 +2680,7 @@
       assert.equal(shortBalance.toString(), initialBalance);
 
       // Remargin and check that the regular Oracle fee was paid to the Store.
-      await setNewFixedOracleFee(oracleFeePerSecond);
+      await setNewFixedOracleFeePerSecondPerPfc(oracleFeePerSecond);
       await pushPrice(web3.utils.toWei("1", "ether"));
       await derivativeContract.remargin({ from: sponsor });
 
@@ -2693,14 +2693,9 @@
       assert.equal(storeBalance.toString(), expectedStoreBalance.toString());
 
       // Wipe out the regular component of the Oracle fee but set a weekly delay fee.
-      await setNewFixedOracleFee("0");
-<<<<<<< HEAD
-      const weeklyDelayFee = web3.utils.toWei("0.1", "ether");
-      await setNewWeeklyDelayFeePerPfc(weeklyDelayFee);
-=======
+      await setNewFixedOracleFeePerSecondPerPfc("0");
       const weeklyDelayFee = web3.utils.toBN(web3.utils.toWei("0.000000001", "ether"));
       await setNewWeeklyDelayFee(weeklyDelayFee);
->>>>>>> df60d6d0
 
       // Go two weeks without remargining, and see if the delay fee was paid.
       const numWeeks = 2;

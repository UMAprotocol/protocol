const { toWei, hexToUtf8, toBN } = web3.utils;
const { didContractThrow } = require("../../../common/SolidityTestUtils.js");
const truffleAssert = require("truffle-assertions");
const { RegistryRolesEnum } = require("../../../common/Enums.js");

// Tested Contract
const ExpiringMultiPartyCreator = artifacts.require("ExpiringMultiPartyCreator");

// Helper Contracts
const Token = artifacts.require("ExpandedERC20");
const Registry = artifacts.require("Registry");
const ExpiringMultiParty = artifacts.require("ExpiringMultiParty");
const IdentifierWhitelist = artifacts.require("IdentifierWhitelist");
const AddressWhitelist = artifacts.require("AddressWhitelist");

contract("ExpiringMultiParty", function(accounts) {
  let contractCreator = accounts[0];

  // Contract variables
  let collateralToken;
  let expiringMultiPartyCreator;
  let registry;
  let collateralTokenWhitelist;

  // Re-used variables
  let constructorParams;

  beforeEach(async () => {
    collateralToken = await Token.new({ from: contractCreator });
    registry = await Registry.deployed();
    expiringMultiPartyCreator = await ExpiringMultiPartyCreator.deployed();
    await registry.addMember(RegistryRolesEnum.CONTRACT_CREATOR, expiringMultiPartyCreator.address, {
      from: contractCreator
    });

    // Whitelist collateral currency
    collateralTokenWhitelist = await AddressWhitelist.at(await expiringMultiPartyCreator.collateralTokenWhitelist());
    await collateralTokenWhitelist.addToWhitelist(collateralToken.address, { from: contractCreator });

    constructorParams = {
<<<<<<< HEAD
      expirationTimestamp: "1234567890",
=======
      expirationTimestamp: (await expiringMultiPartyCreator.VALID_EXPIRATION_TIMESTAMPS(0)).toString(),
      siphonDelay: "100000",
>>>>>>> cee0f89b
      collateralAddress: collateralToken.address,
      priceFeedIdentifier: web3.utils.utf8ToHex("UMATEST"),
      syntheticName: "Test UMA Token",
      syntheticSymbol: "UMATEST",
      collateralRequirement: { rawValue: toWei("1.5") },
      disputeBondPct: { rawValue: toWei("0.1") },
      sponsorDisputeRewardPct: { rawValue: toWei("0.1") },
      disputerDisputeRewardPct: { rawValue: toWei("0.1") }
    };

    identifierWhitelist = await IdentifierWhitelist.deployed();
    await identifierWhitelist.addSupportedIdentifier(constructorParams.priceFeedIdentifier, {
      from: contractCreator
    });
  });

  it("Expiration timestamp must be one of the fifteen allowed month-start timestamps from April 2020 through June 2021", async function() {
    // Change only expiration timestamp.
    const validExpiration = await expiringMultiPartyCreator.VALID_EXPIRATION_TIMESTAMPS(5);
    // Set to a valid expiry.
    constructorParams.expirationTimestamp = validExpiration.toString();
    await expiringMultiPartyCreator.createExpiringMultiParty(constructorParams, { from: contractCreator });
    // Set to an invalid expiry.
    constructorParams.expirationTimestamp = validExpiration.add(toBN("1")).toString();
    assert(
      await didContractThrow(
        expiringMultiPartyCreator.createExpiringMultiParty(constructorParams, {
          from: contractCreator
        })
      )
    );
  });

  it("Cannot set dispute bond percentage below limit set by EMP creator", async function() {
    // Change only dispute bond %.
    constructorParams.disputeBondPct = { rawValue: toWei("0") };
    assert(
      await didContractThrow(
        expiringMultiPartyCreator.createExpiringMultiParty(constructorParams, {
          from: contractCreator
        })
      )
    );
  });

  it("Cannot have empty synthetic token symbol", async function() {
    // Change only synthetic token symbol.
    constructorParams.syntheticSymbol = "";
    assert(
      await didContractThrow(
        expiringMultiPartyCreator.createExpiringMultiParty(constructorParams, {
          from: contractCreator
        })
      )
    );
  });

  it("Cannot have empty synthetic token name", async function() {
    // Change only synthetic token name.
    constructorParams.syntheticName = "";
    assert(
      await didContractThrow(
        expiringMultiPartyCreator.createExpiringMultiParty(constructorParams, {
          from: contractCreator
        })
      )
    );
  });

  it("Collateral token must be whitelisted", async function() {
    // Change only the collateral token address
    constructorParams.collateralAddress = await Token.new({ from: contractCreator }).address;
    assert(
      await didContractThrow(
        expiringMultiPartyCreator.createExpiringMultiParty(constructorParams, {
          from: contractCreator
        })
      )
    );
  });

  it("Can create new instances of ExpiringMultiParty", async function() {
    // Use `.call` to get the returned value from the function.
    let functionReturnedAddress = await expiringMultiPartyCreator.createExpiringMultiParty.call(constructorParams, {
      from: contractCreator
    });

    // Execute without the `.call` to perform state change. catch the result to query the event.
    let createdAddressResult = await expiringMultiPartyCreator.createExpiringMultiParty(constructorParams, {
      from: contractCreator
    });

    // Catch the address of the new contract from the event. Ensure that the assigned party member is correct.
    let expiringMultiPartyAddress;
    truffleAssert.eventEmitted(createdAddressResult, "CreatedExpiringMultiParty", ev => {
      expiringMultiPartyAddress = ev.expiringMultiPartyAddress;
      return ev.expiringMultiPartyAddress != 0 && ev.partyMemberAddress == contractCreator;
    });

    // Ensure value returned from the event is the same as returned from the function.
    assert.equal(functionReturnedAddress, expiringMultiPartyAddress);

    // Instantiate an instance of the expiringMultiParty and check a few constants that should hold true.
    let expiringMultiParty = await ExpiringMultiParty.at(expiringMultiPartyAddress);

    assert.equal(await expiringMultiParty.expirationTimestamp(), constructorParams.expirationTimestamp);
    // Liquidation liveness should be strictly set by EMP creator.
    const enforcedLiquidationLiveness = await expiringMultiPartyCreator.STRICT_LIQUIDATION_LIVENESS();
    assert.equal(await expiringMultiParty.liquidationLiveness(), enforcedLiquidationLiveness.toString());
    // Withdrawal liveness should be strictly set by EMP creator.
    const enforcedWithdrawalLiveness = await expiringMultiPartyCreator.STRICT_WITHDRAWAL_LIVENESS();
    assert.equal(await expiringMultiParty.withdrawalLiveness(), enforcedWithdrawalLiveness.toString());
    assert.equal(
      hexToUtf8(await expiringMultiParty.priceIdentifer()),
      hexToUtf8(constructorParams.priceFeedIdentifier)
    );
  });

  it("Creation correctly registers ExpiringMultiParty within the registry", async function() {
    let createdAddressResult = await expiringMultiPartyCreator.createExpiringMultiParty(constructorParams, {
      from: contractCreator
    });

    let expiringMultiPartyAddress;
    truffleAssert.eventEmitted(createdAddressResult, "CreatedExpiringMultiParty", ev => {
      expiringMultiPartyAddress = ev.expiringMultiPartyAddress;
      return ev.expiringMultiPartyAddress != 0 && ev.partyMemberAddress == contractCreator;
    });
    assert.isTrue(await registry.isContractRegistered(expiringMultiPartyAddress));
    assert.isTrue(await registry.isPartyMemberOfContract(contractCreator, expiringMultiPartyAddress));
  });
});<|MERGE_RESOLUTION|>--- conflicted
+++ resolved
@@ -38,12 +38,7 @@
     await collateralTokenWhitelist.addToWhitelist(collateralToken.address, { from: contractCreator });
 
     constructorParams = {
-<<<<<<< HEAD
-      expirationTimestamp: "1234567890",
-=======
       expirationTimestamp: (await expiringMultiPartyCreator.VALID_EXPIRATION_TIMESTAMPS(0)).toString(),
-      siphonDelay: "100000",
->>>>>>> cee0f89b
       collateralAddress: collateralToken.address,
       priceFeedIdentifier: web3.utils.utf8ToHex("UMATEST"),
       syntheticName: "Test UMA Token",

--- conflicted
+++ resolved
@@ -1,8 +1,4 @@
-<<<<<<< HEAD
 const { toWei, hexToUtf8, toBN } = web3.utils;
-=======
-const { toWei, hexToUtf8 } = web3.utils;
->>>>>>> 0a4ae0af
 const { didContractThrow } = require("../../../common/SolidityTestUtils.js");
 const truffleAssert = require("truffle-assertions");
 const { RegistryRolesEnum } = require("../../../common/Enums.js");
@@ -11,7 +7,6 @@
 const ExpiringMultiPartyCreator = artifacts.require("ExpiringMultiPartyCreator");
 
 // Helper Contracts
-const Finder = artifacts.require("Finder");
 const Token = artifacts.require("ExpandedERC20");
 const TokenFactory = artifacts.require("TokenFactory");
 const Registry = artifacts.require("Registry");
@@ -63,12 +58,10 @@
     });
   });
 
-<<<<<<< HEAD
   it("Cannot set expiration timestamp above limit set by EMP creator", async function() {
     // Change only expiration timestamp.
     const latestExpirationAllowed = await expiringMultiPartyCreator.LATEST_EXPIRATION_TIMESTAMP();
     constructorParams.expirationTimestamp = latestExpirationAllowed.add(toBN("1")).toString();
-
     assert(
       await didContractThrow(
         expiringMultiPartyCreator.createExpiringMultiParty(constructorParams, {
@@ -81,7 +74,6 @@
   it("Cannot set dispute bond percentage below limit set by EMP creator", async function() {
     // Change only dispute bond %.
     constructorParams.disputeBondPct = { rawValue: toWei("0") };
-
     assert(
       await didContractThrow(
         expiringMultiPartyCreator.createExpiringMultiParty(constructorParams, {
@@ -94,7 +86,6 @@
   it("Cannot have empty synthetic token symbol", async function() {
     // Change only synthetic token symbol.
     constructorParams.syntheticSymbol = "";
-
     assert(
       await didContractThrow(
         expiringMultiPartyCreator.createExpiringMultiParty(constructorParams, {
@@ -107,12 +98,18 @@
   it("Cannot have empty synthetic token name", async function() {
     // Change only synthetic token name.
     constructorParams.syntheticName = "";
-=======
+    assert(
+      await didContractThrow(
+        expiringMultiPartyCreator.createExpiringMultiParty(constructorParams, {
+          from: contractCreator
+        })
+      )
+    );
+  });
+
   it("Collateral token must be whitelisted", async function() {
     // Change only the collateral token address
     constructorParams.collateralAddress = await Token.new({ from: contractCreator }).address;
->>>>>>> 0a4ae0af
-
     assert(
       await didContractThrow(
         expiringMultiPartyCreator.createExpiringMultiParty(constructorParams, {

--- conflicted
+++ resolved
@@ -1241,7 +1241,7 @@
     assert(await didContractThrow(financialContractsAdmin.callEmergencyShutdown(pricelessPositionManager.address)));
   });
 
-<<<<<<< HEAD
+
   it("Cannot create position smaller than min sponsor size", async function() {
     // Attempt to create position smaller than 20 wei tokens (the min sponsor position size)
     await collateral.approve(pricelessPositionManager.address, toWei("100000"), { from: sponsor });
@@ -1259,7 +1259,9 @@
     await pricelessPositionManager.create({ rawValue: "40" }, { rawValue: "20" }, { from: sponsor });
 
     assert(await didContractThrow(pricelessPositionManager.redeem({ rawValue: "1" }, { from: sponsor })));
-=======
+
+  });
+
   it("Non-standard ERC20 delimitation", async function() {
     // To test non-standard ERC20 token delimitation a new ERC20 token is created which has 6 decimal points of precision.
     // A new priceless position manager is then created and and set to use this token as collateral. To generate values
@@ -1436,6 +1438,5 @@
     assert.equal(sponsorsPosition.tokensOutstanding.rawValue, 0);
     assert.equal(sponsorsPosition.requestPassTimestamp.toString(), 0);
     assert.equal(sponsorsPosition.withdrawalRequestAmount.rawValue, 0);
->>>>>>> 8df987be
   });
 });
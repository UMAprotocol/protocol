// Libraries and helpers
const { didContractThrow } = require("../../../common/SolidityTestUtils.js");
const truffleAssert = require("truffle-assertions");

// Contracts to test
const PricelessPositionManager = artifacts.require("PricelessPositionManager");

// Other UMA related contracts and mocks
const Store = artifacts.require("Store");
const Finder = artifacts.require("Finder");
const MockOracle = artifacts.require("MockOracle");
const IdentifierWhitelist = artifacts.require("IdentifierWhitelist");
const MarginToken = artifacts.require("ExpandedERC20");
const SyntheticToken = artifacts.require("SyntheticToken");
const TokenFactory = artifacts.require("TokenFactory");
const FinancialContractsAdmin = artifacts.require("FinancialContractsAdmin");

contract("PricelessPositionManager", function(accounts) {
  const { toWei, hexToUtf8, toBN } = web3.utils;
  const contractDeployer = accounts[0];
  const sponsor = accounts[1];
  const tokenHolder = accounts[2];
  const other = accounts[3];
  const collateralOwner = accounts[4];

  // Contracts
  let collateral;
  let pricelessPositionManager;
  let tokenCurrency;
  let identifierWhitelist;
  let mockOracle;
  let financialContractsAdmin;

  // Initial constant values
  const initialPositionTokens = toBN(toWei("1000"));
  const initialPositionCollateral = toBN(toWei("1"));
  const syntheticName = "UMA test Token";
  const syntheticSymbol = "UMATEST";
  const withdrawalLiveness = 1000;
  const expirationTimestamp = Math.floor(Date.now() / 1000) + 10000;
  const siphonDelay = 100000;
  const priceTrackingIdentifier = web3.utils.utf8ToHex("UMATEST");

  // Contract state
  const STATES = {
    OPEN: "0",
    EXPIRED_PRICE_REQUESTED: "1",
    EXPIRED_PRICE_RECEIVED: "2"
  };

  const checkBalances = async (expectedSponsorTokens, expectedSponsorCollateral) => {
    const expectedTotalTokens = expectedSponsorTokens.add(initialPositionTokens);
    const expectedTotalCollateral = expectedSponsorCollateral.add(initialPositionCollateral);

    const positionData = await pricelessPositionManager.positions(sponsor);
    const sponsorCollateral = await pricelessPositionManager.getCollateral(sponsor);
    assert.equal(sponsorCollateral.toString(), expectedSponsorCollateral.toString());
    assert.equal(positionData.tokensOutstanding.toString(), expectedSponsorTokens.toString());
    assert.equal((await tokenCurrency.balanceOf(sponsor)).toString(), expectedSponsorTokens.toString());

    assert.equal(
      (await pricelessPositionManager.totalPositionCollateral()).toString(),
      expectedTotalCollateral.toString()
    );
    assert.equal((await pricelessPositionManager.totalTokensOutstanding()).toString(), expectedTotalTokens.toString());
    assert.equal(await collateral.balanceOf(pricelessPositionManager.address), expectedTotalCollateral.toString());
  };

  before(async function() {
    // Represents DAI or some other token that the sponsor and contracts don't control.
    collateral = await MarginToken.new({ from: collateralOwner });
    await collateral.addMember(1, collateralOwner, { from: collateralOwner });
    await collateral.mint(sponsor, toWei("1000000"), { from: collateralOwner });
    await collateral.mint(other, toWei("1000000"), { from: collateralOwner });

    store = await Store.deployed();
  });

  beforeEach(async function() {
    // Create identifier whitelist and register the price tracking ticker with it.
    identifierWhitelist = await IdentifierWhitelist.deployed();
    await identifierWhitelist.addSupportedIdentifier(priceTrackingIdentifier, {
      from: contractDeployer
    });

    // Create a mockOracle and finder. Register the mockMoracle with the finder.
    mockOracle = await MockOracle.new(identifierWhitelist.address, {
      from: contractDeployer
    });
    finder = await Finder.deployed();
    const mockOracleInterfaceName = web3.utils.utf8ToHex("Oracle");
    await finder.changeImplementationAddress(mockOracleInterfaceName, mockOracle.address, { from: contractDeployer });

    financialContractsAdmin = await FinancialContractsAdmin.deployed();

    // Create the instance of the PricelessPositionManager to test against.
    // The contract expires 10k seconds in the future -> will not expire during this test case.
    pricelessPositionManager = await PricelessPositionManager.new(
      true, // _isTest
      expirationTimestamp, // _expirationTimestamp
      withdrawalLiveness, // _withdrawalLiveness
      siphonDelay, // __siphonDelay
      collateral.address, // _collateralAddress
      Finder.address, // _finderAddress
      priceTrackingIdentifier, // _priceFeedIdentifier
      syntheticName, // _syntheticName
      syntheticSymbol, // _syntheticSymbol
      TokenFactory.address, // _tokenFactoryAddress
      { from: contractDeployer }
    );
    tokenCurrency = await SyntheticToken.at(await pricelessPositionManager.tokenCurrency());
  });

  it("Correct deployment and variable assignment", async function() {
    // PricelessPosition variables
    assert.equal(await pricelessPositionManager.expirationTimestamp(), expirationTimestamp);
    assert.equal(await pricelessPositionManager.withdrawalLiveness(), withdrawalLiveness);
    assert.equal(await pricelessPositionManager.collateralCurrency(), collateral.address);
    assert.equal(await pricelessPositionManager.finder(), finder.address);
    assert.equal(hexToUtf8(await pricelessPositionManager.priceIdentifer()), hexToUtf8(priceTrackingIdentifier));

    // Synthetic token
    assert.equal(await tokenCurrency.name(), syntheticName);
    assert.equal(await tokenCurrency.symbol(), syntheticSymbol);

    // Reverts on bad constructor input (unknown identifer)
    assert(
      await didContractThrow(
        PricelessPositionManager.new(
          true, // _isTest (unchanged)
          expirationTimestamp, // _expirationTimestamp (unchanged)
          withdrawalLiveness, // _withdrawalLiveness (unchanged)
          collateral.address, // _collateralAddress (unchanged)
          finder.address, // _finderAddress (unchanged)
          web3.utils.utf8ToHex("UNKNOWN"), // Some identifer that the whitelist tracker does not know
          syntheticName, // _syntheticName (unchanged)
          syntheticSymbol, // _syntheticSymbol (unchanged)
          { from: contractDeployer }
        )
      )
    );
  });

  it("Lifecycle", async function() {
    // Create an initial large and lowly collateralized pricelessPositionManager.
    await collateral.approve(pricelessPositionManager.address, initialPositionCollateral, { from: other });
    await pricelessPositionManager.create(
      { rawValue: initialPositionCollateral.toString() },
      { rawValue: initialPositionTokens.toString() },
      { from: other }
    );

    // Create the initial pricelessPositionManager.
    const createTokens = toWei("100");
    const createCollateral = toWei("150");
    let expectedSponsorTokens = toBN(createTokens);
    let expectedSponsorCollateral = toBN(createCollateral);
    // Fails without approving collateral.
    assert(
      await didContractThrow(
        pricelessPositionManager.create({ rawValue: createCollateral }, { rawValue: createTokens }, { from: sponsor })
      )
    );
    await collateral.approve(pricelessPositionManager.address, createCollateral, { from: sponsor });
    const createResult = await pricelessPositionManager.create(
      { rawValue: createCollateral },
      { rawValue: createTokens },
      { from: sponsor }
    );
    truffleAssert.eventEmitted(createResult, "PositionCreated", ev => {
      return (
        ev.sponsor == sponsor &&
        ev.collateralAmount == createCollateral.toString() &&
        ev.tokenAmount == createTokens.toString()
      );
    });
    truffleAssert.eventEmitted(createResult, "NewSponsor", ev => {
      return ev.sponsor == sponsor;
    });

    await checkBalances(expectedSponsorTokens, expectedSponsorCollateral);

    // Deposit.
    const depositCollateral = toWei("50");
    expectedSponsorCollateral = expectedSponsorCollateral.add(toBN(depositCollateral));
    // Fails without approving collateral.
    assert(
      await didContractThrow(pricelessPositionManager.deposit({ rawValue: depositCollateral }, { from: sponsor }))
    );
    await collateral.approve(pricelessPositionManager.address, depositCollateral, { from: sponsor });
    await pricelessPositionManager.deposit({ rawValue: depositCollateral }, { from: sponsor });
    await checkBalances(expectedSponsorTokens, expectedSponsorCollateral);

    // Withdraw.
    const withdrawCollateral = toWei("20");
    expectedSponsorCollateral = expectedSponsorCollateral.sub(toBN(withdrawCollateral));
    let sponsorInitialBalance = await collateral.balanceOf(sponsor);
    await pricelessPositionManager.withdraw({ rawValue: withdrawCollateral }, { from: sponsor });
    let sponsorFinalBalance = await collateral.balanceOf(sponsor);
    assert.equal(sponsorFinalBalance.sub(sponsorInitialBalance).toString(), withdrawCollateral);
    await checkBalances(expectedSponsorTokens, expectedSponsorCollateral);

    // Redeem 50% of the tokens for 50% of the collateral.
    const redeemTokens = toWei("50");
    expectedSponsorTokens = expectedSponsorTokens.sub(toBN(redeemTokens));
    expectedSponsorCollateral = expectedSponsorCollateral.divn(2);
    // Fails without approving token.
    assert(await didContractThrow(pricelessPositionManager.redeem({ rawValue: redeemTokens }, { from: sponsor })));
    await tokenCurrency.approve(pricelessPositionManager.address, redeemTokens, { from: sponsor });
    sponsorInitialBalance = await collateral.balanceOf(sponsor);
    const redemptionResult = await pricelessPositionManager.redeem({ rawValue: redeemTokens }, { from: sponsor });
    truffleAssert.eventEmitted(redemptionResult, "Redeem", ev => {
      return (
        ev.sponsor == sponsor &&
        ev.collateralAmount == expectedSponsorCollateral.toString() &&
        ev.tokenAmount == redeemTokens.toString()
      );
    });

    sponsorFinalBalance = await collateral.balanceOf(sponsor);
    assert.equal(sponsorFinalBalance.sub(sponsorInitialBalance).toString(), expectedSponsorCollateral);
    await checkBalances(expectedSponsorTokens, expectedSponsorCollateral);

    // Create additional.
    const createAdditionalTokens = toWei("10");
    const createAdditionalCollateral = toWei("110");
    expectedSponsorTokens = expectedSponsorTokens.add(toBN(createAdditionalTokens));
    expectedSponsorCollateral = expectedSponsorCollateral.add(toBN(createAdditionalCollateral));
    await collateral.approve(pricelessPositionManager.address, createAdditionalCollateral, { from: sponsor });
    await pricelessPositionManager.create(
      { rawValue: createAdditionalCollateral },
      { rawValue: createAdditionalTokens },
      { from: sponsor }
    );
    await checkBalances(expectedSponsorTokens, expectedSponsorCollateral);

    // Redeem full.
    const redeemRemainingTokens = toWei("60");
    await tokenCurrency.approve(pricelessPositionManager.address, redeemRemainingTokens, { from: sponsor });
    sponsorInitialBalance = await collateral.balanceOf(sponsor);
    await pricelessPositionManager.redeem({ rawValue: redeemRemainingTokens }, { from: sponsor });
    sponsorFinalBalance = await collateral.balanceOf(sponsor);
    assert.equal(sponsorFinalBalance.sub(sponsorInitialBalance).toString(), expectedSponsorCollateral);
    await checkBalances(toBN("0"), toBN("0"));

    // TODO: Add a test to check that normal redemption does not work after maturity.
  });

  it("Withdrawal request", async function() {
    // Create an initial large and lowly collateralized pricelessPositionManager.
    await collateral.approve(pricelessPositionManager.address, initialPositionCollateral, { from: other });
    await pricelessPositionManager.create(
      { rawValue: initialPositionCollateral.toString() },
      { rawValue: initialPositionTokens.toString() },
      { from: other }
    );

    const startTime = await pricelessPositionManager.getCurrentTime();
    // Approve large amounts of token and collateral currencies: this test case isn't checking for that.
    await collateral.approve(pricelessPositionManager.address, toWei("100000"), { from: sponsor });
    await tokenCurrency.approve(pricelessPositionManager.address, toWei("100000"), { from: sponsor });

    // Create the initial pricelessPositionManager.
    const initialSponsorTokens = toWei("100");
    const initialSponsorCollateral = toWei("150");
    await pricelessPositionManager.create(
      { rawValue: initialSponsorCollateral },
      { rawValue: initialSponsorTokens },
      { from: sponsor }
    );

    // Request withdrawal. Check event is emitted
    const resultRequestWithdrawal = await pricelessPositionManager.requestWithdrawal(
      { rawValue: toWei("100") },
      { from: sponsor }
    );
    truffleAssert.eventEmitted(resultRequestWithdrawal, "RequestWithdrawal", ev => {
      return ev.sponsor == sponsor && ev.collateralAmount == toWei("100").toString();
    });

    // All other actions are locked.
    assert(await didContractThrow(pricelessPositionManager.deposit({ rawValue: toWei("1") }, { from: sponsor })));
    assert(await didContractThrow(pricelessPositionManager.withdraw({ rawValue: toWei("1") }, { from: sponsor })));
    assert(
      await didContractThrow(
        pricelessPositionManager.create({ rawValue: toWei("1") }, { rawValue: toWei("1") }, { from: sponsor })
      )
    );
    assert(await didContractThrow(pricelessPositionManager.redeem({ rawValue: toWei("1") }, { from: sponsor })));
    assert(
      await didContractThrow(pricelessPositionManager.requestWithdrawal({ rawValue: toWei("1") }, { from: sponsor }))
    );

    // Can't withdraw before time is up.
    await pricelessPositionManager.setCurrentTime(startTime.toNumber() + withdrawalLiveness - 1);
    assert(await didContractThrow(pricelessPositionManager.withdrawPassedRequest({ from: sponsor })));

    // The price moved against the sponsor, and they need to cancel. Ensure event is emitted.
    const resultCancelWithdrawal = await pricelessPositionManager.cancelWithdrawal({ from: sponsor });
    truffleAssert.eventEmitted(resultCancelWithdrawal, "RequestWithdrawalCanceled", ev => {
      return ev.sponsor == sponsor && ev.collateralAmount == toWei("100").toString();
    });

    // They can now request again.
    const withdrawalAmount = toWei("25");
    const expectedSponsorCollateral = toBN(initialSponsorCollateral).sub(toBN(withdrawalAmount));
    await pricelessPositionManager.requestWithdrawal({ rawValue: withdrawalAmount }, { from: sponsor });

    // Can withdraw after time is up.
    await pricelessPositionManager.setCurrentTime(
      (await pricelessPositionManager.getCurrentTime()).toNumber() + withdrawalLiveness + 1
    );

    const sponsorInitialBalance = await collateral.balanceOf(sponsor);
    const expectedSponsorFinalBalance = sponsorInitialBalance.add(toBN(withdrawalAmount));

    // Execute the withdrawal request. Check event is emitted
    const resultWithdrawPassedRequest = await pricelessPositionManager.withdrawPassedRequest({ from: sponsor });
    truffleAssert.eventEmitted(resultWithdrawPassedRequest, "RequestWithdrawalExecuted", ev => {
      return ev.sponsor == sponsor && ev.collateralAmount == withdrawalAmount.toString();
    });

    const sponsorFinalBalance = await collateral.balanceOf(sponsor);

    // Verify state of pricelessPositionManager post-withdrawal.
    await checkBalances(toBN(initialSponsorTokens), expectedSponsorCollateral);
    assert.equal(sponsorFinalBalance.toString(), expectedSponsorFinalBalance.toString());

    // Methods are now unlocked again.
    await pricelessPositionManager.deposit({ rawValue: toWei("1") }, { from: sponsor });

    // First withdrawal that should pass. Ensure event is emmited
    const resultWithdraw = await pricelessPositionManager.withdraw({ rawValue: toWei("1") }, { from: sponsor });
    truffleAssert.eventEmitted(resultWithdraw, "Withdrawal", ev => {
      return ev.sponsor == sponsor && ev.collateralAmount.toString() == toWei("1");
    });

    await pricelessPositionManager.create({ rawValue: toWei("125") }, { rawValue: toWei("100") }, { from: sponsor });
    await pricelessPositionManager.redeem({ rawValue: toWei("100") }, { from: sponsor });
    await checkBalances(toBN(initialSponsorTokens), expectedSponsorCollateral);

    // Can't cancel if no withdrawals pending.
    assert(await didContractThrow(pricelessPositionManager.cancelWithdrawal({ from: sponsor })));
  });

  it("Global collateralization ratio checks", async function() {
    await collateral.approve(pricelessPositionManager.address, toWei("100000"), { from: sponsor });
    await collateral.approve(pricelessPositionManager.address, toWei("100000"), { from: other });

    // Create the initial pricelessPositionManager, with a 150% collateralization ratio.
    await pricelessPositionManager.create({ rawValue: toWei("150") }, { rawValue: toWei("100") }, { from: sponsor });

    // Any withdrawal requests should fail, because withdrawals would reduce the global collateralization ratio.
    assert(await didContractThrow(pricelessPositionManager.withdraw({ rawValue: toWei("1") }, { from: sponsor })));

    // A new pricelessPositionManager can't be created below the global ratio.
    assert(
      await didContractThrow(
        pricelessPositionManager.create({ rawValue: toWei("150") }, { rawValue: toWei("101") }, { from: sponsor })
      )
    );
    assert(
      await didContractThrow(
        pricelessPositionManager.create({ rawValue: toWei("150") }, { rawValue: toWei("101") }, { from: other })
      )
    );

    // A new pricelessPositionManager CAN be expanded or created above the global ratio.
    await pricelessPositionManager.create({ rawValue: toWei("15") }, { rawValue: toWei("10") }, { from: sponsor });
    await pricelessPositionManager.create({ rawValue: toWei("25") }, { rawValue: toWei("10") }, { from: other });

    // Can't withdraw below global ratio.
    assert(await didContractThrow(pricelessPositionManager.withdraw({ rawValue: toWei("1") }, { from: sponsor })));

    // For the "other" pricelessPositionManager:
    // global collateralization ratio = (150 + 15 + 25) / (100 + 10 + 10) = 1.58333
    // To maintain 10 tokens, need at least 15.833 collateral => can withdraw from 25 down to 16 but not to 15.
    assert(await didContractThrow(pricelessPositionManager.withdraw({ rawValue: toWei("10") }, { from: other })));
    await pricelessPositionManager.withdraw({ rawValue: toWei("9") }, { from: other });
  });

  it("Transfer", async function() {
    await collateral.approve(pricelessPositionManager.address, toWei("100000"), { from: sponsor });

    // Create the initial pricelessPositionManager.
    const numTokens = toWei("100");
    const amountCollateral = toWei("150");
    await pricelessPositionManager.create({ rawValue: amountCollateral }, { rawValue: numTokens }, { from: sponsor });
    assert.equal((await pricelessPositionManager.getCollateral(sponsor)).toString(), amountCollateral);
    assert.equal((await pricelessPositionManager.positions(other)).rawCollateral.toString(), toWei("0"));

    // Transfer.
    const result = await pricelessPositionManager.transfer(other, { from: sponsor });
    truffleAssert.eventEmitted(result, "Transfer", ev => {
      return ev.oldSponsor == sponsor && ev.newSponsor == other;
    });
    truffleAssert.eventEmitted(result, "NewSponsor", ev => {
      return ev.sponsor == other;
    });

    assert.equal((await pricelessPositionManager.positions(sponsor)).rawCollateral.toString(), toWei("0"));
    assert.equal((await pricelessPositionManager.getCollateral(other)).toString(), amountCollateral);

    // Can't transfer if the target already has a pricelessPositionManager.
    await pricelessPositionManager.create({ rawValue: toWei("150") }, { rawValue: toWei("100") }, { from: sponsor });
    assert(await didContractThrow(pricelessPositionManager.transfer(other, { from: sponsor })));
  });

  it("Frozen when pre expiry and undercollateralized", async function() {
    // Create an initial large and lowly collateralized pricelessPositionManager.
    await collateral.approve(pricelessPositionManager.address, initialPositionCollateral, { from: other });
    await pricelessPositionManager.create(
      { rawValue: initialPositionCollateral.toString() },
      { rawValue: initialPositionTokens.toString() },
      { from: other }
    );

    await collateral.approve(pricelessPositionManager.address, toWei("100000"), { from: sponsor });
    const numTokens = toWei("100");
    const amountCollateral = toWei("150");
    await pricelessPositionManager.create({ rawValue: amountCollateral }, { rawValue: numTokens }, { from: sponsor });

    const expirationTime = await pricelessPositionManager.expirationTimestamp();
    await pricelessPositionManager.setCurrentTime(expirationTime.toNumber() - 1);

    // Even though the contract isn't expired yet, can't issue a withdrawal request past the expiration time.
    assert(
      await didContractThrow(pricelessPositionManager.requestWithdrawal({ rawValue: toWei("1") }, { from: sponsor }))
    );

    await pricelessPositionManager.setCurrentTime(expirationTime.toNumber() + 1);

    // All method calls should revert.
    assert(
      await didContractThrow(
        pricelessPositionManager.create({ rawValue: amountCollateral }, { rawValue: numTokens }, { from: sponsor })
      )
    );
    assert(await didContractThrow(pricelessPositionManager.withdraw({ rawValue: toWei("1") }, { from: sponsor })));
    assert(
      await didContractThrow(pricelessPositionManager.requestWithdrawal({ rawValue: toWei("1") }, { from: sponsor }))
    );
    assert(await didContractThrow(pricelessPositionManager.redeem({ rawValue: toWei("1") }, { from: sponsor })));
    assert(await didContractThrow(pricelessPositionManager.deposit({ rawValue: toWei("1") }, { from: sponsor })));
    assert(await didContractThrow(pricelessPositionManager.transfer(accounts[3], { from: sponsor })));
  });

  it("Redemption post expiry", async function() {
    // Create one position with 100 synthetic tokens to mint with 150 tokens of collateral. For this test say the
    // collateral is Dai with a value of 1USD and the synthetic is some fictional stock or commodity.
    await collateral.approve(pricelessPositionManager.address, toWei("100000"), { from: sponsor });
    const numTokens = toWei("100");
    const amountCollateral = toWei("150");
    await pricelessPositionManager.create({ rawValue: amountCollateral }, { rawValue: numTokens }, { from: sponsor });

    // Transfer half the tokens from the sponsor to a tokenHolder. IRL this happens through the sponsor selling tokens.
    const tokenHolderTokens = toWei("50");
    await tokenCurrency.transfer(tokenHolder, tokenHolderTokens, {
      from: sponsor
    });

    // Should revert if before contract expiration.
    assert(await didContractThrow(pricelessPositionManager.settleExpired()));
    assert(await didContractThrow(pricelessPositionManager.expire()));

    // Advance time until after expiration. Token holders and sponsors should now be able to start trying to settle.
    const expirationTime = await pricelessPositionManager.expirationTimestamp();
    await pricelessPositionManager.setCurrentTime(expirationTime.toNumber() + 1);

    // To settle positions the DVM needs to be to be queried to get the price at the settlement time.
    const expireResult = await pricelessPositionManager.expire({ from: other });
    truffleAssert.eventEmitted(expireResult, "ContractExpired", ev => {
      return ev.caller == other;
    });

    // Settling an expired position should revert if the contract has expired but the DVM has not yet returned a price.
    assert(await didContractThrow(pricelessPositionManager.settleExpired({ from: tokenHolder })));

    // Push a settlement price into the mock oracle to simulate a DVM vote. Say settlement occurs at 1.2 Stock/USD for the price
    // feed. With 100 units of outstanding tokens this results in a token redemption value of: TRV = 100 * 1.2 = 120 USD.
    const redemptionPrice = 1.2;
    const redemptionPriceWei = toWei(redemptionPrice.toString());
    await mockOracle.pushPrice(priceTrackingIdentifier, expirationTime.toNumber(), redemptionPriceWei);

    // From the token holders, they are entitled to the value of their tokens, notated in the underlying.
    // They have 50 tokens settled at a price of 1.2 should yield 60 units of underling (or 60 USD as underlying is Dai).
    const tokenHolderInitialCollateral = await collateral.balanceOf(tokenHolder);
    const tokenHolderInitialSynthetic = await tokenCurrency.balanceOf(tokenHolder);
    assert.equal(tokenHolderInitialSynthetic, tokenHolderTokens);

    // Approve the tokens to be moved by the contract and execute the settlement.
    await tokenCurrency.approve(pricelessPositionManager.address, tokenHolderInitialSynthetic, {
      from: tokenHolder
    });
    let settleExpiredResult = await pricelessPositionManager.settleExpired({ from: tokenHolder });
    const tokenHolderFinalCollateral = await collateral.balanceOf(tokenHolder);
    const tokenHolderFinalSynthetic = await tokenCurrency.balanceOf(tokenHolder);

    // The token holder should gain the value of their synthetic tokens in underlying.
    // The value in underlying is the number of tokens they held in the beginning * settlement price as TRV
    // When redeeming 50 tokens at a price of 1.2 we expect to receive 60 collateral tokens (50 * 1.2)
    const expectedTokenHolderFinalCollateral = toWei("60");
    assert.equal(tokenHolderFinalCollateral.sub(tokenHolderInitialCollateral), expectedTokenHolderFinalCollateral);

    // The token holder should have no synthetic positions left after settlement.
    assert.equal(tokenHolderFinalSynthetic, 0);

    // Check the event returned the correct values
    truffleAssert.eventEmitted(settleExpiredResult, "SettleExpiredPosition", ev => {
      return (
        ev.caller == tokenHolder &&
        ev.collateralReturned == tokenHolderFinalCollateral.sub(tokenHolderInitialCollateral).toString() &&
        ev.tokensBurned == tokenHolderInitialSynthetic.toString()
      );
    });

    // For the sponsor, they are entitled to the underlying value of their remaining synthetic tokens + the excess collateral
    // in their position at time of settlement. The sponsor had 150 units of collateral in their position and the final TRV
    // of their synthetics they sold is 120. Their redeemed amount for this excess collateral is the difference between the two.
    // The sponsor also has 50 synthetic tokens that they did not sell. This makes their expected redemption = 150 - 120 + 50 * 1.2 = 90
    const sponsorInitialCollateral = await collateral.balanceOf(sponsor);
    const sponsorInitialSynthetic = await tokenCurrency.balanceOf(sponsor);

    // Approve tokens to be moved by the contract and execute the settlement.
    await tokenCurrency.approve(pricelessPositionManager.address, sponsorInitialSynthetic, {
      from: sponsor
    });
    await pricelessPositionManager.settleExpired({ from: sponsor });
    const sponsorFinalCollateral = await collateral.balanceOf(sponsor);
    const sponsorFinalSynthetic = await tokenCurrency.balanceOf(sponsor);

    // The token Sponsor should gain the value of their synthetics in underlying
    // + their excess collateral from the over collateralization in their position
    // Excess collateral = 150 - 100 * 1.2 = 30
    const expectedSponsorCollateralUnderlying = toBN(toWei("30"));
    // Value of remaining synthetic tokens = 50 * 1.2 = 60
    const expectedSponsorCollateralSynthetic = toBN(toWei("60"));
    const expectedTotalSponsorCollateralReturned = expectedSponsorCollateralUnderlying.add(
      expectedSponsorCollateralSynthetic
    );
    assert.equal(
      sponsorFinalCollateral.sub(sponsorInitialCollateral).toString(),
      expectedTotalSponsorCollateralReturned
    );

    // The token Sponsor should have no synthetic positions left after settlement.
    assert.equal(sponsorFinalSynthetic, 0);

    // Last check is that after redemption the position in the positions mapping has been removed.
    const sponsorsPosition = await pricelessPositionManager.positions(sponsor);
    assert.equal(sponsorsPosition.rawCollateral.rawValue, 0);
    assert.equal(sponsorsPosition.tokensOutstanding.rawValue, 0);
    assert.equal(sponsorsPosition.requestPassTimestamp.toString(), 0);
    assert.equal(sponsorsPosition.withdrawalRequestAmount.rawValue, 0);
  });

  it("Non sponsor can't deposit or redeem", async function() {
    // Create an initial large and lowly collateralized pricelessPositionManager.
    await collateral.approve(pricelessPositionManager.address, initialPositionCollateral, { from: other });
    await pricelessPositionManager.create(
      { rawValue: initialPositionCollateral.toString() },
      { rawValue: initialPositionTokens.toString() },
      { from: other }
    );

    await tokenCurrency.approve(pricelessPositionManager.address, toWei("100000"), { from: sponsor });
    await collateral.approve(pricelessPositionManager.address, toWei("100000"), { from: sponsor });

    // Can't deposit without first creating a pricelessPositionManager.
    assert(await didContractThrow(pricelessPositionManager.deposit({ rawValue: toWei("1") }, { from: sponsor })));

    // Even if the "sponsor" acquires a token somehow, they can't redeem.
    await tokenCurrency.transfer(sponsor, toWei("1"), { from: other });
    assert(await didContractThrow(pricelessPositionManager.redeem({ rawValue: toWei("1") }, { from: sponsor })));
  });

  it("Can't redeem more than pricelessPositionManager size", async function() {
    await tokenCurrency.approve(pricelessPositionManager.address, toWei("1000"), { from: sponsor });
    await collateral.approve(pricelessPositionManager.address, toWei("1000"), { from: other });
    await collateral.approve(pricelessPositionManager.address, toWei("1000"), { from: sponsor });

    const numTokens = toWei("1");
    const numCombinedTokens = toWei("2");
    await pricelessPositionManager.create({ rawValue: toWei("1") }, { rawValue: numTokens }, { from: other });
    await pricelessPositionManager.create({ rawValue: toWei("1") }, { rawValue: numTokens }, { from: sponsor });

    await tokenCurrency.transfer(sponsor, numTokens, { from: other });
    assert(await didContractThrow(pricelessPositionManager.redeem({ rawValue: numCombinedTokens }, { from: sponsor })));
    await pricelessPositionManager.redeem({ rawValue: numTokens }, { from: sponsor });
    assert(await didContractThrow(pricelessPositionManager.redeem({ rawValue: numTokens }, { from: sponsor })));
  });

  it("Basic fees", async function() {
    // Set up position.
    await collateral.approve(pricelessPositionManager.address, toWei("1000"), { from: other });
    await collateral.approve(pricelessPositionManager.address, toWei("1000"), { from: sponsor });

    // Set up another position that is less collateralized so sponsor can withdraw freely.
    await pricelessPositionManager.create({ rawValue: toWei("1") }, { rawValue: toWei("100000") }, { from: other });
    await pricelessPositionManager.create({ rawValue: toWei("1") }, { rawValue: toWei("1") }, { from: sponsor });

    // Set store fees to 1% per second.
    await store.setFixedOracleFeePerSecond({ rawValue: toWei("0.01") });

    // Move time in the contract forward by 1 second to capture a 1% fee.
    const startTime = await pricelessPositionManager.getCurrentTime();
    await pricelessPositionManager.setCurrentTime(startTime.addn(1));

    // Determine the expected store balance by adding 1% of the sponsor balance to the starting store balance.
    // Multiply by 2 because there are two active positions
    const expectedStoreBalance = (await collateral.balanceOf(store.address)).add(toBN(toWei("0.02")));

    // Pay the fees, then check the collateral and the store balance.
    await pricelessPositionManager.payFees();
    let collateralAmount = await pricelessPositionManager.getCollateral(sponsor);
    assert.equal(collateralAmount.rawValue.toString(), toWei("0.99"));
    assert.equal((await collateral.balanceOf(store.address)).toString(), expectedStoreBalance.toString());

    // Ensure that fees are not applied to new collateral.
    // TODO: value chosen specifically to avoid rounding errors -- see #873.
    await pricelessPositionManager.deposit({ rawValue: toWei("99") }, { from: sponsor });
    collateralAmount = await pricelessPositionManager.getCollateral(sponsor);
    assert.equal(collateralAmount.rawValue.toString(), toWei("99.99"));

    // Ensure that the conversion works correctly for withdrawals.
    const expectedSponsorBalance = (await collateral.balanceOf(sponsor)).add(toBN(toWei("1")));
    await pricelessPositionManager.withdraw({ rawValue: toWei("1") }, { from: sponsor });
    assert.equal((await collateral.balanceOf(sponsor)).toString(), expectedSponsorBalance.toString());
    assert.equal((await pricelessPositionManager.getCollateral(sponsor)).toString(), toWei("98.99"));

    // Set the store fees back to 0 to prevent it from affecting other tests.
    await store.setFixedOracleFeePerSecond({ rawValue: "0" });
  });

  it("Basic fees: Rounding error causes redeemable collateral to sometimes be lower than expected", async function() {
    // Set up position.
    await collateral.approve(pricelessPositionManager.address, toWei("1000"), { from: sponsor });

    // Here, we choose a collateral amount that will produce rounding errors:
    // - Collateral = 3 wei (3e-18)
    // - 50% fees per second * 1 second * 3e-18 collateral = 1.5e-18 fees, however this gets floored by `Store.computeFee()` to 1 wei (1e-18) fees
    // - Fees paid as % of collateral = 1e-18 / 3e-18 = 0.33...33 repeating, which cannot be represented by FixedPoint
    // - This will get ceil'd up to 0.33...34
    // - This causes the adjustment multiplier applied to the collateral (1 - fee %) to be slightly lower: (1-0.33..34) versus (1+0.33..33)
    // - Ultimately this adjusts the collateral available for redemption to be lower than anticipated
    await pricelessPositionManager.create({ rawValue: "3" }, { rawValue: toWei("1") }, { from: sponsor });

    // Set store fees to 50% per second.
    await store.setFixedOracleFeePerSecond({ rawValue: toWei("0.5") });

    // Move time in the contract forward by 1 second to capture a 50% fee.
    const startTime = await pricelessPositionManager.getCurrentTime();
    await pricelessPositionManager.setCurrentTime(startTime.addn(1));

    // Store should have received the 1 wei of fees
    const expectedStoreBalance = (await collateral.balanceOf(store.address)).add(toBN("1"));

    // Pay the fees, then check the collateral and the store balance.
    await pricelessPositionManager.payFees();
    // Due to the rounding error mentioned above, `getCollateral()` will return
    // slightly less than what we are expecting:
    // Without rounding errors, we would expect there to be (3 wei collateral - 1 wei fee = 2 wei collateral) in the contract
    let collateralAmount = await pricelessPositionManager.getCollateral(sponsor);
    // However, `getCollateral()` returns a value less than expected
    assert(toBN(collateralAmount.rawValue).lt(toBN("2")));
    // Store should still have received the correct fee
    assert.equal((await collateral.balanceOf(store.address)).toString(), expectedStoreBalance.toString());
    // The contract itself has more collateral than `getCollateral()` returns (i.e. it has the expected amount of collateral absent any rounding errors)
    assert.equal((await collateral.balanceOf(pricelessPositionManager.address)).toString(), "2");

    // Set the store fees back to 0 to prevent it from affecting other tests.
    await store.setFixedOracleFeePerSecond({ rawValue: "0" });
  });

  it("Final fees", async function() {
    // Create a new position
    await collateral.approve(pricelessPositionManager.address, toWei("100000"), { from: sponsor });
    const numTokens = toWei("50");
    const amountCollateral = toWei("100");
    await pricelessPositionManager.create({ rawValue: amountCollateral }, { rawValue: numTokens }, { from: sponsor });

    // Transfer half the tokens from the sponsor to a tokenHolder. IRL this happens through the sponsor selling tokens.
    const tokenHolderTokens = toWei("25");
    await tokenCurrency.transfer(tokenHolder, tokenHolderTokens, {
      from: sponsor
    });

    // Set store final fees to 1 collateral token.
    const finalFeePaid = toWei("1");
    await store.setFinalFee(collateral.address, { rawValue: finalFeePaid });

    // Advance time until after expiration. Token holders and sponsors should now be able to to settle.
    const expirationTime = await pricelessPositionManager.expirationTimestamp();
    await pricelessPositionManager.setCurrentTime(expirationTime.toNumber() + 1);

    // Determine the expected store balance by adding 1% of the sponsor balance to the starting store balance.
    const expectedStoreBalance = (await collateral.balanceOf(store.address)).add(toBN(finalFeePaid));

    // To settle positions the DVM needs to be to be queried to get the price at the settlement time.
    await pricelessPositionManager.expire({ from: other });

    // Check that final fees were paid correctly and position's locked collateral was decremented
    let collateralAmount = await pricelessPositionManager.getCollateral(sponsor);
    assert.equal(collateralAmount.rawValue.toString(), toWei("99"));
    assert.equal((await collateral.balanceOf(store.address)).toString(), expectedStoreBalance.toString());

    // Push a settlement price into the mock oracle to simulate a DVM vote. Say settlement occurs at 1.2 Stock/USD for the price
    // feed. With 100 units of outstanding tokens this results in a token redemption value of: TRV = 100 * 1.2 = 120 USD.
    const redemptionPrice = 1.2;
    const redemptionPriceWei = toWei(redemptionPrice.toString());
    await mockOracle.pushPrice(priceTrackingIdentifier, expirationTime.toNumber(), redemptionPriceWei);

    // From the token holders, they are entitled to the value of their tokens, notated in the underlying.
    // They have 25 tokens settled at a price of 1.2 should yield 30 units of underling (or 60 USD as underlying is Dai).
    const tokenHolderInitialCollateral = await collateral.balanceOf(tokenHolder);
    const tokenHolderInitialSynthetic = await tokenCurrency.balanceOf(tokenHolder);

    // Approve the tokens to be moved by the contract and execute the settlement for the token holder.
    await tokenCurrency.approve(pricelessPositionManager.address, tokenHolderInitialSynthetic, {
      from: tokenHolder
    });
    let settleExpiredResult = await pricelessPositionManager.settleExpired({ from: tokenHolder });
    const tokenHolderFinalCollateral = await collateral.balanceOf(tokenHolder);
    const tokenHolderFinalSynthetic = await tokenCurrency.balanceOf(tokenHolder);

    // The token holder should gain the value of their synthetic tokens in underlying.
    // The value in underlying is the number of tokens they held in the beginning * settlement price as TRV
    // When redeeming 25 tokens at a price of 1.2 we expect to receive 30 collateral tokens (25 * 1.2)
    const expectedTokenHolderFinalCollateral = toWei("30");
    assert.equal(tokenHolderFinalCollateral.sub(tokenHolderInitialCollateral), expectedTokenHolderFinalCollateral);

    // The token holder should have no synthetic positions left after settlement.
    assert.equal(tokenHolderFinalSynthetic, 0);

    // Check the event returned the correct values
    truffleAssert.eventEmitted(settleExpiredResult, "SettleExpiredPosition", ev => {
      return (
        ev.caller == tokenHolder &&
        ev.collateralReturned == tokenHolderFinalCollateral.sub(tokenHolderInitialCollateral).toString() &&
        ev.tokensBurned == tokenHolderInitialSynthetic.toString()
      );
    });

    // For the sponsor, they are entitled to the underlying value of their remaining synthetic tokens + the excess collateral
    // in their position at time of settlement - final fees. The sponsor had 100 units of collateral in their position and the final TRV
    // of their synthetics they sold is 60. Their redeemed amount for this excess collateral is the difference between the two.
    // The sponsor also has 25 synthetic tokens that they did not sell. This makes their expected redemption = 100 - 60 + 25 * 1.2 - 1 = 69
    const sponsorInitialCollateral = await collateral.balanceOf(sponsor);
    const sponsorInitialSynthetic = await tokenCurrency.balanceOf(sponsor);

    // Approve tokens to be moved by the contract and execute the settlement.
    await tokenCurrency.approve(pricelessPositionManager.address, sponsorInitialSynthetic, {
      from: sponsor
    });
    await pricelessPositionManager.settleExpired({ from: sponsor });
    const sponsorFinalCollateral = await collateral.balanceOf(sponsor);
    const sponsorFinalSynthetic = await tokenCurrency.balanceOf(sponsor);

    // The token Sponsor should gain the value of their synthetics in underlying
    // + their excess collateral from the over collateralization in their position
    // Excess collateral = 100 - 50 * 1.2 - 1 = 39
    const expectedSponsorCollateralUnderlying = toBN(toWei("39"));
    // Value of remaining synthetic tokens = 25 * 1.2 = 30
    const expectedSponsorCollateralSynthetic = toBN(toWei("30"));
    const expectedTotalSponsorCollateralReturned = expectedSponsorCollateralUnderlying.add(
      expectedSponsorCollateralSynthetic
    );
    assert.equal(
      sponsorFinalCollateral.sub(sponsorInitialCollateral).toString(),
      expectedTotalSponsorCollateralReturned
    );

    // The token Sponsor should have no synthetic positions left after settlement.
    assert.equal(sponsorFinalSynthetic, 0);

    // The contract should have no more collateral tokens
    assert.equal(await collateral.balanceOf(pricelessPositionManager.address), 0);

    // Last check is that after redemption the position in the positions mapping has been removed.
    const sponsorsPosition = await pricelessPositionManager.positions(sponsor);
    assert.equal(sponsorsPosition.rawCollateral.rawValue, 0);
    assert.equal(sponsorsPosition.tokensOutstanding.rawValue, 0);
    assert.equal(sponsorsPosition.requestPassTimestamp.toString(), 0);
    assert.equal(sponsorsPosition.withdrawalRequestAmount.rawValue, 0);

    // Set the store fees back to 0 to prevent it from affecting other tests.
    await store.setFinalFee(collateral.address, { rawValue: "0" });
  });

  it("Final Fees: Rounding error causes redeemable collateral to sometimes be lower than expected", async () => {
    // Setting the amount of collateral = 30 wei and the final fee to 1 wei will result in rounding errors
    // because of the intermediate calculation in `payFees()` for calculating the `feeAdjustment`: ( fees paid ) / (total collateral)
    // = 0.033... repeating, which cannot be represented precisely by a fixed point.

    // Create a new position
    await collateral.approve(pricelessPositionManager.address, "100000", { from: sponsor });
    const numTokens = "20";
    const amountCollateral = "30";
    await pricelessPositionManager.create({ rawValue: amountCollateral }, { rawValue: numTokens }, { from: sponsor });

    // Transfer half the tokens from the sponsor to a tokenHolder. IRL this happens through the sponsor selling tokens.
    const tokenHolderTokens = "10";
    await tokenCurrency.transfer(tokenHolder, tokenHolderTokens, {
      from: sponsor
    });

    // Set store final fees to 1e-18 collateral token.
    const finalFeePaid = "1";
    await store.setFinalFee(collateral.address, { rawValue: finalFeePaid });

    // Expire the contract, causing the contract to pay its final fees
    const expirationTime = await pricelessPositionManager.expirationTimestamp();
    await pricelessPositionManager.setCurrentTime(expirationTime.toNumber() + 1);
    const expectedStoreBalance = (await collateral.balanceOf(store.address)).add(toBN(finalFeePaid));
    await pricelessPositionManager.expire({ from: other });

    // Absent any rounding errors, `getCollateral` should return (initial-collateral - final-fees) = 30 wei - 1 wei = 29 wei.
    // But, because of the use of mulCeil and divCeil in _payFinalFees, getCollateral() will return slightly less
    // collateral than expected. When calculating the new `feeAdjustment`, we need to calculate the %: (fees paid / pfc), which is
    // 1/30. However, 1/30 = 0.03333... repeating, which cannot be represented in FixedPoint. Normally mul() would floor
    // this value to 0.033....33, but mulCeil sets this to 0.033...34. A higher `feeAdjustment` causes a lower `adjustment` and ultimately
    // lower `totalPositionCollateral` and `positionAdjustment` values.
    let collateralAmount = await pricelessPositionManager.getCollateral(sponsor);
    assert(toBN(collateralAmount.rawValue).lt(toBN("29")));

    // The actual amount of fees paid to the store is as expected = 1e-18
    assert.equal((await collateral.balanceOf(store.address)).toString(), expectedStoreBalance.toString());

    // Push a settlement price into the mock oracle to simulate a DVM vote. Say settlement occurs at 1.2 Stock/USD for the price
    // feed. With 20 units of outstanding tokens this results in a token redemption value of: TRV = 20 * 1.2 = 24 USD.
    const redemptionPrice = 1.2;
    const redemptionPriceWei = toWei(redemptionPrice.toString());
    await mockOracle.pushPrice(priceTrackingIdentifier, expirationTime.toNumber(), redemptionPriceWei);

    // From the token holders, they are entitled to the value of their tokens, notated in the underlying.
    // They have 10 tokens settled at a price of 1.2 should yield 12 units of collateral.
    // The rounding errors DO NOT affect the token holder's redemption amount
    const tokenHolderInitialCollateral = await collateral.balanceOf(tokenHolder);
    const tokenHolderInitialSynthetic = await tokenCurrency.balanceOf(tokenHolder);
    await tokenCurrency.approve(pricelessPositionManager.address, tokenHolderInitialSynthetic, {
      from: tokenHolder
    });
    await pricelessPositionManager.settleExpired({ from: tokenHolder });
    const tokenHolderFinalCollateral = await collateral.balanceOf(tokenHolder);
    const tokenHolderFinalSynthetic = await tokenCurrency.balanceOf(tokenHolder);

    // The token holder should gain the value of their synthetic tokens in underlying.
    const expectedTokenHolderFinalCollateral = "12";
    assert.equal(tokenHolderFinalCollateral.sub(tokenHolderInitialCollateral), expectedTokenHolderFinalCollateral);

    // The token holder should have no synthetic positions left after settlement.
    assert.equal(tokenHolderFinalSynthetic, 0);

    // The sponsor is entitled to the underlying value of their remaining synthetic tokens + the excess collateral
    // in their position at time of settlement - final fees.
    // HOWEVER, the excess collateral calculated will be slightly less than expected because of the aformentioned rounding issues.
    // The sponsor also has 10 synthetic tokens that they did not sell. This makes their expected redemption = 30 - (20 * 1.2) + (10 * 1.2) - 1 - rounding-error <= 17
    const sponsorInitialCollateral = await collateral.balanceOf(sponsor);
    const sponsorInitialSynthetic = await tokenCurrency.balanceOf(sponsor);

    await tokenCurrency.approve(pricelessPositionManager.address, sponsorInitialSynthetic, {
      from: sponsor
    });
    await pricelessPositionManager.settleExpired({ from: sponsor });
    const sponsorFinalCollateral = await collateral.balanceOf(sponsor);
    const sponsorFinalSynthetic = await tokenCurrency.balanceOf(sponsor);

    // The token Sponsor should gain the value of their synthetics in underlying
    // + their excess collateral from the over collateralization in their position
    // Excess collateral = 30 - 20 * 1.2 - 1 - roundingErrors <= 5
    const expectedSponsorCollateralUnderlying = toBN("5");
    // Value of remaining synthetic tokens = 10 * 1.2 = 12
    const expectedSponsorCollateralSynthetic = toBN("12");
    const expectedTotalSponsorCollateralReturned = expectedSponsorCollateralUnderlying.add(
      expectedSponsorCollateralSynthetic
    );
    // This should return slightly less collateral than expected
    assert(sponsorFinalCollateral.sub(sponsorInitialCollateral).lt(expectedTotalSponsorCollateralReturned));

    // The token Sponsor should have no synthetic positions left after settlement.
    assert.equal(sponsorFinalSynthetic, 0);

    // The contract should have a small remainder of collateral tokens due to rounding
    // TODO(#934): Put a more precise upper bound on the rounding error. I purposefully choose small enough numbers here that I know before hand what the rounding error will be.
    assert.equal((await collateral.balanceOf(pricelessPositionManager.address)).toString(), "1");

    // Last check is that after redemption the position in the positions mapping has been removed.
    const sponsorsPosition = await pricelessPositionManager.positions(sponsor);
    assert.equal(sponsorsPosition.rawCollateral.rawValue, 0);
    assert.equal(sponsorsPosition.tokensOutstanding.rawValue, 0);
    assert.equal(sponsorsPosition.requestPassTimestamp.toString(), 0);
    assert.equal(sponsorsPosition.withdrawalRequestAmount.rawValue, 0);

    // Set the store fees back to 0 to prevent it from affecting other tests.
    await store.setFinalFee(collateral.address, { rawValue: "0" });
  });

  it("Not enough collateral to pay final fees, reverts expire", async function() {
    // Create a new position
    await collateral.approve(pricelessPositionManager.address, toWei("2"), { from: sponsor });
    const numTokens = toWei("2");
    const amountCollateral = toWei("2");
    await pricelessPositionManager.create({ rawValue: amountCollateral }, { rawValue: numTokens }, { from: sponsor });

    // Set store final fees >= collateral in positions.
    const finalFeePaid = toWei("3");
    await store.setFinalFee(collateral.address, { rawValue: finalFeePaid });

    // Advance time until after expiration.
    const expirationTime = await pricelessPositionManager.expirationTimestamp();
    await pricelessPositionManager.setCurrentTime(expirationTime.toNumber() + 1);

    // To settle positions the DVM needs to be to be queried to get the price at the settlement time.
    assert(await didContractThrow(pricelessPositionManager.expire({ from: other })));

    // Position has frozen collateral
    let frozenCollateralAmount = await pricelessPositionManager.getCollateral(sponsor);
    assert.equal(frozenCollateralAmount.rawValue.toString(), amountCollateral);

    // Set the store fees back to 0 to prevent it from affecting other tests.
    await store.setFinalFee(collateral.address, { rawValue: "0" });
  });

  it("Oracle swap post expiry", async function() {
    // Approvals
    await collateral.approve(pricelessPositionManager.address, toWei("100000"), { from: sponsor });
    await tokenCurrency.approve(pricelessPositionManager.address, toWei("100000"), { from: tokenHolder });
    await tokenCurrency.approve(pricelessPositionManager.address, toWei("100000"), { from: other });

    // Create one position with 200 synthetic tokens to mint with 300 tokens of collateral. For this test say the
    // collateral is Dai with a value of 1USD and the synthetic is some fictional stock or commodity.
    const numTokens = toWei("200");
    const amountCollateral = toWei("300");
    await pricelessPositionManager.create({ rawValue: amountCollateral }, { rawValue: numTokens }, { from: sponsor });

    // Transfer 100 the tokens from the sponsor to two separate holders. IRL this happens through the sponsor selling
    // tokens.
    const tokenHolderTokens = toWei("100");
    await tokenCurrency.transfer(tokenHolder, tokenHolderTokens, {
      from: sponsor
    });
    await tokenCurrency.transfer(other, tokenHolderTokens, {
      from: sponsor
    });

    // Advance time until after expiration. Token holders and sponsors should now be able to start trying to settle.
    const expirationTime = await pricelessPositionManager.expirationTimestamp();
    await pricelessPositionManager.setCurrentTime(expirationTime.toNumber() + 1);

    // To settle positions the DVM needs to be to be queried to get the price at the settlement time.
    await pricelessPositionManager.expire({ from: other });

    // Push a settlement price into the mock oracle to simulate a DVM vote. Say settlement occurs at 1.2 Stock/USD for the price
    // feed. With 200 units of outstanding tokens this results in a token redemption value of: TRV = 200 * 1.2 = 240 USD.
    await mockOracle.pushPrice(priceTrackingIdentifier, expirationTime, toWei("1.2"));

    // Token holder should receive 120 collateral tokens for their 100 synthetic tokens.
    let initialCollateral = await collateral.balanceOf(tokenHolder);
    await pricelessPositionManager.settleExpired({ from: tokenHolder });
    let collateralPaid = (await collateral.balanceOf(tokenHolder)).sub(initialCollateral);
    assert.equal(collateralPaid, toWei("120"));

    // Create new oracle, replace it in the finder, and push a different price to it.
    const newMockOracle = await MockOracle.new(identifierWhitelist.address);
    const mockOracleInterfaceName = web3.utils.utf8ToHex("Oracle");
    await finder.changeImplementationAddress(mockOracleInterfaceName, newMockOracle.address, {
      from: contractDeployer
    });

    // Settle expired should still work even if the new oracle has no price.
    initialCollateral = await collateral.balanceOf(sponsor);
    await pricelessPositionManager.settleExpired({ from: sponsor });
    collateralPaid = (await collateral.balanceOf(sponsor)).sub(initialCollateral);

    // Sponsor should have received 300 - 240 = 60 collateral tokens.
    assert.equal(collateralPaid, toWei("60"));

    // Push a different price to the new oracle to ensure the contract still uses the old price.
    await newMockOracle.requestPrice(priceTrackingIdentifier, expirationTime);
    await newMockOracle.pushPrice(priceTrackingIdentifier, expirationTime, toWei("0.8"));

    // Second token holder should receive the same payout as the first despite the oracle price being changed.
    initialCollateral = await collateral.balanceOf(other);
    await pricelessPositionManager.settleExpired({ from: other });
    collateralPaid = (await collateral.balanceOf(other)).sub(initialCollateral);
    assert.equal(collateralPaid, toWei("120"));
  });

<<<<<<< HEAD
  it("Contract siphon", async function() {
=======
  it("Emergency shutdown: lifecycle", async function() {
>>>>>>> 1afafb2f
    // Create one position with 100 synthetic tokens to mint with 150 tokens of collateral. For this test say the
    // collateral is Dai with a value of 1USD and the synthetic is some fictional stock or commodity.
    await collateral.approve(pricelessPositionManager.address, toWei("100000"), { from: sponsor });
    const numTokens = toWei("100");
    const amountCollateral = toWei("150");
    await pricelessPositionManager.create({ rawValue: amountCollateral }, { rawValue: numTokens }, { from: sponsor });

    // Transfer half the tokens from the sponsor to a tokenHolder. IRL this happens through the sponsor selling tokens.
    const tokenHolderTokens = toWei("50");
<<<<<<< HEAD
    await tokenCurrency.transfer(tokenHolder, tokenHolderTokens, {
      from: sponsor
    });

    // Siphon should revert if before the siphon delay.
    assert(await didContractThrow(pricelessPositionManager.siphonContractCollateral({ from: other })));

    // Advance time until after expiration. Token holders and sponsors should now be able to to settle.
    const expirationTime = await pricelessPositionManager.expirationTimestamp();
    await pricelessPositionManager.setCurrentTime(expirationTime.toNumber() + 1);

    // To settle positions the DVM needs to be to be queried to get the price at the settlement time.
    await pricelessPositionManager.expire({ from: other });

    // Push a settlement price into the mock oracle to simulate a DVM vote. Say settlement occurs at 1.2 Stock/USD for the price.
    await mockOracle.pushPrice(priceTrackingIdentifier, expirationTime.toNumber(), toWei("1.2"));

    // At this point, as it is post expiry,  token sponsor and token holder should be able to redeem their tokens.
    // Let the token sponsor withdraw their expected collateral however the token holder never redeems their tokens.
    await tokenCurrency.approve(pricelessPositionManager.address, amountCollateral, {
      from: sponsor
    });
    await pricelessPositionManager.settleExpired({ from: sponsor });

    // Siphon should revert if after the expired, but before the siphon delay.
    assert(await didContractThrow(pricelessPositionManager.siphonContractCollateral({ from: other })));

    // Advance time to after the siphon delay. Siphon should now work.
    await pricelessPositionManager.setCurrentTime(expirationTime.toNumber() + siphonDelay + 1);

    // The pricelessPositionManager should have the original collateral (150) - the amount withdrawn by the sponsor.
    // The net of this is that the pricelessPositionManager should have exactly the value unclaimed tokens from the token holder
    // denominated in collateral. The tokenHolder has 50 unclaimed tokens, valued at 1.2 Dai per token should yield: 50 * 1.2 = 60
    const ppmCollateralBefore = await collateral.balanceOf(pricelessPositionManager.address);
    assert.equal(ppmCollateralBefore.toString(), toWei("60"));

    // Grab the store balance from before. This is non-zero as fees have been accrued in previous tests.
    const storeCollateralBefore = await collateral.balanceOf(store.address);

    // Execute the siphon action. Anyone can call this
    await pricelessPositionManager.siphonContractCollateral({ from: other });

    // After the siphon is done the pricelessPositionManager should have 0 collateral left in it.
    const ppmCollateralAfter = await collateral.balanceOf(pricelessPositionManager.address);
    assert.equal(ppmCollateralAfter.toString(), 0);

    // The store should gain all of the pricelessPositionManager's collateral that was present before the siphon
    const storeCollateralAfter = await collateral.balanceOf(store.address);
    assert.equal(storeCollateralAfter.sub(storeCollateralBefore).toString(), ppmCollateralBefore.toString());

    // If the token holder tries to withdraw now they cant as it is post siphon.
    assert(await didContractThrow(pricelessPositionManager.settleExpired({ from: tokenHolder })));
=======
    await tokenCurrency.transfer(tokenHolder, tokenHolderTokens, { from: sponsor });

    // Some time passes and the UMA token holders decide that Emergency shutdown needs to occur.
    const shutdownTimestamp = expirationTimestamp - 1000;
    await pricelessPositionManager.setCurrentTime(shutdownTimestamp);

    // Should revert if emergency shutdown initialized by non-FinancialContractsAdmin (governor).
    assert(await didContractThrow(pricelessPositionManager.emergencyShutdown({ from: other })));

    // FinancialContractAdmin can initiate emergency shutdown.
    await financialContractsAdmin.callEmergencyShutdown(pricelessPositionManager.address);

    // Because the emergency shutdown is called by the `financialContractsAdmin`, listening for events can not
    // happen in the standard way as done in other tests. However, we can directly query the `pricelessPositionManager`
    // to see it's past events to ensure that the right parameters were emmited.
    const eventResult = await pricelessPositionManager.getPastEvents("EmergencyShutdown");
    assert.equal(eventResult[0].args.caller, financialContractsAdmin.address);
    assert.equal(eventResult[0].args.originalExpirationTimestamp.toString(), expirationTimestamp.toString());
    assert.equal(eventResult[0].args.shutdownTimestamp.toString(), shutdownTimestamp.toString());

    // Check contract state change correctly to requested oracle price and the contract expiration has updated.
    assert.equal(await pricelessPositionManager.contractState(), STATES.EXPIRED_PRICE_REQUESTED);
    assert.equal((await pricelessPositionManager.expirationTimestamp()).toString(), shutdownTimestamp.toString());

    // Emergency shutdown should not be able to be called a second time.
    assert(await didContractThrow(financialContractsAdmin.callEmergencyShutdown(pricelessPositionManager.address)));

    // Expire should not be able to be called as the contract has been emergency shutdown.
    assert(await didContractThrow(pricelessPositionManager.expire({ from: other })));

    // Before the DVM has resolved a price withdrawals should be disabled (as with settlement at maturity).
    assert(await didContractThrow(pricelessPositionManager.settleExpired({ from: sponsor })));

    // UMA token holders now vote to resolve of the price request to enable the emergency shutdown to continue.
    // Say they resolve to a price of 1.1 USD per synthetic token.
    await mockOracle.pushPrice(priceTrackingIdentifier, shutdownTimestamp, toWei("1.1"));

    // Token holders (`sponsor` and `tokenHolder`) should now be able to withdraw post emergency shutdown.
    // From the token holder's perspective, they are entitled to the value of their tokens, notated in the underlying.
    // They have 50 tokens settled at a price of 1.1 should yield 55 units of underling (or 55 USD as underlying is Dai).
    const tokenHolderInitialCollateral = await collateral.balanceOf(tokenHolder);
    const tokenHolderInitialSynthetic = await tokenCurrency.balanceOf(tokenHolder);
    assert.equal(tokenHolderInitialSynthetic, tokenHolderTokens);

    // Approve the tokens to be moved by the contract and execute the settlement.
    await tokenCurrency.approve(pricelessPositionManager.address, tokenHolderInitialSynthetic, {
      from: tokenHolder
    });
    await pricelessPositionManager.settleExpired({ from: tokenHolder });
    const tokenHolderFinalCollateral = await collateral.balanceOf(tokenHolder);
    const tokenHolderFinalSynthetic = await tokenCurrency.balanceOf(tokenHolder);
    const expectedTokenHolderFinalCollateral = toWei("55");
    assert.equal(tokenHolderFinalCollateral.sub(tokenHolderInitialCollateral), expectedTokenHolderFinalCollateral);

    // The token holder should have no synthetic positions left after settlement.
    assert.equal(tokenHolderFinalSynthetic, 0);

    // If the tokenHolder tries to withdraw again they should get no additional tokens; all have been withdrawn (same as normal expiratory).
    const tokenHolderInitialCollateral_secondWithdrawal = await collateral.balanceOf(tokenHolder);
    const tokenHolderInitialSynthetic_secondWithdrawal = await tokenCurrency.balanceOf(tokenHolder);
    assert.equal(tokenHolderInitialSynthetic, tokenHolderTokens);
    await tokenCurrency.approve(pricelessPositionManager.address, tokenHolderInitialSynthetic, { from: tokenHolder });
    await pricelessPositionManager.settleExpired({ from: tokenHolder });
    const tokenHolderFinalCollateral_secondWithdrawal = await collateral.balanceOf(tokenHolder);
    const tokenHolderFinalSynthetic_secondWithdrawal = await tokenCurrency.balanceOf(tokenHolder);
    assert.equal(
      tokenHolderInitialCollateral_secondWithdrawal.toString(),
      tokenHolderFinalCollateral_secondWithdrawal.toString()
    );
    assert.equal(
      tokenHolderInitialSynthetic_secondWithdrawal.toString(),
      tokenHolderFinalSynthetic_secondWithdrawal.toString()
    );

    // For the sponsor, they are entitled to the underlying value of their remaining synthetic tokens + the excess collateral
    // in their position at time of settlement. The sponsor had 150 units of collateral in their position and the final TRV
    // of their synthetics they sold is 110. Their redeemed amount for this excess collateral is the difference between the two.
    // The sponsor also has 50 synthetic tokens that they did not sell.
    // This makes their expected redemption = 150 - 110 + 50 * 1.1 = 95
    const sponsorInitialCollateral = await collateral.balanceOf(sponsor);
    const sponsorInitialSynthetic = await tokenCurrency.balanceOf(sponsor);

    // Approve tokens to be moved by the contract and execute the settlement.
    await tokenCurrency.approve(pricelessPositionManager.address, sponsorInitialSynthetic, {
      from: sponsor
    });
    await pricelessPositionManager.settleExpired({
      from: sponsor
    });
    const sponsorFinalCollateral = await collateral.balanceOf(sponsor);
    const sponsorFinalSynthetic = await tokenCurrency.balanceOf(sponsor);

    // The token Sponsor should gain the value of their synthetics in underlying
    // + their excess collateral from the over collateralization in their position
    // Excess collateral = 150 - 100 * 1.1 = 30
    const expectedSponsorCollateralUnderlying = toBN(toWei("40"));
    // Value of remaining synthetic tokens = 50 * 1.1 = 55
    const expectedSponsorCollateralSynthetic = toBN(toWei("55"));
    const expectedTotalSponsorCollateralReturned = expectedSponsorCollateralUnderlying.add(
      expectedSponsorCollateralSynthetic
    );
    assert.equal(
      sponsorFinalCollateral.sub(sponsorInitialCollateral).toString(),
      expectedTotalSponsorCollateralReturned
    );

    // The token Sponsor should have no synthetic positions left after settlement.
    assert.equal(sponsorFinalSynthetic, 0);
  });

  it("Emergency shutdown: reject emergency shutdown post expiratory", async function() {
    // Create one position with 100 synthetic tokens to mint with 150 tokens of collateral.
    await collateral.approve(pricelessPositionManager.address, toWei("100000"), { from: sponsor });
    await pricelessPositionManager.create({ rawValue: toWei("150") }, { rawValue: toWei("100") }, { from: sponsor });

    // Advance time until after expiration. Token holders and sponsors should now be able to start trying to settle.
    const expirationTime = await pricelessPositionManager.expirationTimestamp();
    await pricelessPositionManager.setCurrentTime(expirationTime.toNumber() + 1);

    // Emergency shutdown should revert as post expiration.
    assert(await didContractThrow(financialContractsAdmin.callEmergencyShutdown(pricelessPositionManager.address)));
>>>>>>> 1afafb2f
  });
});<|MERGE_RESOLUTION|>--- conflicted
+++ resolved
@@ -986,11 +986,8 @@
     assert.equal(collateralPaid, toWei("120"));
   });
 
-<<<<<<< HEAD
   it("Contract siphon", async function() {
-=======
   it("Emergency shutdown: lifecycle", async function() {
->>>>>>> 1afafb2f
     // Create one position with 100 synthetic tokens to mint with 150 tokens of collateral. For this test say the
     // collateral is Dai with a value of 1USD and the synthetic is some fictional stock or commodity.
     await collateral.approve(pricelessPositionManager.address, toWei("100000"), { from: sponsor });
@@ -1000,7 +997,6 @@
 
     // Transfer half the tokens from the sponsor to a tokenHolder. IRL this happens through the sponsor selling tokens.
     const tokenHolderTokens = toWei("50");
-<<<<<<< HEAD
     await tokenCurrency.transfer(tokenHolder, tokenHolderTokens, {
       from: sponsor
     });
@@ -1053,7 +1049,6 @@
 
     // If the token holder tries to withdraw now they cant as it is post siphon.
     assert(await didContractThrow(pricelessPositionManager.settleExpired({ from: tokenHolder })));
-=======
     await tokenCurrency.transfer(tokenHolder, tokenHolderTokens, { from: sponsor });
 
     // Some time passes and the UMA token holders decide that Emergency shutdown needs to occur.
@@ -1175,6 +1170,5 @@
 
     // Emergency shutdown should revert as post expiration.
     assert(await didContractThrow(financialContractsAdmin.callEmergencyShutdown(pricelessPositionManager.address)));
->>>>>>> 1afafb2f
   });
 });
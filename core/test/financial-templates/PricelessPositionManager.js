// Libraries and helpers
const { didContractThrow } = require("../../../common/SolidityTestUtils.js");
const truffleAssert = require("truffle-assertions");
const { PositionStatesEnum } = require("../../../common/Enums");
const { interfaceName } = require("../../utils/Constants.js");

// Contracts to test
const PricelessPositionManager = artifacts.require("PricelessPositionManager");

// Other UMA related contracts and mocks
const Store = artifacts.require("Store");
const Finder = artifacts.require("Finder");
const MockOracle = artifacts.require("MockOracle");
const IdentifierWhitelist = artifacts.require("IdentifierWhitelist");
const MarginToken = artifacts.require("ExpandedERC20");
const TestnetERC20 = artifacts.require("TestnetERC20");
const SyntheticToken = artifacts.require("SyntheticToken");
const TokenFactory = artifacts.require("TokenFactory");
const FinancialContractsAdmin = artifacts.require("FinancialContractsAdmin");
const Timer = artifacts.require("Timer");

contract("PricelessPositionManager", function(accounts) {
  const { toWei, hexToUtf8, toBN } = web3.utils;
  const contractDeployer = accounts[0];
  const sponsor = accounts[1];
  const tokenHolder = accounts[2];
  const other = accounts[3];
  const collateralOwner = accounts[4];

  // Contracts
  let collateral;
  let pricelessPositionManager;
  let tokenCurrency;
  let identifierWhitelist;
  let mockOracle;
  let financialContractsAdmin;

  // Initial constant values
  const initialPositionTokens = toBN(toWei("1000"));
  const initialPositionCollateral = toBN(toWei("1"));
  const syntheticName = "UMA test Token";
  const syntheticSymbol = "UMATEST";
  const withdrawalLiveness = 1000;
  const startTimestamp = Math.floor(Date.now() / 1000);
  const expirationTimestamp = startTimestamp + 10000;
  const priceFeedIdentifier = web3.utils.utf8ToHex("UMATEST");
  const minSponsorTokens = "5";

  // Conveniently asserts expected collateral and token balances, assuming that
  // there is only one synthetic token holder, the sponsor. Also assumes no
  // precision loss from `getCollateral()` coming from the fee multiplier.
  const checkBalances = async (expectedSponsorTokens, expectedSponsorCollateral) => {
    const expectedTotalTokens = expectedSponsorTokens.add(initialPositionTokens);
    const expectedTotalCollateral = expectedSponsorCollateral.add(initialPositionCollateral);

    const positionData = await pricelessPositionManager.positions(sponsor);
    const sponsorCollateral = await pricelessPositionManager.getCollateral(sponsor);
    assert.equal(sponsorCollateral.toString(), expectedSponsorCollateral.toString());
    // The below assertion only holds if the sponsor holds all of the tokens outstanding.
    assert.equal(positionData.tokensOutstanding.toString(), expectedSponsorTokens.toString());
    assert.equal((await tokenCurrency.balanceOf(sponsor)).toString(), expectedSponsorTokens.toString());

    assert.equal(
      (await pricelessPositionManager.totalPositionCollateral()).toString(),
      expectedTotalCollateral.toString()
    );
    assert.equal((await pricelessPositionManager.totalTokensOutstanding()).toString(), expectedTotalTokens.toString());
    assert.equal(await collateral.balanceOf(pricelessPositionManager.address), expectedTotalCollateral.toString());
  };

  before(async function() {
    // Represents DAI or some other token that the sponsor and contracts don't control.
    collateral = await MarginToken.new({ from: collateralOwner });
    await collateral.addMember(1, collateralOwner, { from: collateralOwner });
    await collateral.mint(sponsor, toWei("1000000"), { from: collateralOwner });
    await collateral.mint(other, toWei("1000000"), { from: collateralOwner });

    store = await Store.deployed();
  });

  beforeEach(async function() {
    // Force each test to start with a simulated time that's synced to the startTimestamp.
    const timer = await Timer.deployed();
    await timer.setCurrentTime(startTimestamp);

    // Create identifier whitelist and register the price tracking ticker with it.
    identifierWhitelist = await IdentifierWhitelist.deployed();
    await identifierWhitelist.addSupportedIdentifier(priceFeedIdentifier, {
      from: contractDeployer
    });

    // Create a mockOracle and finder. Register the mockMoracle with the finder.
    finder = await Finder.deployed();
    mockOracle = await MockOracle.new(finder.address, Timer.address, {
      from: contractDeployer
    });
<<<<<<< HEAD
    const mockOracleInterfaceName = web3.utils.utf8ToHex("Oracle");
=======
    finder = await Finder.deployed();
    const mockOracleInterfaceName = web3.utils.utf8ToHex(interfaceName.Oracle);
>>>>>>> b05d0cc1
    await finder.changeImplementationAddress(mockOracleInterfaceName, mockOracle.address, { from: contractDeployer });

    financialContractsAdmin = await FinancialContractsAdmin.deployed();

    // Create the instance of the PricelessPositionManager to test against.
    // The contract expires 10k seconds in the future -> will not expire during this test case.
    pricelessPositionManager = await PricelessPositionManager.new(
      expirationTimestamp, // _expirationTimestamp
      withdrawalLiveness, // _withdrawalLiveness
      collateral.address, // _collateralAddress
      Finder.address, // _finderAddress
      priceFeedIdentifier, // _priceFeedIdentifier
      syntheticName, // _syntheticName
      syntheticSymbol, // _syntheticSymbol
      TokenFactory.address, // _tokenFactoryAddress
      { rawValue: minSponsorTokens }, // _minSponsorTokens
      Timer.address, // _timerAddress
      { from: contractDeployer }
    );
    tokenCurrency = await SyntheticToken.at(await pricelessPositionManager.tokenCurrency());
  });

  it("Correct deployment and variable assignment", async function() {
    // PricelessPosition variables
    assert.equal(await pricelessPositionManager.expirationTimestamp(), expirationTimestamp);
    assert.equal(await pricelessPositionManager.withdrawalLiveness(), withdrawalLiveness);
    assert.equal(await pricelessPositionManager.collateralCurrency(), collateral.address);
    assert.equal(await pricelessPositionManager.finder(), finder.address);
    assert.equal(hexToUtf8(await pricelessPositionManager.priceIdentifer()), hexToUtf8(priceFeedIdentifier));
    assert.equal(await pricelessPositionManager.contractState(), PositionStatesEnum.OPEN);

    // Synthetic token
    assert.equal(await tokenCurrency.name(), syntheticName);
    assert.equal(await tokenCurrency.symbol(), syntheticSymbol);

    // Reverts on bad constructor input (unknown identifer)
    assert(
      await didContractThrow(
        PricelessPositionManager.new(
          true, // _isTest (unchanged)
          expirationTimestamp, // _expirationTimestamp (unchanged)
          withdrawalLiveness, // _withdrawalLiveness (unchanged)
          collateral.address, // _collateralAddress (unchanged)
          finder.address, // _finderAddress (unchanged)
          web3.utils.utf8ToHex("UNKNOWN"), // Some identifer that the whitelist tracker does not know
          syntheticName, // _syntheticName (unchanged)
          syntheticSymbol, // _syntheticSymbol (unchanged)
          { rawValue: minSponsorTokens }, // _minSponsorTokens (unchanged)
          { from: contractDeployer }
        )
      )
    );
  });

  it("Lifecycle", async function() {
    // Create an initial large and lowly collateralized pricelessPositionManager.
    await collateral.approve(pricelessPositionManager.address, initialPositionCollateral, { from: other });
    await pricelessPositionManager.create(
      { rawValue: initialPositionCollateral.toString() },
      { rawValue: initialPositionTokens.toString() },
      { from: other }
    );

    // Create the initial pricelessPositionManager.
    const createTokens = toWei("100");
    const createCollateral = toWei("150");
    let expectedSponsorTokens = toBN(createTokens);
    let expectedSponsorCollateral = toBN(createCollateral);
    // Fails without approving collateral.
    assert(
      await didContractThrow(
        pricelessPositionManager.create({ rawValue: createCollateral }, { rawValue: createTokens }, { from: sponsor })
      )
    );
    await collateral.approve(pricelessPositionManager.address, createCollateral, { from: sponsor });
    const createResult = await pricelessPositionManager.create(
      { rawValue: createCollateral },
      { rawValue: createTokens },
      { from: sponsor }
    );
    truffleAssert.eventEmitted(createResult, "PositionCreated", ev => {
      return (
        ev.sponsor == sponsor &&
        ev.collateralAmount == createCollateral.toString() &&
        ev.tokenAmount == createTokens.toString()
      );
    });
    truffleAssert.eventEmitted(createResult, "NewSponsor", ev => {
      return ev.sponsor == sponsor;
    });

    await checkBalances(expectedSponsorTokens, expectedSponsorCollateral);

    // Deposit.
    const depositCollateral = toWei("50");
    expectedSponsorCollateral = expectedSponsorCollateral.add(toBN(depositCollateral));
    // Fails without approving collateral.
    assert(
      await didContractThrow(pricelessPositionManager.deposit({ rawValue: depositCollateral }, { from: sponsor }))
    );
    await collateral.approve(pricelessPositionManager.address, depositCollateral, { from: sponsor });
    await pricelessPositionManager.deposit({ rawValue: depositCollateral }, { from: sponsor });
    await checkBalances(expectedSponsorTokens, expectedSponsorCollateral);

    // Withdraw.
    const withdrawCollateral = toWei("20");
    expectedSponsorCollateral = expectedSponsorCollateral.sub(toBN(withdrawCollateral));
    let sponsorInitialBalance = await collateral.balanceOf(sponsor);
    await pricelessPositionManager.withdraw({ rawValue: withdrawCollateral }, { from: sponsor });
    let sponsorFinalBalance = await collateral.balanceOf(sponsor);
    assert.equal(sponsorFinalBalance.sub(sponsorInitialBalance).toString(), withdrawCollateral);
    await checkBalances(expectedSponsorTokens, expectedSponsorCollateral);

    // Redeem 50% of the tokens for 50% of the collateral.
    const redeemTokens = toWei("50");
    expectedSponsorTokens = expectedSponsorTokens.sub(toBN(redeemTokens));
    expectedSponsorCollateral = expectedSponsorCollateral.divn(2);
    // Fails without approving token.
    assert(await didContractThrow(pricelessPositionManager.redeem({ rawValue: redeemTokens }, { from: sponsor })));
    await tokenCurrency.approve(pricelessPositionManager.address, redeemTokens, { from: sponsor });
    sponsorInitialBalance = await collateral.balanceOf(sponsor);

    // Check redeem return value and event.
    const redeem = pricelessPositionManager.redeem;
    const redeemedCollateral = await redeem.call({ rawValue: redeemTokens }, { from: sponsor });
    assert.equal(redeemedCollateral.toString(), expectedSponsorCollateral.toString());
    let redemptionResult = await redeem({ rawValue: redeemTokens }, { from: sponsor });
    truffleAssert.eventEmitted(redemptionResult, "Redeem", ev => {
      return (
        ev.sponsor == sponsor &&
        ev.collateralAmount == expectedSponsorCollateral.toString() &&
        ev.tokenAmount == redeemTokens.toString()
      );
    });

    sponsorFinalBalance = await collateral.balanceOf(sponsor);
    assert.equal(sponsorFinalBalance.sub(sponsorInitialBalance).toString(), expectedSponsorCollateral);
    await checkBalances(expectedSponsorTokens, expectedSponsorCollateral);

    // Create additional.
    const createAdditionalTokens = toWei("10");
    const createAdditionalCollateral = toWei("110");
    expectedSponsorTokens = expectedSponsorTokens.add(toBN(createAdditionalTokens));
    expectedSponsorCollateral = expectedSponsorCollateral.add(toBN(createAdditionalCollateral));
    await collateral.approve(pricelessPositionManager.address, createAdditionalCollateral, { from: sponsor });
    await pricelessPositionManager.create(
      { rawValue: createAdditionalCollateral },
      { rawValue: createAdditionalTokens },
      { from: sponsor }
    );
    await checkBalances(expectedSponsorTokens, expectedSponsorCollateral);

    // Redeem full.
    const redeemRemainingTokens = toWei("60");
    await tokenCurrency.approve(pricelessPositionManager.address, redeemRemainingTokens, { from: sponsor });
    sponsorInitialBalance = await collateral.balanceOf(sponsor);
    redemptionResult = await pricelessPositionManager.redeem({ rawValue: redeemRemainingTokens }, { from: sponsor });
    truffleAssert.eventEmitted(redemptionResult, "Redeem", ev => {
      return (
        ev.sponsor == sponsor &&
        ev.collateralAmount == expectedSponsorCollateral.toString() &&
        ev.tokenAmount == redeemRemainingTokens.toString()
      );
    });
    truffleAssert.eventEmitted(redemptionResult, "EndedSponsor", ev => {
      return ev.sponsor == sponsor;
    });

    sponsorFinalBalance = await collateral.balanceOf(sponsor);
    assert.equal(sponsorFinalBalance.sub(sponsorInitialBalance).toString(), expectedSponsorCollateral);
    await checkBalances(toBN("0"), toBN("0"));

    // Contract state should not have changed.
    assert.equal(await pricelessPositionManager.contractState(), PositionStatesEnum.OPEN);
  });

  it("Cannot instantly withdraw all of the collateral in the position", async function() {
    // Create an initial large and lowly collateralized pricelessPositionManager so that we can call `withdraw()`.
    await collateral.approve(pricelessPositionManager.address, initialPositionCollateral, { from: other });
    await pricelessPositionManager.create(
      { rawValue: initialPositionCollateral.toString() },
      { rawValue: initialPositionTokens.toString() },
      { from: other }
    );

    // Create the initial pricelessPositionManager.
    const createTokens = toWei("100");
    const createCollateral = toWei("150");
    await collateral.approve(pricelessPositionManager.address, createCollateral, { from: sponsor });
    await pricelessPositionManager.create(
      { rawValue: createCollateral },
      { rawValue: createTokens },
      { from: sponsor }
    );

    // Cannot withdraw full collateral because the GCR check will always fail.
    assert(
      await didContractThrow(pricelessPositionManager.withdraw({ rawValue: createCollateral }, { from: sponsor }))
    );
  });

  it("Withdrawal request", async function() {
    // Create an initial large and lowly collateralized pricelessPositionManager.
    await collateral.approve(pricelessPositionManager.address, initialPositionCollateral, { from: other });
    await pricelessPositionManager.create(
      { rawValue: initialPositionCollateral.toString() },
      { rawValue: initialPositionTokens.toString() },
      { from: other }
    );

    const startTime = await pricelessPositionManager.getCurrentTime();
    // Approve large amounts of token and collateral currencies: this test case isn't checking for that.
    await collateral.approve(pricelessPositionManager.address, toWei("100000"), { from: sponsor });
    await tokenCurrency.approve(pricelessPositionManager.address, toWei("100000"), { from: sponsor });

    // Create the initial pricelessPositionManager.
    const initialSponsorTokens = toWei("100");
    const initialSponsorCollateral = toWei("150");
    await pricelessPositionManager.create(
      { rawValue: initialSponsorCollateral },
      { rawValue: initialSponsorTokens },
      { from: sponsor }
    );

    // Request withdrawal. Check event is emitted
    const resultRequestWithdrawal = await pricelessPositionManager.requestWithdrawal(
      { rawValue: toWei("100") },
      { from: sponsor }
    );
    truffleAssert.eventEmitted(resultRequestWithdrawal, "RequestWithdrawal", ev => {
      return ev.sponsor == sponsor && ev.collateralAmount == toWei("100").toString();
    });

    // All other actions are locked.
    assert(await didContractThrow(pricelessPositionManager.deposit({ rawValue: toWei("1") }, { from: sponsor })));
    assert(await didContractThrow(pricelessPositionManager.withdraw({ rawValue: toWei("1") }, { from: sponsor })));
    assert(
      await didContractThrow(
        pricelessPositionManager.create({ rawValue: toWei("1") }, { rawValue: toWei("1") }, { from: sponsor })
      )
    );
    assert(await didContractThrow(pricelessPositionManager.redeem({ rawValue: toWei("1") }, { from: sponsor })));
    assert(
      await didContractThrow(pricelessPositionManager.requestWithdrawal({ rawValue: toWei("1") }, { from: sponsor }))
    );

    // Can't withdraw before time is up.
    await pricelessPositionManager.setCurrentTime(startTime.toNumber() + withdrawalLiveness - 1);
    assert(await didContractThrow(pricelessPositionManager.withdrawPassedRequest({ from: sponsor })));

    // The price moved against the sponsor, and they need to cancel. Ensure event is emitted.
    const resultCancelWithdrawal = await pricelessPositionManager.cancelWithdrawal({ from: sponsor });
    truffleAssert.eventEmitted(resultCancelWithdrawal, "RequestWithdrawalCanceled", ev => {
      return ev.sponsor == sponsor && ev.collateralAmount == toWei("100").toString();
    });

    // They can now request again.
    const withdrawalAmount = toWei("25");
    const expectedSponsorCollateral = toBN(initialSponsorCollateral).sub(toBN(withdrawalAmount));
    await pricelessPositionManager.requestWithdrawal({ rawValue: withdrawalAmount }, { from: sponsor });

    // Can withdraw until after time is up.
    await pricelessPositionManager.setCurrentTime(
      (await pricelessPositionManager.getCurrentTime()).toNumber() + withdrawalLiveness
    );

    const sponsorInitialBalance = await collateral.balanceOf(sponsor);
    const expectedSponsorFinalBalance = sponsorInitialBalance.add(toBN(withdrawalAmount));

    // Execute the withdrawal request. Check event is emitted and return value is correct.
    const withdrawPassedRequest = pricelessPositionManager.withdrawPassedRequest;
    let amountWithdrawn = await withdrawPassedRequest.call({ from: sponsor });
    assert.equal(amountWithdrawn.toString(), withdrawalAmount.toString());
    let resultWithdrawPassedRequest = await withdrawPassedRequest({ from: sponsor });
    truffleAssert.eventEmitted(resultWithdrawPassedRequest, "RequestWithdrawalExecuted", ev => {
      return ev.sponsor == sponsor && ev.collateralAmount == withdrawalAmount.toString();
    });

    // Check that withdrawal-request related parameters in pricelessPositionManager are reset
    const positionData = await pricelessPositionManager.positions(sponsor);
    assert.equal(positionData.requestPassTimestamp.toString(), 0);
    assert.equal(positionData.withdrawalRequestAmount.toString(), 0);

    // Verify state of pricelessPositionManager post-withdrawal.
    await checkBalances(toBN(initialSponsorTokens), expectedSponsorCollateral);
    const sponsorFinalBalance = await collateral.balanceOf(sponsor);
    assert.equal(sponsorFinalBalance.toString(), expectedSponsorFinalBalance.toString());

    // Methods are now unlocked again.
    await pricelessPositionManager.deposit({ rawValue: toWei("1") }, { from: sponsor });

    // First withdrawal that should pass. Ensure event is emitted and return value is correct.
    const withdraw = pricelessPositionManager.withdraw;
    amountWithdrawn = await withdraw.call({ rawValue: toWei("1") }, { from: sponsor });
    assert.equal(amountWithdrawn.toString(), toWei("1"));
    const resultWithdraw = await withdraw({ rawValue: toWei("1") }, { from: sponsor });
    truffleAssert.eventEmitted(resultWithdraw, "Withdrawal", ev => {
      return ev.sponsor == sponsor && ev.collateralAmount.toString() == toWei("1");
    });

    await pricelessPositionManager.create({ rawValue: toWei("125") }, { rawValue: toWei("100") }, { from: sponsor });
    await pricelessPositionManager.redeem({ rawValue: toWei("100") }, { from: sponsor });
    await checkBalances(toBN(initialSponsorTokens), expectedSponsorCollateral);

    // Can't cancel if no withdrawals pending.
    assert(await didContractThrow(pricelessPositionManager.cancelWithdrawal({ from: sponsor })));

    // Request to withdraw more than remaining collateral should result in the amount getting capped to the remaining collateral.
    await pricelessPositionManager.requestWithdrawal(
      {
        rawValue: toBN(toWei("125"))
          .add(toBN("1"))
          .toString()
      },
      { from: sponsor }
    );
    await pricelessPositionManager.setCurrentTime(
      (await pricelessPositionManager.getCurrentTime()).toNumber() + withdrawalLiveness
    );
    resultWithdrawPassedRequest = await pricelessPositionManager.withdrawPassedRequest({ from: sponsor });
    truffleAssert.eventEmitted(resultWithdrawPassedRequest, "RequestWithdrawalExecuted", ev => {
      return ev.sponsor == sponsor && ev.collateralAmount == toWei("125").toString();
    });
    await checkBalances(toBN(initialSponsorTokens), toBN("0"));

    // Contract state should not have changed.
    assert.equal(await pricelessPositionManager.contractState(), PositionStatesEnum.OPEN);
  });

  it("Global collateralization ratio checks", async function() {
    await collateral.approve(pricelessPositionManager.address, toWei("100000"), { from: sponsor });
    await collateral.approve(pricelessPositionManager.address, toWei("100000"), { from: other });

    // Create the initial pricelessPositionManager, with a 150% collateralization ratio.
    await pricelessPositionManager.create({ rawValue: toWei("150") }, { rawValue: toWei("100") }, { from: sponsor });

    // Any withdrawal requests should fail, because withdrawals would reduce the global collateralization ratio.
    assert(await didContractThrow(pricelessPositionManager.withdraw({ rawValue: toWei("1") }, { from: sponsor })));

    // A new pricelessPositionManager can't be created below the global ratio.
    assert(
      await didContractThrow(
        pricelessPositionManager.create({ rawValue: toWei("150") }, { rawValue: toWei("101") }, { from: sponsor })
      )
    );
    assert(
      await didContractThrow(
        pricelessPositionManager.create({ rawValue: toWei("150") }, { rawValue: toWei("101") }, { from: other })
      )
    );

    // A new pricelessPositionManager CAN be expanded or created above the global ratio.
    await pricelessPositionManager.create({ rawValue: toWei("15") }, { rawValue: toWei("10") }, { from: sponsor });
    await pricelessPositionManager.create({ rawValue: toWei("25") }, { rawValue: toWei("10") }, { from: other });

    // Can't withdraw below global ratio.
    assert(await didContractThrow(pricelessPositionManager.withdraw({ rawValue: toWei("1") }, { from: sponsor })));

    // The "other" position has excess collateral, but that collateral can NOT be used to mint new tokens.
    assert(
      await didContractThrow(
        pricelessPositionManager.create({ rawValue: toWei("0.0001") }, { rawValue: toWei("1") }, { from: other })
      )
    );

    // For the "other" Position:
    // global collateralization ratio = (150 + 15 + 25) / (100 + 10 + 10) = 1.58333
    // To maintain 10 tokens, need at least 15.833 collateral => can withdraw from 25 down to 16 but not to 15.
    assert(await didContractThrow(pricelessPositionManager.withdraw({ rawValue: toWei("10") }, { from: other })));
    await pricelessPositionManager.withdraw({ rawValue: toWei("9") }, { from: other });

    // GCR = (15 + 16) / (10 + 10) = 1.55.
    // `sponsor` has a CR of 1.5.
    // `other` has a CR of 1.6.
    // `sponsor` can create new tokens that are individually above 1.55, without needing to bring their whole
    // position up to 1.55. `other` can create new tokens below their current CR as long as the new tokens are above
    // GCR.
    await pricelessPositionManager.create({ rawValue: toWei("1.55") }, { rawValue: toWei("1") }, { from: sponsor });
    await pricelessPositionManager.create({ rawValue: toWei("1.55") }, { rawValue: toWei("1") }, { from: other });
  });

  it("Transfer", async function() {
    await collateral.approve(pricelessPositionManager.address, toWei("100000"), { from: sponsor });

    // Create the initial pricelessPositionManager.
    const numTokens = toWei("100");
    const amountCollateral = toWei("150");
    await pricelessPositionManager.create({ rawValue: amountCollateral }, { rawValue: numTokens }, { from: sponsor });
    assert.equal((await pricelessPositionManager.getCollateral(sponsor)).toString(), amountCollateral);
    assert.equal((await pricelessPositionManager.positions(other)).rawCollateral.toString(), toWei("0"));

    // Transfer.
    const result = await pricelessPositionManager.transfer(other, { from: sponsor });
    truffleAssert.eventEmitted(result, "Transfer", ev => {
      return ev.oldSponsor == sponsor && ev.newSponsor == other;
    });
    truffleAssert.eventEmitted(result, "NewSponsor", ev => {
      return ev.sponsor == other;
    });

    assert.equal((await pricelessPositionManager.positions(sponsor)).rawCollateral.toString(), toWei("0"));
    assert.equal((await pricelessPositionManager.getCollateral(other)).toString(), amountCollateral);

    // Can't transfer if the target already has a pricelessPositionManager.
    await pricelessPositionManager.create({ rawValue: toWei("150") }, { rawValue: toWei("100") }, { from: sponsor });
    assert(await didContractThrow(pricelessPositionManager.transfer(other, { from: sponsor })));

    // Contract state should not have changed.
    assert.equal(await pricelessPositionManager.contractState(), PositionStatesEnum.OPEN);
  });

  it("Frozen when post expiry", async function() {
    // Create an initial large and lowly collateralized pricelessPositionManager.
    await collateral.approve(pricelessPositionManager.address, initialPositionCollateral, { from: other });
    await pricelessPositionManager.create(
      { rawValue: initialPositionCollateral.toString() },
      { rawValue: initialPositionTokens.toString() },
      { from: other }
    );

    await collateral.approve(pricelessPositionManager.address, toWei("100000"), { from: sponsor });
    const numTokens = toWei("100");
    const amountCollateral = toWei("150");
    await pricelessPositionManager.create({ rawValue: amountCollateral }, { rawValue: numTokens }, { from: sponsor });

    const expirationTime = await pricelessPositionManager.expirationTimestamp();
    await pricelessPositionManager.setCurrentTime(expirationTime.toNumber() - 1);

    // Even though the contract isn't expired yet, can't issue a withdrawal request that would expire beyond the position expiry time.
    assert(
      await didContractThrow(pricelessPositionManager.requestWithdrawal({ rawValue: toWei("1") }, { from: sponsor }))
    );

    await pricelessPositionManager.setCurrentTime(expirationTime.toNumber());

    // All method calls should revert.
    assert(
      await didContractThrow(
        pricelessPositionManager.create({ rawValue: amountCollateral }, { rawValue: numTokens }, { from: sponsor })
      )
    );
    assert(await didContractThrow(pricelessPositionManager.withdraw({ rawValue: toWei("1") }, { from: sponsor })));
    assert(
      await didContractThrow(pricelessPositionManager.requestWithdrawal({ rawValue: toWei("1") }, { from: sponsor }))
    );
    assert(await didContractThrow(pricelessPositionManager.redeem({ rawValue: toWei("1") }, { from: sponsor })));
    assert(await didContractThrow(pricelessPositionManager.deposit({ rawValue: toWei("1") }, { from: sponsor })));
    assert(await didContractThrow(pricelessPositionManager.transfer(accounts[3], { from: sponsor })));
  });

  it("Settlement post expiry", async function() {
    // Create one position with 100 synthetic tokens to mint with 150 tokens of collateral. For this test say the
    // collateral is Dai with a value of 1USD and the synthetic is some fictional stock or commodity.
    await collateral.approve(pricelessPositionManager.address, toWei("100000"), { from: sponsor });
    const numTokens = toWei("100");
    const amountCollateral = toWei("150");
    await pricelessPositionManager.create({ rawValue: amountCollateral }, { rawValue: numTokens }, { from: sponsor });

    // Transfer half the tokens from the sponsor to a tokenHolder. IRL this happens through the sponsor selling tokens.
    const tokenHolderTokens = toWei("50");
    await tokenCurrency.transfer(tokenHolder, tokenHolderTokens, {
      from: sponsor
    });

    // Should revert if before contract expiration.
    assert(await didContractThrow(pricelessPositionManager.settleExpired()));
    assert(await didContractThrow(pricelessPositionManager.expire()));

    // Advance time until after expiration. Token holders and sponsors should now be able to start trying to settle.
    const expirationTime = await pricelessPositionManager.expirationTimestamp();
    await pricelessPositionManager.setCurrentTime(expirationTime.toNumber());

    // To settle positions the DVM needs to be to be queried to get the price at the settlement time.
    const expireResult = await pricelessPositionManager.expire({ from: other });
    assert.equal(await pricelessPositionManager.contractState(), PositionStatesEnum.EXPIRED_PRICE_REQUESTED);
    truffleAssert.eventEmitted(expireResult, "ContractExpired", ev => {
      return ev.caller == other;
    });

    // Settling an expired position should revert if the contract has expired but the DVM has not yet returned a price.
    assert(await didContractThrow(pricelessPositionManager.settleExpired({ from: tokenHolder })));

    // Push a settlement price into the mock oracle to simulate a DVM vote. Say settlement occurs at 1.2 Stock/USD for the price
    // feed. With 100 units of outstanding tokens this results in a token redemption value of: TRV = 100 * 1.2 = 120 USD.
    const redemptionPrice = 1.2;
    const redemptionPriceWei = toWei(redemptionPrice.toString());
    await mockOracle.pushPrice(priceFeedIdentifier, expirationTime.toNumber(), redemptionPriceWei);

    // From the token holders, they are entitled to the value of their tokens, notated in the underlying.
    // They have 50 tokens settled at a price of 1.2 should yield 60 units of underling (or 60 USD as underlying is Dai).
    const tokenHolderInitialCollateral = await collateral.balanceOf(tokenHolder);
    const tokenHolderInitialSynthetic = await tokenCurrency.balanceOf(tokenHolder);
    assert.equal(tokenHolderInitialSynthetic, tokenHolderTokens);

    // Approve the tokens to be moved by the contract and execute the settlement.
    await tokenCurrency.approve(pricelessPositionManager.address, tokenHolderInitialSynthetic, {
      from: tokenHolder
    });
    let settleExpiredResult = await pricelessPositionManager.settleExpired({ from: tokenHolder });
    assert.equal(await pricelessPositionManager.contractState(), PositionStatesEnum.EXPIRED_PRICE_RECEIVED);
    const tokenHolderFinalCollateral = await collateral.balanceOf(tokenHolder);
    const tokenHolderFinalSynthetic = await tokenCurrency.balanceOf(tokenHolder);

    // The token holder should gain the value of their synthetic tokens in underlying.
    // The value in underlying is the number of tokens they held in the beginning * settlement price as TRV
    // When redeeming 50 tokens at a price of 1.2 we expect to receive 60 collateral tokens (50 * 1.2)
    const expectedTokenHolderFinalCollateral = toWei("60");
    assert.equal(tokenHolderFinalCollateral.sub(tokenHolderInitialCollateral), expectedTokenHolderFinalCollateral);

    // The token holder should have no synthetic positions left after settlement.
    assert.equal(tokenHolderFinalSynthetic, 0);

    // Check the event returned the correct values
    truffleAssert.eventEmitted(settleExpiredResult, "SettleExpiredPosition", ev => {
      return (
        ev.caller == tokenHolder &&
        ev.collateralReturned == tokenHolderFinalCollateral.sub(tokenHolderInitialCollateral).toString() &&
        ev.tokensBurned == tokenHolderInitialSynthetic.toString()
      );
    });

    // For the sponsor, they are entitled to the underlying value of their remaining synthetic tokens + the excess collateral
    // in their position at time of settlement. The sponsor had 150 units of collateral in their position and the final TRV
    // of their synthetics they sold is 120. Their redeemed amount for this excess collateral is the difference between the two.
    // The sponsor also has 50 synthetic tokens that they did not sell. This makes their expected redemption = 150 - 120 + 50 * 1.2 = 90
    const sponsorInitialCollateral = await collateral.balanceOf(sponsor);
    const sponsorInitialSynthetic = await tokenCurrency.balanceOf(sponsor);

    // Approve tokens to be moved by the contract and execute the settlement.
    await tokenCurrency.approve(pricelessPositionManager.address, sponsorInitialSynthetic, {
      from: sponsor
    });

    // The token Sponsor should gain the value of their synthetics in underlying
    // + their excess collateral from the over collateralization in their position
    // Excess collateral = 150 - 100 * 1.2 = 30
    const expectedSponsorCollateralUnderlying = toBN(toWei("30"));
    // Value of remaining synthetic tokens = 50 * 1.2 = 60
    const expectedSponsorCollateralSynthetic = toBN(toWei("60"));
    const expectedTotalSponsorCollateralReturned = expectedSponsorCollateralUnderlying.add(
      expectedSponsorCollateralSynthetic
    );

    // Check return value.
    const settleExpired = pricelessPositionManager.settleExpired;
    const redeemedAmount = await settleExpired.call({ from: sponsor });
    assert.equal(redeemedAmount.toString(), expectedTotalSponsorCollateralReturned.toString());

    // Execute the settlement and check balances.
    await settleExpired({ from: sponsor });
    await pricelessPositionManager.settleExpired({ from: sponsor });
    const sponsorFinalCollateral = await collateral.balanceOf(sponsor);
    const sponsorFinalSynthetic = await tokenCurrency.balanceOf(sponsor);
    assert.equal(
      sponsorFinalCollateral.sub(sponsorInitialCollateral).toString(),
      expectedTotalSponsorCollateralReturned
    );

    // The token Sponsor should have no synthetic positions left after settlement.
    assert.equal(sponsorFinalSynthetic, 0);

    // Last check is that after redemption the position in the positions mapping has been removed.
    const sponsorsPosition = await pricelessPositionManager.positions(sponsor);
    assert.equal(sponsorsPosition.rawCollateral.rawValue, 0);
    assert.equal(sponsorsPosition.tokensOutstanding.rawValue, 0);
    assert.equal(sponsorsPosition.requestPassTimestamp.toString(), 0);
    assert.equal(sponsorsPosition.withdrawalRequestAmount.rawValue, 0);
  });

  it("Non sponsor can't deposit or redeem", async function() {
    // Create an initial large and lowly collateralized pricelessPositionManager.
    await collateral.approve(pricelessPositionManager.address, initialPositionCollateral, { from: other });
    await pricelessPositionManager.create(
      { rawValue: initialPositionCollateral.toString() },
      { rawValue: initialPositionTokens.toString() },
      { from: other }
    );

    await tokenCurrency.approve(pricelessPositionManager.address, toWei("100000"), { from: sponsor });
    await collateral.approve(pricelessPositionManager.address, toWei("100000"), { from: sponsor });

    // Can't deposit without first creating a pricelessPositionManager.
    assert(await didContractThrow(pricelessPositionManager.deposit({ rawValue: toWei("1") }, { from: sponsor })));

    // Can't request a withdrawal without first creating a pricelessPositionManager.
    assert(
      await didContractThrow(pricelessPositionManager.requestWithdrawal({ rawValue: toWei("0") }, { from: sponsor }))
    );

    // Even if the "sponsor" acquires a token somehow, they can't redeem.
    await tokenCurrency.transfer(sponsor, toWei("1"), { from: other });
    assert(await didContractThrow(pricelessPositionManager.redeem({ rawValue: toWei("1") }, { from: sponsor })));
  });

  it("Can't redeem more than position size", async function() {
    await tokenCurrency.approve(pricelessPositionManager.address, toWei("1000"), { from: sponsor });
    await collateral.approve(pricelessPositionManager.address, toWei("1000"), { from: other });
    await collateral.approve(pricelessPositionManager.address, toWei("1000"), { from: sponsor });

    const numTokens = toWei("1");
    const numCombinedTokens = toWei("2");
    await pricelessPositionManager.create({ rawValue: toWei("1") }, { rawValue: numTokens }, { from: other });
    await pricelessPositionManager.create({ rawValue: toWei("1") }, { rawValue: numTokens }, { from: sponsor });

    await tokenCurrency.transfer(sponsor, numTokens, { from: other });
    assert(await didContractThrow(pricelessPositionManager.redeem({ rawValue: numCombinedTokens }, { from: sponsor })));
    await pricelessPositionManager.redeem({ rawValue: numTokens }, { from: sponsor });
    assert(await didContractThrow(pricelessPositionManager.redeem({ rawValue: numTokens }, { from: sponsor })));
  });

  it("Basic fees", async function() {
    // Set up position.
    await collateral.approve(pricelessPositionManager.address, toWei("1000"), { from: other });
    await collateral.approve(pricelessPositionManager.address, toWei("1000"), { from: sponsor });

    // Set up another position that is less collateralized so sponsor can withdraw freely.
    await pricelessPositionManager.create({ rawValue: toWei("1") }, { rawValue: toWei("100000") }, { from: other });
    await pricelessPositionManager.create({ rawValue: toWei("1") }, { rawValue: toWei("1") }, { from: sponsor });

    // Set store fees to 1% per second.
    await store.setFixedOracleFeePerSecond({ rawValue: toWei("0.01") });

    // Move time in the contract forward by 1 second to capture a 1% fee.
    const startTime = await pricelessPositionManager.getCurrentTime();
    await pricelessPositionManager.setCurrentTime(startTime.addn(1));

    // Determine the expected store balance by adding 1% of the sponsor balance to the starting store balance.
    // Multiply by 2 because there are two active positions
    const expectedStoreBalance = (await collateral.balanceOf(store.address)).add(toBN(toWei("0.02")));

    // Pay the fees, check the return value, and then check the collateral and the store balance.
    const payFees = pricelessPositionManager.payFees;
    const feesPaid = await payFees.call();
    assert.equal(feesPaid.toString(), toWei("0.02"));
    const payFeesResult = await payFees();
    truffleAssert.eventEmitted(payFeesResult, "RegularFeesPaid", ev => {
      return ev.regularFee.toString() === toWei("0.02") && ev.lateFee.toString() === "0";
    });
    let collateralAmount = await pricelessPositionManager.getCollateral(sponsor);
    assert.equal(collateralAmount.rawValue.toString(), toWei("0.99"));
    assert.equal((await collateral.balanceOf(store.address)).toString(), expectedStoreBalance.toString());

    // Ensure that fees are not applied to new collateral.
    // TODO: value chosen specifically to avoid rounding errors -- see #873.
    await pricelessPositionManager.deposit({ rawValue: toWei("99") }, { from: sponsor });
    collateralAmount = await pricelessPositionManager.getCollateral(sponsor);
    assert.equal(collateralAmount.rawValue.toString(), toWei("99.99"));

    // Ensure that the conversion works correctly for withdrawals.
    const expectedSponsorBalance = (await collateral.balanceOf(sponsor)).add(toBN(toWei("1")));
    await pricelessPositionManager.withdraw({ rawValue: toWei("1") }, { from: sponsor });
    assert.equal((await collateral.balanceOf(sponsor)).toString(), expectedSponsorBalance.toString());
    assert.equal((await pricelessPositionManager.getCollateral(sponsor)).toString(), toWei("98.99"));

    // Set the store fees back to 0 to prevent it from affecting other tests.
    await store.setFixedOracleFeePerSecond({ rawValue: "0" });
  });

  it("Final fees", async function() {
    // Create a new position
    await collateral.approve(pricelessPositionManager.address, toWei("100000"), { from: sponsor });
    const numTokens = toWei("50");
    const amountCollateral = toWei("100");
    await pricelessPositionManager.create({ rawValue: amountCollateral }, { rawValue: numTokens }, { from: sponsor });

    // Transfer half the tokens from the sponsor to a tokenHolder. IRL this happens through the sponsor selling tokens.
    const tokenHolderTokens = toWei("25");
    await tokenCurrency.transfer(tokenHolder, tokenHolderTokens, {
      from: sponsor
    });

    // Set store final fees to 1 collateral token.
    const finalFeePaid = toWei("1");
    await store.setFinalFee(collateral.address, { rawValue: finalFeePaid });

    // Advance time until after expiration. Token holders and sponsors should now be able to to settle.
    const expirationTime = await pricelessPositionManager.expirationTimestamp();
    await pricelessPositionManager.setCurrentTime(expirationTime.toNumber() + 1);

    // Determine the expected store balance by adding 1% of the sponsor balance to the starting store balance.
    const expectedStoreBalance = (await collateral.balanceOf(store.address)).add(toBN(finalFeePaid));

    // To settle positions the DVM needs to be to be queried to get the price at the settlement time.
    const expirationResult = await pricelessPositionManager.expire({ from: other });

    // Check that final fees were paid correctly and position's locked collateral was decremented
    truffleAssert.eventEmitted(expirationResult, "FinalFeesPaid", ev => {
      return ev.amount.toString() === finalFeePaid.toString();
    });
    let collateralAmount = await pricelessPositionManager.getCollateral(sponsor);
    assert.equal(collateralAmount.rawValue.toString(), toWei("99"));
    assert.equal((await collateral.balanceOf(store.address)).toString(), expectedStoreBalance.toString());

    // Push a settlement price into the mock oracle to simulate a DVM vote. Say settlement occurs at 1.2 Stock/USD for the price
    // feed. With 100 units of outstanding tokens this results in a token redemption value of: TRV = 100 * 1.2 = 120 USD.
    const redemptionPrice = 1.2;
    const redemptionPriceWei = toWei(redemptionPrice.toString());
    await mockOracle.pushPrice(priceFeedIdentifier, expirationTime.toNumber(), redemptionPriceWei);

    // From the token holders, they are entitled to the value of their tokens, notated in the underlying.
    // They have 25 tokens settled at a price of 1.2 should yield 30 units of underling (or 60 USD as underlying is Dai).
    const tokenHolderInitialCollateral = await collateral.balanceOf(tokenHolder);
    const tokenHolderInitialSynthetic = await tokenCurrency.balanceOf(tokenHolder);

    // Approve the tokens to be moved by the contract and execute the settlement for the token holder.
    await tokenCurrency.approve(pricelessPositionManager.address, tokenHolderInitialSynthetic, {
      from: tokenHolder
    });
    let settleExpiredResult = await pricelessPositionManager.settleExpired({ from: tokenHolder });
    const tokenHolderFinalCollateral = await collateral.balanceOf(tokenHolder);
    const tokenHolderFinalSynthetic = await tokenCurrency.balanceOf(tokenHolder);

    // The token holder should gain the value of their synthetic tokens in underlying.
    // The value in underlying is the number of tokens they held in the beginning * settlement price as TRV
    // When redeeming 25 tokens at a price of 1.2 we expect to receive 30 collateral tokens (25 * 1.2)
    const expectedTokenHolderFinalCollateral = toWei("30");
    assert.equal(tokenHolderFinalCollateral.sub(tokenHolderInitialCollateral), expectedTokenHolderFinalCollateral);

    // The token holder should have no synthetic positions left after settlement.
    assert.equal(tokenHolderFinalSynthetic, 0);

    // Check the event returned the correct values
    truffleAssert.eventEmitted(settleExpiredResult, "SettleExpiredPosition", ev => {
      return (
        ev.caller == tokenHolder &&
        ev.collateralReturned == tokenHolderFinalCollateral.sub(tokenHolderInitialCollateral).toString() &&
        ev.tokensBurned == tokenHolderInitialSynthetic.toString()
      );
    });

    // For the sponsor, they are entitled to the underlying value of their remaining synthetic tokens + the excess collateral
    // in their position at time of settlement - final fees. The sponsor had 100 units of collateral in their position and the final TRV
    // of their synthetics they sold is 60. Their redeemed amount for this excess collateral is the difference between the two.
    // The sponsor also has 25 synthetic tokens that they did not sell. This makes their expected redemption = 100 - 60 + 25 * 1.2 - 1 = 69
    const sponsorInitialCollateral = await collateral.balanceOf(sponsor);
    const sponsorInitialSynthetic = await tokenCurrency.balanceOf(sponsor);

    // Approve tokens to be moved by the contract and execute the settlement.
    await tokenCurrency.approve(pricelessPositionManager.address, sponsorInitialSynthetic, {
      from: sponsor
    });
    await pricelessPositionManager.settleExpired({ from: sponsor });
    const sponsorFinalCollateral = await collateral.balanceOf(sponsor);
    const sponsorFinalSynthetic = await tokenCurrency.balanceOf(sponsor);

    // The token Sponsor should gain the value of their synthetics in underlying
    // + their excess collateral from the over collateralization in their position
    // Excess collateral = 100 - 50 * 1.2 - 1 = 39
    const expectedSponsorCollateralUnderlying = toBN(toWei("39"));
    // Value of remaining synthetic tokens = 25 * 1.2 = 30
    const expectedSponsorCollateralSynthetic = toBN(toWei("30"));
    const expectedTotalSponsorCollateralReturned = expectedSponsorCollateralUnderlying.add(
      expectedSponsorCollateralSynthetic
    );
    assert.equal(
      sponsorFinalCollateral.sub(sponsorInitialCollateral).toString(),
      expectedTotalSponsorCollateralReturned
    );

    // The token Sponsor should have no synthetic positions left after settlement.
    assert.equal(sponsorFinalSynthetic, 0);

    // The contract should have no more collateral tokens
    assert.equal(await collateral.balanceOf(pricelessPositionManager.address), 0);

    // Last check is that after redemption the position in the positions mapping has been removed.
    const sponsorsPosition = await pricelessPositionManager.positions(sponsor);
    assert.equal(sponsorsPosition.rawCollateral.rawValue, 0);
    assert.equal(sponsorsPosition.tokensOutstanding.rawValue, 0);
    assert.equal(sponsorsPosition.requestPassTimestamp.toString(), 0);
    assert.equal(sponsorsPosition.withdrawalRequestAmount.rawValue, 0);

    // Set the store fees back to 0 to prevent it from affecting other tests.
    await store.setFinalFee(collateral.address, { rawValue: "0" });
  });

  describe("Precision loss is handled as expected", () => {
    beforeEach(async () => {
      // Create a new position with:
      // - 30 collateral
      // - 20 synthetic tokens (10 held by token holder, 10 by sponsor)
      await collateral.approve(pricelessPositionManager.address, "100000", { from: sponsor });
      const numTokens = "20";
      const amountCollateral = "30";
      await pricelessPositionManager.create({ rawValue: amountCollateral }, { rawValue: numTokens }, { from: sponsor });
      await tokenCurrency.approve(pricelessPositionManager.address, numTokens, { from: sponsor });

      // Setting the regular fee to 4 % per second will result in a miscalculated cumulativeFeeMultiplier after 1 second
      // because of the intermediate calculation in `payFees()` for calculating the `feeAdjustment`: ( fees paid ) / (total collateral)
      // = 0.033... repeating, which cannot be represented precisely by a fixed point.
      // --> 0.04 * 30 wei = 1.2 wei, which gets truncated to 1 wei, so 1 wei of fees are paid
      const regularFee = toWei("0.04");
      await store.setFixedOracleFeePerSecond({ rawValue: regularFee });

      // Advance the contract one second and make the contract pay its regular fees
      let startTime = await pricelessPositionManager.getCurrentTime();
      await pricelessPositionManager.setCurrentTime(startTime.addn(1));
      await pricelessPositionManager.payFees();

      // Set the store fees back to 0 to prevent fee multiplier from changing for remainder of the test.
      await store.setFixedOracleFeePerSecond({ rawValue: "0" });
    });
    it("Fee multiplier is set properly with precision loss, and fees are paid as expected", async () => {
      // Absent any rounding errors, `getCollateral` should return (initial-collateral - final-fees) = 30 wei - 1 wei = 29 wei.
      // But, because of the use of mul and div in _payFees(), getCollateral() will return slightly less
      // collateral than expected. When calculating the new `feeAdjustment`, we need to calculate the %: (fees paid / pfc), which is
      // 1/30. However, 1/30 = 0.03333... repeating, which cannot be represented in FixedPoint. Normally div() would floor
      // this value to 0.033....33, but divCeil sets this to 0.033...34. A higher `feeAdjustment` causes a lower `adjustment` and ultimately
      // lower `totalPositionCollateral` and `positionAdjustment` values.
      let collateralAmount = await pricelessPositionManager.getCollateral(sponsor);
      assert(toBN(collateralAmount.rawValue).lt(toBN("29")));
      assert.equal(
        (await pricelessPositionManager.cumulativeFeeMultiplier()).toString(),
        toWei("0.966666666666666666").toString()
      );

      // The actual amount of fees paid to the store is as expected = 1 wei.
      // At this point, the store should have +1 wei, the contract should have 29 wei but the position will show 28 wei
      // because `(30 * 0.966666666666666666 = 28.999...98)`. `30` is the rawCollateral and if the fee multiplier were correct,
      // then `totalPositionCollateral` would be `(30 * 0.966666666666666666...) = 29`.
      assert.equal((await collateral.balanceOf(pricelessPositionManager.address)).toString(), "29");
      assert.equal((await pricelessPositionManager.totalPositionCollateral()).toString(), "28");
      assert.equal((await pricelessPositionManager.rawTotalPositionCollateral()).toString(), "30");
    });
    it("settleExpired() returns the same amount of collateral that totalPositionCollateral is decreased by", async () => {
      // Expire the contract
      const expirationTime = await pricelessPositionManager.expirationTimestamp();
      await pricelessPositionManager.setCurrentTime(expirationTime.toNumber());
      await pricelessPositionManager.expire({ from: other });

      // Push a settlement price into the mock oracle to simulate a DVM vote. Say settlement occurs at 1.2 Stock/USD for the price
      // feed. With 20 units of outstanding tokens this results in a token redemption value of: TRV = 20 * 1.2 = 24 USD.
      const redemptionPrice = 1.2;
      const redemptionPriceWei = toWei(redemptionPrice.toString());
      await mockOracle.pushPrice(priceFeedIdentifier, expirationTime.toNumber(), redemptionPriceWei);

      // Transfer half the tokens from the sponsor to a tokenHolder. IRL this happens through the sponsor selling tokens.
      const tokenHolderTokens = "10";
      await tokenCurrency.transfer(tokenHolder, tokenHolderTokens, {
        from: sponsor
      });
      await tokenCurrency.approve(pricelessPositionManager.address, tokenHolderTokens, {
        from: tokenHolder
      });

      // The token holder is entitled to the value of their tokens, notated in the underlying.
      // They have 10 tokens settled at a price of 1.2 should yield 12 units of collateral.
      // So, `rawCollateral` is decreased by (`12 / 0.966666666666666666 ~= 12.4`) which gets truncated to 12.
      // Before `settleExpired` is called, `totalPositionCollateral = rawCollateral * cumulativeFeeMultiplier = 30 * 0.966666666666666666 = 28`.
      // After `settleExpired`, `rawCollateral -= 12`, so the new `totalPositionCollateral = `(30-12) * 0.966666666666666666 = 17.4` which is truncated to 17.
      // So, due to precision loss, `totalPositionCollateral` is only decreased by 11, but it should be 12 without errors.
      // From the user's POV, they will see their balance decrease by 11, so we should send them 11 collateral not 12.
      const tokenHolderInitialCollateral = await collateral.balanceOf(tokenHolder);
      await pricelessPositionManager.settleExpired({ from: tokenHolder });
      const tokenHolderFinalCollateral = await collateral.balanceOf(tokenHolder);
      const tokenHolderFinalSynthetic = await tokenCurrency.balanceOf(tokenHolder);

      // The token holder should gain the value of their synthetic tokens in underlying.
      const expectedTokenHolderFinalCollateral = "11";
      assert.equal(tokenHolderFinalCollateral.sub(tokenHolderInitialCollateral), expectedTokenHolderFinalCollateral);
      assert.equal((await collateral.balanceOf(pricelessPositionManager.address)).toString(), "18");
      assert.equal((await pricelessPositionManager.totalPositionCollateral()).toString(), "17");
      assert.equal((await pricelessPositionManager.rawTotalPositionCollateral()).toString(), "18");

      // The token holder should have no synthetic positions left after settlement.
      assert.equal(tokenHolderFinalSynthetic, 0);

      // The sponsor is entitled to the underlying value of their remaining synthetic tokens + the excess collateral
      // in their position at time of settlement - final fees. But we'll see that the "excess" collateral displays error
      // due to precision loss.
      const sponsorInitialCollateral = await collateral.balanceOf(sponsor);
      await pricelessPositionManager.settleExpired({ from: sponsor });
      const sponsorFinalCollateral = await collateral.balanceOf(sponsor);
      const sponsorFinalSynthetic = await tokenCurrency.balanceOf(sponsor);

      // The token Sponsor should gain the value of their synthetics in underlying
      // + their excess collateral from the over collateralization in their position.
      // Excess collateral should be = rawCollateral - fees - tokensOutstanding * price = 30 - 1 - (20 * 1.2) = 5
      // However, recall that `totalPositionCollateral = (30 * 0.966666666666666666 = 28.999...98)` which gets truncated to 28.
      // So, the excess collateral becomes 28 - (20 * 1.2) = 4
      // The value of the remaining synthetic tokens = 10 * 1.2 = 12.
      // So, we will attempt to withdraw (12 + 4) tokens from the contract.
      // We need to decrease `rawCollateral` by `16 / 0.966666666666666666 ~= 16.5`
      // which gets truncated to 16.
      // Recall previously that rawCollateral was last set to 18, so `totalPositionCollateral = (18-16) * 0.966666666666666666 ~= 1.97`
      // which gets truncated to 1.
      // The previous totalPositionCollateral was 17, so we will withdraw (17-1) = 16 tokens instead of the 17 as the user expected.
      assert.equal((await pricelessPositionManager.totalPositionCollateral()).toString(), "1");
      assert.equal((await pricelessPositionManager.rawTotalPositionCollateral()).toString(), "2");
      const expectedSponsorCollateralSynthetic = toBN("11");
      const expectedSponsorCollateralUnderlying = toBN("5");
      const expectedTotalSponsorCollateralReturned = expectedSponsorCollateralUnderlying.add(
        expectedSponsorCollateralSynthetic
      );
      assert.equal(
        sponsorFinalCollateral.sub(sponsorInitialCollateral).toString(),
        expectedTotalSponsorCollateralReturned.toString()
      );

      // The token Sponsor should have no synthetic positions left after settlement.
      assert.equal(sponsorFinalSynthetic, 0);

      // The contract should have a small remainder of 2 collateral tokens due to rounding errors:
      // We started with 30, paid 1 in final fees, returned 11 to the token holder, and 16 to the sponsor:
      // (30 - 1 - 11 - 16 = 2)
      assert.equal((await collateral.balanceOf(pricelessPositionManager.address)).toString(), "2");
      assert.equal((await pricelessPositionManager.totalPositionCollateral()).toString(), "1");

      // Last check is that after redemption the position in the positions mapping is still removed despite leaving collateral dust.
      const sponsorsPosition = await pricelessPositionManager.positions(sponsor);
      assert.equal(sponsorsPosition.rawCollateral.rawValue, 0);
      assert.equal(sponsorsPosition.tokensOutstanding.rawValue, 0);
      assert.equal(sponsorsPosition.requestPassTimestamp.toString(), 0);
      assert.equal(sponsorsPosition.withdrawalRequestAmount.rawValue, 0);
    });
    it("withdraw() returns the same amount of collateral that totalPositionCollateral is decreased by", async () => {
      // The sponsor requests to withdraw 12 collateral.
      // So, `rawCollateral` is decreased by (`12 / 0.966666666666666666 ~= 12.4`) which gets truncated to 12.
      // Before `withdraw` is called, `totalPositionCollateral = rawCollateral * cumulativeFeeMultiplier = 30 * 0.966666666666666666 = 28`.
      // After `settleExpired`, `rawCollateral -= 12`, so the new `totalPositionCollateral = `(30-12) * 0.966666666666666666 = 17.4` which is truncated to 17.
      // So, due to precision loss, `totalPositionCollateral` is only decreased by 11, but it should be 12 without errors.
      // From the user's POV, they will see their balance decrease by 11, so we should send them 11 collateral not 12.
      const initialCollateral = await collateral.balanceOf(sponsor);
      await pricelessPositionManager.requestWithdrawal({ rawValue: "12" }, { from: sponsor });
      startTime = await pricelessPositionManager.getCurrentTime();
      await pricelessPositionManager.setCurrentTime(startTime.addn(withdrawalLiveness));
      await pricelessPositionManager.withdrawPassedRequest({ from: sponsor });
      const finalCollateral = await collateral.balanceOf(sponsor);

      // The sponsor should gain their requested amount minus precision loss.
      const expectedFinalCollateral = "11";
      assert.equal(finalCollateral.sub(initialCollateral), expectedFinalCollateral);
      assert.equal((await collateral.balanceOf(pricelessPositionManager.address)).toString(), "18");
      assert.equal((await pricelessPositionManager.totalPositionCollateral()).toString(), "17");
      assert.equal((await pricelessPositionManager.rawTotalPositionCollateral()).toString(), "18");
    });
    it("redeem() returns the same amount of collateral that totalPositionCollateral is decreased by", async () => {
      // The sponsor requests to redeem 9 tokens. (9/20 = 0.45) tokens should result in a proportional redemption of the totalPositionCollateral,
      // which as you recall is 28 post-fees. So, we expect to redeem (0.45 * 28 = 12.6) collateral which gets truncated to 12.
      // So, `rawCollateral` is decreased by (`12 / 0.966666666666666666 ~= 12.4`) which gets truncated to 12.
      // Before `withdraw` is called, `totalPositionCollateral = rawCollateral * cumulativeFeeMultiplier = 30 * 0.966666666666666666 = 28`.
      // After `settleExpired`, `rawCollateral -= 12`, so the new `totalPositionCollateral = `(30-12) * 0.966666666666666666 = 17.4` which is truncated to 17.
      // So, due to precision loss, `totalPositionCollateral` is only decreased by 11, but it should be 12 without errors.
      // From the user's POV, they will see their balance decrease by 11, so we should send them 11 collateral not 12.
      const initialCollateral = await collateral.balanceOf(sponsor);
      await pricelessPositionManager.redeem({ rawValue: "9" }, { from: sponsor });
      const finalCollateral = await collateral.balanceOf(sponsor);

      // The sponsor should gain their requested amount minus precision loss.
      assert.equal(finalCollateral.sub(initialCollateral), "11");
      assert.equal((await collateral.balanceOf(pricelessPositionManager.address)).toString(), "18");
      assert.equal((await pricelessPositionManager.totalPositionCollateral()).toString(), "17");
      assert.equal((await pricelessPositionManager.rawTotalPositionCollateral()).toString(), "18");

      // Expected number of synthetic tokens are burned.
      assert.equal((await tokenCurrency.balanceOf(sponsor)).toString(), "11");
    });
  });

  it("Not enough collateral to pay final fees, reverts expire", async function() {
    // Create a new position
    await collateral.approve(pricelessPositionManager.address, toWei("2"), { from: sponsor });
    const numTokens = toWei("2");
    const amountCollateral = toWei("2");
    await pricelessPositionManager.create({ rawValue: amountCollateral }, { rawValue: numTokens }, { from: sponsor });

    // Set store final fees >= collateral in positions.
    const finalFeePaid = toWei("3");
    await store.setFinalFee(collateral.address, { rawValue: finalFeePaid });

    // Advance time until after expiration.
    const expirationTime = await pricelessPositionManager.expirationTimestamp();
    await pricelessPositionManager.setCurrentTime(expirationTime.toNumber());

    // To settle positions the DVM needs to be to be queried to get the price at the settlement time.
    assert(await didContractThrow(pricelessPositionManager.expire({ from: other })));

    // Position has frozen collateral
    let frozenCollateralAmount = await pricelessPositionManager.getCollateral(sponsor);
    assert.equal(frozenCollateralAmount.rawValue.toString(), amountCollateral);

    // Set the store fees back to 0 to prevent it from affecting other tests.
    await store.setFinalFee(collateral.address, { rawValue: "0" });
  });

  it("Oracle swap post expiry", async function() {
    // Approvals
    await collateral.approve(pricelessPositionManager.address, toWei("100000"), { from: sponsor });
    await tokenCurrency.approve(pricelessPositionManager.address, toWei("100000"), { from: tokenHolder });
    await tokenCurrency.approve(pricelessPositionManager.address, toWei("100000"), { from: other });

    // Create one position with 200 synthetic tokens to mint with 300 tokens of collateral. For this test say the
    // collateral is Dai with a value of 1USD and the synthetic is some fictional stock or commodity.
    const numTokens = toWei("200");
    const amountCollateral = toWei("300");
    await pricelessPositionManager.create({ rawValue: amountCollateral }, { rawValue: numTokens }, { from: sponsor });

    // Transfer 100 the tokens from the sponsor to two separate holders. IRL this happens through the sponsor selling
    // tokens.
    const tokenHolderTokens = toWei("100");
    await tokenCurrency.transfer(tokenHolder, tokenHolderTokens, {
      from: sponsor
    });
    await tokenCurrency.transfer(other, tokenHolderTokens, {
      from: sponsor
    });

    // Advance time until after expiration. Token holders and sponsors should now be able to start trying to settle.
    const expirationTime = await pricelessPositionManager.expirationTimestamp();
    await pricelessPositionManager.setCurrentTime(expirationTime.toNumber());

    // To settle positions the DVM needs to be to be queried to get the price at the settlement time.
    await pricelessPositionManager.expire({ from: other });

    // Push a settlement price into the mock oracle to simulate a DVM vote. Say settlement occurs at 1.2 Stock/USD for the price
    // feed. With 200 units of outstanding tokens this results in a token redemption value of: TRV = 200 * 1.2 = 240 USD.
    await mockOracle.pushPrice(priceFeedIdentifier, expirationTime, toWei("1.2"));

    // Token holder should receive 120 collateral tokens for their 100 synthetic tokens.
    let initialCollateral = await collateral.balanceOf(tokenHolder);
    await pricelessPositionManager.settleExpired({ from: tokenHolder });
    let collateralPaid = (await collateral.balanceOf(tokenHolder)).sub(initialCollateral);
    assert.equal(collateralPaid, toWei("120"));

    // Create new oracle, replace it in the finder, and push a different price to it.
<<<<<<< HEAD
    const newMockOracle = await MockOracle.new(finder.address, Timer.address);
    const mockOracleInterfaceName = web3.utils.utf8ToHex("Oracle");
=======
    const newMockOracle = await MockOracle.new(identifierWhitelist.address, Timer.address);
    const mockOracleInterfaceName = web3.utils.utf8ToHex(interfaceName.Oracle);
>>>>>>> b05d0cc1
    await finder.changeImplementationAddress(mockOracleInterfaceName, newMockOracle.address, {
      from: contractDeployer
    });

    // Settle expired should still work even if the new oracle has no price.
    initialCollateral = await collateral.balanceOf(sponsor);
    await pricelessPositionManager.settleExpired({ from: sponsor });
    collateralPaid = (await collateral.balanceOf(sponsor)).sub(initialCollateral);

    // Sponsor should have received 300 - 240 = 60 collateral tokens.
    assert.equal(collateralPaid, toWei("60"));

    // Push a different price to the new oracle to ensure the contract still uses the old price.
    await newMockOracle.requestPrice(priceFeedIdentifier, expirationTime);
    await newMockOracle.pushPrice(priceFeedIdentifier, expirationTime, toWei("0.8"));

    // Second token holder should receive the same payout as the first despite the oracle price being changed.
    initialCollateral = await collateral.balanceOf(other);
    await pricelessPositionManager.settleExpired({ from: other });
    collateralPaid = (await collateral.balanceOf(other)).sub(initialCollateral);
    assert.equal(collateralPaid, toWei("120"));
  });

  it("Undercapitalized contract", async function() {
    await collateral.approve(pricelessPositionManager.address, toWei("100000"), { from: sponsor });
    await collateral.approve(pricelessPositionManager.address, toWei("100000"), { from: other });
    await tokenCurrency.approve(pricelessPositionManager.address, toWei("100000"), { from: sponsor });
    await tokenCurrency.approve(pricelessPositionManager.address, toWei("100000"), { from: other });
    await tokenCurrency.approve(pricelessPositionManager.address, toWei("100000"), { from: tokenHolder });

    // Create one undercapitalized sponsor and one overcollateralized sponsor.
    await pricelessPositionManager.create({ rawValue: toWei("50") }, { rawValue: toWei("100") }, { from: sponsor });
    await pricelessPositionManager.create({ rawValue: toWei("150") }, { rawValue: toWei("100") }, { from: other });

    // Transfer 150 tokens to the token holder and leave the overcollateralized sponsor with 25.
    await tokenCurrency.transfer(tokenHolder, toWei("75"), { from: other });
    await tokenCurrency.transfer(tokenHolder, toWei("75"), { from: sponsor });

    // Advance time until after expiration. Token holders and sponsors should now be able to start trying to settle.
    const expirationTime = await pricelessPositionManager.expirationTimestamp();
    await pricelessPositionManager.setCurrentTime(expirationTime.toNumber());
    await pricelessPositionManager.expire({ from: other });

    // Settle the price to 1, meaning the overcollateralized sponsor has 50 units of excess collateral.
    await mockOracle.pushPrice(priceFeedIdentifier, expirationTime, toWei("1"));

    // Token holder is the first to settle -- they should receive the entire value of their tokens (100) because they
    // were first.
    let startingBalance = await collateral.balanceOf(tokenHolder);
    await pricelessPositionManager.settleExpired({ from: tokenHolder });
    assert.equal((await collateral.balanceOf(tokenHolder)).toString(), startingBalance.add(toBN(toWei("150"))));

    // The overcollateralized sponsor should see a haircut because they settled later.
    // The overcollateralized sponsor is owed 75 because of the 50 in excess collateral and the 25 in tokens.
    // But there's only 50 left in the contract, so we should see only 50 paid out.
    startingBalance = await collateral.balanceOf(other);
    await pricelessPositionManager.settleExpired({ from: other });
    assert.equal((await collateral.balanceOf(other)).toString(), startingBalance.add(toBN(toWei("50"))));

    // The undercapitalized sponsor should get nothing even though they have tokens because the contract has no more collateral.
    startingBalance = await collateral.balanceOf(sponsor);
    await pricelessPositionManager.settleExpired({ from: sponsor });
    assert.equal((await collateral.balanceOf(sponsor)).toString(), startingBalance.add(toBN("0")));
  });

  it("Emergency shutdown: lifecycle", async function() {
    // Create one position with 100 synthetic tokens to mint with 150 tokens of collateral. For this test say the
    // collateral is Dai with a value of 1USD and the synthetic is some fictional stock or commodity.
    await collateral.approve(pricelessPositionManager.address, toWei("100000"), { from: sponsor });
    const numTokens = toWei("100");
    const amountCollateral = toWei("150");
    await pricelessPositionManager.create({ rawValue: amountCollateral }, { rawValue: numTokens }, { from: sponsor });

    // Transfer half the tokens from the sponsor to a tokenHolder. IRL this happens through the sponsor selling tokens.
    const tokenHolderTokens = toWei("50");
    await tokenCurrency.transfer(tokenHolder, tokenHolderTokens, { from: sponsor });

    // Some time passes and the UMA token holders decide that Emergency shutdown needs to occur.
    const shutdownTimestamp = expirationTimestamp - 1000;
    await pricelessPositionManager.setCurrentTime(shutdownTimestamp);

    // Should revert if emergency shutdown initialized by non-FinancialContractsAdmin (governor).
    assert(await didContractThrow(pricelessPositionManager.emergencyShutdown({ from: other })));

    // FinancialContractAdmin can initiate emergency shutdown.
    await financialContractsAdmin.callEmergencyShutdown(pricelessPositionManager.address);
    assert.equal(await pricelessPositionManager.contractState(), PositionStatesEnum.EXPIRED_PRICE_REQUESTED);

    // Because the emergency shutdown is called by the `financialContractsAdmin`, listening for events can not
    // happen in the standard way as done in other tests. However, we can directly query the `pricelessPositionManager`
    // to see it's past events to ensure that the right parameters were emmited.
    const eventResult = await pricelessPositionManager.getPastEvents("EmergencyShutdown");
    assert.equal(eventResult[0].args.caller, financialContractsAdmin.address);
    assert.equal(eventResult[0].args.originalExpirationTimestamp.toString(), expirationTimestamp.toString());
    assert.equal(eventResult[0].args.shutdownTimestamp.toString(), shutdownTimestamp.toString());

    // Check contract state change correctly to requested oracle price and the contract expiration has updated.
    assert.equal(await pricelessPositionManager.contractState(), PositionStatesEnum.EXPIRED_PRICE_REQUESTED);
    assert.equal((await pricelessPositionManager.expirationTimestamp()).toString(), shutdownTimestamp.toString());

    // Emergency shutdown should not be able to be called a second time.
    assert(await didContractThrow(financialContractsAdmin.callEmergencyShutdown(pricelessPositionManager.address)));

    // Expire should not be able to be called as the contract has been emergency shutdown.
    assert(await didContractThrow(pricelessPositionManager.expire({ from: other })));

    // Before the DVM has resolved a price withdrawals should be disabled (as with settlement at maturity).
    assert(await didContractThrow(pricelessPositionManager.settleExpired({ from: sponsor })));

    // UMA token holders now vote to resolve of the price request to enable the emergency shutdown to continue.
    // Say they resolve to a price of 1.1 USD per synthetic token.
    await mockOracle.pushPrice(priceFeedIdentifier, shutdownTimestamp, toWei("1.1"));

    // Token holders (`sponsor` and `tokenHolder`) should now be able to withdraw post emergency shutdown.
    // From the token holder's perspective, they are entitled to the value of their tokens, notated in the underlying.
    // They have 50 tokens settled at a price of 1.1 should yield 55 units of underling (or 55 USD as underlying is Dai).
    const tokenHolderInitialCollateral = await collateral.balanceOf(tokenHolder);
    const tokenHolderInitialSynthetic = await tokenCurrency.balanceOf(tokenHolder);
    assert.equal(tokenHolderInitialSynthetic, tokenHolderTokens);

    // Approve the tokens to be moved by the contract and execute the settlement.
    await tokenCurrency.approve(pricelessPositionManager.address, tokenHolderInitialSynthetic, {
      from: tokenHolder
    });
    await pricelessPositionManager.settleExpired({ from: tokenHolder });
    assert.equal(await pricelessPositionManager.contractState(), PositionStatesEnum.EXPIRED_PRICE_RECEIVED);
    const tokenHolderFinalCollateral = await collateral.balanceOf(tokenHolder);
    const tokenHolderFinalSynthetic = await tokenCurrency.balanceOf(tokenHolder);
    const expectedTokenHolderFinalCollateral = toWei("55");
    assert.equal(tokenHolderFinalCollateral.sub(tokenHolderInitialCollateral), expectedTokenHolderFinalCollateral);

    // The token holder should have no synthetic positions left after settlement.
    assert.equal(tokenHolderFinalSynthetic, 0);

    // If the tokenHolder tries to withdraw again they should get no additional tokens; all have been withdrawn (same as normal expiratory).
    const tokenHolderInitialCollateral_secondWithdrawal = await collateral.balanceOf(tokenHolder);
    const tokenHolderInitialSynthetic_secondWithdrawal = await tokenCurrency.balanceOf(tokenHolder);
    assert.equal(tokenHolderInitialSynthetic, tokenHolderTokens);
    await tokenCurrency.approve(pricelessPositionManager.address, tokenHolderInitialSynthetic, { from: tokenHolder });
    await pricelessPositionManager.settleExpired({ from: tokenHolder });
    const tokenHolderFinalCollateral_secondWithdrawal = await collateral.balanceOf(tokenHolder);
    const tokenHolderFinalSynthetic_secondWithdrawal = await tokenCurrency.balanceOf(tokenHolder);
    assert.equal(
      tokenHolderInitialCollateral_secondWithdrawal.toString(),
      tokenHolderFinalCollateral_secondWithdrawal.toString()
    );
    assert.equal(
      tokenHolderInitialSynthetic_secondWithdrawal.toString(),
      tokenHolderFinalSynthetic_secondWithdrawal.toString()
    );

    // For the sponsor, they are entitled to the underlying value of their remaining synthetic tokens + the excess collateral
    // in their position at time of settlement. The sponsor had 150 units of collateral in their position and the final TRV
    // of their synthetics they sold is 110. Their redeemed amount for this excess collateral is the difference between the two.
    // The sponsor also has 50 synthetic tokens that they did not sell.
    // This makes their expected redemption = 150 - 110 + 50 * 1.1 = 95
    const sponsorInitialCollateral = await collateral.balanceOf(sponsor);
    const sponsorInitialSynthetic = await tokenCurrency.balanceOf(sponsor);

    // Approve tokens to be moved by the contract and execute the settlement.
    await tokenCurrency.approve(pricelessPositionManager.address, sponsorInitialSynthetic, {
      from: sponsor
    });
    await pricelessPositionManager.settleExpired({
      from: sponsor
    });
    const sponsorFinalCollateral = await collateral.balanceOf(sponsor);
    const sponsorFinalSynthetic = await tokenCurrency.balanceOf(sponsor);

    // The token Sponsor should gain the value of their synthetics in underlying
    // + their excess collateral from the over collateralization in their position
    // Excess collateral = 150 - 100 * 1.1 = 30
    const expectedSponsorCollateralUnderlying = toBN(toWei("40"));
    // Value of remaining synthetic tokens = 50 * 1.1 = 55
    const expectedSponsorCollateralSynthetic = toBN(toWei("55"));
    const expectedTotalSponsorCollateralReturned = expectedSponsorCollateralUnderlying.add(
      expectedSponsorCollateralSynthetic
    );
    assert.equal(
      sponsorFinalCollateral.sub(sponsorInitialCollateral).toString(),
      expectedTotalSponsorCollateralReturned
    );

    // The token Sponsor should have no synthetic positions left after settlement.
    assert.equal(sponsorFinalSynthetic, 0);
  });

  it("Emergency shutdown: reject emergency shutdown post expiratory", async function() {
    // Create one position with 100 synthetic tokens to mint with 150 tokens of collateral.
    await collateral.approve(pricelessPositionManager.address, toWei("100000"), { from: sponsor });
    await pricelessPositionManager.create({ rawValue: toWei("150") }, { rawValue: toWei("100") }, { from: sponsor });

    // Advance time until after expiration. Token holders and sponsors should now be able to start trying to settle.
    const expirationTime = await pricelessPositionManager.expirationTimestamp();
    await pricelessPositionManager.setCurrentTime(expirationTime.toNumber());

    // Emergency shutdown should revert as post expiration.
    assert(await didContractThrow(financialContractsAdmin.callEmergencyShutdown(pricelessPositionManager.address)));
  });

  it("Cannot create position smaller than min sponsor size", async function() {
    // Attempt to create position smaller than 5 wei tokens (the min sponsor position size)
    await collateral.approve(pricelessPositionManager.address, toWei("100000"), { from: sponsor });

    assert(
      await didContractThrow(pricelessPositionManager.create({ rawValue: "40" }, { rawValue: "4" }, { from: sponsor }))
    );
  });

  it("Cannot reduce position size below min sponsor size", async function() {
    // Attempt to redeem a position smaller s.t. the resulting position is less than 5 wei tokens (the min sponsor
    // position size)
    await collateral.approve(pricelessPositionManager.address, toWei("100000"), { from: sponsor });

    await pricelessPositionManager.create({ rawValue: "40" }, { rawValue: "20" }, { from: sponsor });

    assert(await didContractThrow(pricelessPositionManager.redeem({ rawValue: "16" }, { from: sponsor })));
  });

  it("Non-standard ERC20 delimitation", async function() {
    // To test non-standard ERC20 token delimitation a new ERC20 token is created which has 6 decimal points of precision.
    // A new priceless position manager is then created and and set to use this token as collateral. To generate values
    // which represent the appropriate scaling for USDC, .muln(1e6) is used over toWei as the latter scaled by 1e18.

    // Create a test net token with non-standard delimitation like USDC (6 decimals) and mint tokens.
    const USDCToken = await TestnetERC20.new("USDC", "USDC", 6);
    await USDCToken.allocateTo(sponsor, toWei("100"));

    let customPricelessPositionManager = await PricelessPositionManager.new(
      expirationTimestamp, // _expirationTimestamp
      withdrawalLiveness, // _withdrawalLiveness
      USDCToken.address, // _collateralAddress
      Finder.address, // _finderAddress
      priceFeedIdentifier, // _priceFeedIdentifier
      syntheticName, // _syntheticName
      syntheticSymbol, // _syntheticSymbol
      TokenFactory.address, // _tokenFactoryAddress
      { rawValue: minSponsorTokens }, // _minSponsorTokens
      Timer.address, // _timerAddress
      { from: contractDeployer }
    );
    tokenCurrency = await SyntheticToken.at(await customPricelessPositionManager.tokenCurrency());
    // Create the initial customPricelessPositionManager position. 100 synthetics backed by 150 collat
    const createTokens = toWei("100"); // the tokens we want to create are still delimited by 1e18

    // however the collateral is now delimited by a different number of decimals. 150 * 1e6
    const createCollateral = toBN("150")
      .muln(1e6)
      .toString();
    let expectedSponsorTokens = toBN(createTokens);
    let expectedContractCollateral = toBN(createCollateral);

    await USDCToken.approve(customPricelessPositionManager.address, createCollateral, { from: sponsor });
    await customPricelessPositionManager.create(
      { rawValue: createCollateral },
      { rawValue: createTokens },
      { from: sponsor }
    );

    // The balances minted should equal that expected from the create function.
    assert.equal(
      (await USDCToken.balanceOf(customPricelessPositionManager.address)).toString(),
      expectedContractCollateral.toString()
    );
    assert.equal((await tokenCurrency.balanceOf(sponsor)).toString(), expectedSponsorTokens.toString());

    // Deposit an additional 50 USDC to the position. Sponsor now has 200 USDC as collateral.
    const depositCollateral = toBN("50")
      .muln(1e6)
      .toString();
    expectedContractCollateral = expectedContractCollateral.add(toBN(depositCollateral));
    await USDCToken.approve(customPricelessPositionManager.address, depositCollateral, { from: sponsor });
    await customPricelessPositionManager.deposit({ rawValue: depositCollateral }, { from: sponsor });

    // The balances should reflect the additional collateral added.
    assert.equal(
      (await USDCToken.balanceOf(customPricelessPositionManager.address)).toString(),
      expectedContractCollateral.toString()
    );
    assert.equal((await tokenCurrency.balanceOf(sponsor)).toString(), expectedSponsorTokens.toString());
    assert.equal(
      (await customPricelessPositionManager.getCollateral(sponsor)).toString(),
      expectedContractCollateral.toString()
    );
    assert.equal(
      (await customPricelessPositionManager.positions(sponsor)).tokensOutstanding.toString(),
      expectedSponsorTokens.toString()
    );
    assert.equal(
      (await customPricelessPositionManager.totalPositionCollateral()).toString(),
      expectedContractCollateral.toString()
    );
    assert.equal(
      (await customPricelessPositionManager.totalTokensOutstanding()).toString(),
      expectedSponsorTokens.toString()
    );

    // The key with non-standard ERC20 delimitation is how the oracle responds to requests.
    // The two cases that need to be tested are responding to dispute requests and settlement.
    // Dispute and liquidation is tested in `Liquidatable.js`. Here we test settlement.

    // Transfer half the tokens from the sponsor to a tokenHolder. IRL this happens through the sponsor selling tokens.
    // Sponsor now has 50 synthetics and 200 collateral. Note that synthetic tokens are still represented with 1e18 base.
    const tokenHolderTokens = toWei("50");
    await tokenCurrency.transfer(tokenHolder, tokenHolderTokens, {
      from: sponsor
    });

    // Advance time until expiration. Token holders and sponsors should now be able to settle.
    const expirationTime = await customPricelessPositionManager.expirationTimestamp();
    await customPricelessPositionManager.setCurrentTime(expirationTime.toNumber());

    // To settle positions the DVM needs to be to be queried to get the price at the settlement time.
    await customPricelessPositionManager.expire({ from: other });

    // Push a settlement price into the mock oracle to simulate a DVM vote. Say settlement occurs at 1.2 Stock/USD for the price
    // feed. With 100 units of outstanding tokens this results in a token redemption value of: TRV = 100 * 1.2 = 120 USD.
    // Note that due to scaling the price is scaled by 1e6 to accommodate the value of the stock denominated in USDC.
    const redemptionPrice = toBN(1200000); // 1.2*1e6. a price of 1.2 denominated in USD scaling.
    await mockOracle.pushPrice(priceFeedIdentifier, expirationTime.toNumber(), redemptionPrice.toString());

    // From the token holders, they are entitled to the value of their tokens, notated in the underlying.
    // They have 50 tokens settled at a price of 1.2 should yield 60 units of underling (or 60 USD as underlying is Dai).
    const tokenHolderInitialCollateral = await USDCToken.balanceOf(tokenHolder);
    const tokenHolderInitialSynthetic = await tokenCurrency.balanceOf(tokenHolder);
    assert.equal(tokenHolderInitialSynthetic, tokenHolderTokens);

    // Approve the tokens to be moved by the contract and execute the settlement.
    await tokenCurrency.approve(customPricelessPositionManager.address, tokenHolderInitialSynthetic, {
      from: tokenHolder
    });
    let settleExpiredResult = await customPricelessPositionManager.settleExpired({ from: tokenHolder });
    const tokenHolderFinalCollateral = await USDCToken.balanceOf(tokenHolder);
    const tokenHolderFinalSynthetic = await tokenCurrency.balanceOf(tokenHolder);

    // The token holder should gain the value of their synthetic tokens in underlying.
    // The value in underlying is the number of tokens they held in the beginning * settlement price as TRV
    // When redeeming 50 tokens at a price of 1.2 we expect to receive 60 collateral tokens (50 * 1.2)
    // This should be denominated in units of USDC and as such again scaled by 1e6
    const expectedTokenHolderFinalCollateral = toBN("60").muln(1e6);
    assert.equal(
      tokenHolderFinalCollateral.sub(tokenHolderInitialCollateral).toString(),
      expectedTokenHolderFinalCollateral.toString()
    );

    // The token holder should have no synthetic positions left after settlement.
    assert.equal(tokenHolderFinalSynthetic, 0);

    // Check the event returned the correct values
    truffleAssert.eventEmitted(settleExpiredResult, "SettleExpiredPosition", ev => {
      return (
        ev.caller == tokenHolder &&
        ev.collateralReturned == tokenHolderFinalCollateral.sub(tokenHolderInitialCollateral).toString() &&
        ev.tokensBurned == tokenHolderInitialSynthetic.toString()
      );
    });

    // For the sponsor, they are entitled to the underlying value of their remaining synthetic tokens + the excess collateral
    // in their position at time of settlement. The sponsor had 200 units of collateral in their position and the final TRV
    // of their synthetics they drew is 120 (100*1.2). Their redeemed amount for this excess collateral is the difference between the two.
    // The sponsor also has 50 synthetic tokens that they did not sell valued at 1.2 per token.
    // This makes their expected redemption = 200 (collat) - 100 * 1.2 (debt) + 50 * 1.2 (synth returned) = 140 in e16 USDC
    const sponsorInitialCollateral = await USDCToken.balanceOf(sponsor);
    const sponsorInitialSynthetic = await tokenCurrency.balanceOf(sponsor);

    // Approve tokens to be moved by the contract and execute the settlement.
    await tokenCurrency.approve(customPricelessPositionManager.address, sponsorInitialSynthetic, {
      from: sponsor
    });
    await customPricelessPositionManager.settleExpired({ from: sponsor });
    const sponsorFinalCollateral = await USDCToken.balanceOf(sponsor);
    const sponsorFinalSynthetic = await tokenCurrency.balanceOf(sponsor);

    // The token Sponsor should gain the value of their synthetics in underlying
    // + their excess collateral from the over collateralization in their position
    // Excess collateral = 200 - 100 * 1.2 = 80
    const expectedSponsorCollateralUnderlying = toBN("80").muln(1e6);
    // Value of remaining synthetic tokens = 50 * 1.2 = 60
    const expectedSponsorCollateralSynthetic = toBN("60").muln(1e6);
    const expectedTotalSponsorCollateralReturned = expectedSponsorCollateralUnderlying.add(
      expectedSponsorCollateralSynthetic
    );
    assert.equal(
      sponsorFinalCollateral.sub(sponsorInitialCollateral).toString(),
      expectedTotalSponsorCollateralReturned.toString()
    );

    // The token Sponsor should have no synthetic positions left after settlement.
    assert.equal(sponsorFinalSynthetic, 0);

    // Last check is that after redemption the position in the positions mapping has been removed.
    const sponsorsPosition = await customPricelessPositionManager.positions(sponsor);
    assert.equal(sponsorsPosition.rawCollateral.rawValue, 0);
    assert.equal(sponsorsPosition.tokensOutstanding.rawValue, 0);
    assert.equal(sponsorsPosition.requestPassTimestamp.toString(), 0);
    assert.equal(sponsorsPosition.withdrawalRequestAmount.rawValue, 0);
  });
});<|MERGE_RESOLUTION|>--- conflicted
+++ resolved
@@ -94,12 +94,7 @@
     mockOracle = await MockOracle.new(finder.address, Timer.address, {
       from: contractDeployer
     });
-<<<<<<< HEAD
-    const mockOracleInterfaceName = web3.utils.utf8ToHex("Oracle");
-=======
-    finder = await Finder.deployed();
     const mockOracleInterfaceName = web3.utils.utf8ToHex(interfaceName.Oracle);
->>>>>>> b05d0cc1
     await finder.changeImplementationAddress(mockOracleInterfaceName, mockOracle.address, { from: contractDeployer });
 
     financialContractsAdmin = await FinancialContractsAdmin.deployed();
@@ -1125,13 +1120,8 @@
     assert.equal(collateralPaid, toWei("120"));
 
     // Create new oracle, replace it in the finder, and push a different price to it.
-<<<<<<< HEAD
     const newMockOracle = await MockOracle.new(finder.address, Timer.address);
-    const mockOracleInterfaceName = web3.utils.utf8ToHex("Oracle");
-=======
-    const newMockOracle = await MockOracle.new(identifierWhitelist.address, Timer.address);
     const mockOracleInterfaceName = web3.utils.utf8ToHex(interfaceName.Oracle);
->>>>>>> b05d0cc1
     await finder.changeImplementationAddress(mockOracleInterfaceName, newMockOracle.address, {
       from: contractDeployer
     });

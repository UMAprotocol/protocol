// Libraries and helpers
const { didContractThrow } = require("../../../common/SolidityTestUtils.js");
const truffleAssert = require("truffle-assertions");
const { PositionStatesEnum } = require("../../../common/Enums");

// Contracts to test
const PricelessPositionManager = artifacts.require("PricelessPositionManager");

// Other UMA related contracts and mocks
const Store = artifacts.require("Store");
const Finder = artifacts.require("Finder");
const MockOracle = artifacts.require("MockOracle");
const IdentifierWhitelist = artifacts.require("IdentifierWhitelist");
const MarginToken = artifacts.require("ExpandedERC20");
const TestnetERC20 = artifacts.require("TestnetERC20");
const SyntheticToken = artifacts.require("SyntheticToken");
const TokenFactory = artifacts.require("TokenFactory");
const FinancialContractsAdmin = artifacts.require("FinancialContractsAdmin");
const Timer = artifacts.require("Timer");

contract("PricelessPositionManager", function(accounts) {
  const { toWei, hexToUtf8, toBN } = web3.utils;
  const contractDeployer = accounts[0];
  const sponsor = accounts[1];
  const tokenHolder = accounts[2];
  const other = accounts[3];
  const collateralOwner = accounts[4];

  // Contracts
  let collateral;
  let pricelessPositionManager;
  let tokenCurrency;
  let identifierWhitelist;
  let mockOracle;
  let financialContractsAdmin;
<<<<<<< HEAD
  let store;
=======
  let timer;
>>>>>>> cadfdd53

  // Initial constant values
  const initialPositionTokens = toBN(toWei("1000"));
  const initialPositionCollateral = toBN(toWei("1"));
  const syntheticName = "UMA test Token";
  const syntheticSymbol = "UMATEST";
  const withdrawalLiveness = 1000;
  const startTimestamp = Math.floor(Date.now() / 1000);
  const expirationTimestamp = startTimestamp + 10000;
  const priceFeedIdentifier = web3.utils.utf8ToHex("UMATEST");
  const minSponsorTokens = "5";

  // Conveniently asserts expected collateral and token balances, assuming that
  // there is only one synthetic token holder, the sponsor. Also assumes no
  // precision loss from `getCollateral()` coming from the fee multiplier.
  const checkBalances = async (expectedSponsorTokens, expectedSponsorCollateral) => {
    const expectedTotalTokens = expectedSponsorTokens.add(initialPositionTokens);
    const expectedTotalCollateral = expectedSponsorCollateral.add(initialPositionCollateral);

    const positionData = await pricelessPositionManager.positions(sponsor);
    const sponsorCollateral = await pricelessPositionManager.getCollateral(sponsor);
    assert.equal(sponsorCollateral.toString(), expectedSponsorCollateral.toString());
    // The below assertion only holds if the sponsor holds all of the tokens outstanding.
    assert.equal(positionData.tokensOutstanding.toString(), expectedSponsorTokens.toString());
    assert.equal((await tokenCurrency.balanceOf(sponsor)).toString(), expectedSponsorTokens.toString());

    assert.equal(
      (await pricelessPositionManager.totalPositionCollateral()).toString(),
      expectedTotalCollateral.toString()
    );
    assert.equal((await pricelessPositionManager.totalTokensOutstanding()).toString(), expectedTotalTokens.toString());
    assert.equal(await collateral.balanceOf(pricelessPositionManager.address), expectedTotalCollateral.toString());
  };

  const setCurrentTime = async currentTime => {
    await pricelessPositionManager.setCurrentTime(currentTime);
    await store.setCurrentTime(currentTime);
  };

  before(async function() {
    // Represents DAI or some other token that the sponsor and contracts don't control.
    collateral = await MarginToken.new({ from: collateralOwner });
    await collateral.addMember(1, collateralOwner, { from: collateralOwner });
    await collateral.mint(sponsor, toWei("1000000"), { from: collateralOwner });
    await collateral.mint(other, toWei("1000000"), { from: collateralOwner });

    store = await Store.deployed();
  });

  beforeEach(async function() {
    // Create identifier whitelist and register the price tracking ticker with it.
    identifierWhitelist = await IdentifierWhitelist.deployed();
    await identifierWhitelist.addSupportedIdentifier(priceFeedIdentifier, {
      from: contractDeployer
    });

    timer = await Timer.new();

    // Create a mockOracle and finder. Register the mockMoracle with the finder.
    mockOracle = await MockOracle.new(identifierWhitelist.address, timer.address, {
      from: contractDeployer
    });
    finder = await Finder.deployed();
    const mockOracleInterfaceName = web3.utils.utf8ToHex("Oracle");
    await finder.changeImplementationAddress(mockOracleInterfaceName, mockOracle.address, { from: contractDeployer });

    financialContractsAdmin = await FinancialContractsAdmin.deployed();

    // Create the instance of the PricelessPositionManager to test against.
    // The contract expires 10k seconds in the future -> will not expire during this test case.
    pricelessPositionManager = await PricelessPositionManager.new(
      expirationTimestamp, // _expirationTimestamp
      withdrawalLiveness, // _withdrawalLiveness
      collateral.address, // _collateralAddress
      Finder.address, // _finderAddress
      priceFeedIdentifier, // _priceFeedIdentifier
      syntheticName, // _syntheticName
      syntheticSymbol, // _syntheticSymbol
      TokenFactory.address, // _tokenFactoryAddress
      { rawValue: minSponsorTokens }, // _minSponsorTokens
      timer.address, // _timerAddress
      { from: contractDeployer }
    );
    tokenCurrency = await SyntheticToken.at(await pricelessPositionManager.tokenCurrency());

    // Sync other contracts' time to contract time.
    const currentTime = await pricelessPositionManager.getCurrentTime();
    await setCurrentTime(currentTime);
  });

  it("Correct deployment and variable assignment", async function() {
    // PricelessPosition variables
    assert.equal(await pricelessPositionManager.expirationTimestamp(), expirationTimestamp);
    assert.equal(await pricelessPositionManager.withdrawalLiveness(), withdrawalLiveness);
    assert.equal(await pricelessPositionManager.collateralCurrency(), collateral.address);
    assert.equal(await pricelessPositionManager.finder(), finder.address);
    assert.equal(hexToUtf8(await pricelessPositionManager.priceIdentifer()), hexToUtf8(priceFeedIdentifier));
    assert.equal(await pricelessPositionManager.contractState(), PositionStatesEnum.OPEN);

    // Synthetic token
    assert.equal(await tokenCurrency.name(), syntheticName);
    assert.equal(await tokenCurrency.symbol(), syntheticSymbol);

    // Reverts on bad constructor input (unknown identifer)
    assert(
      await didContractThrow(
        PricelessPositionManager.new(
          true, // _isTest (unchanged)
          expirationTimestamp, // _expirationTimestamp (unchanged)
          withdrawalLiveness, // _withdrawalLiveness (unchanged)
          collateral.address, // _collateralAddress (unchanged)
          finder.address, // _finderAddress (unchanged)
          web3.utils.utf8ToHex("UNKNOWN"), // Some identifer that the whitelist tracker does not know
          syntheticName, // _syntheticName (unchanged)
          syntheticSymbol, // _syntheticSymbol (unchanged)
          { rawValue: minSponsorTokens }, // _minSponsorTokens (unchanged)
          { from: contractDeployer }
        )
      )
    );
  });

  it("Lifecycle", async function() {
    // Create an initial large and lowly collateralized pricelessPositionManager.
    await collateral.approve(pricelessPositionManager.address, initialPositionCollateral, { from: other });
    await pricelessPositionManager.create(
      { rawValue: initialPositionCollateral.toString() },
      { rawValue: initialPositionTokens.toString() },
      { from: other }
    );

    // Create the initial pricelessPositionManager.
    const createTokens = toWei("100");
    const createCollateral = toWei("150");
    let expectedSponsorTokens = toBN(createTokens);
    let expectedSponsorCollateral = toBN(createCollateral);
    // Fails without approving collateral.
    assert(
      await didContractThrow(
        pricelessPositionManager.create({ rawValue: createCollateral }, { rawValue: createTokens }, { from: sponsor })
      )
    );
    await collateral.approve(pricelessPositionManager.address, createCollateral, { from: sponsor });
    const createResult = await pricelessPositionManager.create(
      { rawValue: createCollateral },
      { rawValue: createTokens },
      { from: sponsor }
    );
    truffleAssert.eventEmitted(createResult, "PositionCreated", ev => {
      return (
        ev.sponsor == sponsor &&
        ev.collateralAmount == createCollateral.toString() &&
        ev.tokenAmount == createTokens.toString()
      );
    });
    truffleAssert.eventEmitted(createResult, "NewSponsor", ev => {
      return ev.sponsor == sponsor;
    });

    await checkBalances(expectedSponsorTokens, expectedSponsorCollateral);

    // Deposit.
    const depositCollateral = toWei("50");
    expectedSponsorCollateral = expectedSponsorCollateral.add(toBN(depositCollateral));
    // Fails without approving collateral.
    assert(
      await didContractThrow(pricelessPositionManager.deposit({ rawValue: depositCollateral }, { from: sponsor }))
    );
    await collateral.approve(pricelessPositionManager.address, depositCollateral, { from: sponsor });
    await pricelessPositionManager.deposit({ rawValue: depositCollateral }, { from: sponsor });
    await checkBalances(expectedSponsorTokens, expectedSponsorCollateral);

    // Withdraw.
    const withdrawCollateral = toWei("20");
    expectedSponsorCollateral = expectedSponsorCollateral.sub(toBN(withdrawCollateral));
    let sponsorInitialBalance = await collateral.balanceOf(sponsor);
    await pricelessPositionManager.withdraw({ rawValue: withdrawCollateral }, { from: sponsor });
    let sponsorFinalBalance = await collateral.balanceOf(sponsor);
    assert.equal(sponsorFinalBalance.sub(sponsorInitialBalance).toString(), withdrawCollateral);
    await checkBalances(expectedSponsorTokens, expectedSponsorCollateral);

    // Redeem 50% of the tokens for 50% of the collateral.
    const redeemTokens = toWei("50");
    expectedSponsorTokens = expectedSponsorTokens.sub(toBN(redeemTokens));
    expectedSponsorCollateral = expectedSponsorCollateral.divn(2);
    // Fails without approving token.
    assert(await didContractThrow(pricelessPositionManager.redeem({ rawValue: redeemTokens }, { from: sponsor })));
    await tokenCurrency.approve(pricelessPositionManager.address, redeemTokens, { from: sponsor });
    sponsorInitialBalance = await collateral.balanceOf(sponsor);

    // Check redeem return value and event.
    const redeem = pricelessPositionManager.redeem;
    const redeemedCollateral = await redeem.call({ rawValue: redeemTokens }, { from: sponsor });
    assert.equal(redeemedCollateral.toString(), expectedSponsorCollateral.toString());
    let redemptionResult = await redeem({ rawValue: redeemTokens }, { from: sponsor });
    truffleAssert.eventEmitted(redemptionResult, "Redeem", ev => {
      return (
        ev.sponsor == sponsor &&
        ev.collateralAmount == expectedSponsorCollateral.toString() &&
        ev.tokenAmount == redeemTokens.toString()
      );
    });

    sponsorFinalBalance = await collateral.balanceOf(sponsor);
    assert.equal(sponsorFinalBalance.sub(sponsorInitialBalance).toString(), expectedSponsorCollateral);
    await checkBalances(expectedSponsorTokens, expectedSponsorCollateral);

    // Create additional.
    const createAdditionalTokens = toWei("10");
    const createAdditionalCollateral = toWei("110");
    expectedSponsorTokens = expectedSponsorTokens.add(toBN(createAdditionalTokens));
    expectedSponsorCollateral = expectedSponsorCollateral.add(toBN(createAdditionalCollateral));
    await collateral.approve(pricelessPositionManager.address, createAdditionalCollateral, { from: sponsor });
    await pricelessPositionManager.create(
      { rawValue: createAdditionalCollateral },
      { rawValue: createAdditionalTokens },
      { from: sponsor }
    );
    await checkBalances(expectedSponsorTokens, expectedSponsorCollateral);

    // Redeem full.
    const redeemRemainingTokens = toWei("60");
    await tokenCurrency.approve(pricelessPositionManager.address, redeemRemainingTokens, { from: sponsor });
    sponsorInitialBalance = await collateral.balanceOf(sponsor);
    redemptionResult = await pricelessPositionManager.redeem({ rawValue: redeemRemainingTokens }, { from: sponsor });
    truffleAssert.eventEmitted(redemptionResult, "Redeem", ev => {
      return (
        ev.sponsor == sponsor &&
        ev.collateralAmount == expectedSponsorCollateral.toString() &&
        ev.tokenAmount == redeemRemainingTokens.toString()
      );
    });
    truffleAssert.eventEmitted(redemptionResult, "EndedSponsor", ev => {
      return ev.sponsor == sponsor;
    });

    sponsorFinalBalance = await collateral.balanceOf(sponsor);
    assert.equal(sponsorFinalBalance.sub(sponsorInitialBalance).toString(), expectedSponsorCollateral);
    await checkBalances(toBN("0"), toBN("0"));

    // Contract state should not have changed.
    assert.equal(await pricelessPositionManager.contractState(), PositionStatesEnum.OPEN);
  });

  it("Cannot instantly withdraw all of the collateral in the position", async function() {
    // Create an initial large and lowly collateralized pricelessPositionManager so that we can call `withdraw()`.
    await collateral.approve(pricelessPositionManager.address, initialPositionCollateral, { from: other });
    await pricelessPositionManager.create(
      { rawValue: initialPositionCollateral.toString() },
      { rawValue: initialPositionTokens.toString() },
      { from: other }
    );

    // Create the initial pricelessPositionManager.
    const createTokens = toWei("100");
    const createCollateral = toWei("150");
    await collateral.approve(pricelessPositionManager.address, createCollateral, { from: sponsor });
    await pricelessPositionManager.create(
      { rawValue: createCollateral },
      { rawValue: createTokens },
      { from: sponsor }
    );

    // Cannot withdraw full collateral because the GCR check will always fail.
    assert(
      await didContractThrow(pricelessPositionManager.withdraw({ rawValue: createCollateral }, { from: sponsor }))
    );
  });

  it("Withdrawal request", async function() {
    // Create an initial large and lowly collateralized pricelessPositionManager.
    await collateral.approve(pricelessPositionManager.address, initialPositionCollateral, { from: other });
    await pricelessPositionManager.create(
      { rawValue: initialPositionCollateral.toString() },
      { rawValue: initialPositionTokens.toString() },
      { from: other }
    );

    const startTime = await pricelessPositionManager.getCurrentTime();
    // Approve large amounts of token and collateral currencies: this test case isn't checking for that.
    await collateral.approve(pricelessPositionManager.address, toWei("100000"), { from: sponsor });
    await tokenCurrency.approve(pricelessPositionManager.address, toWei("100000"), { from: sponsor });

    // Create the initial pricelessPositionManager.
    const initialSponsorTokens = toWei("100");
    const initialSponsorCollateral = toWei("150");
    await pricelessPositionManager.create(
      { rawValue: initialSponsorCollateral },
      { rawValue: initialSponsorTokens },
      { from: sponsor }
    );

    // Request withdrawal. Check event is emitted
    const resultRequestWithdrawal = await pricelessPositionManager.requestWithdrawal(
      { rawValue: toWei("100") },
      { from: sponsor }
    );
    truffleAssert.eventEmitted(resultRequestWithdrawal, "RequestWithdrawal", ev => {
      return ev.sponsor == sponsor && ev.collateralAmount == toWei("100").toString();
    });

    // All other actions are locked.
    assert(await didContractThrow(pricelessPositionManager.deposit({ rawValue: toWei("1") }, { from: sponsor })));
    assert(await didContractThrow(pricelessPositionManager.withdraw({ rawValue: toWei("1") }, { from: sponsor })));
    assert(
      await didContractThrow(
        pricelessPositionManager.create({ rawValue: toWei("1") }, { rawValue: toWei("1") }, { from: sponsor })
      )
    );
    assert(await didContractThrow(pricelessPositionManager.redeem({ rawValue: toWei("1") }, { from: sponsor })));
    assert(
      await didContractThrow(pricelessPositionManager.requestWithdrawal({ rawValue: toWei("1") }, { from: sponsor }))
    );

    // Can't withdraw before time is up.
    await setCurrentTime(startTime.toNumber() + withdrawalLiveness - 1);
    assert(await didContractThrow(pricelessPositionManager.withdrawPassedRequest({ from: sponsor })));

    // The price moved against the sponsor, and they need to cancel. Ensure event is emitted.
    const resultCancelWithdrawal = await pricelessPositionManager.cancelWithdrawal({ from: sponsor });
    truffleAssert.eventEmitted(resultCancelWithdrawal, "RequestWithdrawalCanceled", ev => {
      return ev.sponsor == sponsor && ev.collateralAmount == toWei("100").toString();
    });

    // They can now request again.
    const withdrawalAmount = toWei("25");
    const expectedSponsorCollateral = toBN(initialSponsorCollateral).sub(toBN(withdrawalAmount));
    await pricelessPositionManager.requestWithdrawal({ rawValue: withdrawalAmount }, { from: sponsor });

    // Can withdraw until after time is up.
    await setCurrentTime((await pricelessPositionManager.getCurrentTime()).toNumber() + withdrawalLiveness);

    const sponsorInitialBalance = await collateral.balanceOf(sponsor);
    const expectedSponsorFinalBalance = sponsorInitialBalance.add(toBN(withdrawalAmount));

    // Execute the withdrawal request. Check event is emitted and return value is correct.
    const withdrawPassedRequest = pricelessPositionManager.withdrawPassedRequest;
    let amountWithdrawn = await withdrawPassedRequest.call({ from: sponsor });
    assert.equal(amountWithdrawn.toString(), withdrawalAmount.toString());
    let resultWithdrawPassedRequest = await withdrawPassedRequest({ from: sponsor });
    truffleAssert.eventEmitted(resultWithdrawPassedRequest, "RequestWithdrawalExecuted", ev => {
      return ev.sponsor == sponsor && ev.collateralAmount == withdrawalAmount.toString();
    });

    // Check that withdrawal-request related parameters in pricelessPositionManager are reset
    const positionData = await pricelessPositionManager.positions(sponsor);
    assert.equal(positionData.requestPassTimestamp.toString(), 0);
    assert.equal(positionData.withdrawalRequestAmount.toString(), 0);

    // Verify state of pricelessPositionManager post-withdrawal.
    await checkBalances(toBN(initialSponsorTokens), expectedSponsorCollateral);
    const sponsorFinalBalance = await collateral.balanceOf(sponsor);
    assert.equal(sponsorFinalBalance.toString(), expectedSponsorFinalBalance.toString());

    // Methods are now unlocked again.
    await pricelessPositionManager.deposit({ rawValue: toWei("1") }, { from: sponsor });

    // First withdrawal that should pass. Ensure event is emitted and return value is correct.
    const withdraw = pricelessPositionManager.withdraw;
    amountWithdrawn = await withdraw.call({ rawValue: toWei("1") }, { from: sponsor });
    assert.equal(amountWithdrawn.toString(), toWei("1"));
    const resultWithdraw = await withdraw({ rawValue: toWei("1") }, { from: sponsor });
    truffleAssert.eventEmitted(resultWithdraw, "Withdrawal", ev => {
      return ev.sponsor == sponsor && ev.collateralAmount.toString() == toWei("1");
    });

    await pricelessPositionManager.create({ rawValue: toWei("125") }, { rawValue: toWei("100") }, { from: sponsor });
    await pricelessPositionManager.redeem({ rawValue: toWei("100") }, { from: sponsor });
    await checkBalances(toBN(initialSponsorTokens), expectedSponsorCollateral);

    // Can't cancel if no withdrawals pending.
    assert(await didContractThrow(pricelessPositionManager.cancelWithdrawal({ from: sponsor })));

    // Request to withdraw more than remaining collateral should result in the amount getting capped to the remaining collateral.
    await pricelessPositionManager.requestWithdrawal(
      {
        rawValue: toBN(toWei("125"))
          .add(toBN("1"))
          .toString()
      },
      { from: sponsor }
    );
    await setCurrentTime((await pricelessPositionManager.getCurrentTime()).toNumber() + withdrawalLiveness);
    resultWithdrawPassedRequest = await pricelessPositionManager.withdrawPassedRequest({ from: sponsor });
    truffleAssert.eventEmitted(resultWithdrawPassedRequest, "RequestWithdrawalExecuted", ev => {
      return ev.sponsor == sponsor && ev.collateralAmount == toWei("125").toString();
    });
    await checkBalances(toBN(initialSponsorTokens), toBN("0"));

    // Contract state should not have changed.
    assert.equal(await pricelessPositionManager.contractState(), PositionStatesEnum.OPEN);
  });

  it("Global collateralization ratio checks", async function() {
    await collateral.approve(pricelessPositionManager.address, toWei("100000"), { from: sponsor });
    await collateral.approve(pricelessPositionManager.address, toWei("100000"), { from: other });

    // Create the initial pricelessPositionManager, with a 150% collateralization ratio.
    await pricelessPositionManager.create({ rawValue: toWei("150") }, { rawValue: toWei("100") }, { from: sponsor });

    // Any withdrawal requests should fail, because withdrawals would reduce the global collateralization ratio.
    assert(await didContractThrow(pricelessPositionManager.withdraw({ rawValue: toWei("1") }, { from: sponsor })));

    // A new pricelessPositionManager can't be created below the global ratio.
    assert(
      await didContractThrow(
        pricelessPositionManager.create({ rawValue: toWei("150") }, { rawValue: toWei("101") }, { from: sponsor })
      )
    );
    assert(
      await didContractThrow(
        pricelessPositionManager.create({ rawValue: toWei("150") }, { rawValue: toWei("101") }, { from: other })
      )
    );

    // A new pricelessPositionManager CAN be expanded or created above the global ratio.
    await pricelessPositionManager.create({ rawValue: toWei("15") }, { rawValue: toWei("10") }, { from: sponsor });
    await pricelessPositionManager.create({ rawValue: toWei("25") }, { rawValue: toWei("10") }, { from: other });

    // Can't withdraw below global ratio.
    assert(await didContractThrow(pricelessPositionManager.withdraw({ rawValue: toWei("1") }, { from: sponsor })));

    // The "other" position has excess collateral, but that collateral can NOT be used to mint new tokens.
    assert(
      await didContractThrow(
        pricelessPositionManager.create({ rawValue: toWei("0.0001") }, { rawValue: toWei("1") }, { from: other })
      )
    );

    // For the "other" Position:
    // global collateralization ratio = (150 + 15 + 25) / (100 + 10 + 10) = 1.58333
    // To maintain 10 tokens, need at least 15.833 collateral => can withdraw from 25 down to 16 but not to 15.
    assert(await didContractThrow(pricelessPositionManager.withdraw({ rawValue: toWei("10") }, { from: other })));
    await pricelessPositionManager.withdraw({ rawValue: toWei("9") }, { from: other });

    // GCR = (15 + 16) / (10 + 10) = 1.55.
    // `sponsor` has a CR of 1.5.
    // `other` has a CR of 1.6.
    // `sponsor` can create new tokens that are individually above 1.55, without needing to bring their whole
    // position up to 1.55. `other` can create new tokens below their current CR as long as the new tokens are above
    // GCR.
    await pricelessPositionManager.create({ rawValue: toWei("1.55") }, { rawValue: toWei("1") }, { from: sponsor });
    await pricelessPositionManager.create({ rawValue: toWei("1.55") }, { rawValue: toWei("1") }, { from: other });
  });

  it("Transfer", async function() {
    await collateral.approve(pricelessPositionManager.address, toWei("100000"), { from: sponsor });

    // Create the initial pricelessPositionManager.
    const numTokens = toWei("100");
    const amountCollateral = toWei("150");
    await pricelessPositionManager.create({ rawValue: amountCollateral }, { rawValue: numTokens }, { from: sponsor });
    assert.equal((await pricelessPositionManager.getCollateral(sponsor)).toString(), amountCollateral);
    assert.equal((await pricelessPositionManager.positions(other)).rawCollateral.toString(), toWei("0"));

    // Transfer.
    const result = await pricelessPositionManager.transfer(other, { from: sponsor });
    truffleAssert.eventEmitted(result, "Transfer", ev => {
      return ev.oldSponsor == sponsor && ev.newSponsor == other;
    });
    truffleAssert.eventEmitted(result, "NewSponsor", ev => {
      return ev.sponsor == other;
    });

    assert.equal((await pricelessPositionManager.positions(sponsor)).rawCollateral.toString(), toWei("0"));
    assert.equal((await pricelessPositionManager.getCollateral(other)).toString(), amountCollateral);

    // Can't transfer if the target already has a pricelessPositionManager.
    await pricelessPositionManager.create({ rawValue: toWei("150") }, { rawValue: toWei("100") }, { from: sponsor });
    assert(await didContractThrow(pricelessPositionManager.transfer(other, { from: sponsor })));

    // Contract state should not have changed.
    assert.equal(await pricelessPositionManager.contractState(), PositionStatesEnum.OPEN);
  });

  it("Frozen when post expiry", async function() {
    // Create an initial large and lowly collateralized pricelessPositionManager.
    await collateral.approve(pricelessPositionManager.address, initialPositionCollateral, { from: other });
    await pricelessPositionManager.create(
      { rawValue: initialPositionCollateral.toString() },
      { rawValue: initialPositionTokens.toString() },
      { from: other }
    );

    await collateral.approve(pricelessPositionManager.address, toWei("100000"), { from: sponsor });
    const numTokens = toWei("100");
    const amountCollateral = toWei("150");
    await pricelessPositionManager.create({ rawValue: amountCollateral }, { rawValue: numTokens }, { from: sponsor });

    const expirationTime = await pricelessPositionManager.expirationTimestamp();
    await setCurrentTime(expirationTime.toNumber() - 1);

    // Even though the contract isn't expired yet, can't issue a withdrawal request that would expire beyond the position expiry time.
    assert(
      await didContractThrow(pricelessPositionManager.requestWithdrawal({ rawValue: toWei("1") }, { from: sponsor }))
    );

    await setCurrentTime(expirationTime.toNumber());

    // All method calls should revert.
    assert(
      await didContractThrow(
        pricelessPositionManager.create({ rawValue: amountCollateral }, { rawValue: numTokens }, { from: sponsor })
      )
    );
    assert(await didContractThrow(pricelessPositionManager.withdraw({ rawValue: toWei("1") }, { from: sponsor })));
    assert(
      await didContractThrow(pricelessPositionManager.requestWithdrawal({ rawValue: toWei("1") }, { from: sponsor }))
    );
    assert(await didContractThrow(pricelessPositionManager.redeem({ rawValue: toWei("1") }, { from: sponsor })));
    assert(await didContractThrow(pricelessPositionManager.deposit({ rawValue: toWei("1") }, { from: sponsor })));
    assert(await didContractThrow(pricelessPositionManager.transfer(accounts[3], { from: sponsor })));
  });

  it("Settlement post expiry", async function() {
    // Create one position with 100 synthetic tokens to mint with 150 tokens of collateral. For this test say the
    // collateral is Dai with a value of 1USD and the synthetic is some fictional stock or commodity.
    await collateral.approve(pricelessPositionManager.address, toWei("100000"), { from: sponsor });
    const numTokens = toWei("100");
    const amountCollateral = toWei("150");
    await pricelessPositionManager.create({ rawValue: amountCollateral }, { rawValue: numTokens }, { from: sponsor });

    // Transfer half the tokens from the sponsor to a tokenHolder. IRL this happens through the sponsor selling tokens.
    const tokenHolderTokens = toWei("50");
    await tokenCurrency.transfer(tokenHolder, tokenHolderTokens, {
      from: sponsor
    });

    // Should revert if before contract expiration.
    assert(await didContractThrow(pricelessPositionManager.settleExpired()));
    assert(await didContractThrow(pricelessPositionManager.expire()));

    // Advance time until after expiration. Token holders and sponsors should now be able to start trying to settle.
    const expirationTime = await pricelessPositionManager.expirationTimestamp();
    await setCurrentTime(expirationTime.toNumber());

    // To settle positions the DVM needs to be to be queried to get the price at the settlement time.
    const expireResult = await pricelessPositionManager.expire({ from: other });
    assert.equal(await pricelessPositionManager.contractState(), PositionStatesEnum.EXPIRED_PRICE_REQUESTED);
    truffleAssert.eventEmitted(expireResult, "ContractExpired", ev => {
      return ev.caller == other;
    });

    // Settling an expired position should revert if the contract has expired but the DVM has not yet returned a price.
    assert(await didContractThrow(pricelessPositionManager.settleExpired({ from: tokenHolder })));

    // Push a settlement price into the mock oracle to simulate a DVM vote. Say settlement occurs at 1.2 Stock/USD for the price
    // feed. With 100 units of outstanding tokens this results in a token redemption value of: TRV = 100 * 1.2 = 120 USD.
    const redemptionPrice = 1.2;
    const redemptionPriceWei = toWei(redemptionPrice.toString());
    await mockOracle.pushPrice(priceFeedIdentifier, expirationTime.toNumber(), redemptionPriceWei);

    // From the token holders, they are entitled to the value of their tokens, notated in the underlying.
    // They have 50 tokens settled at a price of 1.2 should yield 60 units of underling (or 60 USD as underlying is Dai).
    const tokenHolderInitialCollateral = await collateral.balanceOf(tokenHolder);
    const tokenHolderInitialSynthetic = await tokenCurrency.balanceOf(tokenHolder);
    assert.equal(tokenHolderInitialSynthetic, tokenHolderTokens);

    // Approve the tokens to be moved by the contract and execute the settlement.
    await tokenCurrency.approve(pricelessPositionManager.address, tokenHolderInitialSynthetic, {
      from: tokenHolder
    });
    let settleExpiredResult = await pricelessPositionManager.settleExpired({ from: tokenHolder });
    assert.equal(await pricelessPositionManager.contractState(), PositionStatesEnum.EXPIRED_PRICE_RECEIVED);
    const tokenHolderFinalCollateral = await collateral.balanceOf(tokenHolder);
    const tokenHolderFinalSynthetic = await tokenCurrency.balanceOf(tokenHolder);

    // The token holder should gain the value of their synthetic tokens in underlying.
    // The value in underlying is the number of tokens they held in the beginning * settlement price as TRV
    // When redeeming 50 tokens at a price of 1.2 we expect to receive 60 collateral tokens (50 * 1.2)
    const expectedTokenHolderFinalCollateral = toWei("60");
    assert.equal(tokenHolderFinalCollateral.sub(tokenHolderInitialCollateral), expectedTokenHolderFinalCollateral);

    // The token holder should have no synthetic positions left after settlement.
    assert.equal(tokenHolderFinalSynthetic, 0);

    // Check the event returned the correct values
    truffleAssert.eventEmitted(settleExpiredResult, "SettleExpiredPosition", ev => {
      return (
        ev.caller == tokenHolder &&
        ev.collateralReturned == tokenHolderFinalCollateral.sub(tokenHolderInitialCollateral).toString() &&
        ev.tokensBurned == tokenHolderInitialSynthetic.toString()
      );
    });

    // For the sponsor, they are entitled to the underlying value of their remaining synthetic tokens + the excess collateral
    // in their position at time of settlement. The sponsor had 150 units of collateral in their position and the final TRV
    // of their synthetics they sold is 120. Their redeemed amount for this excess collateral is the difference between the two.
    // The sponsor also has 50 synthetic tokens that they did not sell. This makes their expected redemption = 150 - 120 + 50 * 1.2 = 90
    const sponsorInitialCollateral = await collateral.balanceOf(sponsor);
    const sponsorInitialSynthetic = await tokenCurrency.balanceOf(sponsor);

    // Approve tokens to be moved by the contract and execute the settlement.
    await tokenCurrency.approve(pricelessPositionManager.address, sponsorInitialSynthetic, {
      from: sponsor
    });

    // The token Sponsor should gain the value of their synthetics in underlying
    // + their excess collateral from the over collateralization in their position
    // Excess collateral = 150 - 100 * 1.2 = 30
    const expectedSponsorCollateralUnderlying = toBN(toWei("30"));
    // Value of remaining synthetic tokens = 50 * 1.2 = 60
    const expectedSponsorCollateralSynthetic = toBN(toWei("60"));
    const expectedTotalSponsorCollateralReturned = expectedSponsorCollateralUnderlying.add(
      expectedSponsorCollateralSynthetic
    );

    // Check return value.
    const settleExpired = pricelessPositionManager.settleExpired;
    const redeemedAmount = await settleExpired.call({ from: sponsor });
    assert.equal(redeemedAmount.toString(), expectedTotalSponsorCollateralReturned.toString());

    // Execute the settlement and check balances.
    await settleExpired({ from: sponsor });
    await pricelessPositionManager.settleExpired({ from: sponsor });
    const sponsorFinalCollateral = await collateral.balanceOf(sponsor);
    const sponsorFinalSynthetic = await tokenCurrency.balanceOf(sponsor);
    assert.equal(
      sponsorFinalCollateral.sub(sponsorInitialCollateral).toString(),
      expectedTotalSponsorCollateralReturned
    );

    // The token Sponsor should have no synthetic positions left after settlement.
    assert.equal(sponsorFinalSynthetic, 0);

    // Last check is that after redemption the position in the positions mapping has been removed.
    const sponsorsPosition = await pricelessPositionManager.positions(sponsor);
    assert.equal(sponsorsPosition.rawCollateral.rawValue, 0);
    assert.equal(sponsorsPosition.tokensOutstanding.rawValue, 0);
    assert.equal(sponsorsPosition.requestPassTimestamp.toString(), 0);
    assert.equal(sponsorsPosition.withdrawalRequestAmount.rawValue, 0);
  });

  it("Non sponsor can't deposit or redeem", async function() {
    // Create an initial large and lowly collateralized pricelessPositionManager.
    await collateral.approve(pricelessPositionManager.address, initialPositionCollateral, { from: other });
    await pricelessPositionManager.create(
      { rawValue: initialPositionCollateral.toString() },
      { rawValue: initialPositionTokens.toString() },
      { from: other }
    );

    await tokenCurrency.approve(pricelessPositionManager.address, toWei("100000"), { from: sponsor });
    await collateral.approve(pricelessPositionManager.address, toWei("100000"), { from: sponsor });

    // Can't deposit without first creating a pricelessPositionManager.
    assert(await didContractThrow(pricelessPositionManager.deposit({ rawValue: toWei("1") }, { from: sponsor })));

    // Can't request a withdrawal without first creating a pricelessPositionManager.
    assert(
      await didContractThrow(pricelessPositionManager.requestWithdrawal({ rawValue: toWei("0") }, { from: sponsor }))
    );

    // Even if the "sponsor" acquires a token somehow, they can't redeem.
    await tokenCurrency.transfer(sponsor, toWei("1"), { from: other });
    assert(await didContractThrow(pricelessPositionManager.redeem({ rawValue: toWei("1") }, { from: sponsor })));
  });

  it("Can't redeem more than position size", async function() {
    await tokenCurrency.approve(pricelessPositionManager.address, toWei("1000"), { from: sponsor });
    await collateral.approve(pricelessPositionManager.address, toWei("1000"), { from: other });
    await collateral.approve(pricelessPositionManager.address, toWei("1000"), { from: sponsor });

    const numTokens = toWei("1");
    const numCombinedTokens = toWei("2");
    await pricelessPositionManager.create({ rawValue: toWei("1") }, { rawValue: numTokens }, { from: other });
    await pricelessPositionManager.create({ rawValue: toWei("1") }, { rawValue: numTokens }, { from: sponsor });

    await tokenCurrency.transfer(sponsor, numTokens, { from: other });
    assert(await didContractThrow(pricelessPositionManager.redeem({ rawValue: numCombinedTokens }, { from: sponsor })));
    await pricelessPositionManager.redeem({ rawValue: numTokens }, { from: sponsor });
    assert(await didContractThrow(pricelessPositionManager.redeem({ rawValue: numTokens }, { from: sponsor })));
  });

  it("Basic fees", async function() {
    // Set up position.
    await collateral.approve(pricelessPositionManager.address, toWei("1000"), { from: other });
    await collateral.approve(pricelessPositionManager.address, toWei("1000"), { from: sponsor });

    // Set up another position that is less collateralized so sponsor can withdraw freely.
    await pricelessPositionManager.create({ rawValue: toWei("1") }, { rawValue: toWei("100000") }, { from: other });
    await pricelessPositionManager.create({ rawValue: toWei("1") }, { rawValue: toWei("1") }, { from: sponsor });

    // Set store fees to 1% per second.
    await store.setFixedOracleFeePerSecond({ rawValue: toWei("0.01") });

    // Move time in the contract forward by 1 second to capture a 1% fee.
    const startTime = await pricelessPositionManager.getCurrentTime();
    await setCurrentTime(startTime.addn(1));

    // Determine the expected store balance by adding 1% of the sponsor balance to the starting store balance.
    // Multiply by 2 because there are two active positions
    const expectedStoreBalance = (await collateral.balanceOf(store.address)).add(toBN(toWei("0.02")));

    // Pay the fees, check the return value, and then check the collateral and the store balance.
    const payFees = pricelessPositionManager.payFees;
    const feesPaid = await payFees.call();
    assert.equal(feesPaid.toString(), toWei("0.02"));
    const payFeesResult = await payFees();
    truffleAssert.eventEmitted(payFeesResult, "RegularFeesPaid", ev => {
      return ev.regularFee.toString() === toWei("0.02") && ev.lateFee.toString() === "0";
    });
    let collateralAmount = await pricelessPositionManager.getCollateral(sponsor);
    assert.equal(collateralAmount.rawValue.toString(), toWei("0.99"));
    assert.equal((await collateral.balanceOf(store.address)).toString(), expectedStoreBalance.toString());

    // Ensure that fees are not applied to new collateral.
    // TODO: value chosen specifically to avoid rounding errors -- see #873.
    await pricelessPositionManager.deposit({ rawValue: toWei("99") }, { from: sponsor });
    collateralAmount = await pricelessPositionManager.getCollateral(sponsor);
    assert.equal(collateralAmount.rawValue.toString(), toWei("99.99"));

    // Ensure that the conversion works correctly for withdrawals.
    const expectedSponsorBalance = (await collateral.balanceOf(sponsor)).add(toBN(toWei("1")));
    await pricelessPositionManager.withdraw({ rawValue: toWei("1") }, { from: sponsor });
    assert.equal((await collateral.balanceOf(sponsor)).toString(), expectedSponsorBalance.toString());
    assert.equal((await pricelessPositionManager.getCollateral(sponsor)).toString(), toWei("98.99"));

    // Set the store fees back to 0 to prevent it from affecting other tests.
    await store.setFixedOracleFeePerSecond({ rawValue: "0" });
  });

  it("Final fees", async function() {
    // Create a new position
    await collateral.approve(pricelessPositionManager.address, toWei("100000"), { from: sponsor });
    const numTokens = toWei("50");
    const amountCollateral = toWei("100");
    await pricelessPositionManager.create({ rawValue: amountCollateral }, { rawValue: numTokens }, { from: sponsor });

    // Transfer half the tokens from the sponsor to a tokenHolder. IRL this happens through the sponsor selling tokens.
    const tokenHolderTokens = toWei("25");
    await tokenCurrency.transfer(tokenHolder, tokenHolderTokens, {
      from: sponsor
    });

    // Set store final fees to 1 collateral token.
    const finalFeePaid = toWei("1");
    await store.setFinalFee(collateral.address, { rawValue: finalFeePaid });

    // Advance time until after expiration. Token holders and sponsors should now be able to to settle.
    const expirationTime = await pricelessPositionManager.expirationTimestamp();
    await setCurrentTime(expirationTime.toNumber() + 1);

    // Determine the expected store balance by adding 1% of the sponsor balance to the starting store balance.
    const expectedStoreBalance = (await collateral.balanceOf(store.address)).add(toBN(finalFeePaid));

    // To settle positions the DVM needs to be to be queried to get the price at the settlement time.
    const expirationResult = await pricelessPositionManager.expire({ from: other });

    // Check that final fees were paid correctly and position's locked collateral was decremented
    truffleAssert.eventEmitted(expirationResult, "FinalFeesPaid", ev => {
      return ev.amount.toString() === finalFeePaid.toString();
    });
    let collateralAmount = await pricelessPositionManager.getCollateral(sponsor);
    assert.equal(collateralAmount.rawValue.toString(), toWei("99"));
    assert.equal((await collateral.balanceOf(store.address)).toString(), expectedStoreBalance.toString());

    // Push a settlement price into the mock oracle to simulate a DVM vote. Say settlement occurs at 1.2 Stock/USD for the price
    // feed. With 100 units of outstanding tokens this results in a token redemption value of: TRV = 100 * 1.2 = 120 USD.
    const redemptionPrice = 1.2;
    const redemptionPriceWei = toWei(redemptionPrice.toString());
    await mockOracle.pushPrice(priceFeedIdentifier, expirationTime.toNumber(), redemptionPriceWei);

    // From the token holders, they are entitled to the value of their tokens, notated in the underlying.
    // They have 25 tokens settled at a price of 1.2 should yield 30 units of underling (or 60 USD as underlying is Dai).
    const tokenHolderInitialCollateral = await collateral.balanceOf(tokenHolder);
    const tokenHolderInitialSynthetic = await tokenCurrency.balanceOf(tokenHolder);

    // Approve the tokens to be moved by the contract and execute the settlement for the token holder.
    await tokenCurrency.approve(pricelessPositionManager.address, tokenHolderInitialSynthetic, {
      from: tokenHolder
    });
    let settleExpiredResult = await pricelessPositionManager.settleExpired({ from: tokenHolder });
    const tokenHolderFinalCollateral = await collateral.balanceOf(tokenHolder);
    const tokenHolderFinalSynthetic = await tokenCurrency.balanceOf(tokenHolder);

    // The token holder should gain the value of their synthetic tokens in underlying.
    // The value in underlying is the number of tokens they held in the beginning * settlement price as TRV
    // When redeeming 25 tokens at a price of 1.2 we expect to receive 30 collateral tokens (25 * 1.2)
    const expectedTokenHolderFinalCollateral = toWei("30");
    assert.equal(tokenHolderFinalCollateral.sub(tokenHolderInitialCollateral), expectedTokenHolderFinalCollateral);

    // The token holder should have no synthetic positions left after settlement.
    assert.equal(tokenHolderFinalSynthetic, 0);

    // Check the event returned the correct values
    truffleAssert.eventEmitted(settleExpiredResult, "SettleExpiredPosition", ev => {
      return (
        ev.caller == tokenHolder &&
        ev.collateralReturned == tokenHolderFinalCollateral.sub(tokenHolderInitialCollateral).toString() &&
        ev.tokensBurned == tokenHolderInitialSynthetic.toString()
      );
    });

    // For the sponsor, they are entitled to the underlying value of their remaining synthetic tokens + the excess collateral
    // in their position at time of settlement - final fees. The sponsor had 100 units of collateral in their position and the final TRV
    // of their synthetics they sold is 60. Their redeemed amount for this excess collateral is the difference between the two.
    // The sponsor also has 25 synthetic tokens that they did not sell. This makes their expected redemption = 100 - 60 + 25 * 1.2 - 1 = 69
    const sponsorInitialCollateral = await collateral.balanceOf(sponsor);
    const sponsorInitialSynthetic = await tokenCurrency.balanceOf(sponsor);

    // Approve tokens to be moved by the contract and execute the settlement.
    await tokenCurrency.approve(pricelessPositionManager.address, sponsorInitialSynthetic, {
      from: sponsor
    });
    await pricelessPositionManager.settleExpired({ from: sponsor });
    const sponsorFinalCollateral = await collateral.balanceOf(sponsor);
    const sponsorFinalSynthetic = await tokenCurrency.balanceOf(sponsor);

    // The token Sponsor should gain the value of their synthetics in underlying
    // + their excess collateral from the over collateralization in their position
    // Excess collateral = 100 - 50 * 1.2 - 1 = 39
    const expectedSponsorCollateralUnderlying = toBN(toWei("39"));
    // Value of remaining synthetic tokens = 25 * 1.2 = 30
    const expectedSponsorCollateralSynthetic = toBN(toWei("30"));
    const expectedTotalSponsorCollateralReturned = expectedSponsorCollateralUnderlying.add(
      expectedSponsorCollateralSynthetic
    );
    assert.equal(
      sponsorFinalCollateral.sub(sponsorInitialCollateral).toString(),
      expectedTotalSponsorCollateralReturned
    );

    // The token Sponsor should have no synthetic positions left after settlement.
    assert.equal(sponsorFinalSynthetic, 0);

    // The contract should have no more collateral tokens
    assert.equal(await collateral.balanceOf(pricelessPositionManager.address), 0);

    // Last check is that after redemption the position in the positions mapping has been removed.
    const sponsorsPosition = await pricelessPositionManager.positions(sponsor);
    assert.equal(sponsorsPosition.rawCollateral.rawValue, 0);
    assert.equal(sponsorsPosition.tokensOutstanding.rawValue, 0);
    assert.equal(sponsorsPosition.requestPassTimestamp.toString(), 0);
    assert.equal(sponsorsPosition.withdrawalRequestAmount.rawValue, 0);

    // Set the store fees back to 0 to prevent it from affecting other tests.
    await store.setFinalFee(collateral.address, { rawValue: "0" });
  });

  describe("Precision loss is handled as expected", () => {
    beforeEach(async () => {
      // Create a new position with:
      // - 30 collateral
      // - 20 synthetic tokens (10 held by token holder, 10 by sponsor)
      await collateral.approve(pricelessPositionManager.address, "100000", { from: sponsor });
      const numTokens = "20";
      const amountCollateral = "30";
      await pricelessPositionManager.create({ rawValue: amountCollateral }, { rawValue: numTokens }, { from: sponsor });
      await tokenCurrency.approve(pricelessPositionManager.address, numTokens, { from: sponsor });

      // Setting the regular fee to 4 % per second will result in a miscalculated cumulativeFeeMultiplier after 1 second
      // because of the intermediate calculation in `payFees()` for calculating the `feeAdjustment`: ( fees paid ) / (total collateral)
      // = 0.033... repeating, which cannot be represented precisely by a fixed point.
      // --> 0.04 * 30 wei = 1.2 wei, which gets truncated to 1 wei, so 1 wei of fees are paid
      const regularFee = toWei("0.04");
      await store.setFixedOracleFeePerSecond({ rawValue: regularFee });

      // Advance the contract one second and make the contract pay its regular fees
      let startTime = await pricelessPositionManager.getCurrentTime();
      await setCurrentTime(startTime.addn(1));
      await pricelessPositionManager.payFees();

      // Set the store fees back to 0 to prevent fee multiplier from changing for remainder of the test.
      await store.setFixedOracleFeePerSecond({ rawValue: "0" });
    });
    it("Fee multiplier is set properly with precision loss, and fees are paid as expected", async () => {
      // Absent any rounding errors, `getCollateral` should return (initial-collateral - final-fees) = 30 wei - 1 wei = 29 wei.
      // But, because of the use of mul and div in _payFees(), getCollateral() will return slightly less
      // collateral than expected. When calculating the new `feeAdjustment`, we need to calculate the %: (fees paid / pfc), which is
      // 1/30. However, 1/30 = 0.03333... repeating, which cannot be represented in FixedPoint. Normally div() would floor
      // this value to 0.033....33, but divCeil sets this to 0.033...34. A higher `feeAdjustment` causes a lower `adjustment` and ultimately
      // lower `totalPositionCollateral` and `positionAdjustment` values.
      let collateralAmount = await pricelessPositionManager.getCollateral(sponsor);
      assert(toBN(collateralAmount.rawValue).lt(toBN("29")));
      assert.equal(
        (await pricelessPositionManager.cumulativeFeeMultiplier()).toString(),
        toWei("0.966666666666666666").toString()
      );

      // The actual amount of fees paid to the store is as expected = 1 wei.
      // At this point, the store should have +1 wei, the contract should have 29 wei but the position will show 28 wei
      // because `(30 * 0.966666666666666666 = 28.999...98)`. `30` is the rawCollateral and if the fee multiplier were correct,
      // then `totalPositionCollateral` would be `(30 * 0.966666666666666666...) = 29`.
      assert.equal((await collateral.balanceOf(pricelessPositionManager.address)).toString(), "29");
      assert.equal((await pricelessPositionManager.totalPositionCollateral()).toString(), "28");
      assert.equal((await pricelessPositionManager.rawTotalPositionCollateral()).toString(), "30");
    });
    it("settleExpired() returns the same amount of collateral that totalPositionCollateral is decreased by", async () => {
      // Expire the contract
      const expirationTime = await pricelessPositionManager.expirationTimestamp();
      await setCurrentTime(expirationTime.toNumber());
      await pricelessPositionManager.expire({ from: other });

      // Push a settlement price into the mock oracle to simulate a DVM vote. Say settlement occurs at 1.2 Stock/USD for the price
      // feed. With 20 units of outstanding tokens this results in a token redemption value of: TRV = 20 * 1.2 = 24 USD.
      const redemptionPrice = 1.2;
      const redemptionPriceWei = toWei(redemptionPrice.toString());
      await mockOracle.pushPrice(priceFeedIdentifier, expirationTime.toNumber(), redemptionPriceWei);

      // Transfer half the tokens from the sponsor to a tokenHolder. IRL this happens through the sponsor selling tokens.
      const tokenHolderTokens = "10";
      await tokenCurrency.transfer(tokenHolder, tokenHolderTokens, {
        from: sponsor
      });
      await tokenCurrency.approve(pricelessPositionManager.address, tokenHolderTokens, {
        from: tokenHolder
      });

      // The token holder is entitled to the value of their tokens, notated in the underlying.
      // They have 10 tokens settled at a price of 1.2 should yield 12 units of collateral.
      // So, `rawCollateral` is decreased by (`12 / 0.966666666666666666 ~= 12.4`) which gets truncated to 12.
      // Before `settleExpired` is called, `totalPositionCollateral = rawCollateral * cumulativeFeeMultiplier = 30 * 0.966666666666666666 = 28`.
      // After `settleExpired`, `rawCollateral -= 12`, so the new `totalPositionCollateral = `(30-12) * 0.966666666666666666 = 17.4` which is truncated to 17.
      // So, due to precision loss, `totalPositionCollateral` is only decreased by 11, but it should be 12 without errors.
      // From the user's POV, they will see their balance decrease by 11, so we should send them 11 collateral not 12.
      const tokenHolderInitialCollateral = await collateral.balanceOf(tokenHolder);
      await pricelessPositionManager.settleExpired({ from: tokenHolder });
      const tokenHolderFinalCollateral = await collateral.balanceOf(tokenHolder);
      const tokenHolderFinalSynthetic = await tokenCurrency.balanceOf(tokenHolder);

      // The token holder should gain the value of their synthetic tokens in underlying.
      const expectedTokenHolderFinalCollateral = "11";
      assert.equal(tokenHolderFinalCollateral.sub(tokenHolderInitialCollateral), expectedTokenHolderFinalCollateral);
      assert.equal((await collateral.balanceOf(pricelessPositionManager.address)).toString(), "18");
      assert.equal((await pricelessPositionManager.totalPositionCollateral()).toString(), "17");
      assert.equal((await pricelessPositionManager.rawTotalPositionCollateral()).toString(), "18");

      // The token holder should have no synthetic positions left after settlement.
      assert.equal(tokenHolderFinalSynthetic, 0);

      // The sponsor is entitled to the underlying value of their remaining synthetic tokens + the excess collateral
      // in their position at time of settlement - final fees. But we'll see that the "excess" collateral displays error
      // due to precision loss.
      const sponsorInitialCollateral = await collateral.balanceOf(sponsor);
      await pricelessPositionManager.settleExpired({ from: sponsor });
      const sponsorFinalCollateral = await collateral.balanceOf(sponsor);
      const sponsorFinalSynthetic = await tokenCurrency.balanceOf(sponsor);

      // The token Sponsor should gain the value of their synthetics in underlying
      // + their excess collateral from the over collateralization in their position.
      // Excess collateral should be = rawCollateral - fees - tokensOutstanding * price = 30 - 1 - (20 * 1.2) = 5
      // However, recall that `totalPositionCollateral = (30 * 0.966666666666666666 = 28.999...98)` which gets truncated to 28.
      // So, the excess collateral becomes 28 - (20 * 1.2) = 4
      // The value of the remaining synthetic tokens = 10 * 1.2 = 12.
      // So, we will attempt to withdraw (12 + 4) tokens from the contract.
      // We need to decrease `rawCollateral` by `16 / 0.966666666666666666 ~= 16.5`
      // which gets truncated to 16.
      // Recall previously that rawCollateral was last set to 18, so `totalPositionCollateral = (18-16) * 0.966666666666666666 ~= 1.97`
      // which gets truncated to 1.
      // The previous totalPositionCollateral was 17, so we will withdraw (17-1) = 16 tokens instead of the 17 as the user expected.
      assert.equal((await pricelessPositionManager.totalPositionCollateral()).toString(), "1");
      assert.equal((await pricelessPositionManager.rawTotalPositionCollateral()).toString(), "2");
      const expectedSponsorCollateralSynthetic = toBN("11");
      const expectedSponsorCollateralUnderlying = toBN("5");
      const expectedTotalSponsorCollateralReturned = expectedSponsorCollateralUnderlying.add(
        expectedSponsorCollateralSynthetic
      );
      assert.equal(
        sponsorFinalCollateral.sub(sponsorInitialCollateral).toString(),
        expectedTotalSponsorCollateralReturned.toString()
      );

      // The token Sponsor should have no synthetic positions left after settlement.
      assert.equal(sponsorFinalSynthetic, 0);

      // The contract should have a small remainder of 2 collateral tokens due to rounding errors:
      // We started with 30, paid 1 in final fees, returned 11 to the token holder, and 16 to the sponsor:
      // (30 - 1 - 11 - 16 = 2)
      assert.equal((await collateral.balanceOf(pricelessPositionManager.address)).toString(), "2");
      assert.equal((await pricelessPositionManager.totalPositionCollateral()).toString(), "1");

      // Last check is that after redemption the position in the positions mapping is still removed despite leaving collateral dust.
      const sponsorsPosition = await pricelessPositionManager.positions(sponsor);
      assert.equal(sponsorsPosition.rawCollateral.rawValue, 0);
      assert.equal(sponsorsPosition.tokensOutstanding.rawValue, 0);
      assert.equal(sponsorsPosition.requestPassTimestamp.toString(), 0);
      assert.equal(sponsorsPosition.withdrawalRequestAmount.rawValue, 0);
    });
    it("withdraw() returns the same amount of collateral that totalPositionCollateral is decreased by", async () => {
      // The sponsor requests to withdraw 12 collateral.
      // So, `rawCollateral` is decreased by (`12 / 0.966666666666666666 ~= 12.4`) which gets truncated to 12.
      // Before `withdraw` is called, `totalPositionCollateral = rawCollateral * cumulativeFeeMultiplier = 30 * 0.966666666666666666 = 28`.
      // After `settleExpired`, `rawCollateral -= 12`, so the new `totalPositionCollateral = `(30-12) * 0.966666666666666666 = 17.4` which is truncated to 17.
      // So, due to precision loss, `totalPositionCollateral` is only decreased by 11, but it should be 12 without errors.
      // From the user's POV, they will see their balance decrease by 11, so we should send them 11 collateral not 12.
      const initialCollateral = await collateral.balanceOf(sponsor);
      await pricelessPositionManager.requestWithdrawal({ rawValue: "12" }, { from: sponsor });
      startTime = await pricelessPositionManager.getCurrentTime();
      await setCurrentTime(startTime.addn(withdrawalLiveness));
      await pricelessPositionManager.withdrawPassedRequest({ from: sponsor });
      const finalCollateral = await collateral.balanceOf(sponsor);

      // The sponsor should gain their requested amount minus precision loss.
      const expectedFinalCollateral = "11";
      assert.equal(finalCollateral.sub(initialCollateral), expectedFinalCollateral);
      assert.equal((await collateral.balanceOf(pricelessPositionManager.address)).toString(), "18");
      assert.equal((await pricelessPositionManager.totalPositionCollateral()).toString(), "17");
      assert.equal((await pricelessPositionManager.rawTotalPositionCollateral()).toString(), "18");
    });
    it("redeem() returns the same amount of collateral that totalPositionCollateral is decreased by", async () => {
      // The sponsor requests to redeem 9 tokens. (9/20 = 0.45) tokens should result in a proportional redemption of the totalPositionCollateral,
      // which as you recall is 28 post-fees. So, we expect to redeem (0.45 * 28 = 12.6) collateral which gets truncated to 12.
      // So, `rawCollateral` is decreased by (`12 / 0.966666666666666666 ~= 12.4`) which gets truncated to 12.
      // Before `withdraw` is called, `totalPositionCollateral = rawCollateral * cumulativeFeeMultiplier = 30 * 0.966666666666666666 = 28`.
      // After `settleExpired`, `rawCollateral -= 12`, so the new `totalPositionCollateral = `(30-12) * 0.966666666666666666 = 17.4` which is truncated to 17.
      // So, due to precision loss, `totalPositionCollateral` is only decreased by 11, but it should be 12 without errors.
      // From the user's POV, they will see their balance decrease by 11, so we should send them 11 collateral not 12.
      const initialCollateral = await collateral.balanceOf(sponsor);
      await pricelessPositionManager.redeem({ rawValue: "9" }, { from: sponsor });
      const finalCollateral = await collateral.balanceOf(sponsor);

      // The sponsor should gain their requested amount minus precision loss.
      assert.equal(finalCollateral.sub(initialCollateral), "11");
      assert.equal((await collateral.balanceOf(pricelessPositionManager.address)).toString(), "18");
      assert.equal((await pricelessPositionManager.totalPositionCollateral()).toString(), "17");
      assert.equal((await pricelessPositionManager.rawTotalPositionCollateral()).toString(), "18");

      // Expected number of synthetic tokens are burned.
      assert.equal((await tokenCurrency.balanceOf(sponsor)).toString(), "11");
    });
  });

  it("Not enough collateral to pay final fees, reverts expire", async function() {
    // Create a new position
    await collateral.approve(pricelessPositionManager.address, toWei("2"), { from: sponsor });
    const numTokens = toWei("2");
    const amountCollateral = toWei("2");
    await pricelessPositionManager.create({ rawValue: amountCollateral }, { rawValue: numTokens }, { from: sponsor });

    // Set store final fees >= collateral in positions.
    const finalFeePaid = toWei("3");
    await store.setFinalFee(collateral.address, { rawValue: finalFeePaid });

    // Advance time until after expiration.
    const expirationTime = await pricelessPositionManager.expirationTimestamp();
    await setCurrentTime(expirationTime.toNumber());

    // To settle positions the DVM needs to be to be queried to get the price at the settlement time.
    assert(await didContractThrow(pricelessPositionManager.expire({ from: other })));

    // Position has frozen collateral
    let frozenCollateralAmount = await pricelessPositionManager.getCollateral(sponsor);
    assert.equal(frozenCollateralAmount.rawValue.toString(), amountCollateral);

    // Set the store fees back to 0 to prevent it from affecting other tests.
    await store.setFinalFee(collateral.address, { rawValue: "0" });
  });

  it("Oracle swap post expiry", async function() {
    // Approvals
    await collateral.approve(pricelessPositionManager.address, toWei("100000"), { from: sponsor });
    await tokenCurrency.approve(pricelessPositionManager.address, toWei("100000"), { from: tokenHolder });
    await tokenCurrency.approve(pricelessPositionManager.address, toWei("100000"), { from: other });

    // Create one position with 200 synthetic tokens to mint with 300 tokens of collateral. For this test say the
    // collateral is Dai with a value of 1USD and the synthetic is some fictional stock or commodity.
    const numTokens = toWei("200");
    const amountCollateral = toWei("300");
    await pricelessPositionManager.create({ rawValue: amountCollateral }, { rawValue: numTokens }, { from: sponsor });

    // Transfer 100 the tokens from the sponsor to two separate holders. IRL this happens through the sponsor selling
    // tokens.
    const tokenHolderTokens = toWei("100");
    await tokenCurrency.transfer(tokenHolder, tokenHolderTokens, {
      from: sponsor
    });
    await tokenCurrency.transfer(other, tokenHolderTokens, {
      from: sponsor
    });

    // Advance time until after expiration. Token holders and sponsors should now be able to start trying to settle.
    const expirationTime = await pricelessPositionManager.expirationTimestamp();
    await setCurrentTime(expirationTime.toNumber());

    // To settle positions the DVM needs to be to be queried to get the price at the settlement time.
    await pricelessPositionManager.expire({ from: other });

    // Push a settlement price into the mock oracle to simulate a DVM vote. Say settlement occurs at 1.2 Stock/USD for the price
    // feed. With 200 units of outstanding tokens this results in a token redemption value of: TRV = 200 * 1.2 = 240 USD.
    await mockOracle.pushPrice(priceFeedIdentifier, expirationTime, toWei("1.2"));

    // Token holder should receive 120 collateral tokens for their 100 synthetic tokens.
    let initialCollateral = await collateral.balanceOf(tokenHolder);
    await pricelessPositionManager.settleExpired({ from: tokenHolder });
    let collateralPaid = (await collateral.balanceOf(tokenHolder)).sub(initialCollateral);
    assert.equal(collateralPaid, toWei("120"));

    // Create new oracle, replace it in the finder, and push a different price to it.
    const newMockOracle = await MockOracle.new(identifierWhitelist.address, timer.address);
    const mockOracleInterfaceName = web3.utils.utf8ToHex("Oracle");
    await finder.changeImplementationAddress(mockOracleInterfaceName, newMockOracle.address, {
      from: contractDeployer
    });

    // Settle expired should still work even if the new oracle has no price.
    initialCollateral = await collateral.balanceOf(sponsor);
    await pricelessPositionManager.settleExpired({ from: sponsor });
    collateralPaid = (await collateral.balanceOf(sponsor)).sub(initialCollateral);

    // Sponsor should have received 300 - 240 = 60 collateral tokens.
    assert.equal(collateralPaid, toWei("60"));

    // Push a different price to the new oracle to ensure the contract still uses the old price.
    await newMockOracle.requestPrice(priceFeedIdentifier, expirationTime);
    await newMockOracle.pushPrice(priceFeedIdentifier, expirationTime, toWei("0.8"));

    // Second token holder should receive the same payout as the first despite the oracle price being changed.
    initialCollateral = await collateral.balanceOf(other);
    await pricelessPositionManager.settleExpired({ from: other });
    collateralPaid = (await collateral.balanceOf(other)).sub(initialCollateral);
    assert.equal(collateralPaid, toWei("120"));
  });

  it("Undercapitalized contract", async function() {
    await collateral.approve(pricelessPositionManager.address, toWei("100000"), { from: sponsor });
    await collateral.approve(pricelessPositionManager.address, toWei("100000"), { from: other });
    await tokenCurrency.approve(pricelessPositionManager.address, toWei("100000"), { from: sponsor });
    await tokenCurrency.approve(pricelessPositionManager.address, toWei("100000"), { from: other });
    await tokenCurrency.approve(pricelessPositionManager.address, toWei("100000"), { from: tokenHolder });

    // Create one undercapitalized sponsor and one overcollateralized sponsor.
    await pricelessPositionManager.create({ rawValue: toWei("50") }, { rawValue: toWei("100") }, { from: sponsor });
    await pricelessPositionManager.create({ rawValue: toWei("150") }, { rawValue: toWei("100") }, { from: other });

    // Transfer 150 tokens to the token holder and leave the overcollateralized sponsor with 25.
    await tokenCurrency.transfer(tokenHolder, toWei("75"), { from: other });
    await tokenCurrency.transfer(tokenHolder, toWei("75"), { from: sponsor });

    // Advance time until after expiration. Token holders and sponsors should now be able to start trying to settle.
    const expirationTime = await pricelessPositionManager.expirationTimestamp();
    await setCurrentTime(expirationTime.toNumber());
    await pricelessPositionManager.expire({ from: other });

    // Settle the price to 1, meaning the overcollateralized sponsor has 50 units of excess collateral.
    await mockOracle.pushPrice(priceFeedIdentifier, expirationTime, toWei("1"));

    // Token holder is the first to settle -- they should receive the entire value of their tokens (100) because they
    // were first.
    let startingBalance = await collateral.balanceOf(tokenHolder);
    await pricelessPositionManager.settleExpired({ from: tokenHolder });
    assert.equal((await collateral.balanceOf(tokenHolder)).toString(), startingBalance.add(toBN(toWei("150"))));

    // The overcollateralized sponsor should see a haircut because they settled later.
    // The overcollateralized sponsor is owed 75 because of the 50 in excess collateral and the 25 in tokens.
    // But there's only 50 left in the contract, so we should see only 50 paid out.
    startingBalance = await collateral.balanceOf(other);
    await pricelessPositionManager.settleExpired({ from: other });
    assert.equal((await collateral.balanceOf(other)).toString(), startingBalance.add(toBN(toWei("50"))));

    // The undercapitalized sponsor should get nothing even though they have tokens because the contract has no more collateral.
    startingBalance = await collateral.balanceOf(sponsor);
    await pricelessPositionManager.settleExpired({ from: sponsor });
    assert.equal((await collateral.balanceOf(sponsor)).toString(), startingBalance.add(toBN("0")));
  });

  it("Emergency shutdown: lifecycle", async function() {
    // Create one position with 100 synthetic tokens to mint with 150 tokens of collateral. For this test say the
    // collateral is Dai with a value of 1USD and the synthetic is some fictional stock or commodity.
    await collateral.approve(pricelessPositionManager.address, toWei("100000"), { from: sponsor });
    const numTokens = toWei("100");
    const amountCollateral = toWei("150");
    await pricelessPositionManager.create({ rawValue: amountCollateral }, { rawValue: numTokens }, { from: sponsor });

    // Transfer half the tokens from the sponsor to a tokenHolder. IRL this happens through the sponsor selling tokens.
    const tokenHolderTokens = toWei("50");
    await tokenCurrency.transfer(tokenHolder, tokenHolderTokens, { from: sponsor });

    // Some time passes and the UMA token holders decide that Emergency shutdown needs to occur.
    const shutdownTimestamp = expirationTimestamp - 1000;
    await setCurrentTime(shutdownTimestamp);

    // Should revert if emergency shutdown initialized by non-FinancialContractsAdmin (governor).
    assert(await didContractThrow(pricelessPositionManager.emergencyShutdown({ from: other })));

    // FinancialContractAdmin can initiate emergency shutdown.
    await financialContractsAdmin.callEmergencyShutdown(pricelessPositionManager.address);
    assert.equal(await pricelessPositionManager.contractState(), PositionStatesEnum.EXPIRED_PRICE_REQUESTED);

    // Because the emergency shutdown is called by the `financialContractsAdmin`, listening for events can not
    // happen in the standard way as done in other tests. However, we can directly query the `pricelessPositionManager`
    // to see it's past events to ensure that the right parameters were emmited.
    const eventResult = await pricelessPositionManager.getPastEvents("EmergencyShutdown");
    assert.equal(eventResult[0].args.caller, financialContractsAdmin.address);
    assert.equal(eventResult[0].args.originalExpirationTimestamp.toString(), expirationTimestamp.toString());
    assert.equal(eventResult[0].args.shutdownTimestamp.toString(), shutdownTimestamp.toString());

    // Check contract state change correctly to requested oracle price and the contract expiration has updated.
    assert.equal(await pricelessPositionManager.contractState(), PositionStatesEnum.EXPIRED_PRICE_REQUESTED);
    assert.equal((await pricelessPositionManager.expirationTimestamp()).toString(), shutdownTimestamp.toString());

    // Emergency shutdown should not be able to be called a second time.
    assert(await didContractThrow(financialContractsAdmin.callEmergencyShutdown(pricelessPositionManager.address)));

    // Expire should not be able to be called as the contract has been emergency shutdown.
    assert(await didContractThrow(pricelessPositionManager.expire({ from: other })));

    // Before the DVM has resolved a price withdrawals should be disabled (as with settlement at maturity).
    assert(await didContractThrow(pricelessPositionManager.settleExpired({ from: sponsor })));

    // UMA token holders now vote to resolve of the price request to enable the emergency shutdown to continue.
    // Say they resolve to a price of 1.1 USD per synthetic token.
    await mockOracle.pushPrice(priceFeedIdentifier, shutdownTimestamp, toWei("1.1"));

    // Token holders (`sponsor` and `tokenHolder`) should now be able to withdraw post emergency shutdown.
    // From the token holder's perspective, they are entitled to the value of their tokens, notated in the underlying.
    // They have 50 tokens settled at a price of 1.1 should yield 55 units of underling (or 55 USD as underlying is Dai).
    const tokenHolderInitialCollateral = await collateral.balanceOf(tokenHolder);
    const tokenHolderInitialSynthetic = await tokenCurrency.balanceOf(tokenHolder);
    assert.equal(tokenHolderInitialSynthetic, tokenHolderTokens);

    // Approve the tokens to be moved by the contract and execute the settlement.
    await tokenCurrency.approve(pricelessPositionManager.address, tokenHolderInitialSynthetic, {
      from: tokenHolder
    });
    await pricelessPositionManager.settleExpired({ from: tokenHolder });
    assert.equal(await pricelessPositionManager.contractState(), PositionStatesEnum.EXPIRED_PRICE_RECEIVED);
    const tokenHolderFinalCollateral = await collateral.balanceOf(tokenHolder);
    const tokenHolderFinalSynthetic = await tokenCurrency.balanceOf(tokenHolder);
    const expectedTokenHolderFinalCollateral = toWei("55");
    assert.equal(tokenHolderFinalCollateral.sub(tokenHolderInitialCollateral), expectedTokenHolderFinalCollateral);

    // The token holder should have no synthetic positions left after settlement.
    assert.equal(tokenHolderFinalSynthetic, 0);

    // If the tokenHolder tries to withdraw again they should get no additional tokens; all have been withdrawn (same as normal expiratory).
    const tokenHolderInitialCollateral_secondWithdrawal = await collateral.balanceOf(tokenHolder);
    const tokenHolderInitialSynthetic_secondWithdrawal = await tokenCurrency.balanceOf(tokenHolder);
    assert.equal(tokenHolderInitialSynthetic, tokenHolderTokens);
    await tokenCurrency.approve(pricelessPositionManager.address, tokenHolderInitialSynthetic, { from: tokenHolder });
    await pricelessPositionManager.settleExpired({ from: tokenHolder });
    const tokenHolderFinalCollateral_secondWithdrawal = await collateral.balanceOf(tokenHolder);
    const tokenHolderFinalSynthetic_secondWithdrawal = await tokenCurrency.balanceOf(tokenHolder);
    assert.equal(
      tokenHolderInitialCollateral_secondWithdrawal.toString(),
      tokenHolderFinalCollateral_secondWithdrawal.toString()
    );
    assert.equal(
      tokenHolderInitialSynthetic_secondWithdrawal.toString(),
      tokenHolderFinalSynthetic_secondWithdrawal.toString()
    );

    // For the sponsor, they are entitled to the underlying value of their remaining synthetic tokens + the excess collateral
    // in their position at time of settlement. The sponsor had 150 units of collateral in their position and the final TRV
    // of their synthetics they sold is 110. Their redeemed amount for this excess collateral is the difference between the two.
    // The sponsor also has 50 synthetic tokens that they did not sell.
    // This makes their expected redemption = 150 - 110 + 50 * 1.1 = 95
    const sponsorInitialCollateral = await collateral.balanceOf(sponsor);
    const sponsorInitialSynthetic = await tokenCurrency.balanceOf(sponsor);

    // Approve tokens to be moved by the contract and execute the settlement.
    await tokenCurrency.approve(pricelessPositionManager.address, sponsorInitialSynthetic, {
      from: sponsor
    });
    await pricelessPositionManager.settleExpired({
      from: sponsor
    });
    const sponsorFinalCollateral = await collateral.balanceOf(sponsor);
    const sponsorFinalSynthetic = await tokenCurrency.balanceOf(sponsor);

    // The token Sponsor should gain the value of their synthetics in underlying
    // + their excess collateral from the over collateralization in their position
    // Excess collateral = 150 - 100 * 1.1 = 30
    const expectedSponsorCollateralUnderlying = toBN(toWei("40"));
    // Value of remaining synthetic tokens = 50 * 1.1 = 55
    const expectedSponsorCollateralSynthetic = toBN(toWei("55"));
    const expectedTotalSponsorCollateralReturned = expectedSponsorCollateralUnderlying.add(
      expectedSponsorCollateralSynthetic
    );
    assert.equal(
      sponsorFinalCollateral.sub(sponsorInitialCollateral).toString(),
      expectedTotalSponsorCollateralReturned
    );

    // The token Sponsor should have no synthetic positions left after settlement.
    assert.equal(sponsorFinalSynthetic, 0);
  });

  it("Emergency shutdown: reject emergency shutdown post expiratory", async function() {
    // Create one position with 100 synthetic tokens to mint with 150 tokens of collateral.
    await collateral.approve(pricelessPositionManager.address, toWei("100000"), { from: sponsor });
    await pricelessPositionManager.create({ rawValue: toWei("150") }, { rawValue: toWei("100") }, { from: sponsor });

    // Advance time until after expiration. Token holders and sponsors should now be able to start trying to settle.
    const expirationTime = await pricelessPositionManager.expirationTimestamp();
    await setCurrentTime(expirationTime.toNumber());

    // Emergency shutdown should revert as post expiration.
    assert(await didContractThrow(financialContractsAdmin.callEmergencyShutdown(pricelessPositionManager.address)));
  });

  it("Cannot create position smaller than min sponsor size", async function() {
    // Attempt to create position smaller than 5 wei tokens (the min sponsor position size)
    await collateral.approve(pricelessPositionManager.address, toWei("100000"), { from: sponsor });

    assert(
      await didContractThrow(pricelessPositionManager.create({ rawValue: "40" }, { rawValue: "4" }, { from: sponsor }))
    );
  });

  it("Cannot reduce position size below min sponsor size", async function() {
    // Attempt to redeem a position smaller s.t. the resulting position is less than 5 wei tokens (the min sponsor
    // position size)
    await collateral.approve(pricelessPositionManager.address, toWei("100000"), { from: sponsor });

    await pricelessPositionManager.create({ rawValue: "40" }, { rawValue: "20" }, { from: sponsor });

    assert(await didContractThrow(pricelessPositionManager.redeem({ rawValue: "16" }, { from: sponsor })));
  });

  it("Non-standard ERC20 delimitation", async function() {
    // To test non-standard ERC20 token delimitation a new ERC20 token is created which has 6 decimal points of precision.
    // A new priceless position manager is then created and and set to use this token as collateral. To generate values
    // which represent the appropriate scaling for USDC, .muln(1e6) is used over toWei as the latter scaled by 1e18.

    // Create a test net token with non-standard delimitation like USDC (6 decimals) and mint tokens.
    const USDCToken = await TestnetERC20.new("USDC", "USDC", 6);
    await USDCToken.allocateTo(sponsor, toWei("100"));

<<<<<<< HEAD
    pricelessPositionManager = await PricelessPositionManager.new(
      true, // _isTest
=======
    let customPricelessPositionManager = await PricelessPositionManager.new(
>>>>>>> cadfdd53
      expirationTimestamp, // _expirationTimestamp
      withdrawalLiveness, // _withdrawalLiveness
      USDCToken.address, // _collateralAddress
      Finder.address, // _finderAddress
      priceFeedIdentifier, // _priceFeedIdentifier
      syntheticName, // _syntheticName
      syntheticSymbol, // _syntheticSymbol
      TokenFactory.address, // _tokenFactoryAddress
      { rawValue: minSponsorTokens }, // _minSponsorTokens
      timer.address, // _timerAddress
      { from: contractDeployer }
    );
    tokenCurrency = await SyntheticToken.at(await pricelessPositionManager.tokenCurrency());

    // Sync the other ecosystem contracts' time with the pricelessPositionManager.
    await setCurrentTime(await pricelessPositionManager.getCurrentTime());

    // Create the initial pricelessPositionManager position. 100 synthetics backed by 150 collat
    const createTokens = toWei("100"); // the tokens we want to create are still delimited by 1e18

    // however the collateral is now delimited by a different number of decimals. 150 * 1e6
    const createCollateral = toBN("150")
      .muln(1e6)
      .toString();
    let expectedSponsorTokens = toBN(createTokens);
    let expectedContractCollateral = toBN(createCollateral);

    await USDCToken.approve(pricelessPositionManager.address, createCollateral, { from: sponsor });
    await pricelessPositionManager.create(
      { rawValue: createCollateral },
      { rawValue: createTokens },
      { from: sponsor }
    );

    // The balances minted should equal that expected from the create function.
    assert.equal(
      (await USDCToken.balanceOf(pricelessPositionManager.address)).toString(),
      expectedContractCollateral.toString()
    );
    assert.equal((await tokenCurrency.balanceOf(sponsor)).toString(), expectedSponsorTokens.toString());

    // Deposit an additional 50 USDC to the position. Sponsor now has 200 USDC as collateral.
    const depositCollateral = toBN("50")
      .muln(1e6)
      .toString();
    expectedContractCollateral = expectedContractCollateral.add(toBN(depositCollateral));
    await USDCToken.approve(pricelessPositionManager.address, depositCollateral, { from: sponsor });
    await pricelessPositionManager.deposit({ rawValue: depositCollateral }, { from: sponsor });

    // The balances should reflect the additional collateral added.
    assert.equal(
      (await USDCToken.balanceOf(pricelessPositionManager.address)).toString(),
      expectedContractCollateral.toString()
    );
    assert.equal((await tokenCurrency.balanceOf(sponsor)).toString(), expectedSponsorTokens.toString());
    assert.equal(
      (await pricelessPositionManager.getCollateral(sponsor)).toString(),
      expectedContractCollateral.toString()
    );
    assert.equal(
      (await pricelessPositionManager.positions(sponsor)).tokensOutstanding.toString(),
      expectedSponsorTokens.toString()
    );
    assert.equal(
      (await pricelessPositionManager.totalPositionCollateral()).toString(),
      expectedContractCollateral.toString()
    );
    assert.equal(
      (await pricelessPositionManager.totalTokensOutstanding()).toString(),
      expectedSponsorTokens.toString()
    );

    // The key with non-standard ERC20 delimitation is how the oracle responds to requests.
    // The two cases that need to be tested are responding to dispute requests and settlement.
    // Dispute and liquidation is tested in `Liquidatable.js`. Here we test settlement.

    // Transfer half the tokens from the sponsor to a tokenHolder. IRL this happens through the sponsor selling tokens.
    // Sponsor now has 50 synthetics and 200 collateral. Note that synthetic tokens are still represented with 1e18 base.
    const tokenHolderTokens = toWei("50");
    await tokenCurrency.transfer(tokenHolder, tokenHolderTokens, {
      from: sponsor
    });

    // Advance time until expiration. Token holders and sponsors should now be able to settle.
    await setCurrentTime(expirationTimestamp);

    // To settle positions the DVM needs to be to be queried to get the price at the settlement time.
    await pricelessPositionManager.expire({ from: other });

    // Push a settlement price into the mock oracle to simulate a DVM vote. Say settlement occurs at 1.2 Stock/USD for the price
    // feed. With 100 units of outstanding tokens this results in a token redemption value of: TRV = 100 * 1.2 = 120 USD.
    // Note that due to scaling the price is scaled by 1e6 to accommodate the value of the stock denominated in USDC.
    const redemptionPrice = toBN(1200000); // 1.2*1e6. a price of 1.2 denominated in USD scaling.
    await mockOracle.pushPrice(priceFeedIdentifier, expirationTimestamp, redemptionPrice.toString());

    // From the token holders, they are entitled to the value of their tokens, notated in the underlying.
    // They have 50 tokens settled at a price of 1.2 should yield 60 units of underling (or 60 USD as underlying is Dai).
    const tokenHolderInitialCollateral = await USDCToken.balanceOf(tokenHolder);
    const tokenHolderInitialSynthetic = await tokenCurrency.balanceOf(tokenHolder);
    assert.equal(tokenHolderInitialSynthetic, tokenHolderTokens);

    // Approve the tokens to be moved by the contract and execute the settlement.
    await tokenCurrency.approve(pricelessPositionManager.address, tokenHolderInitialSynthetic, {
      from: tokenHolder
    });
    let settleExpiredResult = await pricelessPositionManager.settleExpired({ from: tokenHolder });
    const tokenHolderFinalCollateral = await USDCToken.balanceOf(tokenHolder);
    const tokenHolderFinalSynthetic = await tokenCurrency.balanceOf(tokenHolder);

    // The token holder should gain the value of their synthetic tokens in underlying.
    // The value in underlying is the number of tokens they held in the beginning * settlement price as TRV
    // When redeeming 50 tokens at a price of 1.2 we expect to receive 60 collateral tokens (50 * 1.2)
    // This should be denominated in units of USDC and as such again scaled by 1e6
    const expectedTokenHolderFinalCollateral = toBN("60").muln(1e6);
    assert.equal(
      tokenHolderFinalCollateral.sub(tokenHolderInitialCollateral).toString(),
      expectedTokenHolderFinalCollateral.toString()
    );

    // The token holder should have no synthetic positions left after settlement.
    assert.equal(tokenHolderFinalSynthetic, 0);

    // Check the event returned the correct values
    truffleAssert.eventEmitted(settleExpiredResult, "SettleExpiredPosition", ev => {
      return (
        ev.caller == tokenHolder &&
        ev.collateralReturned == tokenHolderFinalCollateral.sub(tokenHolderInitialCollateral).toString() &&
        ev.tokensBurned == tokenHolderInitialSynthetic.toString()
      );
    });

    // For the sponsor, they are entitled to the underlying value of their remaining synthetic tokens + the excess collateral
    // in their position at time of settlement. The sponsor had 200 units of collateral in their position and the final TRV
    // of their synthetics they drew is 120 (100*1.2). Their redeemed amount for this excess collateral is the difference between the two.
    // The sponsor also has 50 synthetic tokens that they did not sell valued at 1.2 per token.
    // This makes their expected redemption = 200 (collat) - 100 * 1.2 (debt) + 50 * 1.2 (synth returned) = 140 in e16 USDC
    const sponsorInitialCollateral = await USDCToken.balanceOf(sponsor);
    const sponsorInitialSynthetic = await tokenCurrency.balanceOf(sponsor);

    // Approve tokens to be moved by the contract and execute the settlement.
    await tokenCurrency.approve(pricelessPositionManager.address, sponsorInitialSynthetic, {
      from: sponsor
    });
    await pricelessPositionManager.settleExpired({ from: sponsor });
    const sponsorFinalCollateral = await USDCToken.balanceOf(sponsor);
    const sponsorFinalSynthetic = await tokenCurrency.balanceOf(sponsor);

    // The token Sponsor should gain the value of their synthetics in underlying
    // + their excess collateral from the over collateralization in their position
    // Excess collateral = 200 - 100 * 1.2 = 80
    const expectedSponsorCollateralUnderlying = toBN("80").muln(1e6);
    // Value of remaining synthetic tokens = 50 * 1.2 = 60
    const expectedSponsorCollateralSynthetic = toBN("60").muln(1e6);
    const expectedTotalSponsorCollateralReturned = expectedSponsorCollateralUnderlying.add(
      expectedSponsorCollateralSynthetic
    );
    assert.equal(
      sponsorFinalCollateral.sub(sponsorInitialCollateral).toString(),
      expectedTotalSponsorCollateralReturned.toString()
    );

    // The token Sponsor should have no synthetic positions left after settlement.
    assert.equal(sponsorFinalSynthetic, 0);

    // Last check is that after redemption the position in the positions mapping has been removed.
    const sponsorsPosition = await pricelessPositionManager.positions(sponsor);
    assert.equal(sponsorsPosition.rawCollateral.rawValue, 0);
    assert.equal(sponsorsPosition.tokensOutstanding.rawValue, 0);
    assert.equal(sponsorsPosition.requestPassTimestamp.toString(), 0);
    assert.equal(sponsorsPosition.withdrawalRequestAmount.rawValue, 0);
  });
});<|MERGE_RESOLUTION|>--- conflicted
+++ resolved
@@ -33,11 +33,7 @@
   let identifierWhitelist;
   let mockOracle;
   let financialContractsAdmin;
-<<<<<<< HEAD
-  let store;
-=======
   let timer;
->>>>>>> cadfdd53
 
   // Initial constant values
   const initialPositionTokens = toBN(toWei("1000"));
@@ -1357,12 +1353,7 @@
     const USDCToken = await TestnetERC20.new("USDC", "USDC", 6);
     await USDCToken.allocateTo(sponsor, toWei("100"));
 
-<<<<<<< HEAD
     pricelessPositionManager = await PricelessPositionManager.new(
-      true, // _isTest
-=======
-    let customPricelessPositionManager = await PricelessPositionManager.new(
->>>>>>> cadfdd53
       expirationTimestamp, // _expirationTimestamp
       withdrawalLiveness, // _withdrawalLiveness
       USDCToken.address, // _collateralAddress

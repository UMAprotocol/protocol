// Helper scripts
const { didContractThrow } = require("../../../common/SolidityTestUtils.js");
const BN = require("bignumber.js");
const { toWei, hexToUtf8 } = web3.utils;

// Helper Contracts
const Finder = artifacts.require("Finder");
const ERC20MintableData = require("@openzeppelin/contracts/build/contracts/ERC20Mintable.json");
const truffleContract = require("@truffle/contract");
const ERC20Mintable = truffleContract(ERC20MintableData);
ERC20Mintable.setProvider(web3.currentProvider);

// Contracts to unit test
const Liquidatable = artifacts.require("Liquidatable");

// Other UMA related contracts and mocks
const Finder = artifacts.require("Finder");
const MockOracle = artifacts.require("MockOracle");
const IdentifierWhitelist = artifacts.require("IdentifierWhitelist");

contract("Liquidatable", function(accounts) {
  // Roles
  const contractDeployer = accounts[0];
  const sponsor = accounts[1];
  const liquidator = accounts[2];
  const disputer = accounts[3];
  const rando = accounts[4];
  const zeroAddress = "0x0000000000000000000000000000000000000000";

  // Amount of tokens to mint for test
  const amountOfCollateral = BN(toWei("150"));
  const amountOfSynthetic = BN(toWei("100"));

  // Settlement price
  const settlementPrice = BN(toWei("1"));

  // Settlement TRV
  const settlementTRV = amountOfSynthetic.times(settlementPrice).dividedBy(toWei("1"));

  // Liquidation contract params
  const disputeBondPct = BN(toWei("0.1"));
  const disputeBond = disputeBondPct.times(amountOfCollateral).dividedBy(toWei("1"));
  const collateralRequirement = BN(toWei("1.2"));
  const sponsorDisputeRewardPct = BN(toWei("0.05"));
  const sponsorDisputeReward = sponsorDisputeRewardPct.times(settlementTRV).dividedBy(toWei("1"));
  const disputerDisputeRewardPct = BN(toWei("0.05"));
  const disputerDisputeReward = disputerDisputeRewardPct.times(settlementTRV).dividedBy(toWei("1"));
  const liquidationLiveness = BN(60)
    .times(60)
    .times(3); // In seconds
  const startTime = "15798990420";

  // Synthetic Token Position contract params
  const positionLiveness = BN(60)
    .times(60)
    .times(1)
    .plus(liquidationLiveness); // Add this to liquidation liveness so we can create more positions post-liquidation
  const withdrawalLiveness = BN(60)
    .times(60)
    .times(1);
  const pendingWithdrawalAmount = "0"; // Amount to liquidate can be less than amount of collateral iff there is a pending withdrawal
  const amountOfCollateralToLiquidate = amountOfCollateral.plus(pendingWithdrawalAmount);

  // Contracts
  let liquidationContract;
  let collateralToken;
  let syntheticToken;
  let identifierWhitelist;
  let priceTrackingIdentifier;
  let mockOracle;
  let finder;

  // Basic liquidation params
  const liquidationParams = {
    uuid: 0,
    falseUuid: 123456789,
    tokensOutstanding: amountOfSynthetic,
    lockedCollateral: amountOfCollateral,
    liquidatedCollateral: amountOfCollateralToLiquidate
  };

  // States for Liquidation to be in
  const STATES = {
    PRE_DISPUTE: "0",
    PENDING_DISPUTE: "1",
    DISPUTE_SUCCEEDED: "2",
    DISPUTE_FAILED: "3"
  };

  beforeEach(async () => {
    // Create Collateral and Synthetic ERC20's
    collateralToken = await ERC20Mintable.new({ from: contractDeployer });

    // Create identifier whitelist and register the price tracking ticker with it.
    identifierWhitelist = await IdentifierWhitelist.new({ from: contractDeployer });
    priceTrackingIdentifier = web3.utils.utf8ToHex("ETHUSD");
    await identifierWhitelist.addSupportedIdentifier(priceTrackingIdentifier, {
      from: contractDeployer
    });

    // Create a mockOracle and finder. Register the mockMoracle with the finder.
    mockOracle = await MockOracle.new(identifierWhitelist.address, {
      from: contractDeployer
    });
    finder = await Finder.new({ from: contractDeployer });
    const mockOracleInterfaceName = web3.utils.utf8ToHex("Oracle");
    await finder.changeImplementationAddress(mockOracleInterfaceName, mockOracle.address, {
      from: contractDeployer
    });

    // Deploy liquidation contract and set global params
    liquidationContract = await Liquidatable.new(
      true,
      BN(startTime)
        .plus(positionLiveness)
        .toString(),
      withdrawalLiveness.toString(),
      collateralToken.address,
      { rawValue: collateralRequirement.toString() },
      { rawValue: disputeBondPct.toString() },
      { rawValue: sponsorDisputeRewardPct.toString() },
      { rawValue: disputerDisputeRewardPct.toString() },
      liquidationLiveness.toString(),
<<<<<<< HEAD
      Finder.address,
=======
      finder.address,
      priceTrackingIdentifier,
>>>>>>> 36daa0cd
      { from: contractDeployer }
    );

    // Get newly created synthetic token
    syntheticToken = await ERC20Mintable.at(await liquidationContract.tokenCurrency());

    // Reset start time signifying the beginning of the first liquidation
    await liquidationContract.setCurrentTime(startTime);

    // Mint collateral to sponsor
    await collateralToken.mint(sponsor, amountOfCollateral, { from: contractDeployer });

    // Mint dispute bond to disputer
    await collateralToken.mint(disputer, disputeBond, { from: contractDeployer });

    // Set allowance for contract to pull collateral tokens from sponsor
    await collateralToken.increaseAllowance(liquidationContract.address, amountOfCollateral, { from: sponsor });

    // Set allowance for contract to pull dispute bond from disputer
    await collateralToken.increaseAllowance(liquidationContract.address, disputeBond, { from: disputer });

    // Set allowance for contract to pull synthetic tokens from liquidator
    await syntheticToken.increaseAllowance(liquidationContract.address, amountOfSynthetic, { from: liquidator });
  });

  describe("Attempting to liquidate a position that does not exist", () => {
    it("should revert", async () => {
      assert(await didContractThrow(liquidationContract.createLiquidation(sponsor, { from: liquidator })));
    });
  });

  describe("Creating a liquidation on a valid position", () => {
    beforeEach(async () => {
      // Create position
      await liquidationContract.create(
        { rawValue: amountOfCollateral.toString() },
        { rawValue: amountOfSynthetic.toString() },
        { from: sponsor }
      );
      // Transfer synthetic tokens to a liquidator
      await syntheticToken.transfer(liquidator, amountOfSynthetic, { from: sponsor });
    });
    it("Liquidator does not have enough tokens to retire position", async () => {
      await syntheticToken.transfer(contractDeployer, toWei("1"), { from: liquidator });
      assert(await didContractThrow(liquidationContract.createLiquidation(sponsor, { from: liquidator })));
    });
    it("Returns correct UUID", async () => {
      const uuid = await liquidationContract.createLiquidation.call(sponsor, { from: liquidator });
      await liquidationContract.createLiquidation(sponsor, { from: liquidator });
      assert.equal(uuid.toString(), liquidationParams.uuid.toString());
    });
    it("Increments UUID after creation", async () => {
      // Create first liquidation
      await liquidationContract.createLiquidation(sponsor, { from: liquidator });

      // Open a new position:
      // - Mint collateral to sponsor
      await collateralToken.mint(sponsor, amountOfCollateral, { from: contractDeployer });
      // - Set allowance for contract to pull collateral tokens from sponsor
      await collateralToken.increaseAllowance(liquidationContract.address, amountOfCollateral, { from: sponsor });
      // - Create position
      await liquidationContract.create(
        { rawValue: amountOfCollateral.toString() },
        { rawValue: amountOfSynthetic.toString() },
        { from: sponsor }
      );
      // - Set allowance for contract to pull synthetic tokens from liquidator
      await syntheticToken.increaseAllowance(liquidationContract.address, amountOfSynthetic, { from: liquidator });
      // - Transfer synthetic tokens to a liquidator
      await syntheticToken.transfer(liquidator, amountOfSynthetic, { from: sponsor });

      // Create second liquidation
      const uuid = await liquidationContract.createLiquidation.call(sponsor, { from: liquidator });
      await liquidationContract.createLiquidation(sponsor, { from: liquidator });
      assert.equal(
        uuid.toString(),
        BN(liquidationParams.uuid)
          .plus(1)
          .toString()
      );
    });
  });

  describe("Liquidation has been created", () => {
    beforeEach(async () => {
      // Create position
      await liquidationContract.create(
        { rawValue: amountOfCollateral.toString() },
        { rawValue: amountOfSynthetic.toString() },
        { from: sponsor }
      );
      // Transfer synthetic tokens to a liquidator
      await syntheticToken.transfer(liquidator, amountOfSynthetic, { from: sponsor });
      // Create a Liquidation
      await liquidationContract.createLiquidation(sponsor, { from: liquidator });
    });

    describe("Get a Liquidation", () => {
      it("Liquidator burned synthetic tokens", async () => {
        assert.equal((await syntheticToken.balanceOf(liquidator)).toString(), "0");
        assert.equal((await syntheticToken.totalSupply()).toString(), "0");
      });
      it("Liquidation decrease underlying token debt and collateral", async () => {
        const totalPositionCollateralAfter = await liquidationContract.totalPositionCollateral();
        assert.equal(totalPositionCollateralAfter.toNumber(), 0);
        const totalTokensOutstandingAfter = await liquidationContract.totalTokensOutstanding();
        assert.equal(totalTokensOutstandingAfter.toNumber(), 0);
      });
      it("Liquidation exists and params are set properly", async () => {
        const newLiquidation = await liquidationContract.liquidations(sponsor, liquidationParams.uuid);
        assert.equal(newLiquidation.state.toString(), STATES.PRE_DISPUTE);
        assert.equal(newLiquidation.tokensOutstanding.toString(), liquidationParams.tokensOutstanding.toString());
        assert.equal(newLiquidation.lockedCollateral.toString(), liquidationParams.lockedCollateral.toString());
        assert.equal(newLiquidation.liquidatedCollateral.toString(), liquidationParams.liquidatedCollateral.toString());
        assert.equal(
          newLiquidation.expiry.toString(),
          BN(startTime)
            .plus(liquidationLiveness)
            .toString()
        );
        assert.equal(newLiquidation.liquidator, liquidator);
        assert.equal(newLiquidation.disputer, zeroAddress);
        assert.equal(newLiquidation.disputeTime.toString(), "0");
        assert.equal(newLiquidation.settlementPrice.toString(), "0");
      });
      it("Liquidation does not exist", async () => {
        const uncreatedLiquidation = await liquidationContract.liquidations(sponsor, liquidationParams.falseUuid);
        assert.equal(uncreatedLiquidation.state.toString(), STATES.PRE_DISPUTE);
        assert.equal(uncreatedLiquidation.liquidator, zeroAddress);
        assert.equal(uncreatedLiquidation.tokensOutstanding.toString(), "0");
        assert.equal(uncreatedLiquidation.lockedCollateral.toString(), "0");
        assert.equal(uncreatedLiquidation.liquidatedCollateral.toString(), "0");
        assert.equal(uncreatedLiquidation.expiry.toString(), "0");
        assert.equal(uncreatedLiquidation.disputer, zeroAddress);
        assert.equal(uncreatedLiquidation.disputeTime.toString(), "0");
        assert.equal(uncreatedLiquidation.settlementPrice.toString(), "0");
      });
    });

    describe("Dispute a Liquidation", () => {
      it("Liquidation does not exist", async () => {
        assert(
          await didContractThrow(liquidationContract.dispute(liquidationParams.falseUuid, sponsor, { from: disputer }))
        );
      });
      it("Liquidation already expired", async () => {
        await liquidationContract.setCurrentTime(
          BN(startTime)
            .plus(liquidationLiveness)
            .toString()
        );
        assert(
          await didContractThrow(liquidationContract.dispute(liquidationParams.uuid, sponsor, { from: disputer }))
        );
      });
      it("Disputer does not have enough tokens", async () => {
        await collateralToken.transfer(contractDeployer, toWei("1"), { from: disputer });
        assert(
          await didContractThrow(liquidationContract.dispute(liquidationParams.uuid, sponsor, { from: disputer }))
        );
      });
      it("Request to dispute succeeds and Liquidation params changed correctly", async () => {
        const disputeTime = await liquidationContract.getCurrentTime();
        await liquidationContract.dispute(liquidationParams.uuid, sponsor, { from: disputer });
        assert.equal((await collateralToken.balanceOf(disputer)).toString(), "0");
        const liquidation = await liquidationContract.liquidations(sponsor, liquidationParams.uuid);
        assert.equal(liquidation.state.toString(), STATES.PENDING_DISPUTE);
        assert.equal(liquidation.disputer, disputer);
        assert.equal(liquidation.disputeTime.toString(), disputeTime.toString());
      });
      it("Dispute initiates an oracle call", async () => {
        const disputeTime = await liquidationContract.getCurrentTime();
        await liquidationContract.dispute(liquidationParams.uuid, sponsor, { from: disputer });
        // Oracle should have an enqueued price after calling dispute
        const pendingRequests = await mockOracle.getPendingQueries();
        assert.equal(hexToUtf8(pendingRequests[0]["identifier"]), hexToUtf8(priceTrackingIdentifier));
        assert.equal(pendingRequests[0].time, disputeTime);
      });
      it("Throw if liquidation has already been disputed", async () => {
        await liquidationContract.dispute(liquidationParams.uuid, sponsor, { from: disputer });
        // Mint enough tokens to disputer for another dispute bond
        await collateralToken.mint(disputer, disputeBond, { from: contractDeployer });
        await collateralToken.increaseAllowance(liquidationContract.address, disputeBond, { from: disputer });
        assert(
          await didContractThrow(liquidationContract.dispute(liquidationParams.uuid, sponsor, { from: disputer }))
        );
        assert.equal((await collateralToken.balanceOf(disputer)).toString(), disputeBond.toString());
      });
      // Weird edge cases, test anyways:
      it("Liquidation already disputed successfully", async () => {
        await liquidationContract.dispute(liquidationParams.uuid, sponsor, { from: disputer });

        // Push to oracle.
        const disputeTime = await liquidationContract.getCurrentTime();
        await mockOracle.pushPrice(priceTrackingIdentifier, disputeTime, settlementPrice.toString());

        await liquidationContract.settleDispute(liquidationParams.uuid, sponsor);
        // Mint enough tokens to disputer for another dispute bond
        await collateralToken.mint(disputer, disputeBond, { from: contractDeployer });
        assert(
          await didContractThrow(liquidationContract.dispute(liquidationParams.uuid, sponsor, { from: disputer }))
        );
        assert.equal((await collateralToken.balanceOf(disputer)).toString(), disputeBond.toString());
      });
      it("Liquidation already disputed unsuccessfully", async () => {
        await liquidationContract.dispute(liquidationParams.uuid, sponsor, { from: disputer });

        // Push to oracle.
        const disputeTime = await liquidationContract.getCurrentTime();
        await mockOracle.pushPrice(priceTrackingIdentifier, disputeTime, settlementPrice.toString());

        await liquidationContract.settleDispute(liquidationParams.uuid, sponsor);
        // Mint enough tokens to disputer for another dispute bond
        await collateralToken.mint(disputer, disputeBond, { from: contractDeployer });
        assert(
          await didContractThrow(liquidationContract.dispute(liquidationParams.uuid, sponsor, { from: disputer }))
        );
        assert.equal((await collateralToken.balanceOf(disputer)).toString(), disputeBond.toString());
      });
    });

    describe("Settle Dispute: there is not pending dispute", () => {
      it("Cannot settle a Liquidation before a dispute request", async () => {
        assert(await didContractThrow(liquidationContract.settleDispute(liquidationParams.uuid, sponsor)));
      });
    });

    describe("Settle Dispute: there is a pending dispute", () => {
      beforeEach(async () => {
        // Dispute the created liquidation
        await liquidationContract.dispute(liquidationParams.uuid, sponsor, { from: disputer });
      });
      it("Settlement price set properly", async () => {
        // After the dispute call the oracle is requested a price. As such, push a price into the oracle at that
        // timestamp for the contract price identifer. Check that the value is set correctly for the dispute object.
        const disputeTime = await liquidationContract.getCurrentTime();
        const disputePrice = toWei("1");
        await mockOracle.pushPrice(priceTrackingIdentifier, disputeTime, disputePrice);

        await liquidationContract.settleDispute(liquidationParams.uuid, sponsor);
        const liquidation = await liquidationContract.liquidations(sponsor, liquidationParams.uuid);
        assert.equal(liquidation.settlementPrice.toString(), disputePrice);
      });
      it("Dispute Succeeded", async () => {
        // For a successful dispute the price needs to result in the position being correctly collateralized (to invalidate the
        // liquidation). Any price below 1.25 for a debt of 100 with 150 units of underlying should result in successful dispute.

        const disputeTime = await liquidationContract.getCurrentTime();
        const disputePrice = toWei("1");
        await mockOracle.pushPrice(priceTrackingIdentifier, disputeTime, disputePrice);

        await liquidationContract.settleDispute(liquidationParams.uuid, sponsor);
        const liquidation = await liquidationContract.liquidations(sponsor, liquidationParams.uuid);
        assert.equal(liquidation.state.toString(), STATES.DISPUTE_SUCCEEDED);
      });
      it("Dispute Failed", async () => {
        // For a failed dispute the price needs to result in the position being incorrectly collateralized (the liquidation is valid).
        //Any price above 1.25 for a debt of 100 with 150 units of underlying should result in failed dispute and a successful liquidation.

        const disputeTime = await liquidationContract.getCurrentTime();
        const disputePrice = toWei("1.3");
        await mockOracle.pushPrice(priceTrackingIdentifier, disputeTime, disputePrice);

        await liquidationContract.settleDispute(liquidationParams.uuid, sponsor);
        const liquidation = await liquidationContract.liquidations(sponsor, liquidationParams.uuid);
        assert.equal(liquidation.state.toString(), STATES.DISPUTE_FAILED);
      });
    });

    describe("Withdraw: Liquidation is pending a dispute", () => {
      beforeEach(async () => {
        // Dispute a liquidation
        await liquidationContract.dispute(liquidationParams.uuid, sponsor, { from: disputer });
      });
      it("Fails even regardless if liquidation expires", async () => {
        assert(
          await didContractThrow(
            liquidationContract.withdrawLiquidation(liquidationParams.uuid, sponsor, { from: liquidator })
          )
        );
        // Expire contract
        await liquidationContract.setCurrentTime(
          BN(startTime)
            .plus(liquidationLiveness)
            .toString()
        );
        assert(
          await didContractThrow(
            liquidationContract.withdrawLiquidation(liquidationParams.uuid, sponsor, { from: liquidator })
          )
        );
      });
    });

    describe("Withdraw: Liquidation expires (but synthetic token has not expired)", () => {
      beforeEach(async () => {
        // Expire contract
        await liquidationContract.setCurrentTime(
          BN(startTime)
            .plus(liquidationLiveness)
            .toString()
        );
      });
      it("Liquidation does not exist", async () => {
        assert(
          await didContractThrow(
            liquidationContract.withdrawLiquidation(liquidationParams.falseUuid, sponsor, { from: liquidator })
          )
        );
      });
      it("Sponsor calls", async () => {
        assert(
          await didContractThrow(
            liquidationContract.withdrawLiquidation(liquidationParams.uuid, sponsor, { from: sponsor })
          )
        );
      });
      it("Liquidator calls", async () => {
        await liquidationContract.withdrawLiquidation(liquidationParams.uuid, sponsor, { from: liquidator });
        assert.equal((await collateralToken.balanceOf(liquidator)).toString(), amountOfCollateral.toString());
      });
      it("After liquidator calls, liquidation is deleted and last used index remains the same", async () => {
        // Withdraw from disputed liquidation and delete it
        await liquidationContract.withdrawLiquidation(liquidationParams.uuid, sponsor, { from: liquidator });
        const deletedLiquidation = await liquidationContract.liquidations(sponsor, liquidationParams.uuid);
        assert.equal(deletedLiquidation.liquidator, zeroAddress);

        // Open a new position:
        // - Mint collateral to sponsor
        await collateralToken.mint(sponsor, amountOfCollateral, { from: contractDeployer });
        // - Set allowance for contract to pull collateral tokens from sponsor
        await collateralToken.increaseAllowance(liquidationContract.address, amountOfCollateral, { from: sponsor });
        // - Create position
        await liquidationContract.create(
          { rawValue: amountOfCollateral.toString() },
          { rawValue: amountOfSynthetic.toString() },
          { from: sponsor }
        );
        // - Set allowance for contract to pull synthetic tokens from liquidator
        await syntheticToken.increaseAllowance(liquidationContract.address, amountOfSynthetic, { from: liquidator });
        // - Transfer synthetic tokens to a liquidator
        await syntheticToken.transfer(liquidator, amountOfSynthetic, { from: sponsor });

        // Create another liquidation
        const uuid = await liquidationContract.createLiquidation.call(sponsor, { from: liquidator });
        await liquidationContract.createLiquidation(sponsor, { from: liquidator });
        assert.equal(
          uuid.toString(),
          BN(liquidationParams.uuid)
            .plus(1)
            .toString()
        );
      });
      it("Disputer calls", async () => {
        assert(
          await didContractThrow(
            liquidationContract.withdrawLiquidation(liquidationParams.uuid, sponsor, { from: disputer })
          )
        );
      });
      it("Rando calls", async () => {
        assert(
          await didContractThrow(
            liquidationContract.withdrawLiquidation(liquidationParams.uuid, sponsor, { from: rando })
          )
        );
      });
    });

    describe("Withdraw: Liquidation dispute resolves", () => {
      beforeEach(async () => {
        // Dispute
        await liquidationContract.dispute(liquidationParams.uuid, sponsor, { from: disputer });
      });
      describe("Dispute succeeded", () => {
        beforeEach(async () => {
          // Settle the dispute as SUCCESSFUL. for this the liquidation needs to be unsuccessful.
          const disputeTime = await liquidationContract.getCurrentTime();
          const disputePrice = toWei("1");
          await mockOracle.pushPrice(priceTrackingIdentifier, disputeTime, disputePrice);
          await liquidationContract.settleDispute(liquidationParams.uuid, sponsor);
        });
        it("Sponsor calls", async () => {
          await liquidationContract.withdrawLiquidation(liquidationParams.uuid, sponsor, { from: sponsor });
          // Expected Sponsor payment => remaining collateral (locked collateral - TRV) + sponsor reward
          const expectedPayment = amountOfCollateral.minus(settlementTRV).plus(sponsorDisputeReward);
          assert.equal((await collateralToken.balanceOf(sponsor)).toString(), expectedPayment.toString());
        });
        it("Liquidator calls", async () => {
          await liquidationContract.withdrawLiquidation(liquidationParams.uuid, sponsor, { from: liquidator });
          // Expected Liquidator payment => TRV - dispute reward - sponsor reward
          const expectedPayment = settlementTRV.minus(disputerDisputeReward).minus(sponsorDisputeReward);
          assert.equal((await collateralToken.balanceOf(liquidator)).toString(), expectedPayment.toString());
        });
        it("Disputer calls", async () => {
          await liquidationContract.withdrawLiquidation(liquidationParams.uuid, sponsor, { from: disputer });
          // Expected Disputer payment => disputer reward + dispute bond
          const expectedPayment = disputerDisputeReward.plus(disputeBond);
          assert.equal((await collateralToken.balanceOf(disputer)).toString(), expectedPayment.toString());
        });
        it("Rando calls", async () => {
          assert(
            await didContractThrow(
              liquidationContract.withdrawLiquidation(liquidationParams.uuid, sponsor, { from: rando })
            )
          );
        });
        it("Withdraw still succeeds even if Liquidation has expired", async () => {
          // Expire contract
          await liquidationContract.setCurrentTime(
            BN(startTime)
              .plus(liquidationLiveness)
              .toString()
          );
          await liquidationContract.withdrawLiquidation(liquidationParams.uuid, sponsor, { from: sponsor });
        });
        it("Liquidated contact should have no assets remaining after all withdrawals and be deleted", async () => {
          await liquidationContract.withdrawLiquidation(liquidationParams.uuid, sponsor, { from: sponsor });
          await liquidationContract.withdrawLiquidation(liquidationParams.uuid, sponsor, { from: liquidator });
          await liquidationContract.withdrawLiquidation(liquidationParams.uuid, sponsor, { from: disputer });
          assert.equal((await collateralToken.balanceOf(liquidationContract.address)).toString(), "0");
          const deletedLiquidation = await liquidationContract.liquidations(sponsor, liquidationParams.uuid);
          assert.equal(deletedLiquidation.liquidator, zeroAddress);
        });
      });
      describe("Dispute failed", () => {
        beforeEach(async () => {
          // Settle the dispute as FAILED. To achieve this the liquidation must be correct.
          const disputeTime = await liquidationContract.getCurrentTime();
          const disputePrice = toWei("1.3");
          await mockOracle.pushPrice(priceTrackingIdentifier, disputeTime, disputePrice);
          await liquidationContract.settleDispute(liquidationParams.uuid, sponsor);
        });
        it("Sponsor calls", async () => {
          assert(
            await didContractThrow(
              liquidationContract.withdrawLiquidation(liquidationParams.uuid, sponsor, { from: sponsor })
            )
          );
        });
        it("Liquidator calls, liquidation is deleted", async () => {
          await liquidationContract.withdrawLiquidation(liquidationParams.uuid, sponsor, { from: liquidator });
          // Expected Liquidator payment => lockedCollateral + liquidation.disputeBond % of liquidation.lockedCollateral to liquidator
          const expectedPayment = amountOfCollateral.plus(disputeBond);
          assert.equal((await collateralToken.balanceOf(liquidator)).toString(), expectedPayment.toString());
          assert.equal((await collateralToken.balanceOf(liquidationContract.address)).toString(), "0");
          const deletedLiquidation = await liquidationContract.liquidations(sponsor, liquidationParams.uuid);
          assert.equal(deletedLiquidation.liquidator, zeroAddress);
        });
        it("Disputer calls", async () => {
          assert(
            await didContractThrow(
              liquidationContract.withdrawLiquidation(liquidationParams.uuid, sponsor, { from: disputer })
            )
          );
        });
        it("Rando calls", async () => {
          assert(
            await didContractThrow(
              liquidationContract.withdrawLiquidation(liquidationParams.uuid, sponsor, { from: rando })
            )
          );
        });
        it("Withdraw still succeeds even if Liquidation has expired", async () => {
          // Expire contract
          await liquidationContract.setCurrentTime(
            BN(startTime)
              .plus(liquidationLiveness)
              .toString()
          );
          await liquidationContract.withdrawLiquidation(liquidationParams.uuid, sponsor, { from: liquidator });
        });
      });
    });
  });

  describe("Weird Edge cases", () => {
    it("Dispute rewards should not sum to over 100% of TRV", async () => {
      // Deploy liquidation contract and set global params
      assert(
        await didContractThrow(
          Liquidatable.new(
            true,
            BN(startTime)
              .plus(positionLiveness)
              .toString(),
            withdrawalLiveness.toString(),
            collateralToken.address,
            { rawValue: collateralRequirement.toString() },
            { rawValue: disputeBondPct.toString() },
            { rawValue: toWei("0.5") },
            { rawValue: toWei("0.5") },
            liquidationLiveness.toString(),
<<<<<<< HEAD
            Finder.address,
=======
            finder.address,
            priceTrackingIdentifier,
>>>>>>> 36daa0cd
            { from: contractDeployer }
          )
        )
      );
    });
    it("Dispute bond can be over 100%", async () => {
      const edgeDisputeBondPct = BN(toWei("1.0"));
      const edgeDisputeBond = edgeDisputeBondPct.times(amountOfCollateral).dividedBy(toWei("1"));

      // Send away previous balances
      await collateralToken.transfer(contractDeployer, disputeBond, { from: disputer });
      await collateralToken.transfer(contractDeployer, amountOfCollateral, { from: sponsor });

      // Create  Liquidation
      const edgeLiquidationContract = await Liquidatable.new(
        true,
        BN(startTime)
          .plus(positionLiveness)
          .toString(),
        withdrawalLiveness.toString(),
        collateralToken.address,
        { rawValue: collateralRequirement.toString() },
        { rawValue: edgeDisputeBondPct.toString() },
        { rawValue: sponsorDisputeRewardPct.toString() },
        { rawValue: disputerDisputeRewardPct.toString() },
        liquidationLiveness.toString(),
<<<<<<< HEAD
        Finder.address,
=======
        finder.address,
        priceTrackingIdentifier,
>>>>>>> 36daa0cd
        { from: contractDeployer }
      );
      // Get newly created synthetic token
      const edgeSyntheticToken = await ERC20Mintable.at(await edgeLiquidationContract.tokenCurrency());
      // Reset start time signifying the beginning of the first liquidation
      await edgeLiquidationContract.setCurrentTime(startTime);
      // Mint collateral to sponsor
      await collateralToken.mint(sponsor, amountOfCollateral, { from: contractDeployer });
      // Mint dispute bond to disputer
      await collateralToken.mint(disputer, edgeDisputeBond, { from: contractDeployer });
      // Set allowance for contract to pull collateral tokens from sponsor
      await collateralToken.increaseAllowance(edgeLiquidationContract.address, amountOfCollateral, { from: sponsor });
      // Set allowance for contract to pull dispute bond from disputer
      await collateralToken.increaseAllowance(edgeLiquidationContract.address, edgeDisputeBond, { from: disputer });
      // Set allowance for contract to pull synthetic tokens from liquidator
      await edgeSyntheticToken.increaseAllowance(edgeLiquidationContract.address, amountOfSynthetic, {
        from: liquidator
      });
      // Create position
      await edgeLiquidationContract.create(
        { rawValue: amountOfCollateral.toString() },
        { rawValue: amountOfSynthetic.toString() },
        { from: sponsor }
      );
      // Transfer synthetic tokens to a liquidator
      await edgeSyntheticToken.transfer(liquidator, amountOfSynthetic, { from: sponsor });
      // Create a Liquidation
      await edgeLiquidationContract.createLiquidation(sponsor, { from: liquidator });
      // Dispute
      await edgeLiquidationContract.dispute(liquidationParams.uuid, sponsor, { from: disputer });
      // Settle the dispute as SUCCESSFUL
      const disputeTime = await liquidationContract.getCurrentTime();
      await mockOracle.pushPrice(priceTrackingIdentifier, disputeTime, settlementPrice.toString());
      await edgeLiquidationContract.settleDispute(liquidationParams.uuid, sponsor);
      await edgeLiquidationContract.withdrawLiquidation(liquidationParams.uuid, sponsor, { from: disputer });
      // Expected Disputer payment => disputer reward + dispute bond
      const expectedPaymentDisputer = disputerDisputeReward.plus(edgeDisputeBond);
      assert.equal((await collateralToken.balanceOf(disputer)).toString(), expectedPaymentDisputer.toString());
      await edgeLiquidationContract.withdrawLiquidation(liquidationParams.uuid, sponsor, { from: liquidator });
      // Expected Liquidator payment => TRV - dispute reward - sponsor reward
      const expectedPaymentLiquidator = settlementTRV.minus(disputerDisputeReward).minus(sponsorDisputeReward);
      assert.equal((await collateralToken.balanceOf(liquidator)).toString(), expectedPaymentLiquidator.toString());
      await edgeLiquidationContract.withdrawLiquidation(liquidationParams.uuid, sponsor, { from: sponsor });
      // Expected Sponsor payment => remaining collateral (locked collateral - TRV) + sponsor reward
      const expectedPaymentSponsor = amountOfCollateral.minus(settlementTRV).plus(sponsorDisputeReward);
      assert.equal((await collateralToken.balanceOf(sponsor)).toString(), expectedPaymentSponsor.toString());
    });
<<<<<<< HEAD
    it("Liquidation is disputed successfully but TRV > Collateral, so sponsor has no excess collateral", async () => {
      const edgeAmountOfCollateral = BN(toWei("50"));
      const edgeSponsorReward = sponsorDisputeRewardPct.times(edgeAmountOfCollateral).dividedBy(toWei("1"));

      // Send away previous balances
      await collateralToken.transfer(contractDeployer, disputeBond, { from: disputer });
      await collateralToken.transfer(contractDeployer, amountOfCollateral, { from: sponsor });

      // Create  Liquidation
      const edgeLiquidationContract = await Liquidatable.new(
        true,
        BN(startTime)
          .plus(positionLiveness)
          .toString(),
        withdrawalLiveness.toString(),
        collateralToken.address,
        { rawValue: disputeBondPct.toString() },
        { rawValue: sponsorDisputeRewardPct.toString() },
        { rawValue: disputerDisputeRewardPct.toString() },
        liquidationLiveness.toString(),
        Finder.address,
        { from: contractDeployer }
      );
      // Get newly created synthetic token
      const edgeSyntheticToken = await ERC20Mintable.at(await edgeLiquidationContract.tokenCurrency());
      // Reset start time signifying the beginning of the first liquidation
      await edgeLiquidationContract.setCurrentTime(startTime);
      // Mint collateral to sponsor
      await collateralToken.mint(sponsor, edgeAmountOfCollateral, { from: contractDeployer });
      // Mint dispute bond to disputer
      await collateralToken.mint(disputer, disputeBond, { from: contractDeployer });
      // Set allowance for contract to pull collateral tokens from sponsor
      await collateralToken.increaseAllowance(edgeLiquidationContract.address, edgeAmountOfCollateral, {
        from: sponsor
      });
      // Set allowance for contract to pull dispute bond from disputer
      await collateralToken.increaseAllowance(edgeLiquidationContract.address, disputeBond, { from: disputer });
      // Set allowance for contract to pull synthetic tokens from liquidator
      await edgeSyntheticToken.increaseAllowance(edgeLiquidationContract.address, amountOfSynthetic, {
        from: liquidator
      });
      // Create position
      await edgeLiquidationContract.create(
        { rawValue: edgeAmountOfCollateral.toString() },
        { rawValue: amountOfSynthetic.toString() },
        { from: sponsor }
      );
      // Transfer synthetic tokens to a liquidator
      await edgeSyntheticToken.transfer(liquidator, amountOfSynthetic, { from: sponsor });
      // Create a Liquidation
      await edgeLiquidationContract.createLiquidation(sponsor, { from: liquidator });
      // Dispute
      await edgeLiquidationContract.dispute(liquidationParams.uuid, sponsor, { from: disputer });
      // Settle the dispute as SUCCESSFUL
      await edgeLiquidationContract.settleDispute(
        liquidationParams.uuid,
        sponsor,
        { rawValue: settlementPrice.toString() },
        true
      );
      await edgeLiquidationContract.withdrawLiquidation(liquidationParams.uuid, sponsor, { from: sponsor });
      // Expected Sponsor payment => remaining collateral (locked collateral - TRV) + sponsor reward
      const expectedPaymentSponsor = edgeSponsorReward;
      assert.equal((await collateralToken.balanceOf(sponsor)).toString(), expectedPaymentSponsor.toString());
    });
    it("Liquidation is disputed successfully but TRV > collateral, so disputer rewards are drawn from collateral instead of TRV", async () => {
      const edgeSettlementPrice = BN(toWei("3.0"));
      const edgeSponsorRewardPct = BN(toWei("0.4"));
      const edgeSponsorReward = edgeSponsorRewardPct.times(amountOfCollateral).dividedBy(toWei("1"));
      const edgeDisputerRewardPct = BN(toWei("0.25"));
      const edgeDisputerReward = edgeDisputerRewardPct.times(amountOfCollateral).dividedBy(toWei("1"));

      // Send away previous balances
      await collateralToken.transfer(contractDeployer, disputeBond, { from: disputer });
      await collateralToken.transfer(contractDeployer, amountOfCollateral, { from: sponsor });

      // Create  Liquidation
      const edgeLiquidationContract = await Liquidatable.new(
        true,
        BN(startTime)
          .plus(positionLiveness)
          .toString(),
        withdrawalLiveness.toString(),
        collateralToken.address,
        { rawValue: disputeBondPct.toString() },
        { rawValue: edgeSponsorRewardPct.toString() },
        { rawValue: edgeDisputerRewardPct.toString() },
        liquidationLiveness.toString(),
        Finder.address,
        { from: contractDeployer }
      );
      // Get newly created synthetic token
      const edgeSyntheticToken = await ERC20Mintable.at(await edgeLiquidationContract.tokenCurrency());
      // Reset start time signifying the beginning of the first liquidation
      await edgeLiquidationContract.setCurrentTime(startTime);
      // Mint collateral to sponsor
      await collateralToken.mint(sponsor, amountOfCollateral, { from: contractDeployer });
      // Mint dispute bond to disputer
      await collateralToken.mint(disputer, disputeBond, { from: contractDeployer });
      // Set allowance for contract to pull collateral tokens from sponsor
      await collateralToken.increaseAllowance(edgeLiquidationContract.address, amountOfCollateral, { from: sponsor });
      // Set allowance for contract to pull dispute bond from disputer
      await collateralToken.increaseAllowance(edgeLiquidationContract.address, disputeBond, { from: disputer });
      // Set allowance for contract to pull synthetic tokens from liquidator
      await edgeSyntheticToken.increaseAllowance(edgeLiquidationContract.address, amountOfSynthetic, {
        from: liquidator
      });
      // Create position
      await edgeLiquidationContract.create(
        { rawValue: amountOfCollateral.toString() },
        { rawValue: amountOfSynthetic.toString() },
        { from: sponsor }
      );
      // Transfer synthetic tokens to a liquidator
      await edgeSyntheticToken.transfer(liquidator, amountOfSynthetic, { from: sponsor });
      // Create a Liquidation
      await edgeLiquidationContract.createLiquidation(sponsor, { from: liquidator });
      // Dispute
      await edgeLiquidationContract.dispute(liquidationParams.uuid, sponsor, { from: disputer });
      // Settle the dispute as SUCCESSFUL
      await edgeLiquidationContract.settleDispute(
        liquidationParams.uuid,
        sponsor,
        { rawValue: edgeSettlementPrice.toString() },
        true
      );

      await edgeLiquidationContract.withdrawLiquidation(liquidationParams.uuid, sponsor, { from: sponsor });
      // Expected Sponsor payment => remaining collateral (locked collateral - TRV) + sponsor reward
      const expectedPaymentSponsor = edgeSponsorReward;
      assert.equal((await collateralToken.balanceOf(sponsor)).toString(), expectedPaymentSponsor.toString());

      await edgeLiquidationContract.withdrawLiquidation(liquidationParams.uuid, sponsor, { from: disputer });
      // Expected Disputer payment => disputer reward + dispute bond
      const expectedPaymentDisputer = edgeDisputerReward.plus(disputeBond);
      assert.equal((await collateralToken.balanceOf(disputer)).toString(), expectedPaymentDisputer.toString());

      // Expected Liquidator payment => *Collateral - dispute reward - sponsor reward
      // *This is Collateral instead of TRV because TRV > Collateral
      await edgeLiquidationContract.withdrawLiquidation(liquidationParams.uuid, sponsor, { from: liquidator });
      // Expected Disputer payment => disputer reward + dispute bond
      const expectedPaymentLiquidator = amountOfCollateral.minus(edgeDisputerReward).minus(edgeSponsorReward);
      assert.equal((await collateralToken.balanceOf(liquidator)).toString(), expectedPaymentLiquidator.toString());
    });
=======
>>>>>>> 36daa0cd
  });
});<|MERGE_RESOLUTION|>--- conflicted
+++ resolved
@@ -121,12 +121,8 @@
       { rawValue: sponsorDisputeRewardPct.toString() },
       { rawValue: disputerDisputeRewardPct.toString() },
       liquidationLiveness.toString(),
-<<<<<<< HEAD
       Finder.address,
-=======
-      finder.address,
       priceTrackingIdentifier,
->>>>>>> 36daa0cd
       { from: contractDeployer }
     );
 
@@ -620,12 +616,8 @@
             { rawValue: toWei("0.5") },
             { rawValue: toWei("0.5") },
             liquidationLiveness.toString(),
-<<<<<<< HEAD
             Finder.address,
-=======
-            finder.address,
             priceTrackingIdentifier,
->>>>>>> 36daa0cd
             { from: contractDeployer }
           )
         )
@@ -652,12 +644,8 @@
         { rawValue: sponsorDisputeRewardPct.toString() },
         { rawValue: disputerDisputeRewardPct.toString() },
         liquidationLiveness.toString(),
-<<<<<<< HEAD
         Finder.address,
-=======
-        finder.address,
         priceTrackingIdentifier,
->>>>>>> 36daa0cd
         { from: contractDeployer }
       );
       // Get newly created synthetic token
@@ -705,152 +693,5 @@
       const expectedPaymentSponsor = amountOfCollateral.minus(settlementTRV).plus(sponsorDisputeReward);
       assert.equal((await collateralToken.balanceOf(sponsor)).toString(), expectedPaymentSponsor.toString());
     });
-<<<<<<< HEAD
-    it("Liquidation is disputed successfully but TRV > Collateral, so sponsor has no excess collateral", async () => {
-      const edgeAmountOfCollateral = BN(toWei("50"));
-      const edgeSponsorReward = sponsorDisputeRewardPct.times(edgeAmountOfCollateral).dividedBy(toWei("1"));
-
-      // Send away previous balances
-      await collateralToken.transfer(contractDeployer, disputeBond, { from: disputer });
-      await collateralToken.transfer(contractDeployer, amountOfCollateral, { from: sponsor });
-
-      // Create  Liquidation
-      const edgeLiquidationContract = await Liquidatable.new(
-        true,
-        BN(startTime)
-          .plus(positionLiveness)
-          .toString(),
-        withdrawalLiveness.toString(),
-        collateralToken.address,
-        { rawValue: disputeBondPct.toString() },
-        { rawValue: sponsorDisputeRewardPct.toString() },
-        { rawValue: disputerDisputeRewardPct.toString() },
-        liquidationLiveness.toString(),
-        Finder.address,
-        { from: contractDeployer }
-      );
-      // Get newly created synthetic token
-      const edgeSyntheticToken = await ERC20Mintable.at(await edgeLiquidationContract.tokenCurrency());
-      // Reset start time signifying the beginning of the first liquidation
-      await edgeLiquidationContract.setCurrentTime(startTime);
-      // Mint collateral to sponsor
-      await collateralToken.mint(sponsor, edgeAmountOfCollateral, { from: contractDeployer });
-      // Mint dispute bond to disputer
-      await collateralToken.mint(disputer, disputeBond, { from: contractDeployer });
-      // Set allowance for contract to pull collateral tokens from sponsor
-      await collateralToken.increaseAllowance(edgeLiquidationContract.address, edgeAmountOfCollateral, {
-        from: sponsor
-      });
-      // Set allowance for contract to pull dispute bond from disputer
-      await collateralToken.increaseAllowance(edgeLiquidationContract.address, disputeBond, { from: disputer });
-      // Set allowance for contract to pull synthetic tokens from liquidator
-      await edgeSyntheticToken.increaseAllowance(edgeLiquidationContract.address, amountOfSynthetic, {
-        from: liquidator
-      });
-      // Create position
-      await edgeLiquidationContract.create(
-        { rawValue: edgeAmountOfCollateral.toString() },
-        { rawValue: amountOfSynthetic.toString() },
-        { from: sponsor }
-      );
-      // Transfer synthetic tokens to a liquidator
-      await edgeSyntheticToken.transfer(liquidator, amountOfSynthetic, { from: sponsor });
-      // Create a Liquidation
-      await edgeLiquidationContract.createLiquidation(sponsor, { from: liquidator });
-      // Dispute
-      await edgeLiquidationContract.dispute(liquidationParams.uuid, sponsor, { from: disputer });
-      // Settle the dispute as SUCCESSFUL
-      await edgeLiquidationContract.settleDispute(
-        liquidationParams.uuid,
-        sponsor,
-        { rawValue: settlementPrice.toString() },
-        true
-      );
-      await edgeLiquidationContract.withdrawLiquidation(liquidationParams.uuid, sponsor, { from: sponsor });
-      // Expected Sponsor payment => remaining collateral (locked collateral - TRV) + sponsor reward
-      const expectedPaymentSponsor = edgeSponsorReward;
-      assert.equal((await collateralToken.balanceOf(sponsor)).toString(), expectedPaymentSponsor.toString());
-    });
-    it("Liquidation is disputed successfully but TRV > collateral, so disputer rewards are drawn from collateral instead of TRV", async () => {
-      const edgeSettlementPrice = BN(toWei("3.0"));
-      const edgeSponsorRewardPct = BN(toWei("0.4"));
-      const edgeSponsorReward = edgeSponsorRewardPct.times(amountOfCollateral).dividedBy(toWei("1"));
-      const edgeDisputerRewardPct = BN(toWei("0.25"));
-      const edgeDisputerReward = edgeDisputerRewardPct.times(amountOfCollateral).dividedBy(toWei("1"));
-
-      // Send away previous balances
-      await collateralToken.transfer(contractDeployer, disputeBond, { from: disputer });
-      await collateralToken.transfer(contractDeployer, amountOfCollateral, { from: sponsor });
-
-      // Create  Liquidation
-      const edgeLiquidationContract = await Liquidatable.new(
-        true,
-        BN(startTime)
-          .plus(positionLiveness)
-          .toString(),
-        withdrawalLiveness.toString(),
-        collateralToken.address,
-        { rawValue: disputeBondPct.toString() },
-        { rawValue: edgeSponsorRewardPct.toString() },
-        { rawValue: edgeDisputerRewardPct.toString() },
-        liquidationLiveness.toString(),
-        Finder.address,
-        { from: contractDeployer }
-      );
-      // Get newly created synthetic token
-      const edgeSyntheticToken = await ERC20Mintable.at(await edgeLiquidationContract.tokenCurrency());
-      // Reset start time signifying the beginning of the first liquidation
-      await edgeLiquidationContract.setCurrentTime(startTime);
-      // Mint collateral to sponsor
-      await collateralToken.mint(sponsor, amountOfCollateral, { from: contractDeployer });
-      // Mint dispute bond to disputer
-      await collateralToken.mint(disputer, disputeBond, { from: contractDeployer });
-      // Set allowance for contract to pull collateral tokens from sponsor
-      await collateralToken.increaseAllowance(edgeLiquidationContract.address, amountOfCollateral, { from: sponsor });
-      // Set allowance for contract to pull dispute bond from disputer
-      await collateralToken.increaseAllowance(edgeLiquidationContract.address, disputeBond, { from: disputer });
-      // Set allowance for contract to pull synthetic tokens from liquidator
-      await edgeSyntheticToken.increaseAllowance(edgeLiquidationContract.address, amountOfSynthetic, {
-        from: liquidator
-      });
-      // Create position
-      await edgeLiquidationContract.create(
-        { rawValue: amountOfCollateral.toString() },
-        { rawValue: amountOfSynthetic.toString() },
-        { from: sponsor }
-      );
-      // Transfer synthetic tokens to a liquidator
-      await edgeSyntheticToken.transfer(liquidator, amountOfSynthetic, { from: sponsor });
-      // Create a Liquidation
-      await edgeLiquidationContract.createLiquidation(sponsor, { from: liquidator });
-      // Dispute
-      await edgeLiquidationContract.dispute(liquidationParams.uuid, sponsor, { from: disputer });
-      // Settle the dispute as SUCCESSFUL
-      await edgeLiquidationContract.settleDispute(
-        liquidationParams.uuid,
-        sponsor,
-        { rawValue: edgeSettlementPrice.toString() },
-        true
-      );
-
-      await edgeLiquidationContract.withdrawLiquidation(liquidationParams.uuid, sponsor, { from: sponsor });
-      // Expected Sponsor payment => remaining collateral (locked collateral - TRV) + sponsor reward
-      const expectedPaymentSponsor = edgeSponsorReward;
-      assert.equal((await collateralToken.balanceOf(sponsor)).toString(), expectedPaymentSponsor.toString());
-
-      await edgeLiquidationContract.withdrawLiquidation(liquidationParams.uuid, sponsor, { from: disputer });
-      // Expected Disputer payment => disputer reward + dispute bond
-      const expectedPaymentDisputer = edgeDisputerReward.plus(disputeBond);
-      assert.equal((await collateralToken.balanceOf(disputer)).toString(), expectedPaymentDisputer.toString());
-
-      // Expected Liquidator payment => *Collateral - dispute reward - sponsor reward
-      // *This is Collateral instead of TRV because TRV > Collateral
-      await edgeLiquidationContract.withdrawLiquidation(liquidationParams.uuid, sponsor, { from: liquidator });
-      // Expected Disputer payment => disputer reward + dispute bond
-      const expectedPaymentLiquidator = amountOfCollateral.minus(edgeDisputerReward).minus(edgeSponsorReward);
-      assert.equal((await collateralToken.balanceOf(liquidator)).toString(), expectedPaymentLiquidator.toString());
-    });
-=======
->>>>>>> 36daa0cd
   });
 });
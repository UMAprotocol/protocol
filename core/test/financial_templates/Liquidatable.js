--- conflicted
+++ resolved
@@ -114,7 +114,7 @@
       expirationTimestamp: expirationTimestamp,
       withdrawalLiveness: withdrawalLiveness.toString(),
       collateralAddress: collateralToken.address,
-      finderAddress: finder.address,
+      finderAddress: Finder.address,
       priceFeedIdentifier: priceTrackingIdentifier,
       syntheticName: "Test UMA Token",
       syntheticSymbol: "UMAETH",
@@ -126,26 +126,7 @@
     };
 
     // Deploy liquidation contract and set global params
-<<<<<<< HEAD
-    liquidationContract = await Liquidatable.new(
-      true,
-      BN(startTime)
-        .plus(positionLiveness)
-        .toString(),
-      withdrawalLiveness.toString(),
-      collateralToken.address,
-      { rawValue: collateralRequirement.toString() },
-      { rawValue: disputeBondPct.toString() },
-      { rawValue: sponsorDisputeRewardPct.toString() },
-      { rawValue: disputerDisputeRewardPct.toString() },
-      liquidationLiveness.toString(),
-      Finder.address,
-      priceTrackingIdentifier,
-      { from: contractDeployer }
-    );
-=======
     liquidationContract = await Liquidatable.new(liquidatableParameters, { from: contractDeployer });
->>>>>>> af49c53c
 
     // Get newly created synthetic token
     syntheticToken = await ERC20Mintable.at(await liquidationContract.tokenCurrency());
@@ -671,30 +652,6 @@
   });
 
   describe("Weird Edge cases", () => {
-<<<<<<< HEAD
-    it("Dispute rewards should not sum to over 100% of TRV", async () => {
-      // Deploy liquidation contract and set global params
-      assert(
-        await didContractThrow(
-          Liquidatable.new(
-            true,
-            BN(startTime)
-              .plus(positionLiveness)
-              .toString(),
-            withdrawalLiveness.toString(),
-            collateralToken.address,
-            { rawValue: collateralRequirement.toString() },
-            { rawValue: disputeBondPct.toString() },
-            { rawValue: toWei("0.5") },
-            { rawValue: toWei("0.5") },
-            liquidationLiveness.toString(),
-            Finder.address,
-            priceTrackingIdentifier,
-            { from: contractDeployer }
-          )
-        )
-      );
-=======
     it("Dispute rewards should not add to over 100% of TRV", async () => {
       // Deploy liquidation contract and set global params.
       // Set the add of the dispute rewards to be >= 100 %
@@ -707,7 +664,6 @@
       let invalidConstructorParameter = liquidatableParameters;
       invalidConstructorParameter.collateralRequirement = { rawValue: toWei("0.95") };
       assert(await didContractThrow(Liquidatable.new(invalidConstructorParameter, { from: contractDeployer })));
->>>>>>> af49c53c
     });
     it("Dispute bond can be over 100%", async () => {
       const edgeDisputeBondPct = toBN(toWei("1.0"));
@@ -718,26 +674,7 @@
       await collateralToken.transfer(contractDeployer, amountOfCollateral, { from: sponsor });
 
       // Create  Liquidation
-<<<<<<< HEAD
-      const edgeLiquidationContract = await Liquidatable.new(
-        true,
-        BN(startTime)
-          .plus(positionLiveness)
-          .toString(),
-        withdrawalLiveness.toString(),
-        collateralToken.address,
-        { rawValue: collateralRequirement.toString() },
-        { rawValue: edgeDisputeBondPct.toString() },
-        { rawValue: sponsorDisputeRewardPct.toString() },
-        { rawValue: disputerDisputeRewardPct.toString() },
-        liquidationLiveness.toString(),
-        Finder.address,
-        priceTrackingIdentifier,
-        { from: contractDeployer }
-      );
-=======
       const edgeLiquidationContract = await Liquidatable.new(liquidatableParameters, { from: contractDeployer });
->>>>>>> af49c53c
       // Get newly created synthetic token
       const edgeSyntheticToken = await ERC20Mintable.at(await edgeLiquidationContract.tokenCurrency());
       // Reset start time signifying the beginning of the first liquidation

--- conflicted
+++ resolved
@@ -2,11 +2,7 @@
 
 // Tested Contract
 const ExpiringMultiParty = artifacts.require("ExpiringMultiParty");
-<<<<<<< HEAD
-
-=======
 const Finder = artifacts.require("Finder");
->>>>>>> 71397115
 // Helper Contracts
 const Finder = artifacts.require("Finder");
 const ERC20MintableData = require("@openzeppelin/contracts/build/contracts/ERC20Mintable.json");
@@ -15,7 +11,6 @@
 ERC20Mintable.setProvider(web3.currentProvider);
 
 contract("ExpiringMultiParty", function(accounts) {
-<<<<<<< HEAD
   it("Can deploy", async function() {
     const collateralToken = await ERC20Mintable.new({ from: accounts[0] });
     const finder = await Finder.new();
@@ -37,25 +32,5 @@
     };
     await ExpiringMultiParty.new(constructorParams);
     assert(true);
-=======
-  it("Empty", async function() {
-    finder = await Finder.new();
-
-    const collateralAddress = await ERC20Mintable.new({ from: accounts[0] });
-    const { toWei } = web3.utils;
-    await ExpiringMultiParty.new(
-      true,
-      "1234567890",
-      "1000",
-      collateralAddress.address,
-      { rawValue: toWei("1.5") },
-      { rawValue: toWei("0.1") },
-      { rawValue: toWei("0.1") },
-      { rawValue: toWei("0.1") },
-      1000,
-      finder.address,
-      web3.utils.utf8ToHex("TESTUMA")
-    );
->>>>>>> 71397115
   });
 });
--- conflicted
+++ resolved
@@ -34,10 +34,7 @@
   let collateral;
   let pricelessPositionManager;
   let tokenCurrency;
-<<<<<<< HEAD
-=======
   let priceTrackingIdentifier;
->>>>>>> 71397115
   let identifierWhitelist;
   let mockOracle;
   let finder;
@@ -78,10 +75,7 @@
   beforeEach(async function() {
     // Create identifier whitelist and register the price tracking ticker with it.
     identifierWhitelist = await IdentifierWhitelist.new({ from: contractDeployer });
-<<<<<<< HEAD
-=======
     priceTrackingIdentifier = web3.utils.hexToBytes(web3.utils.utf8ToHex("ETHUSD"));
->>>>>>> 71397115
     await identifierWhitelist.addSupportedIdentifier(priceTrackingIdentifier, {
       from: contractDeployer
     });
@@ -91,11 +85,7 @@
       from: contractDeployer
     });
     finder = await Finder.new({ from: contractDeployer });
-<<<<<<< HEAD
     const mockOracleInterfaceName = web3.utils.utf8ToHex("Oracle");
-=======
-    const mockOracleInterfaceName = web3.utils.hexToBytes(web3.utils.utf8ToHex("Oracle"));
->>>>>>> 71397115
     await finder.changeImplementationAddress(mockOracleInterfaceName, mockOracle.address, {
       from: contractDeployer
     });
@@ -103,7 +93,6 @@
     // Create the instance of the PricelessPositionManager to test against.
     // The contract expires 10k seconds in the future -> will not expire during this test case.
     pricelessPositionManager = await PricelessPositionManager.new(
-<<<<<<< HEAD
       true, //_isTest
       expirationTimestamp, //_expirationTimestamp
       withdrawalLiveness, //_withdrawalLiveness
@@ -112,20 +101,11 @@
       priceTrackingIdentifier, //_priceFeedIdentifier
       syntheticName, //_syntheticName
       syntheticSymbol, //_syntheticSymbol
-=======
-      expirationTimestamp,
-      withdrawalLiveness,
-      collateral.address,
-      true,
-      finder.address,
-      priceTrackingIdentifier,
->>>>>>> 71397115
       { from: contractDeployer }
     );
     tokenCurrency = await Token.at(await pricelessPositionManager.tokenCurrency());
   });
 
-<<<<<<< HEAD
   it("Correct deployment and variable assignment", async function() {
     // PricelessPosition variables
     assert.equal(await pricelessPositionManager.expirationTimestamp(), expirationTimestamp);
@@ -139,9 +119,6 @@
     assert.equal(await tokenCurrency.symbol(), syntheticSymbol);
   });
 
-=======
-  // TODO: refactor these tests to use the `describe` keyword to break up each test into more modular and granular components.
->>>>>>> 71397115
   it("Lifecycle", async function() {
     // Create an initial large and lowly collateralized pricelessPositionManager.
     await collateral.approve(pricelessPositionManager.address, initialPositionCollateral, { from: other });
@@ -309,7 +286,6 @@
     await pricelessPositionManager.setCurrentTime(
       (await pricelessPositionManager.getCurrentTime()).toNumber() + withdrawalLiveness + 1
     );
-<<<<<<< HEAD
 
     const sponsorInitialBalance = await collateral.balanceOf(sponsor);
     const expectedSponsorFinalBalance = sponsorInitialBalance.add(toBN(withdrawalAmount));
@@ -321,12 +297,6 @@
     });
 
     const sponsorFinalBalance = await collateral.balanceOf(sponsor);
-=======
-    // TODO: use sponsorInitialBalance and sponsorFinalBalance in a test below
-    let sponsorInitialBalance = await collateral.balanceOf(sponsor);
-    await pricelessPositionManager.withdrawPassedRequest({ from: sponsor });
-    let sponsorFinalBalance = await collateral.balanceOf(sponsor);
->>>>>>> 71397115
 
     // Verify state of pricelessPositionManager post-withdrawal.
     await checkBalances(toBN(initialSponsorTokens), expectedSponsorCollateral);
@@ -450,19 +420,8 @@
   });
 
   it("Redemption post expiry", async function() {
-<<<<<<< HEAD
     // Create one position with 100 synthetic tokens to mint with 150 tokens of collateral. For this test say the
     // collateral is Dai with a value of 1USD and the synthetic is some fictional stock or commodity.
-=======
-    // Create an initial large and lowly collateralized pricelessPositionManager.
-    await collateral.approve(pricelessPositionManager.address, initialPositionCollateral, { from: other });
-    await pricelessPositionManager.create(
-      { rawValue: initialPositionCollateral.toString() },
-      { rawValue: initialPositionTokens.toString() },
-      { from: other }
-    );
-
->>>>>>> 71397115
     await collateral.approve(pricelessPositionManager.address, toWei("100000"), { from: sponsor });
     const numTokens = toWei("100");
     const amountCollateral = toWei("150");
@@ -483,19 +442,14 @@
     await pricelessPositionManager.setCurrentTime(expirationTime.toNumber() + 1);
 
     // To settle positions the DVM needs to be to be queried to get the price at the settlement time.
-<<<<<<< HEAD
     let expireResult = await pricelessPositionManager.expire({ from: other });
     truffleAssert.eventEmitted(expireResult, "ContractExpired", ev => {
       return ev.caller == other;
     });
-=======
-    await pricelessPositionManager.expire();
->>>>>>> 71397115
 
     // Settling an expired position should revert if the contract has expired but the DVM has not yet returned a price.
     assert(await didContractThrow(pricelessPositionManager.settleExpired({ from: tokenHolder })));
 
-<<<<<<< HEAD
     // Push a settlement price into the mock oracle to simulate a DVM vote. Say settlement occurs at 1.2 Stock/USD for the price
     // feed. With 100 units of outstanding tokens this results in a token redemption value of: TRV = 100 * 1.2 = 120 USD.
     const redemptionPrice = 1.2;
@@ -504,15 +458,6 @@
 
     // From the token holders, they are entitled to the value of their tokens, notated in the underlying.
     // They have 50 tokens settled at a price of 1.2 should yield 60 units of underling (or 60 USD as underlying is Dai).
-=======
-    // Push a settlement price into the mock oracle to simulate a DVM vote. Say settlement occurs at 1500 usd per eth.
-    // This will result in the large position created in the beginning being at 150% collateralization with its
-    // 1000 tokens of debt, valued at $1 per token, and 1 token of collateral, valued at $1500 per token.
-    const redemptionPrice = toWei("0.0005");
-    await mockOracle.pushPrice(priceTrackingIdentifier, expirationTime.toNumber(), redemptionPrice);
-
-    // Token holder settle their synthetic tokens and redeem their tokens.
->>>>>>> 71397115
     const tokenHolderInitialCollateral = await collateral.balanceOf(tokenHolder);
     const tokenHolderInitialSynthetic = await tokenCurrency.balanceOf(tokenHolder);
     assert(tokenHolderInitialSynthetic, tokenHolderTokens);
@@ -521,31 +466,18 @@
     await tokenCurrency.approve(pricelessPositionManager.address, tokenHolderInitialSynthetic, {
       from: tokenHolder
     });
-<<<<<<< HEAD
     let settleExpiredResult = await pricelessPositionManager.settleExpired({ from: tokenHolder });
-=======
-    await pricelessPositionManager.settleExpired({ from: tokenHolder });
->>>>>>> 71397115
     const tokenHolderFinalCollateral = await collateral.balanceOf(tokenHolder);
     const tokenHolderFinalSynthetic = await tokenCurrency.balanceOf(tokenHolder);
 
     // The token holder should gain the value of their synthetic tokens in underlying.
-<<<<<<< HEAD
     // The value in underlying is the number of tokens they held in the beginning * settlement price as TRV
     const expectedTokenHolderFinalCollateral = tokenHolderInitialSynthetic.muln(redemptionPrice);
     assert(tokenHolderFinalCollateral.sub(tokenHolderInitialCollateral), expectedTokenHolderFinalCollateral);
-=======
-    // The value in underlying is the number of tokens they held in the beginning/settlement price
-    assert(
-      tokenHolderFinalCollateral.sub(tokenHolderInitialCollateral),
-      tokenHolderInitialCollateral.div(toBN(redemptionPrice))
-    );
->>>>>>> 71397115
 
     // The token holder should have no synthetic positions left after settlement.
     assert(tokenHolderFinalSynthetic, 0);
 
-<<<<<<< HEAD
     //Check the event returned the correct values
     truffleAssert.eventEmitted(settleExpiredResult, "SettleExpiredPosition", ev => {
       return (
@@ -559,9 +491,6 @@
     // in their position at time of settlement. The sponsor had 150 units of collateral in their position and the final TRV
     // of their synthetics they sold is 120. Their redeemed amount for this excess collateral is the diffrence between the two.
     // The sponsor also has 50 synthetic tokens that they did not sell. This makes their expected redemption = 150 - 120 + 50 * 1.2 = 90
-=======
-    // Token sponsor settle their synthetic tokens and redeem their tokens.
->>>>>>> 71397115
     const sponsorInitialCollateral = await collateral.balanceOf(sponsor);
     const sponsorInitialSynthetic = await tokenCurrency.balanceOf(sponsor);
 
@@ -575,7 +504,6 @@
 
     // The token Sponsor should gain the value of their synthetics in underlying
     // + their excess collateral from the over collateralization in their position
-<<<<<<< HEAD
     const expectedSponsorCollateralUnderlying = toBN(amountCollateral).sub(toBN(numTokens).muln(redemptionPrice));
     const expectedSponsorCollateralSynthetic = sponsorInitialSynthetic.muln(redemptionPrice);
     const totalSponsorCollateralReturned = expectedSponsorCollateralUnderlying + expectedSponsorCollateralSynthetic;
@@ -590,16 +518,6 @@
     assert.equal(sponsorsPosition.tokensOutstanding.rawValue, 0);
     assert.equal(sponsorsPosition.requestPassTimestamp.toString(), 0);
     assert.equal(sponsorsPosition.withdrawalRequestAmount.rawValue, 0);
-=======
-    assert(
-      sponsorFinalCollateral.sub(sponsorInitialCollateral),
-      tokenHolderInitialCollateral
-        .div(toBN(redemptionPrice))
-        .add(toBN(amountCollateral).sub(toBN(numTokens).div(toBN(redemptionPrice))))
-    );
-    // The token Sponsor should have no synthetic positions left after settlement.
-    assert(sponsorFinalSynthetic, 0);
->>>>>>> 71397115
   });
 
   it("Non sponsor can't deposit or redeem", async function() {

const { didContractThrow } = require("../../../common/SolidityTestUtils.js");
const PricelessPositionManager = artifacts.require("PricelessPositionManager");
const Token = artifacts.require("Token");
const Store = artifacts.require("Store");
const Finder = artifacts.require("Finder");

// Other UMA related contracts and mocks
const Finder = artifacts.require("Finder");
const MockOracle = artifacts.require("MockOracle");
const IdentifierWhitelist = artifacts.require("IdentifierWhitelist");

// Helper Contracts
const ERC20MintableData = require("@openzeppelin/contracts/build/contracts/ERC20Mintable.json");
const truffleContract = require("@truffle/contract");
const ERC20Mintable = truffleContract(ERC20MintableData);
ERC20Mintable.setProvider(web3.currentProvider);

contract("PricelessPositionManager", function(accounts) {
  const { toBN, toWei } = web3.utils;
  const contractDeployer = accounts[0];
  const sponsor = accounts[1];
  const tokenHolder = accounts[2];
  const other = accounts[3];
  const collateralOwner = accounts[4];

  let store;

  const withdrawalLiveness = 1000;
  let collateral;
  let pricelessPositionManager;
  let tokenCurrency;
  let priceTrackingIdentifier;
  let identifierWhitelist;
  let mockOracle;
  let finder;

  const initialPositionTokens = toBN(toWei("1000"));
  const initialPositionCollateral = toBN(toWei("1"));
  const checkBalances = async (expectedSponsorTokens, expectedSponsorCollateral) => {
    const expectedTotalTokens = expectedSponsorTokens.add(initialPositionTokens);
    const expectedTotalCollateral = expectedSponsorCollateral.add(initialPositionCollateral);

    const positionData = await pricelessPositionManager.positions(sponsor);
    const sponsorCollateral = await pricelessPositionManager.getCollateral(sponsor);
    assert.equal(positionData.isValid, true);
    assert.equal(sponsorCollateral.toString(), expectedSponsorCollateral.toString());
    assert.equal(positionData.tokensOutstanding.toString(), expectedSponsorTokens.toString());
    assert.equal((await tokenCurrency.balanceOf(sponsor)).toString(), expectedSponsorTokens.toString());

    assert.equal(
      (await pricelessPositionManager.totalPositionCollateral()).toString(),
      expectedTotalCollateral.toString()
    );
    assert.equal((await pricelessPositionManager.totalTokensOutstanding()).toString(), expectedTotalTokens.toString());
    assert.equal(await collateral.balanceOf(pricelessPositionManager.address), expectedTotalCollateral.toString());
  };

  before(async function() {
    // Represents DAI or some other token that the sponsor and contracts don't control.
    collateral = await ERC20Mintable.new({ from: collateralOwner });
    await collateral.mint(sponsor, toWei("1000000"), { from: collateralOwner });
    await collateral.mint(other, toWei("1000000"), { from: collateralOwner });

    store = await Store.deployed();
  });

  beforeEach(async function() {
    // Create identifier whitelist and register the price tracking ticker with it.
    identifierWhitelist = await IdentifierWhitelist.new({ from: contractDeployer });
    priceTrackingIdentifier = web3.utils.hexToBytes(web3.utils.utf8ToHex("ETHUSD"));
    await identifierWhitelist.addSupportedIdentifier(priceTrackingIdentifier, {
      from: contractDeployer
    });

    // Create a mockOracle and finder. Register the mockMoracle with the finder.
    mockOracle = await MockOracle.new(identifierWhitelist.address, {
      from: contractDeployer
    });
    finder = await Finder.new({ from: contractDeployer });
    const mockOracleInterfaceName = web3.utils.hexToBytes(web3.utils.utf8ToHex("Oracle"));
    await finder.changeImplementationAddress(mockOracleInterfaceName, mockOracle.address, {
      from: contractDeployer
    });

    // Create the instance of the PricelessPositionManager to test against.
    // The contract expires 10k seconds in the future -> will not expire during this test case.
    const expirationTimestamp = Math.floor(Date.now() / 1000) + 10000;
    pricelessPositionManager = await PricelessPositionManager.new(
      expirationTimestamp,
      withdrawalLiveness,
      collateral.address,
<<<<<<< HEAD
      Finder.address,
      true
=======
      true,
      finder.address,
      priceTrackingIdentifier,
      { from: contractDeployer }
>>>>>>> 36daa0cd
    );
    tokenCurrency = await Token.at(await pricelessPositionManager.tokenCurrency());
  });

  // TODO: refactor these tests to use the `describe` keyword to break up each test into more modular and granular components.
  it("Lifecycle", async function() {
    // Create an initial large and lowly collateralized pricelessPositionManager.
    await collateral.approve(pricelessPositionManager.address, initialPositionCollateral, { from: other });
    await pricelessPositionManager.create(
      { rawValue: initialPositionCollateral.toString() },
      { rawValue: initialPositionTokens.toString() },
      { from: other }
    );

    // Create the initial pricelessPositionManager.
    const createTokens = toWei("100");
    const createCollateral = toWei("150");
    let expectedSponsorTokens = toBN(createTokens);
    let expectedSponsorCollateral = toBN(createCollateral);
    // Fails without approving collateral.
    assert(
      await didContractThrow(
        pricelessPositionManager.create({ rawValue: createCollateral }, { rawValue: createTokens }, { from: sponsor })
      )
    );
    await collateral.approve(pricelessPositionManager.address, createCollateral, { from: sponsor });
    await pricelessPositionManager.create(
      { rawValue: createCollateral },
      { rawValue: createTokens },
      { from: sponsor }
    );
    await checkBalances(expectedSponsorTokens, expectedSponsorCollateral);

    // Deposit.
    const depositCollateral = toWei("50");
    expectedSponsorCollateral = expectedSponsorCollateral.add(toBN(depositCollateral));
    // Fails without approving collateral.
    assert(
      await didContractThrow(pricelessPositionManager.deposit({ rawValue: depositCollateral }, { from: sponsor }))
    );
    await collateral.approve(pricelessPositionManager.address, depositCollateral, { from: sponsor });
    await pricelessPositionManager.deposit({ rawValue: depositCollateral }, { from: sponsor });
    await checkBalances(expectedSponsorTokens, expectedSponsorCollateral);

    // Withdraw.
    const withdrawCollateral = toWei("20");
    expectedSponsorCollateral = expectedSponsorCollateral.sub(toBN(withdrawCollateral));
    let sponsorInitialBalance = await collateral.balanceOf(sponsor);
    await pricelessPositionManager.withdraw({ rawValue: withdrawCollateral }, { from: sponsor });
    let sponsorFinalBalance = await collateral.balanceOf(sponsor);
    assert.equal(sponsorFinalBalance.sub(sponsorInitialBalance).toString(), withdrawCollateral);
    await checkBalances(expectedSponsorTokens, expectedSponsorCollateral);

    // Redeem 50% of the tokens for 50% of the collateral.
    const redeemTokens = toWei("50");
    expectedSponsorTokens = expectedSponsorTokens.sub(toBN(redeemTokens));
    expectedSponsorCollateral = expectedSponsorCollateral.divn(2);
    // Fails without approving token.
    assert(await didContractThrow(pricelessPositionManager.redeem({ rawValue: redeemTokens }, { from: sponsor })));
    await tokenCurrency.approve(pricelessPositionManager.address, redeemTokens, { from: sponsor });
    sponsorInitialBalance = await collateral.balanceOf(sponsor);
    await pricelessPositionManager.redeem({ rawValue: redeemTokens }, { from: sponsor });
    sponsorFinalBalance = await collateral.balanceOf(sponsor);
    assert.equal(sponsorFinalBalance.sub(sponsorInitialBalance).toString(), expectedSponsorCollateral);
    await checkBalances(expectedSponsorTokens, expectedSponsorCollateral);

    // Create additional.
    const createAdditionalTokens = toWei("10");
    const createAdditionalCollateral = toWei("110");
    expectedSponsorTokens = expectedSponsorTokens.add(toBN(createAdditionalTokens));
    expectedSponsorCollateral = expectedSponsorCollateral.add(toBN(createAdditionalCollateral));
    await collateral.approve(pricelessPositionManager.address, createAdditionalCollateral, { from: sponsor });
    await pricelessPositionManager.create(
      { rawValue: createAdditionalCollateral },
      { rawValue: createAdditionalTokens },
      { from: sponsor }
    );
    await checkBalances(expectedSponsorTokens, expectedSponsorCollateral);

    // Redeem full.
    const redeemRemainingTokens = toWei("60");
    await tokenCurrency.approve(pricelessPositionManager.address, redeemRemainingTokens, { from: sponsor });
    sponsorInitialBalance = await collateral.balanceOf(sponsor);
    await pricelessPositionManager.redeem({ rawValue: redeemRemainingTokens }, { from: sponsor });
    sponsorFinalBalance = await collateral.balanceOf(sponsor);
    assert.equal(sponsorFinalBalance.sub(sponsorInitialBalance).toString(), expectedSponsorCollateral);
    await checkBalances(toBN("0"), toBN("0"));

    // TODO: Add a test to check that normal redemption does not work after maturity.
  });

  it("Withdrawal request", async function() {
    // Create an initial large and lowly collateralized pricelessPositionManager.
    await collateral.approve(pricelessPositionManager.address, initialPositionCollateral, { from: other });
    await pricelessPositionManager.create(
      { rawValue: initialPositionCollateral.toString() },
      { rawValue: initialPositionTokens.toString() },
      { from: other }
    );

    const startTime = await pricelessPositionManager.getCurrentTime();
    // Approve large amounts of token and collateral currencies: this test case isn't checking for that.
    await collateral.approve(pricelessPositionManager.address, toWei("100000"), { from: sponsor });
    await tokenCurrency.approve(pricelessPositionManager.address, toWei("100000"), { from: sponsor });

    // Create the initial pricelessPositionManager.
    const initialSponsorTokens = toWei("100");
    const initialSponsorCollateral = toWei("150");
    await pricelessPositionManager.create(
      { rawValue: initialSponsorCollateral },
      { rawValue: initialSponsorTokens },
      { from: sponsor }
    );

    // Request withdrawal.
    await pricelessPositionManager.requestWithdrawal({ rawValue: toWei("100") }, { from: sponsor });

    // All other actions are locked.
    assert(await didContractThrow(pricelessPositionManager.deposit({ rawValue: toWei("1") }, { from: sponsor })));
    assert(await didContractThrow(pricelessPositionManager.withdraw({ rawValue: toWei("1") }, { from: sponsor })));
    assert(
      await didContractThrow(
        pricelessPositionManager.create({ rawValue: toWei("1") }, { rawValue: toWei("1") }, { from: sponsor })
      )
    );
    assert(await didContractThrow(pricelessPositionManager.redeem({ rawValue: toWei("1") }, { from: sponsor })));
    assert(
      await didContractThrow(pricelessPositionManager.requestWithdrawal({ rawValue: toWei("1") }, { from: sponsor }))
    );

    // Can't withdraw before time is up.
    await pricelessPositionManager.setCurrentTime(startTime.toNumber() + withdrawalLiveness - 1);
    assert(await didContractThrow(pricelessPositionManager.withdrawPassedRequest({ from: sponsor })));

    // The price moved against the sponsor, and they need to cancel.
    await pricelessPositionManager.cancelWithdrawal({ from: sponsor });
    // They can now request again.
    const withdrawalAmount = toWei("25");
    const expectedSponsorCollateral = toBN(initialSponsorCollateral).sub(toBN(withdrawalAmount));
    await pricelessPositionManager.requestWithdrawal({ rawValue: withdrawalAmount }, { from: sponsor });

    // Can withdraw after time is up.
    await pricelessPositionManager.setCurrentTime(
      (await pricelessPositionManager.getCurrentTime()).toNumber() + withdrawalLiveness + 1
    );
    // TODO: use sponsorInitialBalance and sponsorFinalBalance in a test below
    let sponsorInitialBalance = await collateral.balanceOf(sponsor);
    await pricelessPositionManager.withdrawPassedRequest({ from: sponsor });
    let sponsorFinalBalance = await collateral.balanceOf(sponsor);

    // Verify state of pricelessPositionManager post-withdrawal.
    await checkBalances(toBN(initialSponsorTokens), expectedSponsorCollateral);

    // Methods are now unlocked again.
    await pricelessPositionManager.deposit({ rawValue: toWei("1") }, { from: sponsor });
    await pricelessPositionManager.withdraw({ rawValue: toWei("1") }, { from: sponsor });
    await pricelessPositionManager.create({ rawValue: toWei("125") }, { rawValue: toWei("100") }, { from: sponsor });
    await pricelessPositionManager.redeem({ rawValue: toWei("100") }, { from: sponsor });
    await checkBalances(toBN(initialSponsorTokens), expectedSponsorCollateral);

    // Can't cancel if no withdrawals pending.
    assert(await didContractThrow(pricelessPositionManager.cancelWithdrawal({ from: sponsor })));
  });

  it("Global collateralization ratio checks", async function() {
    await collateral.approve(pricelessPositionManager.address, toWei("100000"), { from: sponsor });
    await collateral.approve(pricelessPositionManager.address, toWei("100000"), { from: other });

    // Create the initial pricelessPositionManager, with a 150% collateralization ratio.
    await pricelessPositionManager.create({ rawValue: toWei("150") }, { rawValue: toWei("100") }, { from: sponsor });

    // Any withdrawal requests should fail, because withdrawals would reduce the global collateralization ratio.
    assert(await didContractThrow(pricelessPositionManager.withdraw({ rawValue: toWei("1") }, { from: sponsor })));

    // A new pricelessPositionManager can't be created below the global ratio.
    assert(
      await didContractThrow(
        pricelessPositionManager.create({ rawValue: toWei("150") }, { rawValue: toWei("101") }, { from: sponsor })
      )
    );
    assert(
      await didContractThrow(
        pricelessPositionManager.create({ rawValue: toWei("150") }, { rawValue: toWei("101") }, { from: other })
      )
    );

    // A new pricelessPositionManager CAN be expanded or created above the global ratio.
    await pricelessPositionManager.create({ rawValue: toWei("15") }, { rawValue: toWei("10") }, { from: sponsor });
    await pricelessPositionManager.create({ rawValue: toWei("25") }, { rawValue: toWei("10") }, { from: other });

    // Can't withdraw below global ratio.
    assert(await didContractThrow(pricelessPositionManager.withdraw({ rawValue: toWei("1") }, { from: sponsor })));

    // For the "other" pricelessPositionManager:
    // global collateralization ratio = (150 + 15 + 25) / (100 + 10 + 10) = 1.58333
    // To maintain 10 tokens, need at least 15.833 collateral => can withdraw from 25 down to 16 but not to 15.
    assert(await didContractThrow(pricelessPositionManager.withdraw({ rawValue: toWei("10") }, { from: other })));
    await pricelessPositionManager.withdraw({ rawValue: toWei("9") }, { from: other });
  });

  it("Transfer", async function() {
    await collateral.approve(pricelessPositionManager.address, toWei("100000"), { from: sponsor });

    // Create the initial pricelessPositionManager.
    const numTokens = toWei("100");
    const amountCollateral = toWei("150");
    await pricelessPositionManager.create({ rawValue: amountCollateral }, { rawValue: numTokens }, { from: sponsor });
    assert.equal((await pricelessPositionManager.getCollateral(sponsor)).toString(), amountCollateral);
    assert.equal((await pricelessPositionManager.positions(other)).rawCollateral.toString(), toWei("0"));

    // Transfer.
    await pricelessPositionManager.transfer(other, { from: sponsor });
    assert.equal((await pricelessPositionManager.positions(sponsor)).rawCollateral.toString(), toWei("0"));
    assert.equal((await pricelessPositionManager.getCollateral(other)).toString(), amountCollateral);

    // Can't transfer if the target already has a pricelessPositionManager.
    await pricelessPositionManager.create({ rawValue: toWei("150") }, { rawValue: toWei("100") }, { from: sponsor });
    assert(await didContractThrow(pricelessPositionManager.transfer(other, { from: sponsor })));
  });

  it("Frozen post expiry", async function() {
    // Create an initial large and lowly collateralized pricelessPositionManager.
    await collateral.approve(pricelessPositionManager.address, initialPositionCollateral, { from: other });
    await pricelessPositionManager.create(
      { rawValue: initialPositionCollateral.toString() },
      { rawValue: initialPositionTokens.toString() },
      { from: other }
    );

    await collateral.approve(pricelessPositionManager.address, toWei("100000"), { from: sponsor });
    const numTokens = toWei("100");
    const amountCollateral = toWei("150");
    await pricelessPositionManager.create({ rawValue: amountCollateral }, { rawValue: numTokens }, { from: sponsor });

    const expirationTime = await pricelessPositionManager.expirationTimestamp();
    await pricelessPositionManager.setCurrentTime(expirationTime.toNumber() - 1);

    // Even though the contract isn't expired yet, can't issue a withdrawal request past the expiration time.
    assert(
      await didContractThrow(pricelessPositionManager.requestWithdrawal({ rawValue: toWei("1") }, { from: sponsor }))
    );

    await pricelessPositionManager.setCurrentTime(expirationTime.toNumber() + 1);

    // All method calls should revert.
    assert(
      await didContractThrow(
        pricelessPositionManager.create({ rawValue: amountCollateral }, { rawValue: numTokens }, { from: sponsor })
      )
    );
    assert(await didContractThrow(pricelessPositionManager.withdraw({ rawValue: toWei("1") }, { from: sponsor })));
    assert(
      await didContractThrow(pricelessPositionManager.requestWithdrawal({ rawValue: toWei("1") }, { from: sponsor }))
    );
    assert(await didContractThrow(pricelessPositionManager.redeem({ rawValue: toWei("1") }, { from: sponsor })));
    assert(await didContractThrow(pricelessPositionManager.deposit({ rawValue: toWei("1") }, { from: sponsor })));
    assert(await didContractThrow(pricelessPositionManager.transfer(accounts[3], { from: sponsor })));
  });

  it("Redemption post expiry", async function() {
    // Create an initial large and lowly collateralized pricelessPositionManager.
    await collateral.approve(pricelessPositionManager.address, initialPositionCollateral, { from: other });
    await pricelessPositionManager.create(
      { rawValue: initialPositionCollateral.toString() },
      { rawValue: initialPositionTokens.toString() },
      { from: other }
    );

    await collateral.approve(pricelessPositionManager.address, toWei("100000"), { from: sponsor });
    const numTokens = toWei("100");
    const amountCollateral = toWei("150");
    await pricelessPositionManager.create({ rawValue: amountCollateral }, { rawValue: numTokens }, { from: sponsor });

    // Transfer half the tokens from the sponsor to a tokenHolder. IRL this happens through the sponsor selling tokens.
    const tokenHolderTokens = toWei("50");
    await tokenCurrency.transfer(tokenHolder, tokenHolderTokens, {
      from: sponsor
    });

    // Should revert if before contract expiration.
    assert(await didContractThrow(pricelessPositionManager.settleExpired()));
    assert(await didContractThrow(pricelessPositionManager.expire()));

    // Advance time until after expiration. Token holders and sponsors should now be able to start trying to settle.
    const expirationTime = await pricelessPositionManager.expirationTimestamp();
    await pricelessPositionManager.setCurrentTime(expirationTime.toNumber() + 1);

    // To settle positions the DVM needs to be to be queried to get the price at the settlement time.
    await pricelessPositionManager.expire();

    // Settling an expired position should revert if the contract has expired but the DVM has not yet returned a price.
    assert(await didContractThrow(pricelessPositionManager.settleExpired({ from: tokenHolder })));

    // Push a settlement price into the mock oracle to simulate a DVM vote. Say settlement occurs at 1500 usd per eth.
    // This will result in the large position created in the beginning being at 150% collateralization with its
    // 1000 tokens of debt, valued at $1 per token, and 1 token of collateral, valued at $1500 per token.
    const redemptionPrice = toWei("0.0005");
    await mockOracle.pushPrice(priceTrackingIdentifier, expirationTime.toNumber(), redemptionPrice);

    // Token holder settle their synthetic tokens and redeem their tokens.
    const tokenHolderInitialCollateral = await collateral.balanceOf(tokenHolder);
    const tokenHolderInitialSynthetic = await tokenCurrency.balanceOf(tokenHolder);
    assert(tokenHolderInitialSynthetic, tokenHolderTokens);

    // Approve the tokens to be moved by the contract and execute the settlement.
    await tokenCurrency.approve(pricelessPositionManager.address, tokenHolderInitialSynthetic, {
      from: tokenHolder
    });
    await pricelessPositionManager.settleExpired({ from: tokenHolder });
    const tokenHolderFinalCollateral = await collateral.balanceOf(tokenHolder);
    const tokenHolderFinalSynthetic = await tokenCurrency.balanceOf(tokenHolder);

    // The token holder should gain the value of their synthetic tokens in underlying.
    // The value in underlying is the number of tokens they held in the beginning/settlement price
    assert(
      tokenHolderFinalCollateral.sub(tokenHolderInitialCollateral),
      tokenHolderInitialCollateral.div(toBN(redemptionPrice))
    );

    // The token holder should have no synthetic positions left after settlement.
    assert(tokenHolderFinalSynthetic, 0);

    // Token sponsor settle their synthetic tokens and redeem their tokens.
    const sponsorInitialCollateral = await collateral.balanceOf(sponsor);
    const sponsorInitialSynthetic = await tokenCurrency.balanceOf(sponsor);

    // Approve tokens to be moved by the contract and execute the settlement.
    await tokenCurrency.approve(pricelessPositionManager.address, sponsorInitialSynthetic, {
      from: sponsor
    });
    await pricelessPositionManager.settleExpired({ from: sponsor });
    const sponsorFinalCollateral = await collateral.balanceOf(sponsor);
    const sponsorFinalSynthetic = await tokenCurrency.balanceOf(sponsor);

    // The token Sponsor should gain the value of their synthetics in underlying
    // + their excess collateral from the over collateralization in their position
    assert(
      sponsorFinalCollateral.sub(sponsorInitialCollateral),
      tokenHolderInitialCollateral
        .div(toBN(redemptionPrice))
        .add(toBN(amountCollateral).sub(toBN(numTokens).div(toBN(redemptionPrice))))
    );
    // The token Sponsor should have no synthetic positions left after settlement.
    assert(sponsorFinalSynthetic, 0);
  });

  it("Non sponsor can't deposit or redeem", async function() {
    // Create an initial large and lowly collateralized pricelessPositionManager.
    await collateral.approve(pricelessPositionManager.address, initialPositionCollateral, { from: other });
    await pricelessPositionManager.create(
      { rawValue: initialPositionCollateral.toString() },
      { rawValue: initialPositionTokens.toString() },
      { from: other }
    );

    await tokenCurrency.approve(pricelessPositionManager.address, toWei("100000"), { from: sponsor });
    await collateral.approve(pricelessPositionManager.address, toWei("100000"), { from: sponsor });

    // Can't deposit without first creating a pricelessPositionManager.
    assert(await didContractThrow(pricelessPositionManager.deposit({ rawValue: toWei("1") }, { from: sponsor })));

    // Even if the "sponsor" acquires a token somehow, they can't redeem.
    await tokenCurrency.transfer(sponsor, toWei("1"), { from: other });
    assert(await didContractThrow(pricelessPositionManager.redeem({ rawValue: toWei("1") }, { from: sponsor })));
  });

  it("Can't redeem more than pricelessPositionManager size", async function() {
    await tokenCurrency.approve(pricelessPositionManager.address, toWei("1000"), { from: sponsor });
    await collateral.approve(pricelessPositionManager.address, toWei("1000"), { from: other });
    await collateral.approve(pricelessPositionManager.address, toWei("1000"), { from: sponsor });

    const numTokens = toWei("1");
    const numCombinedTokens = toWei("2");
    await pricelessPositionManager.create({ rawValue: toWei("1") }, { rawValue: numTokens }, { from: other });
    await pricelessPositionManager.create({ rawValue: toWei("1") }, { rawValue: numTokens }, { from: sponsor });

    await tokenCurrency.transfer(sponsor, numTokens, { from: other });
    assert(await didContractThrow(pricelessPositionManager.redeem({ rawValue: numCombinedTokens }, { from: sponsor })));
    await pricelessPositionManager.redeem({ rawValue: numTokens }, { from: sponsor });
    assert(await didContractThrow(pricelessPositionManager.redeem({ rawValue: numTokens }, { from: sponsor })));
  });
<<<<<<< HEAD

  it("Basic fees", async function() {
    // Set up position.
    await collateral.approve(pricelessPositionManager.address, toWei("1000"), { from: sponsor });
    await pricelessPositionManager.create({ rawValue: toWei("1") }, { rawValue: toWei("1") }, { from: sponsor });

    // Set store fees to 1% per second.
    await store.setFixedOracleFeePerSecond({ rawValue: toWei("0.01") });

    // Move time in the contract forward by 1 second to capture a 1% fee.
    const startTime = await pricelessPositionManager.getCurrentTime();
    await pricelessPositionManager.setCurrentTime(startTime.addn(1));

    // Determine the expected store balance by adding 1% of the sponsor balance to the starting store balance.
    const expectedStoreBalance = (await collateral.balanceOf(store.address)).add(toBN(toWei("0.01")));

    // Pay the fees, then check the collateral and the store balance.
    await pricelessPositionManager.payFees();
    let collateralAmount = await pricelessPositionManager.getCollateral(sponsor);
    assert.equal(collateralAmount.rawValue.toString(), toWei("0.99"));
    assert.equal((await collateral.balanceOf(store.address)).toString(), expectedStoreBalance);

    // Ensure that fees are not applied to new collateral.
    // TODO: value chosen specifically to avoid rounding errors -- see #873.
    await pricelessPositionManager.deposit({ rawValue: toWei("99") }, { from: sponsor });
    collateralAmount = await pricelessPositionManager.getCollateral(sponsor);
    assert.equal(collateralAmount.rawValue.toString(), toWei("99.99"));

    // Set the store fees back to 0 to prevent it from affecting other tests.
    await store.setFixedOracleFeePerSecond({ rawValue: "0" });
  });
=======
  //TODO: check position is correctly deleted on settle expired
>>>>>>> 36daa0cd
});<|MERGE_RESOLUTION|>--- conflicted
+++ resolved
@@ -89,15 +89,10 @@
       expirationTimestamp,
       withdrawalLiveness,
       collateral.address,
-<<<<<<< HEAD
+      true,
       Finder.address,
-      true
-=======
-      true,
-      finder.address,
       priceTrackingIdentifier,
       { from: contractDeployer }
->>>>>>> 36daa0cd
     );
     tokenCurrency = await Token.at(await pricelessPositionManager.tokenCurrency());
   });
@@ -479,7 +474,6 @@
     await pricelessPositionManager.redeem({ rawValue: numTokens }, { from: sponsor });
     assert(await didContractThrow(pricelessPositionManager.redeem({ rawValue: numTokens }, { from: sponsor })));
   });
-<<<<<<< HEAD
 
   it("Basic fees", async function() {
     // Set up position.
@@ -511,7 +505,6 @@
     // Set the store fees back to 0 to prevent it from affecting other tests.
     await store.setFixedOracleFeePerSecond({ rawValue: "0" });
   });
-=======
+  
   //TODO: check position is correctly deleted on settle expired
->>>>>>> 36daa0cd
 });
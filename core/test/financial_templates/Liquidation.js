--- conflicted
+++ resolved
@@ -46,15 +46,11 @@
   // Synthetic Token Position contract params
   const positionLiveness = BN(60)
     .times(60)
-<<<<<<< HEAD
-    .times(1);
+    .times(1)
+    .plus(liquidationLiveness); // Add this to liquidation liveness so we can create more positions post-liquidation
   const withdrawalLiveness = BN(60)
     .times(60)
     .times(1);
-=======
-    .times(1)
-    .plus(liquidationLiveness); // Add this to liquidation liveness so we can create more positions post-liquidation
->>>>>>> 96f4815a
   const pendingWithdrawalAmount = "0"; // Amount to liquidate can be less than amount of collateral iff there is a pending withdrawal
   const amountOfCollateralToLiquidate = amountOfCollateral.plus(pendingWithdrawalAmount);
 

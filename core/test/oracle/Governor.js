--- conflicted
+++ resolved
@@ -222,11 +222,7 @@
     // Vote the proposal through.
     const vote = toWei("1");
     const salt = getRandomUnsignedInt();
-<<<<<<< HEAD
-    const hash = web3.utils.soliditySha3(vote, salt, proposer);
-=======
-    const hash = web3.utils.soliditySha3(vote, salt);
->>>>>>> 8aee1a1f
+    const hash = web3.utils.soliditySha3(vote, salt, proposer);
     await voting.commitVote(request.identifier, request.time, hash);
     await moveToNextPhase(voting);
     await voting.revealVote(request.identifier, request.time, vote, salt);
@@ -264,11 +260,7 @@
     // Vote the proposal through.
     const vote = toWei("1");
     const salt = getRandomUnsignedInt();
-<<<<<<< HEAD
-    const hash = web3.utils.soliditySha3(vote, salt, proposer);
-=======
-    const hash = web3.utils.soliditySha3(vote, salt);
->>>>>>> 8aee1a1f
+    const hash = web3.utils.soliditySha3(vote, salt, proposer);
     await voting.commitVote(request.identifier, request.time, hash);
     await moveToNextPhase(voting);
     await voting.revealVote(request.identifier, request.time, vote, salt);

--- conflicted
+++ resolved
@@ -91,16 +91,11 @@
   });
 
   it("Weekly delay fees", async function() {
-<<<<<<< HEAD
-    // Add final fee and confirm
+    // Add weekly delay fee and confirm
     const result = await store.setWeeklyDelayFeePerSecondPerPfc(
       { rawValue: web3.utils.toWei("0.5", "ether") },
       { from: owner }
     );
-=======
-    // Add weekly delay fee and confirm
-    const result = await store.setWeeklyDelayFee({ rawValue: web3.utils.toWei("0.5", "ether") }, { from: owner });
->>>>>>> df60d6d0
 
     truffleAssert.eventEmitted(result, "NewWeeklyDelayFeePerSecondPerPfc", ev => {
       return ev.NewWeeklyDelayFeePerSecondPerPfc.rawValue === web3.utils.toWei("0.5", "ether");

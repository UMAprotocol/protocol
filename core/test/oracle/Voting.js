const { didContractThrow } = require("../../../common/SolidityTestUtils.js");
const { RegistryRolesEnum, VotePhasesEnum } = require("../../../common/Enums.js");
const { getRandomSignedInt, getRandomUnsignedInt } = require("../../../common/Random.js");
const { decryptMessage, encryptMessage, deriveKeyPairFromSignatureTruffle } = require("../../../common/Crypto");
const { moveToNextRound, moveToNextPhase } = require("../../utils/Voting.js");
const { computeTopicHash, computeVoteHash, getKeyGenMessage } = require("../../../common/EncryptionHelper.js");
const truffleAssert = require("truffle-assertions");

const Finder = artifacts.require("Finder");
const Registry = artifacts.require("Registry");
const Voting = artifacts.require("Voting");
const IdentifierWhitelist = artifacts.require("IdentifierWhitelist");
const VotingToken = artifacts.require("VotingToken");
const VotingTest = artifacts.require("VotingTest");

contract("Voting", function(accounts) {
  let voting;
  let votingToken;
  let registry;

  const account1 = accounts[0];
  const account2 = accounts[1];
  const account3 = accounts[2];
  const account4 = accounts[3];
  const registeredContract = accounts[4];
  const unregisteredContract = accounts[5];
  const migratedVoting = accounts[6];

  const setNewInflationRate = async inflationRate => {
    await voting.setInflationRate({ rawValue: inflationRate.toString() });
  };

  const setNewGatPercentage = async gatPercentage => {
    await voting.setGatPercentage({ rawValue: gatPercentage.toString() });
  };

  before(async function() {
    voting = await Voting.deployed();
    supportedIdentifiers = await IdentifierWhitelist.deployed();
    votingToken = await VotingToken.deployed();
    registry = await Registry.deployed();

    // Allow account1 to mint tokens.
    const minterRole = 1;
    await votingToken.addMember(minterRole, account1);

    // account1 starts with 100MM tokens, so divide up the tokens accordingly:
    // 1: 32MM
    // 2: 32MM
    // 3: 32MM
    // 4: 4MM (can't reach the 5% GAT alone)
    await votingToken.transfer(account2, web3.utils.toWei("32000000", "ether"));
    await votingToken.transfer(account3, web3.utils.toWei("32000000", "ether"));
    await votingToken.transfer(account4, web3.utils.toWei("4000000", "ether"));

    // Set the inflation rate to 0 by default, so the balances stay fixed until inflation is tested.
    await setNewInflationRate("0");

    // Register contract with Registry.
    await registry.addMember(RegistryRolesEnum.CONTRACT_CREATOR, account1);
    await registry.registerContract([], registeredContract, { from: account1 });
  });

  it("Constructor", async function() {
    // GAT must be <= 1.0 (100%)
    const invalidGat = { rawValue: web3.utils.toWei("1.000001") };
    const finder = await Finder.deployed();
    assert(
      await didContractThrow(
        Voting.new(5, invalidGat, { rawValue: web3.utils.toWei("1") }, 1, votingToken.address, finder.address, true)
      )
    );
  });

  it("Vote phasing", async function() {
    // Reset the rounds.
    await moveToNextRound(voting);

    // RoundId is a function of the voting time defined by floor(timestamp/phaseLength).
    // RoundId for Commit and Reveal phases should be the same.
    const currentTime = (await voting.getCurrentTime()).toNumber();
    const commitRoundId = await voting.getCurrentRoundId();
    assert.equal(commitRoundId.toString(), Math.floor(currentTime / 172800));

    // Rounds should start with Commit.
    assert.equal((await voting.getVotePhase()).toString(), VotePhasesEnum.COMMIT);

    // Shift of one phase should be Reveal.
    await moveToNextPhase(voting);
    assert.equal((await voting.getVotePhase()).toString(), VotePhasesEnum.REVEAL);

    // Round ID between Commit and Reveal phases should be the same.
    assert.equal(commitRoundId.toString(), (await voting.getCurrentRoundId()).toString());

    // A second shift should go back to commit.
    await moveToNextPhase(voting);
    assert.equal((await voting.getVotePhase()).toString(), VotePhasesEnum.COMMIT);
  });

  it("One voter, one request", async function() {
    const identifier = web3.utils.utf8ToHex("one-voter");
    const time = "1000";
    // Make the Oracle support this identifier.
    await supportedIdentifiers.addSupportedIdentifier(identifier);

    // Request a price and move to the next round where that will be voted on.
    await voting.requestPrice(identifier, time, { from: registeredContract });
    await moveToNextRound(voting);
    // RoundId is a function of the voting time defined by floor(timestamp/phaseLength).
    // RoundId for Commit and Reveal phases should be the same.
    const currentRoundId = await voting.getCurrentRoundId();

    const price = getRandomSignedInt();
    const salt = getRandomUnsignedInt();
    const hash = computeVoteHash({
      price,
      salt,
      account: account1,
      time: time,
      roundId: currentRoundId,
      identifier
    });

    // Can't commit hash of 0.
    assert(await didContractThrow(voting.commitVote(identifier, time, "0x0")));

    // Can commit a new hash.
    await voting.commitVote(identifier, time, hash);

    // Voters can alter their commits.
    const newPrice = getRandomSignedInt();
    const newSalt = getRandomUnsignedInt();
    const newHash = computeVoteHash({
      price: newPrice,
      salt: newSalt,
      account: account1,
      time: time,
      roundId: currentRoundId,
      identifier
    });

    // Can alter a committed hash.
    await voting.commitVote(identifier, time, newHash);

    // Can't reveal before during the commit phase.
    assert(await didContractThrow(voting.revealVote(identifier, time, newPrice, newSalt)));

    // Move to the reveal phase.
    await moveToNextPhase(voting);

    // Can't commit during the reveal phase.
    assert(await didContractThrow(voting.commitVote(identifier, time, newHash)));

    // Can't reveal the overwritten commit.
    assert(await didContractThrow(voting.revealVote(identifier, time, price, salt)));

    // Can't reveal with the wrong price but right salt, and reverse.
    assert(await didContractThrow(voting.revealVote(identifier, time, newPrice, salt)));
    assert(await didContractThrow(voting.revealVote(identifier, time, price, newSalt)));

    // Can't reveal with the incorrect address.
    assert(await didContractThrow(voting.revealVote(identifier, time, newPrice, newSalt, { from: account2 })));

    // Can't reveal with incorrect timestamp.
    assert(await didContractThrow(voting.revealVote(identifier, (Number(time) + 1).toString(), newPrice, salt)));

    // Can't reveal with incorrect identifier.
    assert(
      await didContractThrow(
        voting.revealVote(web3.utils.utf8ToHex("wrong-identifier"), time, newPrice, newSalt, { from: account2 })
      )
    );

    // Successfully reveal the latest commit.
    await voting.revealVote(identifier, time, newPrice, newSalt);

    // Can't reveal the same commit again.
    assert(await didContractThrow(voting.revealVote(identifier, time, newPrice, newSalt)));
  });

  it("Overlapping request keys", async function() {
    // Verify that concurrent votes with the same identifier but different times, or the same time but different
    // identifiers don't cause any problems.
    const identifier1 = web3.utils.utf8ToHex("overlapping-keys1");
    const time1 = "1000";
    const identifier2 = web3.utils.utf8ToHex("overlapping-keys2");
    const time2 = "2000";

    // Make the Oracle support these two identifiers.
    await supportedIdentifiers.addSupportedIdentifier(identifier1);
    await supportedIdentifiers.addSupportedIdentifier(identifier2);

    // Send the requests.
    await voting.requestPrice(identifier1, time2, { from: registeredContract });
    await voting.requestPrice(identifier2, time1, { from: registeredContract });

    // Move to voting round.
    await moveToNextRound(voting);
    const roundId = (await voting.getCurrentRoundId()).toString();

    const price1 = getRandomSignedInt();
    const salt1 = getRandomUnsignedInt();
    const hash1 = computeVoteHash({
      price: price1,
      salt: salt1,
      account: account1,
      time: time2,
      roundId,
      identifier: identifier1
    });

    const price2 = getRandomSignedInt();
    const salt2 = getRandomUnsignedInt();
    const hash2 = computeVoteHash({
      price: price2,
      salt: salt2,
      account: account1,
      time: time1,
      roundId,
      identifier: identifier2
    });

    await voting.commitVote(identifier1, time2, hash1);
    await voting.commitVote(identifier2, time1, hash2);

    // Move to the reveal phase.
    await moveToNextPhase(voting);

    // Can't reveal the wrong combos.
    assert(await didContractThrow(voting.revealVote(identifier1, time2, price2, salt2)));
    assert(await didContractThrow(voting.revealVote(identifier2, time1, price1, salt1)));
    assert(await didContractThrow(voting.revealVote(identifier1, time1, price1, salt1)));
    assert(await didContractThrow(voting.revealVote(identifier1, time1, price2, salt2)));

    // Can reveal the right combos.
    await voting.revealVote(identifier1, time2, price1, salt1);
    await voting.revealVote(identifier2, time1, price2, salt2);
  });

  it("Request and retrieval", async function() {
    const identifier1 = web3.utils.utf8ToHex("request-retrieval1");
    const time1 = "1000";
    const identifier2 = web3.utils.utf8ToHex("request-retrieval2");
    const time2 = "2000";

    // Make the Oracle support these two identifiers.
    await supportedIdentifiers.addSupportedIdentifier(identifier1);
    await supportedIdentifiers.addSupportedIdentifier(identifier2);

    // Requests should not be added to the current voting round.
    await voting.requestPrice(identifier1, time1, { from: registeredContract });
    await voting.requestPrice(identifier2, time2, { from: registeredContract });

    // Since the round for these requests has not started, the price retrieval should fail.
    assert.isFalse(await voting.hasPrice(identifier1, time1, { from: registeredContract }));
    assert.isFalse(await voting.hasPrice(identifier2, time2, { from: registeredContract }));
    assert(await didContractThrow(voting.getPrice(identifier1, time1, { from: registeredContract })));
    assert(await didContractThrow(voting.getPrice(identifier2, time2, { from: registeredContract })));

    // Move to the voting round.
    await moveToNextRound(voting);
    const roundId = (await voting.getCurrentRoundId()).toString();

    // Commit vote 1.
    const price1 = getRandomSignedInt();
    const salt1 = getRandomUnsignedInt();
    const hash1 = computeVoteHash({
      price: price1,
      salt: salt1,
      account: account1,
      time: time1,
      roundId,
      identifier: identifier1
    });

    await voting.commitVote(identifier1, time1, hash1);

    // Commit vote 2.
    const price2 = getRandomSignedInt();
    const salt2 = getRandomUnsignedInt();
    const hash2 = computeVoteHash({
      price: price2,
      salt: salt2,
      account: account1,
      time: time2,
      roundId,
      identifier: identifier2
    });
    await voting.commitVote(identifier2, time2, hash2);

    // If the voting period is ongoing, prices cannot be returned since they are not finalized.
    assert.isFalse(await voting.hasPrice(identifier1, time1, { from: registeredContract }));
    assert.isFalse(await voting.hasPrice(identifier2, time2, { from: registeredContract }));
    assert(await didContractThrow(voting.getPrice(identifier1, time1, { from: registeredContract })));
    assert(await didContractThrow(voting.getPrice(identifier2, time2, { from: registeredContract })));

    // Move to the reveal phase of the voting period.
    await moveToNextPhase(voting);

    // Reveal both votes.
    await voting.revealVote(identifier1, time1, price1, salt1);
    await voting.revealVote(identifier2, time2, price2, salt2);

    // Prices cannot be provided until both commit and reveal for the current round have finished.
    assert.isFalse(await voting.hasPrice(identifier1, time1, { from: registeredContract }));
    assert.isFalse(await voting.hasPrice(identifier2, time2, { from: registeredContract }));
    assert(await didContractThrow(voting.getPrice(identifier1, time1, { from: registeredContract })));
    assert(await didContractThrow(voting.getPrice(identifier2, time2, { from: registeredContract })));

    // Move past the voting round.
    await moveToNextRound(voting);

    // Note: all voting results are currently hardcoded to 1.
    assert.isTrue(await voting.hasPrice(identifier1, time1, { from: registeredContract }));
    assert.isTrue(await voting.hasPrice(identifier2, time2, { from: registeredContract }));
    assert.equal(
      (await voting.getPrice(identifier1, time1, { from: registeredContract })).toString(),
      price1.toString()
    );
    assert.equal(
      (await voting.getPrice(identifier2, time2, { from: registeredContract })).toString(),
      price2.toString()
    );
  });

  it("Future price requests disallowed", async function() {
    await moveToNextRound(voting);

    const startingTime = await voting.getCurrentTime();
    const identifier = web3.utils.utf8ToHex("future-request");

    // Make the Oracle support this identifier.
    await supportedIdentifiers.addSupportedIdentifier(identifier);

    // Time 1 is in the future and should fail.
    const timeFail = startingTime.addn(1).toString();

    // Time 2 is in the past and should succeed.
    const timeSucceed = startingTime.subn(1).toString();

    assert(await didContractThrow(voting.requestPrice(identifier, timeFail, { from: registeredContract })));
    await voting.requestPrice(identifier, timeSucceed, { from: registeredContract });

    // Finalize this vote.
    await moveToNextRound(voting);
    const roundId = (await voting.getCurrentRoundId()).toString();
    const price = getRandomSignedInt();
    const salt = getRandomUnsignedInt();
    const hash = computeVoteHash({
      price: price,
      salt: salt,
      account: account1,
      time: timeSucceed,
      roundId,
      identifier
    });
    await voting.commitVote(identifier, timeSucceed, hash);

    // Move to reveal phase and reveal vote.
    await moveToNextPhase(voting);
    await voting.revealVote(identifier, timeSucceed, price, salt);
  });

  it("Retrieval timing", async function() {
    await moveToNextRound(voting);

    const identifier = web3.utils.utf8ToHex("retrieval-timing");
    const time = "1000";

    // Make the Oracle support this identifier.
    await supportedIdentifiers.addSupportedIdentifier(identifier);

    // Two stage call is required to get the expected return value from the second call.
    // The expected resolution time should be the end of the *next* round.
    await voting.requestPrice(identifier, time, { from: registeredContract });

    // Cannot get the price before the voting round begins.
    assert(await didContractThrow(voting.getPrice(identifier, time, { from: registeredContract })));

    await moveToNextRound(voting);
    const roundId = (await voting.getCurrentRoundId()).toString();

    // Cannot get the price while the voting is ongoing.
    assert(await didContractThrow(voting.getPrice(identifier, time, { from: registeredContract })));

    // Commit vote.
    const price = getRandomSignedInt();
    const salt = getRandomUnsignedInt();
    const hash = computeVoteHash({
      price,
      salt,
      account: account1,
      time,
      roundId,
      identifier
    });
    await voting.commitVote(identifier, time, hash);

    // Move to reveal phase and reveal vote.
    await moveToNextPhase(voting);
    await voting.revealVote(identifier, time, price, salt);

    // Cannot get the price during the reveal phase.
    assert(await didContractThrow(voting.getPrice(identifier, time, { from: registeredContract })));

    await moveToNextRound(voting);

    // After the voting round is over, the price should be retrievable.
    assert.equal((await voting.getPrice(identifier, time, { from: registeredContract })).toString(), price.toString());
  });

  it("Pending Requests", async function() {
    await moveToNextRound(voting);

    const identifier1 = web3.utils.utf8ToHex("pending-requests1");
    const time1 = "1000";
    const identifier2 = web3.utils.utf8ToHex("pending-requests2");
    const time2 = "1001";

    // Make the Oracle support these identifiers.
    await supportedIdentifiers.addSupportedIdentifier(identifier1);
    await supportedIdentifiers.addSupportedIdentifier(identifier2);

    // Pending requests should be empty for this new round.
    assert.equal((await voting.getPendingRequests()).length, 0);

    // Two stage call is required to get the expected return value from the second call.
    // The expected resolution time should be the end of the *next* round.
    await voting.requestPrice(identifier1, time1, { from: registeredContract });

    // Pending requests should be empty before the voting round begins.
    assert.equal((await voting.getPendingRequests()).length, 0);

    // Pending requests should be have a single entry now that voting has started.
    await moveToNextRound(voting);
    assert.equal((await voting.getPendingRequests()).length, 1);

    // Add a new request during the voting round.
    await voting.requestPrice(identifier2, time2, { from: registeredContract });

    // Pending requests should still be 1 because this request should not be voted on until next round.
    assert.equal((await voting.getPendingRequests()).length, 1);

    // Move to next round and roll the first request over.
    await moveToNextRound(voting);
    const roundId = (await voting.getCurrentRoundId()).toString();

    // Pending requests should be 2 because one vote was rolled over and the second was dispatched after the previous
    // voting round started.
    assert.equal((await voting.getPendingRequests()).length, 2);

    // Commit votes.
    const price1 = getRandomSignedInt();
    const salt1 = getRandomUnsignedInt();
    const hash1 = computeVoteHash({
      price: price1,
      salt: salt1,
      account: account1,
      time: time1,
      roundId,
      identifier: identifier1
    });
    await voting.commitVote(identifier1, time1, hash1);

    const price2 = getRandomSignedInt();
    const salt2 = getRandomUnsignedInt();
    const hash2 = computeVoteHash({
      price: price2,
      salt: salt2,
      account: account1,
      time: time2,
      roundId,
      identifier: identifier2
    });
    await voting.commitVote(identifier2, time2, hash2);

    // Pending requests should still have a single entry in the reveal phase.
    await moveToNextPhase(voting);
    assert.equal((await voting.getPendingRequests()).length, 2);

    // Reveal vote.
    await voting.revealVote(identifier1, time1, price1, salt1);
    await voting.revealVote(identifier2, time2, price2, salt2);

    // Pending requests should be empty after the voting round ends and the price is resolved.
    await moveToNextRound(voting);
    assert.equal((await voting.getPendingRequests()).length, 0);
  });

  it("Supported identifiers", async function() {
    const supported = web3.utils.utf8ToHex("supported");

    // No identifiers are originally suppported.
    assert.isFalse(await supportedIdentifiers.isIdentifierSupported(supported));

    // Verify that supported identifiers can be added.
    await supportedIdentifiers.addSupportedIdentifier(supported);
    assert.isTrue(await supportedIdentifiers.isIdentifierSupported(supported));

    // Verify that supported identifiers can be removed.
    await supportedIdentifiers.removeSupportedIdentifier(supported);
    assert.isFalse(await supportedIdentifiers.isIdentifierSupported(supported));

    // Can't request prices for unsupported identifiers.
    assert(await didContractThrow(voting.requestPrice(supported, "0", { from: registeredContract })));
  });

  it("Simple vote resolution", async function() {
    const identifier = web3.utils.utf8ToHex("simple-vote");
    const time = "1000";

    // Make the Oracle support this identifier.
    await supportedIdentifiers.addSupportedIdentifier(identifier);

    // Request a price and move to the next round where that will be voted on.
    await voting.requestPrice(identifier, time, { from: registeredContract });

    const price = 123;
    const salt = getRandomUnsignedInt();
    const invalidHash = computeVoteHash({
      price,
      salt,
      account: account1,
      time,
      roundId: (await voting.getCurrentRoundId()).toString(),
      identifier
    });
    // Can't commit without advancing the round forward.
    assert(await didContractThrow(voting.commitVote(identifier, time, invalidHash)));

    await moveToNextRound(voting);
    const roundId = (await voting.getCurrentRoundId()).toString();

    // Commit vote.
    const hash = computeVoteHash({
      price,
      salt,
      account: account1,
      time,
      roundId,
      identifier
    });
    await voting.commitVote(identifier, time, hash);

    // Reveal the vote.
    await moveToNextPhase(voting);
    await voting.revealVote(identifier, time, price, salt);

    // Should resolve to the selected price since there was only one voter (100% for the mode) and the voter had enough
    // tokens to exceed the GAT.
    await moveToNextRound(voting);
    assert.equal((await voting.getPrice(identifier, time, { from: registeredContract })).toString(), price.toString());
  });

  it("Equally split vote", async function() {
    const identifier = web3.utils.utf8ToHex("equal-split");
    const time = "1000";

    // Make the Oracle support this identifier.
    await supportedIdentifiers.addSupportedIdentifier(identifier);

    // Request a price and move to the next round where that will be voted on.
    await voting.requestPrice(identifier, time, { from: registeredContract });
    await moveToNextRound(voting);
    let roundId = (await voting.getCurrentRoundId()).toString();

    // Commit votes.
    const price1 = 123;
    const salt1 = getRandomUnsignedInt();
    let hash1 = computeVoteHash({
      price: price1,
      salt: salt1,
      account: account1,
      time,
      roundId,
      identifier
    });
    await voting.commitVote(identifier, time, hash1, { from: account1 });

    const price2 = 456;
    const salt2 = getRandomUnsignedInt();
    const hash2 = computeVoteHash({
      price: price2,
      salt: salt2,
      account: account2,
      time,
      roundId,
      identifier
    });
    await voting.commitVote(identifier, time, hash2, { from: account2 });

    // Reveal the votes.
    await moveToNextPhase(voting);
    await voting.revealVote(identifier, time, price1, salt1, { from: account1 });
    await voting.revealVote(identifier, time, price2, salt2, { from: account2 });

    // Should not have the price since the vote was equally split.
    await moveToNextRound(voting);
    roundId = (await voting.getCurrentRoundId()).toString();
    assert.isFalse(await voting.hasPrice(identifier, time, { from: registeredContract }));

    // Cleanup: resolve the vote this round.
    hash1 = computeVoteHash({
      price: price1,
      salt: salt1,
      account: account1,
      time,
      roundId,
      identifier
    });
    await voting.commitVote(identifier, time, hash1, { from: account1 });
    await moveToNextPhase(voting);
    await voting.revealVote(identifier, time, price1, salt1, { from: account1 });
  });

  it("Two thirds majority", async function() {
    const identifier = web3.utils.utf8ToHex("two-thirds");
    const time = "1000";

    // Make the Oracle support this identifier.
    await supportedIdentifiers.addSupportedIdentifier(identifier);

    // Request a price and move to the next round where that will be voted on.
    await voting.requestPrice(identifier, time, { from: registeredContract });
    await moveToNextRound(voting);
    const roundId = (await voting.getCurrentRoundId()).toString();

    // Commit votes.
    const losingPrice = 123;
    const salt1 = getRandomUnsignedInt();
    const hash1 = computeVoteHash({
      price: losingPrice,
      salt: salt1,
      account: account1,
      time,
      roundId,
      identifier
    });
    await voting.commitVote(identifier, time, hash1, { from: account1 });

    // Both account 2 and 3 vote for 456.
    const winningPrice = 456;

    const salt2 = getRandomUnsignedInt();
    const hash2 = computeVoteHash({
      price: winningPrice,
      salt: salt2,
      account: account2,
      time,
      roundId,
      identifier
    });
    await voting.commitVote(identifier, time, hash2, { from: account2 });

    const salt3 = getRandomUnsignedInt();
    const hash3 = computeVoteHash({
      price: winningPrice,
      salt: salt3,
      account: account3,
      time,
      roundId,
      identifier
    });
    await voting.commitVote(identifier, time, hash3, { from: account3 });

    // Reveal the votes.
    await moveToNextPhase(voting);
    await voting.revealVote(identifier, time, losingPrice, salt1, { from: account1 });
    await voting.revealVote(identifier, time, winningPrice, salt2, { from: account2 });
    await voting.revealVote(identifier, time, winningPrice, salt3, { from: account3 });

    // Price should resolve to the one that 2 and 3 voted for.
    await moveToNextRound(voting);
    assert.equal(
      (await voting.getPrice(identifier, time, { from: registeredContract })).toString(),
      winningPrice.toString()
    );
  });

  it("GAT", async function() {
    const identifier = web3.utils.utf8ToHex("gat");
    let time = "1000";

    // Make the Oracle support this identifier.
    await supportedIdentifiers.addSupportedIdentifier(identifier);

    // Request a price and move to the next round where that will be voted on.
    await voting.requestPrice(identifier, time, { from: registeredContract });
    await moveToNextRound(voting);
    let roundId = (await voting.getCurrentRoundId()).toString();

    // Commit vote.
    const price = 123;
    const salt = getRandomUnsignedInt();
    let hash1 = computeVoteHash({
      price,
      salt,
      account: account1,
      time,
      roundId,
      identifier
    });
    await voting.commitVote(identifier, time, hash1, { from: account1 });
    let hash4 = computeVoteHash({
      price,
      salt,
      account: account4,
      time,
      roundId,
      identifier
    });
    await voting.commitVote(identifier, time, hash4, { from: account4 });

    // Reveal the vote.
    await moveToNextPhase(voting);
    await voting.revealVote(identifier, time, price, salt, { from: account4 });
    const initialRoundId = await voting.getCurrentRoundId();

    // Since the GAT was not hit, the price should not resolve.
    await moveToNextRound(voting);
    const newRoundId = await voting.getCurrentRoundId();
    assert.isFalse(await voting.hasPrice(identifier, time, { from: registeredContract }));

    // Can't claim rewards if the price wasn't resolved.
    const req = [{ identifier: identifier, time: time }];
    assert(await didContractThrow(voting.retrieveRewards(account4, initialRoundId, req)));

    // Setting GAT should revert if larger than 100%
    assert(await didContractThrow(voting.setGatPercentage({ rawvalue: web3.utils.toWei("1.1", "ether") })));

    // With a smaller GAT value of 3%, account4 can pass the vote on their own with 4% of all tokens.
    await setNewGatPercentage(web3.utils.toWei("0.03", "ether"));

    // Create new vote hashes with the new round ID and commit votes.
    roundId = (await voting.getCurrentRoundId()).toString();
    hash4 = computeVoteHash({
      price,
      salt,
      account: account4,
      time,
      roundId,
      identifier
    });
    await voting.commitVote(identifier, time, hash4, { from: account4 });

    // Reveal votes.
    await moveToNextPhase(voting);
    await voting.revealVote(identifier, time, price, salt, { from: account4 });

    await moveToNextRound(voting);
    assert.equal((await voting.getPrice(identifier, time, { from: registeredContract })).toString(), price.toString());

    // Must specify the right roundId when retrieving rewards.
    assert(await didContractThrow(voting.retrieveRewards(account4, initialRoundId, req)));
    await voting.retrieveRewards(account4, newRoundId, req);

    // Set GAT back to 5% and test a larger vote. With more votes the GAT should be hit
    // and the price should resolve.
    await setNewGatPercentage(web3.utils.toWei("0.05", "ether"));

    // As the previous request has been filled, we need to progress time such that we
    // can vote on the same identifier and request a new price to vote on.
    time += 10;
    await voting.requestPrice(identifier, time, { from: registeredContract });
    await moveToNextRound(voting);

    // Commit votes.
    roundId = (await voting.getCurrentRoundId()).toString();
    hash4 = computeVoteHash({
      price,
      salt,
      account: account4,
      time,
      roundId,
      identifier
    });
    hash1 = computeVoteHash({
      price,
      salt,
      account: account1,
      time,
      roundId,
      identifier
    });
    await voting.commitVote(identifier, time, hash4, { from: account4 });
    await voting.commitVote(identifier, time, hash1, { from: account1 });

    // Reveal votes.
    await moveToNextPhase(voting);
    await voting.revealVote(identifier, time, price, salt, { from: account4 });
    await voting.revealVote(identifier, time, price, salt, { from: account1 });

    await moveToNextRound(voting);
    assert.equal((await voting.getPrice(identifier, time, { from: registeredContract })).toString(), price.toString());

    // Must specify the right roundId when retrieving rewards.
    assert(await didContractThrow(voting.retrieveRewards(account4, initialRoundId, req)));
    await voting.retrieveRewards(account4, newRoundId, req);
  });

  it("Basic Snapshotting", async function() {
    const identifier = web3.utils.utf8ToHex("basic-snapshotting");
    const time = "1000";

    // Make the Oracle support this identifier.
    await supportedIdentifiers.addSupportedIdentifier(identifier);

    // Request a price and move to the next round where that will be voted on.
    await voting.requestPrice(identifier, time, { from: registeredContract });
    await moveToNextRound(voting);
    const roundId = (await voting.getCurrentRoundId()).toString();

    // Commit votes.

    // account3 starts with only 1/3 of the tokens, but votes for 123.
    const winningPrice = 123;
    const salt3 = getRandomUnsignedInt();
    const hash3 = computeVoteHash({
      price: winningPrice,
      salt: salt3,
      account: account3,
      time,
      roundId,
      identifier
    });
    await voting.commitVote(identifier, time, hash3, { from: account3 });

    // Both account 2 and 3, who start with 2/3 of the tokens, vote for 456.
    const losingPrice = 456;

    const salt1 = getRandomUnsignedInt();
    const hash1 = computeVoteHash({
      price: losingPrice,
      salt: salt1,
      account: account1,
      time,
      roundId,
      identifier
    });
    await voting.commitVote(identifier, time, hash1, { from: account1 });

    const salt2 = getRandomUnsignedInt();
    const hash2 = computeVoteHash({
      price: losingPrice,
      salt: salt2,
      account: account2,
      time,
      roundId,
      identifier
    });
    await voting.commitVote(identifier, time, hash2, { from: account2 });

    // All 3 accounts should have equal balances to start, so for winningPrice to win, account1 or account2 must
    // transfer more than half of their balance to account3 before the snapshot.
    await votingToken.transfer(account3, web3.utils.toWei("24000000", "ether"), { from: account1 });

    // Move to the reveal phase, where the snapshot should be taken.
    await moveToNextPhase(voting);

    // account2's reveal should create a snapshot since it's the first action of the reveal.
    await voting.revealVote(identifier, time, losingPrice, salt2, { from: account2 });

    // Transfer the tokens back. This should have no effect on the outcome since the snapshot has already been taken.
    await votingToken.transfer(account1, web3.utils.toWei("24000000", "ether"), { from: account3 });

    // Modification of the GAT or inflation rate should also not effect this rounds vote outcome as these have been locked into
    // the snapshot. Increasing the GAT to 90% (requiring close to unanimous agreement) should therefore have no effect.
    await setNewGatPercentage(web3.utils.toWei("0.9", "ether"));

    // Do the final two reveals.
    await voting.revealVote(identifier, time, losingPrice, salt1, { from: account1 });
    await voting.revealVote(identifier, time, winningPrice, salt3, { from: account3 });

    // The resulting price should be the winningPrice that account3 voted for.
    await moveToNextRound(voting);
    assert.equal(
      (await voting.getPrice(identifier, time, { from: registeredContract })).toString(),
      winningPrice.toString()
    );

    // Reset the GAT to 5% for subsequent rounds.
    await setNewGatPercentage(web3.utils.toWei("0.05", "ether"));
  });

  it("Only registered contracts", async function() {
    const identifier = web3.utils.utf8ToHex("only-registered");
    const time = "1000";

    // Make the Oracle support this identifier.
    await supportedIdentifiers.addSupportedIdentifier(identifier);

    // Unregistered contracts can't request prices.
    assert(await didContractThrow(voting.requestPrice(identifier, time, { from: unregisteredContract })));

    // Request the price and resolve the price.
    voting.requestPrice(identifier, time, { from: registeredContract });
    await moveToNextRound(voting);
    const roundId = (await voting.getCurrentRoundId()).toString();
    const winningPrice = 123;
    const salt = getRandomUnsignedInt();
    const hash = computeVoteHash({
      price: winningPrice,
      salt,
      account: account1,
      time,
      roundId,
      identifier
    });
    await voting.commitVote(identifier, time, hash, { from: account1 });
    await moveToNextPhase(voting);
    await voting.revealVote(identifier, time, winningPrice, salt, { from: account1 });
    await moveToNextRound(voting);

    // Sanity check that registered contracts can retrieve prices.
    assert.isTrue(await voting.hasPrice(identifier, time, { from: registeredContract }));
    assert.equal(await voting.getPrice(identifier, time, { from: registeredContract }), winningPrice);

    // Unregistered contracts can't retrieve prices.
    assert(await didContractThrow(voting.hasPrice(identifier, time, { from: unregisteredContract })));
    assert(await didContractThrow(voting.getPrice(identifier, time, { from: unregisteredContract })));
  });

  it("View methods", async function() {
    const identifier = web3.utils.utf8ToHex("view-methods");
    const time = "1000";

    // Make the Oracle support this identifier.
    await supportedIdentifiers.addSupportedIdentifier(identifier);

    // Verify view methods `hasPrice`, `getPrice`, and `getPriceRequestStatuses`` for a price was that was never requested.
    assert.isFalse(await voting.hasPrice(identifier, time, { from: registeredContract }));
    assert(await didContractThrow(voting.getPrice(identifier, time, { from: registeredContract })));
    let statuses = await voting.getPriceRequestStatuses([{ identifier, time: time }]);
    assert.equal(statuses[0].status.toString(), "0");
    assert.equal(statuses[0].lastVotingRound.toString(), "0");

    // Request a price and move to the next round where that will be voted on.
    await voting.requestPrice(identifier, time, { from: registeredContract });

    // Verify view methods `hasPrice`, `getPrice`, and `getPriceRequestStatuses` for a price scheduled for the next round.
    assert.isFalse(await voting.hasPrice(identifier, time, { from: registeredContract }));
    assert(await didContractThrow(voting.getPrice(identifier, time, { from: registeredContract })));
    statuses = await voting.getPriceRequestStatuses([{ identifier, time: time }]);
    assert.equal(statuses[0].status.toString(), "3");
    assert.equal(statuses[0].lastVotingRound.toString(), (await voting.getCurrentRoundId()).addn(1).toString());

    await moveToNextRound(voting);
    const roundId = (await voting.getCurrentRoundId()).toString();

    // Verify `getPriceRequestStatuses` for a price request scheduled for this round.
    statuses = await voting.getPriceRequestStatuses([{ identifier, time: time }]);
    assert.equal(statuses[0].status.toString(), "1");
    assert.equal(statuses[0].lastVotingRound.toString(), (await voting.getCurrentRoundId()).toString());

    const price = 123;

    // Accounts 1 and 2 commit votes.
    const salt1 = getRandomUnsignedInt();
    const hash1 = computeVoteHash({
      price,
      salt: salt1,
      account: account1,
      time,
      roundId,
      identifier
    });
    await voting.commitVote(identifier, time, hash1, { from: account1 });

    const salt2 = getRandomUnsignedInt();
    const hash2 = computeVoteHash({
      price,
      salt: salt2,
      account: account2,
      time,
      roundId,
      identifier
    });
    await voting.commitVote(identifier, time, hash2, { from: account2 });

    await moveToNextPhase(voting);

    await voting.revealVote(identifier, time, price, salt1, { from: account1 });
    await voting.revealVote(identifier, time, price, salt2, { from: account2 });

    await moveToNextRound(voting);

    // Verify view methods `hasPrice`, `getPrice`, and `getPriceRequestStatuses` for a resolved price request.
    assert.isTrue(await voting.hasPrice(identifier, time, { from: registeredContract }));
    assert.equal((await voting.getPrice(identifier, time, { from: registeredContract })).toString(), price.toString());
    statuses = await voting.getPriceRequestStatuses([{ identifier, time: time }]);
    assert.equal(statuses[0].status.toString(), "2");
    assert.equal(statuses[0].lastVotingRound.toString(), (await voting.getCurrentRoundId()).subn(1).toString());
  });

  it("Rewards expiration", async function() {
    // Set the inflation rate to 100% (for ease of computation).
    await setNewInflationRate(web3.utils.toWei("1", "ether"));

    const identifier = web3.utils.utf8ToHex("rewards-expiration");
    const time = "1000";

    const initialTotalSupply = await votingToken.totalSupply();

    // Make the Oracle support this identifier.
    await supportedIdentifiers.addSupportedIdentifier(identifier);

    // Request a price and move to the next round where that will be voted on.
    await voting.requestPrice(identifier, time, { from: registeredContract });
    await moveToNextRound(voting);
    let roundId = (await voting.getCurrentRoundId()).toString();

    const winningPrice = 456;

    const salt = getRandomUnsignedInt();
    const hash = computeVoteHash({
      price: winningPrice,
      salt,
      account: account1,
      time,
      roundId,
      identifier
    });
    await voting.commitVote(identifier, time, hash, { from: account1 });

    // Reveal the votes.
    await moveToNextPhase(voting);
    await voting.revealVote(identifier, time, winningPrice, salt, { from: account1 });

    // This should have no effect because the expiration has been captured.
    await voting.setRewardsExpirationTimeout(1);
    // Only the owner should be able to call this method, however.
    assert(await didContractThrow(voting.setRewardsExpirationTimeout(1, { from: account2 })));

    roundId = await voting.getCurrentRoundId();
    const req = [{ identifier: identifier, time: time }];

    // Wait 7 rounds before retrieving rewards => still OK.
    for (let i = 0; i < 7; i++) {
      await moveToNextRound(voting);
    }
    let account1Rewards = await voting.retrieveRewards.call(account1, roundId, req);
    assert.equal(account1Rewards.toString(), initialTotalSupply.toString());

    // Wait 8 rounds => rewards have expired.
    await moveToNextRound(voting);

    // No change in balances because the rewards have expired.
    account1Rewards = await voting.retrieveRewards.call(account1, roundId, req);
    assert.equal(account1Rewards.toString(), "0");

    // The price is still resolved and the expected events are emitted.
    const result = await voting.retrieveRewards(account1, roundId, req);
    truffleAssert.eventEmitted(result, "PriceResolved", ev => {
      return (
        ev.resolutionRoundId.toString() == roundId.toString() &&
        web3.utils.hexToUtf8(ev.identifier) == web3.utils.hexToUtf8(identifier) &&
        ev.time == time &&
        ev.price.toString() == winningPrice.toString()
      );
    });
    truffleAssert.eventEmitted(result, "RewardsRetrieved", ev => {
      return (
        ev.voter.toString() == account1.toString() &&
        ev.roundId.toString() == roundId.toString() &&
        ev.time == time &&
        ev.numTokens.toString() == "0"
      );
    });

    // Check overflow edge case by setting really long expiration timeout that'll overflow.
    await voting.setRewardsExpirationTimeout(
      web3.utils
        .toBN(2)
        .pow(web3.utils.toBN(256))
        .subn(10)
        .toString()
    );
    await moveToNextPhase(voting);
    const time2 = "1001";
    await voting.requestPrice(identifier, time2, { from: registeredContract });
    await moveToNextRound(voting);
    const price = 456;
    const salt2 = getRandomUnsignedInt();
    const hash2 = web3.utils.soliditySha3(price, salt2);
    await voting.commitVote(identifier, time2, hash2, { from: account1 });
    await moveToNextPhase(voting);
    assert(await didContractThrow(voting.revealVote(identifier, time2, price, salt2, { from: account1 })));

    // Reset the inflation rate and rewards expiration time.
    await setNewInflationRate("0");
    await voting.setRewardsExpirationTimeout(60 * 60 * 24 * 14);
  });

  it("Basic Inflation", async function() {
    // Set the inflation rate to 100% (for ease of computation).
    await setNewInflationRate(web3.utils.toWei("1", "ether"));

    const identifier = web3.utils.utf8ToHex("basic-inflation");
    const time1 = "1000";

    // Cache balances for later comparison.
    const initialAccount1Balance = await votingToken.balanceOf(account1);
    const initialAccount2Balance = await votingToken.balanceOf(account2);
    const initialAccount3Balance = await votingToken.balanceOf(account3);
    const initialAccount4Balance = await votingToken.balanceOf(account4);
    const initialTotalSupply = await votingToken.totalSupply();

    // Make the Oracle support this identifier.
    await supportedIdentifiers.addSupportedIdentifier(identifier);

    // Request a price and move to the next round where that will be voted on.
    await voting.requestPrice(identifier, time1, { from: registeredContract });
    await moveToNextRound(voting);
    let roundId = (await voting.getCurrentRoundId()).toString();

    // Commit votes.
    const losingPrice = 123;
    const salt1 = getRandomUnsignedInt();
    const hash1 = computeVoteHash({
      price: losingPrice,
      salt: salt1,
      account: account1,
      time: time1,
      roundId,
      identifier
    });
    await voting.commitVote(identifier, time1, hash1, { from: account1 });

    // Both account 2 and 3 vote for 456.
    const winningPrice = 456;

    const salt2 = getRandomUnsignedInt();
    const hash2 = computeVoteHash({
      price: winningPrice,
      salt: salt2,
      account: account2,
      time: time1,
      roundId,
      identifier
    });
    await voting.commitVote(identifier, time1, hash2, { from: account2 });

    const salt3 = getRandomUnsignedInt();
    const hash3 = computeVoteHash({
      price: winningPrice,
      salt: salt3,
      account: account3,
      time: time1,
      roundId,
      identifier
    });
    await voting.commitVote(identifier, time1, hash3, { from: account3 });

    // Reveal the votes.
    await moveToNextPhase(voting);
    await voting.revealVote(identifier, time1, losingPrice, salt1, { from: account1 });
    await voting.revealVote(identifier, time1, winningPrice, salt2, { from: account2 });
    await voting.revealVote(identifier, time1, winningPrice, salt3, { from: account3 });

    roundId = await voting.getCurrentRoundId();

    const req = [{ identifier: identifier, time: time1 }];
    // Can't claim rewards for current round (even if the request will definitely be resolved).
    assert(await didContractThrow(voting.retrieveRewards(account1, roundId, req)));

    // Move to the next round to begin retrieving rewards.
    await moveToNextRound(voting);

    const account1Rewards = await voting.retrieveRewards.call(account1, roundId, req);
    await voting.retrieveRewards(account1, roundId, req);
    const account2Rewards = await voting.retrieveRewards.call(account2, roundId, req);
    await voting.retrieveRewards(account2, roundId, req);

    // Voters can wait until the next round to claim rewards.
    await moveToNextRound(voting);
    const account3Rewards = await voting.retrieveRewards.call(account3, roundId, req);
    await voting.retrieveRewards(account3, roundId, req);
    const account4Rewards = await voting.retrieveRewards.call(account4, roundId, req);
    await voting.retrieveRewards(account4, roundId, req);

    // account1 is not rewarded because account1 was wrong.
    assert.equal(account1Rewards.toString(), "0");
    assert.equal((await votingToken.balanceOf(account1)).toString(), initialAccount1Balance.toString());

    // Accounts 2 and 3 split the 100% token inflation since each contributed the same number of tokens to the correct
    // answer.
    assert.equal(account2Rewards.toString(), initialTotalSupply.divn(2).toString());
    assert.equal(
      (await votingToken.balanceOf(account2)).toString(),
      initialAccount2Balance.add(initialTotalSupply.divn(2)).toString()
    );
    assert.equal(account3Rewards.toString(), initialTotalSupply.divn(2).toString());
    assert.equal(
      (await votingToken.balanceOf(account3)).toString(),
      initialAccount3Balance.add(initialTotalSupply.divn(2)).toString()
    );

    // account4 is not rewarded because it did not participate.
    assert.equal(account4Rewards.toString(), "0");
    assert.equal((await votingToken.balanceOf(account4)).toString(), initialAccount4Balance.toString());

    // Reset the inflation rate to 0%.
    await setNewInflationRate("0");
  });

  it("Events", async function() {
    // Set the inflation rate to 100% (for ease of computation).
    await setNewInflationRate(web3.utils.toWei("1", "ether"));

    const identifier = web3.utils.utf8ToHex("events");
    const time = "1000";

    let result = await supportedIdentifiers.addSupportedIdentifier(identifier);

    await moveToNextRound(voting);
    let currentRoundId = await voting.getCurrentRoundId();

    // New price requests trigger events.
    result = await voting.requestPrice(identifier, time, { from: registeredContract });
    truffleAssert.eventEmitted(result, "PriceRequestAdded", ev => {
      return (
        // The vote is added to the next round, so we have to add 1 to the current round id.
        ev.votingRoundId.toString() == currentRoundId.addn(1).toString() &&
        web3.utils.hexToUtf8(ev.identifier) == web3.utils.hexToUtf8(identifier) &&
        ev.time.toString() == time.toString()
      );
    });

    await moveToNextRound(voting);
    currentRoundId = await voting.getCurrentRoundId();

    // Repeated price requests don't trigger events.
    result = await voting.requestPrice(identifier, time, { from: registeredContract });
    truffleAssert.eventNotEmitted(result, "PriceRequestAdded");

    // Commit vote.
    const price = 123;
    const salt = getRandomUnsignedInt();
    let hash4 = computeVoteHash({
      price,
      salt,
      account: account4,
      time,
      roundId: currentRoundId,
      identifier
    });
    result = await voting.commitVote(identifier, time, hash4, { from: account4 });
    truffleAssert.eventEmitted(result, "VoteCommitted", ev => {
      return (
        ev.voter.toString() == account4 &&
        ev.roundId.toString() == currentRoundId.toString() &&
        web3.utils.hexToUtf8(ev.identifier) == web3.utils.hexToUtf8(identifier) &&
        ev.time.toString() == time
      );
    });

    await moveToNextPhase(voting);

    const account4Balance = await votingToken.balanceOf(account4);
    result = await voting.revealVote(identifier, time, price, salt, { from: account4 });
    truffleAssert.eventEmitted(result, "VoteRevealed", ev => {
      return (
        ev.voter.toString() == account4 &&
        ev.roundId.toString() == currentRoundId.toString() &&
        web3.utils.hexToUtf8(ev.identifier) == web3.utils.hexToUtf8(identifier) &&
        ev.time.toString() == time &&
        ev.price.toString() == price.toString() &&
        ev.numTokens.toString() == account4Balance.toString()
      );
    });

    await moveToNextRound(voting);
    currentRoundId = await voting.getCurrentRoundId();
    // Since none of the whales voted, the price couldn't be resolved.

    // Now the whale and account4 vote and the vote resolves.
    const hash1 = computeVoteHash({
      price,
      salt,
      account: account1,
      time,
      roundId: currentRoundId,
      identifier
    });
    const wrongPrice = 124;
    hash4 = computeVoteHash({
      price: wrongPrice,
      salt,
      account: account4,
      time,
      roundId: currentRoundId,
      identifier
    });
    await voting.commitVote(identifier, time, hash1, { from: account1 });
    result = await voting.commitVote(identifier, time, hash4, { from: account4 });
    await moveToNextPhase(voting);
    await voting.revealVote(identifier, time, price, salt, { from: account1 });
    await voting.revealVote(identifier, time, wrongPrice, salt, { from: account4 });
    const initialTotalSupply = await votingToken.totalSupply();
    const roundId = await voting.getCurrentRoundId();
    await moveToNextRound(voting);

    // When the round updates, the price request should be resolved.
    result = await voting.retrieveRewards(account1, roundId, [{ identifier, time }]);
    truffleAssert.eventEmitted(result, "PriceResolved", ev => {
      return (
        ev.resolutionRoundId.toString() == currentRoundId.toString() &&
        web3.utils.hexToUtf8(ev.identifier) == web3.utils.hexToUtf8(identifier) &&
        ev.time == time &&
        ev.price.toString() == price.toString()
      );
    });
    truffleAssert.eventEmitted(result, "RewardsRetrieved", ev => {
      return (
        ev.voter.toString() == account1.toString() &&
        ev.roundId.toString() == currentRoundId.toString() &&
        web3.utils.hexToUtf8(ev.identifier) == web3.utils.hexToUtf8(identifier) &&
        ev.time == time &&
        // Inflation is 100% and there was only one voter.
        ev.numTokens.toString() == initialTotalSupply.toString()
      );
    });

    // RewardsRetrieved event gets emitted for every reward retrieval that's attempted, even if no tokens are minted
    // because the vote was wrong.
    result = await voting.retrieveRewards(account4, roundId, [{ identifier, time }]);
    truffleAssert.eventEmitted(result, "RewardsRetrieved");

    // No duplicate events if the same user tries to claim rewards again.
    result = await voting.retrieveRewards(account1, roundId, [{ identifier, time }]);
    truffleAssert.eventNotEmitted(result, "RewardsRetrieved");

    // No RewardsRetrieved event if the user didn't vote at all.
    result = await voting.retrieveRewards(account3, roundId, [{ identifier, time }]);
    truffleAssert.eventNotEmitted(result, "RewardsRetrieved");
  });

  it("Commit and persist the encrypted price", async function() {
    const identifier = web3.utils.utf8ToHex("commit-and-persist");
    const time = "1000";
    await supportedIdentifiers.addSupportedIdentifier(identifier);

    await voting.requestPrice(identifier, time, { from: registeredContract });
    await moveToNextRound(voting);
    let roundId = (await voting.getCurrentRoundId()).toString();

    const price = getRandomSignedInt();
    const salt = getRandomUnsignedInt();
    const hash = computeVoteHash({
      price,
      salt,
      account: account1,
      time,
      roundId,
      identifier
    });
    roundId = await voting.getCurrentRoundId();

    const { privateKey, publicKey } = await deriveKeyPairFromSignatureTruffle(
      web3,
      getKeyGenMessage(roundId),
      account1
    );
    const vote = { price: price.toString(), salt: salt.toString() };
    const encryptedMessage = await encryptMessage(publicKey, JSON.stringify(vote));

    let result = await voting.commitAndEmitEncryptedVote(identifier, time, hash, encryptedMessage);
    truffleAssert.eventEmitted(result, "EncryptedVote", ev => {
      return (
        ev.voter.toString() === account1 &&
        ev.roundId.toString() === roundId.toString() &&
        web3.utils.hexToUtf8(ev.identifier) == web3.utils.hexToUtf8(identifier) &&
        ev.time.toString() == time &&
        ev.encryptedVote === encryptedMessage
      );
    });

    const events = await voting.getPastEvents("EncryptedVote", { fromBlock: 0 });
    const retrievedEncryptedMessage = events[events.length - 1].returnValues.encryptedVote;

    // Check that the emitted message is correct.
    assert.equal(encryptedMessage, retrievedEncryptedMessage);

    await moveToNextPhase(voting);

    const decryptedMessage = await decryptMessage(privateKey, retrievedEncryptedMessage);
    const retrievedVote = JSON.parse(decryptedMessage);

    assert(await didContractThrow(voting.revealVote(identifier, time, getRandomSignedInt(), getRandomUnsignedInt())));
    await voting.revealVote(identifier, time, retrievedVote.price, retrievedVote.salt);
  });

  it("Commit and persist the encrypted price against the same identifier/time pair multiple times", async function() {
    const identifier = web3.utils.utf8ToHex("commit-and-persist2");
    const time = "1000";
    await supportedIdentifiers.addSupportedIdentifier(identifier);

    await voting.requestPrice(identifier, time, { from: registeredContract });
    await moveToNextRound(voting);
    const roundId = (await voting.getCurrentRoundId()).toString();

    const price = getRandomSignedInt();
    const salt = getRandomUnsignedInt();
    const hash = computeVoteHash({
      price,
      salt,
      account: account1,
      time,
      roundId,
      identifier
    });

    const { publicKey } = await deriveKeyPairFromSignatureTruffle(web3, getKeyGenMessage(roundId), account1);
    const vote = { price: price.toString(), salt: salt.toString() };
    const encryptedMessage = await encryptMessage(publicKey, JSON.stringify(vote));
<<<<<<< HEAD
    await voting.commitAndEmitEncryptedVote(identifier, time, hash, encryptedMessage);
=======

    await voting.commitAndPersistEncryptedVote(identifier, time, hash, encryptedMessage);

    const topicHash = computeTopicHash({ identifier, time }, roundId);
>>>>>>> 5711c55d

    const secondEncryptedMessage = await encryptMessage(publicKey, getRandomUnsignedInt());
    await voting.commitAndEmitEncryptedVote(identifier, time, hash, secondEncryptedMessage);

    const events = await voting.getPastEvents("EncryptedVote", { fromBlock: 0 });
    const secondRetrievedEncryptedMessage = events[events.length - 1].returnValues.encryptedVote;

    assert.equal(secondEncryptedMessage, secondRetrievedEncryptedMessage);
  });

  it("Batches multiple commits into one", async function() {
    const numRequests = 5;
    const requestTime = "1000";
    const priceRequests = [];

    for (let i = 0; i < numRequests; i++) {
      let identifier = web3.utils.utf8ToHex(`batch-request-${i}`);
      priceRequests.push({
        identifier,
        time: requestTime,
        hash: web3.utils.soliditySha3(getRandomUnsignedInt()),
        encryptedVote: web3.utils.utf8ToHex(`some encrypted message ${i}`)
      });

      await supportedIdentifiers.addSupportedIdentifier(identifier);
      await voting.requestPrice(identifier, requestTime, { from: registeredContract });
    }

    await moveToNextRound(voting);

    const roundId = await voting.getCurrentRoundId();

    // Commit without emitting any encrypted messages
    const result = await voting.batchCommit(
      priceRequests.map(request => ({
        identifier: request.identifier,
        time: request.time,
        hash: request.hash,
        encryptedVote: []
      }))
    );
    truffleAssert.eventNotEmitted(result, "EncryptedVote");

    // This time we commit while storing the encrypted messages
    await voting.batchCommit(priceRequests);

    for (let i = 0; i < numRequests; i++) {
      let priceRequest = priceRequests[i];
      let events = await voting.getPastEvents("EncryptedVote", {
        fromBlock: 0,
        filter: { identifier: priceRequest.identifier, time: priceRequest.time }
      });
      let retrievedEncryptedMessage = events[events.length - 1].returnValues.encryptedVote;
      assert.equal(retrievedEncryptedMessage, priceRequest.encryptedVote);
    }

    // Edit a single commit
    const modifiedPriceRequest = priceRequests[0];
    modifiedPriceRequest.hash = web3.utils.soliditySha3(getRandomUnsignedInt());
    modifiedPriceRequest.encryptedVote = web3.utils.utf8ToHex("some other encrypted message");
    await voting.commitAndEmitEncryptedVote(
      modifiedPriceRequest.identifier,
      modifiedPriceRequest.time,
      modifiedPriceRequest.hash,
      modifiedPriceRequest.encryptedVote
    );

    // Test that the encrypted messages are still correct
    for (let i = 0; i < numRequests; i++) {
      let priceRequest = priceRequests[i];
      let events = await voting.getPastEvents("EncryptedVote", {
        fromBlock: 0,
        filter: { identifier: priceRequest.identifier, time: priceRequest.time }
      });
      let retrievedEncryptedMessage = events[events.length - 1].returnValues.encryptedVote;
      assert.equal(retrievedEncryptedMessage, priceRequest.encryptedVote);
    }
  });

  it("Batch reveal multiple commits", async function() {
    const identifier = web3.utils.utf8ToHex("batch-reveal");
    const time1 = "1000";
    const time2 = "1001";
    await supportedIdentifiers.addSupportedIdentifier(identifier);

    await voting.requestPrice(identifier, time1, { from: registeredContract });
    await voting.requestPrice(identifier, time2, { from: registeredContract });
    await moveToNextRound(voting);
    const roundId = (await voting.getCurrentRoundId()).toString();

    const price1 = getRandomSignedInt();
    const price2 = getRandomSignedInt();
    const salt1 = getRandomUnsignedInt();
    const salt2 = getRandomUnsignedInt();
    const hash1 = computeVoteHash({
      price: price1,
      salt: salt1,
      account: account1,
      time: time1,
      roundId,
      identifier
    });
    const hash2 = computeVoteHash({
      price: price2,
      salt: salt2,
      account: account1,
      time: time2,
      roundId,
      identifier
    });

    const { publicKey } = await deriveKeyPairFromSignatureTruffle(web3, getKeyGenMessage(roundId), account1);
    const vote = { price: price1.toString(), salt: salt2.toString() };
    const encryptedMessage = await encryptMessage(publicKey, JSON.stringify(vote));

    await voting.commitAndEmitEncryptedVote(identifier, time1, hash1, encryptedMessage);
    await voting.commitVote(identifier, time2, hash2);

    await moveToNextPhase(voting);

    // NOTE: Signed integers inside structs must be supplied as a string rather than a BN.
    const result = await voting.batchReveal([
      {
        identifier,
        time: time1,
        price: price1.toString(),
        salt: salt1.toString()
      },
      {
        identifier,
        time: time2,
        price: price2.toString(),
        salt: salt2.toString()
      }
    ]);

    truffleAssert.eventEmitted(result, "VoteRevealed", ev => {
      return (
        ev.voter.toString() == account1 &&
        ev.roundId.toString() == roundId.toString() &&
        web3.utils.hexToUtf8(ev.identifier) == web3.utils.hexToUtf8(identifier) &&
        ev.time.toString() == time1 &&
        ev.price.toString() == price1.toString()
      );
    });
    truffleAssert.eventEmitted(result, "VoteRevealed", ev => {
      return (
        ev.voter.toString() == account1 &&
        ev.roundId.toString() == roundId.toString() &&
        web3.utils.hexToUtf8(ev.identifier) == web3.utils.hexToUtf8(identifier) &&
        ev.time.toString() == time2 &&
        ev.price.toString() == price2.toString()
      );
    });
  });

  it("Migration", async function() {
    const identifier = web3.utils.utf8ToHex("migration");
    const time1 = "1000";
    const time2 = "2000";
    // Deploy our own voting because this test case will migrate it.
    const voting = await Voting.new(
      "86400",
      { rawValue: "0" },
      { rawValue: "0" },
      "86400",
      votingToken.address,
      supportedIdentifiers.address,
      (await Finder.deployed()).address,
      true
    );
    await supportedIdentifiers.addSupportedIdentifier(identifier);

    await voting.requestPrice(identifier, time1, { from: registeredContract });
    await voting.requestPrice(identifier, time2, { from: registeredContract });
    await moveToNextRound(voting);
    const roundId = (await voting.getCurrentRoundId()).toString();
    const price = 123;
    const salt = getRandomSignedInt();
    const hash = computeVoteHash({
      price,
      salt,
      account: account1,
      time: time1,
      roundId,
      identifier
    });
    await voting.commitVote(identifier, time1, hash, { from: account1 });
    await moveToNextPhase(voting);
    await voting.revealVote(identifier, time1, price, salt, { from: account1 });
    await moveToNextRound(voting);

    // New voting can only call methods after the migration, not before.
    assert(await voting.hasPrice(identifier, time1, { from: registeredContract }));
    assert(await didContractThrow(voting.hasPrice(identifier, time1, { from: migratedVoting })));

    // Need permissions to migrate.
    assert(await didContractThrow(voting.setMigrated(migratedVoting, { from: migratedVoting })));
    await voting.setMigrated(migratedVoting);

    // Now only new voting can call methods.
    assert(await voting.hasPrice(identifier, time1, { from: migratedVoting }));
    assert(await didContractThrow(voting.hasPrice(identifier, time1, { from: registeredContract })));
    assert(await didContractThrow(voting.commitVote(identifier, time2, hash, { from: account1 })));
  });

  it("pendingPriceRequests array length", async function() {
    // Use a test derived contract to expose the internal array (and its length).
    const votingTest = await VotingTest.new(
      "86400", // 1 day phase length
      { rawValue: web3.utils.toWei("0.05") }, // 5% GAT
      { rawValue: "0" }, // No inflation
      "1209600", // 2 week reward expiration
      votingToken.address,
      supportedIdentifiers.address,
      Finder.address,
      true
    );

    await moveToNextRound(votingTest);

    const identifier = web3.utils.utf8ToHex("array-size");
    const time = "1000";
    const startingLength = (await votingTest.getPendingPriceRequestsArray()).length;

    // pendingPriceRequests should start with no elements.
    assert.equal(startingLength, 0);

    // Make the Oracle support the identifier.
    await supportedIdentifiers.addSupportedIdentifier(identifier);

    // Request a price.
    await votingTest.requestPrice(identifier, time, { from: registeredContract });

    // There should be one element in the array after the first price request.
    assert.equal((await votingTest.getPendingPriceRequestsArray()).length, 1);

    // Move to voting round.
    await moveToNextRound(votingTest);
    const votingRound = await votingTest.getCurrentRoundId();

    // Commit vote.
    const price = getRandomSignedInt();
    const salt = getRandomUnsignedInt();
    const hash = computeVoteHash({
      price,
      salt,
      account: account1,
      time,
      roundId: votingRound.toString(),
      identifier
    });
    await votingTest.commitVote(identifier, time, hash);

    // Reveal phase.
    await moveToNextPhase(votingTest);

    // Reveal vote.
    await votingTest.revealVote(identifier, time, price, salt);

    // Pending requests should be empty after the voting round ends and the price is resolved.
    await moveToNextRound(votingTest);

    await votingTest.retrieveRewards(account1, votingRound, [{ identifier, time }]);

    // After retrieval, the length should be decreased back to 0 since the element added in this test is now deleted.
    assert.equal((await votingTest.getPendingPriceRequestsArray()).length, 0);
  });
});<|MERGE_RESOLUTION|>--- conflicted
+++ resolved
@@ -1413,14 +1413,7 @@
     const { publicKey } = await deriveKeyPairFromSignatureTruffle(web3, getKeyGenMessage(roundId), account1);
     const vote = { price: price.toString(), salt: salt.toString() };
     const encryptedMessage = await encryptMessage(publicKey, JSON.stringify(vote));
-<<<<<<< HEAD
     await voting.commitAndEmitEncryptedVote(identifier, time, hash, encryptedMessage);
-=======
-
-    await voting.commitAndPersistEncryptedVote(identifier, time, hash, encryptedMessage);
-
-    const topicHash = computeTopicHash({ identifier, time }, roundId);
->>>>>>> 5711c55d
 
     const secondEncryptedMessage = await encryptMessage(publicKey, getRandomUnsignedInt());
     await voting.commitAndEmitEncryptedVote(identifier, time, hash, secondEncryptedMessage);

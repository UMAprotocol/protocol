const Finder = artifacts.require("Finder");
const ExpiringMultiPartyCreator = artifacts.require("ExpiringMultiPartyCreator");
const ExpiringMultiPartyLib = artifacts.require("ExpiringMultiPartyLib");
const AddressWhitelist = artifacts.require("AddressWhitelist");
const TokenFactory = artifacts.require("TokenFactory");
const { getKeysForNetwork, deploy, enableControllableTiming } = require("@umaprotocol/common");
const Timer = artifacts.require("Timer");
const Registry = artifacts.require("Registry");
const TestnetERC20 = artifacts.require("TestnetERC20");
<<<<<<< HEAD
const { RegistryRolesEnum } = require("../../common/Enums.js");
const { interfaceName } = require("../utils/Constants.js");
=======
const { RegistryRolesEnum } = require("@umaprotocol/common");
>>>>>>> 517fde27

module.exports = async function(deployer, network, accounts) {
  const keys = getKeysForNetwork(network, accounts);
  const controllableTiming = enableControllableTiming(network);

  // Deploy CollateralWhitelist.
  const { contract: collateralWhitelist } = await deploy(deployer, network, AddressWhitelist, {
    from: keys.deployer
  });

  // Add CollateralWhitelist to finder.
  const finder = await Finder.deployed();
  await finder.changeImplementationAddress(
    web3.utils.utf8ToHex(interfaceName.CollateralWhitelist),
    collateralWhitelist.address,
    {
      from: keys.deployer
    }
  );

  // Add the testnet ERC20 as the default collateral currency (this is the DAI address on mainnet).
  const testnetERC20 = await TestnetERC20.deployed();
  await collateralWhitelist.addToWhitelist(testnetERC20.address);

  // .deployed() will fail if called on a network where the is no Timer (!controllableTiming).
  const timerAddress = controllableTiming
    ? (await Timer.deployed()).address
    : "0x0000000000000000000000000000000000000000";
  const tokenFactory = await TokenFactory.deployed();
  const registry = await Registry.deployed();

  // Deploy EMPLib and link to EMPCreator.

  // Buidler
  if (ExpiringMultiPartyLib.setAsDeployed) {
    const { contract: empLib } = await deploy(deployer, network, ExpiringMultiPartyLib);

    // Due to how truffle-plugin works, it statefully links it
    // and throws an error if its already linked. So we'll just ignore it...
    try {
      await ExpiringMultiPartyCreator.link(empLib);
    } catch (e) {}
  } else {
    // Truffle
    await deploy(deployer, network, ExpiringMultiPartyLib);
    await deployer.link(ExpiringMultiPartyLib, ExpiringMultiPartyCreator);
  }

  const { contract: expiringMultiPartyCreator } = await deploy(
    deployer,
    network,
    ExpiringMultiPartyCreator,
    finder.address,
    tokenFactory.address,
    timerAddress,
    { from: keys.deployer }
  );

  await registry.addMember(RegistryRolesEnum.CONTRACT_CREATOR, expiringMultiPartyCreator.address);
};<|MERGE_RESOLUTION|>--- conflicted
+++ resolved
@@ -7,12 +7,8 @@
 const Timer = artifacts.require("Timer");
 const Registry = artifacts.require("Registry");
 const TestnetERC20 = artifacts.require("TestnetERC20");
-<<<<<<< HEAD
-const { RegistryRolesEnum } = require("../../common/Enums.js");
+const { RegistryRolesEnum } = require("@umaprotocol/common");
 const { interfaceName } = require("../utils/Constants.js");
-=======
-const { RegistryRolesEnum } = require("@umaprotocol/common");
->>>>>>> 517fde27
 
 module.exports = async function(deployer, network, accounts) {
   const keys = getKeysForNetwork(network, accounts);

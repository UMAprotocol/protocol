pragma solidity ^0.5.0;
pragma experimental ABIEncoderV2;

import "@openzeppelin/contracts/math/SafeMath.sol";
import "@openzeppelin/contracts/token/ERC20/IERC20.sol";
import "@openzeppelin/contracts/token/ERC20/SafeERC20.sol";
import "../../common/FixedPoint.sol";
import "../../common/Testable.sol";
import "../../oracle/interfaces/OracleInterface.sol";
import "../../oracle/interfaces/IdentifierWhitelistInterface.sol";
import "./TokenFactory.sol";
import "../interfaces/TokenInterface.sol";
import "./FeePayer.sol";

/**
 * @title Financial contract with priceless position management.
 * @notice Handles positions for multiple sponsors in an optimistic (i.e., priceless) way without relying on a price feed.
 * On construction, deploys a new ERC20 that this contract manages that is the synthetic token.
 */

// TODO: implement the AdministrateeInterface.sol interfaces and emergency shut down.
contract PricelessPositionManager is FeePayer {
    using SafeMath for uint;
    using FixedPoint for FixedPoint.Unsigned;
    using SafeERC20 for IERC20;
    using SafeERC20 for TokenInterface;

    // Represents a single sponsor's position. All collateral is actually held by the Position contract as a whole,
    // and this struct is bookkeeping for how much of that collateral is allocated to this sponsor.
    struct PositionData {
        FixedPoint.Unsigned tokensOutstanding;
        // Tracks pending withdrawal requests. A withdrawal request is pending if `requestPassTimestamp != 0`.
        uint requestPassTimestamp;
        FixedPoint.Unsigned withdrawalRequestAmount;
        // Raw collateral value. This value should never be accessed directly -- always use _getCollateral().
        // To add or remove collateral, use _addCollateral() and _removeCollateral().
        FixedPoint.Unsigned rawCollateral;
    }

    // TODO: determine how we should adjust collateral when the user reads it out of the contract.
    // Maps sponsor addresses to their positions. Each sponsor can have only one position.
    mapping(address => PositionData) public positions;

    // Keep track of the total collateral and tokens across all positions to enable calculating the global
    // collateralization ratio without iterating over all positions.
    FixedPoint.Unsigned public totalTokensOutstanding;

    // Note: similar to the rawCollateral in PositionData, this value should not be used directly -- _getCollateral(),
    // _addCollateral() and _removeCollateral() should be used to access and adjust.
    FixedPoint.Unsigned public rawTotalPositionCollateral;

    // Synthetic token created by this contract.
    TokenInterface public tokenCurrency;

    // Unique identifier for DVM price feed ticker.
    bytes32 public priceIdentifer;
    // Time that this contract expires.
    uint public expirationTimestamp;
    // Time that has to elapse for a withdrawal request to be considered passed, if no liquidations occur.
    uint public withdrawalLiveness;

    event Transfer(address indexed oldSponsor, address indexed newSponsor);
    event Deposit(address indexed sponsor, uint indexed collateralAmount);
    event Withdrawal(address indexed sponsor, uint indexed collateralAmount);
    event RequestWithdrawal(address indexed sponsor, uint indexed collateralAmount);
    event RequestWithdrawalExecuted(address indexed sponsor, uint indexed collateralAmount);
    event RequestWithdrawalCanceled(address indexed sponsor, uint indexed collateralAmount);
    event PositionCreated(address indexed sponsor, uint indexed collateralAmount, uint indexed tokenAmount);
    event NewSponsor(address indexed sponsor);
    event Redeem(address indexed sponsor, uint indexed collateralAmount, uint indexed tokenAmount);
    event ContractExpired(address indexed caller);
    event SettleExpiredPosition(
        address indexed caller,
        uint indexed collateralAmountReturned,
        uint indexed tokensBurned
    );

    modifier onlyPreExpiration() {
        _isPreExpiration();
        _;
    }

    modifier onlyPostExpiration() {
        _isPostExpiration();
        _;
    }

    modifier onlyCollateralizedPosition(address sponsor) {
        _isCollateralizedPosition(sponsor);
        _;
    }

    constructor(
        bool _isTest,
        uint _expirationTimestamp,
        uint _withdrawalLiveness,
        address _collateralAddress,
        address _finderAddress,
        bytes32 _priceFeedIdentifier,
        string memory _syntheticName,
        string memory _syntheticSymbol,
        address _tokenFactoryAddress
    ) public FeePayer(_collateralAddress, _finderAddress, _isTest) {
        expirationTimestamp = _expirationTimestamp;
        withdrawalLiveness = _withdrawalLiveness;
        TokenFactory tf = TokenFactory(_tokenFactoryAddress);
        tokenCurrency = tf.createToken(_syntheticName, _syntheticSymbol, 18);
        priceIdentifer = _priceFeedIdentifier;
    }

    /**
     * @notice Transfers ownership of the caller's current position to `newSponsorAddress`. The address
     * `newSponsorAddress` isn't allowed to have a position of their own before the transfer.
     * @dev transfering positions can only occure if the recipiant does not already have a position.
     * @param newSponsorAddress is the address to which the position will be transfered.
     */
    function transfer(address newSponsorAddress) public onlyPreExpiration() onlyCollateralizedPosition(msg.sender) {
        require(_getCollateral(positions[newSponsorAddress].rawCollateral).isEqual(FixedPoint.fromUnscaledUint(0)));
        PositionData storage positionData = _getPositionData(msg.sender);
        require(positionData.requestPassTimestamp == 0);
        positions[newSponsorAddress] = positionData;
        delete positions[msg.sender];

        emit Transfer(msg.sender, newSponsorAddress);
        emit NewSponsor(newSponsorAddress);
    }

    /**
     * @notice Transfers `collateralAmount` of `collateralCurrency` into the calling sponsor's position. Used to
     * increase the collateralization level of a position.
     * @param collateralAmount represents the total amount of tokens to be sent to the position for the sponsor.
     */

    // TODO: should this check if the position is valid first?
    function deposit(FixedPoint.Unsigned memory collateralAmount) public onlyPreExpiration() fees() {
        PositionData storage positionData = _getPositionData(msg.sender);
        require(positionData.requestPassTimestamp == 0);
        _addCollateral(positionData.rawCollateral, collateralAmount);
        _addCollateral(rawTotalPositionCollateral, collateralAmount);

        // Move collateral currency from sender to contract.
        collateralCurrency.safeTransferFrom(msg.sender, address(this), collateralAmount.rawValue);

        emit Deposit(msg.sender, collateralAmount.rawValue);
    }

    /**
     * @notice Transfers `collateralAmount` of `collateralCurrency` from the calling sponsor's position to the caller.
     * @dev Reverts if the withdrawal puts this position's collateralization ratio below the global collateralization ratio.
     * In that case, use `requestWithdrawawal`.
     * @param collateralAmount is the amount of collateral to withdraw
     */
    function withdraw(FixedPoint.Unsigned memory collateralAmount)
        public
        onlyPreExpiration()
        onlyCollateralizedPosition(msg.sender)
        fees()
    {
        PositionData storage positionData = _getPositionData(msg.sender);
        require(positionData.requestPassTimestamp == 0);

        _removeCollateral(positionData.rawCollateral, collateralAmount);
        require(_checkCollateralizationRatio(positionData));
        _removeCollateral(rawTotalPositionCollateral, collateralAmount);

        // Move collateral currency from contract to sender.
        collateralCurrency.safeTransfer(msg.sender, collateralAmount.rawValue);

        emit Withdrawal(msg.sender, collateralAmount.rawValue);
    }

    /**
     * @notice Starts a withdrawal request that, if passed, allows the sponsor to withdraw `collateralAmount` from their
     * position. 
     @dev The request will be pending for `withdrawalLiveness`, during which the position can be liquidated.
     @param collateralAmount the amount of collateral requested to withdraw
     */

    function requestWithdrawal(FixedPoint.Unsigned memory collateralAmount)
        public
        onlyPreExpiration()
        onlyCollateralizedPosition(msg.sender)
    {
        PositionData storage positionData = _getPositionData(msg.sender);
        require(positionData.requestPassTimestamp == 0);

        // Not just pre-expiration: make sure the proposed expiration of this request is itself before expiry.
        uint requestPassTime = getCurrentTime() + withdrawalLiveness;
        require(requestPassTime < expirationTimestamp);

        // Update the position object for the user.
        positionData.requestPassTimestamp = requestPassTime;
        positionData.withdrawalRequestAmount = collateralAmount;

        emit RequestWithdrawal(msg.sender, collateralAmount.rawValue);
    }

    /**
     * @notice After a passed withdrawal request (i.e., by a call to `requestWithdrawal` and waiting
     * `withdrawalLiveness`), withdraws `positionData.withdrawalRequestAmount` of collateral currency.
     */
    // TODO: is onlyCollateralizedPosition(msg.sender) correct here? if a position withdraws all their collateral will this still work?
    // TODO: this currently does not decrement the sponsors oustanding withdrawalRequestAmount. should it?
    // TODO: Decide whether to fold this functionality into withdraw() method above.
    function withdrawPassedRequest() external onlyPreExpiration() onlyCollateralizedPosition(msg.sender) fees() {
        PositionData storage positionData = _getPositionData(msg.sender);
        require(positionData.requestPassTimestamp < getCurrentTime());

        _removeCollateral(positionData.rawCollateral, positionData.withdrawalRequestAmount);
        _removeCollateral(rawTotalPositionCollateral, positionData.withdrawalRequestAmount);

        positionData.requestPassTimestamp = 0;

        // Transfer approved withdrawal amount from the contract to the caller.
        collateralCurrency.safeTransfer(msg.sender, positionData.withdrawalRequestAmount.rawValue);

        emit RequestWithdrawalExecuted(msg.sender, positionData.withdrawalRequestAmount.rawValue);
    }

    /**
     * @notice Cancels a pending withdrawal request.
     */
    function cancelWithdrawal() external onlyPreExpiration() {
        PositionData storage positionData = _getPositionData(msg.sender);
        require(positionData.requestPassTimestamp != 0);

        emit RequestWithdrawalCanceled(msg.sender, positionData.withdrawalRequestAmount.rawValue);

        // Set withdrawal counters to zero
        positionData.requestPassTimestamp = 0;
        positionData.withdrawalRequestAmount = FixedPoint.fromUnscaledUint(0);
    }

    /**
     * @notice Pulls `collateralAmount` into the sponsor's position and mints `numTokens` of `tokenCurrency`. 
     * @dev Reverts if the minting these tokens would put the position's collateralization ratio below the
     * global collateralization ratio.
     * @param collateralAmount is the number of collateral tokens to collateralize the position with
     * @param numTokens is the number of tokens to mint from the position.
     */
    function create(FixedPoint.Unsigned memory collateralAmount, FixedPoint.Unsigned memory numTokens)
        public
        onlyPreExpiration()
        fees()
    {
        PositionData storage positionData = positions[msg.sender];
        require(positionData.requestPassTimestamp == 0);
<<<<<<< HEAD
        if (positionData.tokensOutstanding.isEqual(0)) {
            emit NewSponsor(msg.sender);
        }
        _addCollateral(positionData, collateralAmount);
=======
        _addCollateral(positionData.rawCollateral, collateralAmount);
>>>>>>> ac3f1add
        positionData.tokensOutstanding = positionData.tokensOutstanding.add(numTokens);
        require(_checkCollateralizationRatio(positionData));

        _addCollateral(rawTotalPositionCollateral, collateralAmount);
        totalTokensOutstanding = totalTokensOutstanding.add(numTokens);

        // Transfer tokens into the contract from caller and mint the caller synthetic tokens.
        collateralCurrency.safeTransferFrom(msg.sender, address(this), collateralAmount.rawValue);
        require(tokenCurrency.mint(msg.sender, numTokens.rawValue), "Minting synthetic tokens failed");

        emit PositionCreated(msg.sender, collateralAmount.rawValue, numTokens.rawValue);
    }

    /**
     * @notice Burns `numTokens` of `tokenCurrency` and sends back the proportional amount of `collateralCurrency`.
     */
    function redeem(FixedPoint.Unsigned memory numTokens)
        public
        onlyPreExpiration()
        onlyCollateralizedPosition(msg.sender)
        fees()
    {
        PositionData storage positionData = _getPositionData(msg.sender);
        require(positionData.requestPassTimestamp == 0);
        require(!numTokens.isGreaterThan(positionData.tokensOutstanding));

        FixedPoint.Unsigned memory fractionRedeemed = numTokens.div(positionData.tokensOutstanding);
        FixedPoint.Unsigned memory collateralRedeemed = fractionRedeemed.mul(
            _getCollateral(positionData.rawCollateral)
        );

        // If redemption returns all tokens the sponsor has then we can delete their position. Else, downsize.
        if (positionData.tokensOutstanding.isEqual(numTokens)) {
            _deleteSponsorPosition(msg.sender);
        } else {
            // Decrease the sponsors position size of collateral and tokens.
            _removeCollateral(positionData.rawCollateral, collateralRedeemed);
            positionData.tokensOutstanding = positionData.tokensOutstanding.sub(numTokens);

            // Decrease the contract's collateral and tokens.
            _removeCollateral(rawTotalPositionCollateral, collateralRedeemed);
            totalTokensOutstanding = totalTokensOutstanding.sub(numTokens);
        }

        // Transfer collateral from contract to caller and burn callers synthetic tokens.
        collateralCurrency.safeTransfer(msg.sender, collateralRedeemed.rawValue);
        tokenCurrency.safeTransferFrom(msg.sender, address(this), numTokens.rawValue);
        tokenCurrency.burn(numTokens.rawValue);

        emit Redeem(msg.sender, collateralRedeemed.rawValue, numTokens.rawValue);
    }

    /**
     * @notice After expiration of the contract the DVM is asked what for the prevailing price at the time of
     * expiration. In addition, pay the final fee at this time. Once this has been resolved token holders can withdraw.
     */
    function expire() external onlyPostExpiration() fees() {
        // The final fee for this request is paid out of the contract rather than by the caller.
        _payFinalFees(address(this));
        _requestOraclePrice(expirationTimestamp);

        emit ContractExpired(msg.sender);
    }

    /**
     * @notice After a contract has passed maturity all token holders can redeem their tokens for underlying at
     * the prevailing price defined by the DVM from the `expire` function. 
     * @dev This Burns all tokens from the caller of `tokenCurrency` and sends back the proportional amount of `collateralCurrency`.
     */
    function settleExpired() external onlyPostExpiration() fees() {
        // Get the current settlement price. If it is not resolved will revert.
        FixedPoint.Unsigned memory settlementPrice = _getOraclePrice(expirationTimestamp);

        // Get caller's tokens balance and calculate amount of underlying entitled to them.
        FixedPoint.Unsigned memory tokensToRedeem = FixedPoint.Unsigned(tokenCurrency.balanceOf(msg.sender));
        FixedPoint.Unsigned memory totalRedeemableCollateral = tokensToRedeem.mul(settlementPrice);

        // If the caller is a sponsor with outstanding collateral they are also entitled to their excess collateral after their debt.
        PositionData storage positionData = positions[msg.sender];
        if (_getCollateral(positionData.rawCollateral).isGreaterThan(0)) {
            // Calculate the underlying entitled to a token sponsor. This is collateral - debt in underlying.
            FixedPoint.Unsigned memory tokenDebtValueInCollateral = positionData.tokensOutstanding.mul(settlementPrice);
            FixedPoint.Unsigned memory positionRedeemableCollateral = _getCollateral(positionData.rawCollateral).sub(
                tokenDebtValueInCollateral
            );

            // Add the number of redeemable tokens for the sponsor to their total redeemable collateral.
            totalRedeemableCollateral = totalRedeemableCollateral.add(positionRedeemableCollateral);

            // Reset the position state as all the value has been removed after settlement.
            delete positions[msg.sender];
        }

        // Transfer tokens & collateral and burn the redeemed tokens.
        collateralCurrency.safeTransfer(msg.sender, totalRedeemableCollateral.rawValue);
        tokenCurrency.safeTransferFrom(msg.sender, address(this), tokensToRedeem.rawValue);
        tokenCurrency.burn(tokensToRedeem.rawValue);

        // Decrement total contract collateral and oustanding debt.
        _removeCollateral(rawTotalPositionCollateral, totalRedeemableCollateral);
        totalTokensOutstanding = totalTokensOutstanding.sub(tokensToRedeem);

        emit SettleExpiredPosition(msg.sender, totalRedeemableCollateral.rawValue, tokensToRedeem.rawValue);
    }

    /**
     * @notice Accessor method for a sponsor's collateral.
     * @dev This is necessary because the struct returned by the positions() method shows rawCollateral, which isn't a
     * user-readable value.
     */
    function getCollateral(address sponsor) external view returns (FixedPoint.Unsigned memory) {
        // Note: do a direct access to avoid the validity check.
        return _getCollateral(positions[sponsor].rawCollateral);
    }

    function totalPositionCollateral() external view returns (FixedPoint.Unsigned memory) {
        return _getCollateral(rawTotalPositionCollateral);
    }

    /**
     * @dev This overrides pfc() so the PricelessPositionManager can report its profit from corruption.
     */
    function pfc() public view returns (FixedPoint.Unsigned memory) {
        return _getCollateral(rawTotalPositionCollateral);
    }

    function _deleteSponsorPosition(address sponsor) internal {
        PositionData storage positionToLiquidate = _getPositionData(sponsor);

        // Remove the collateral and outstanding from the overall total position.
        rawTotalPositionCollateral = rawTotalPositionCollateral.sub(positionToLiquidate.rawCollateral);
        totalTokensOutstanding = totalTokensOutstanding.sub(positionToLiquidate.tokensOutstanding);

        // Reset the sponsors position to have zero outstanding and collateral.
        delete positions[sponsor];
    }

    function _getPositionData(address sponsor)
        internal
        view
        onlyCollateralizedPosition(sponsor)
        returns (PositionData storage)
    {
        return positions[sponsor];
    }

    function _getIdentifierWhitelist() internal view returns (IdentifierWhitelistInterface) {
        bytes32 identifierWhitelistInterface = "IdentifierWhitelist";
        return IdentifierWhitelistInterface(finder.getImplementationAddress(identifierWhitelistInterface));
    }

    function _getOracle() internal view returns (OracleInterface) {
        bytes32 oracleInterface = "Oracle";
        return OracleInterface(finder.getImplementationAddress(oracleInterface));
    }

    function _requestOraclePrice(uint requestedTime) internal {
        OracleInterface oracle = _getOracle();
        oracle.requestPrice(priceIdentifer, requestedTime);
    }

    function _getOraclePrice(uint requestedTime) internal view returns (FixedPoint.Unsigned memory) {
        // Create an instance of the oracle and get the price. If the price is not resolved revert.
        OracleInterface oracle = _getOracle();
        require(oracle.hasPrice(priceIdentifer, requestedTime), "Can only get a price once the DVM has resolved");
        int oraclePrice = oracle.getPrice(priceIdentifer, requestedTime);

        // For now we don't want to deal with negative prices in positions.
        if (oraclePrice < 0) {
            oraclePrice = 0;
        }
        return FixedPoint.Unsigned(_safeUintCast(oraclePrice));
    }

    function _checkCollateralizationRatio(PositionData storage positionData) private view returns (bool) {
        FixedPoint.Unsigned memory global = _getCollateralizationRatio(
            _getCollateral(rawTotalPositionCollateral),
            totalTokensOutstanding
        );
        FixedPoint.Unsigned memory thisPos = _getCollateralizationRatio(
            _getCollateral(positionData.rawCollateral),
            positionData.tokensOutstanding
        );
        return !global.isGreaterThan(thisPos);
    }

    function _getCollateralizationRatio(FixedPoint.Unsigned memory collateral, FixedPoint.Unsigned storage numTokens)
        private
        view
        returns (FixedPoint.Unsigned memory ratio)
    {
        if (!numTokens.isGreaterThan(0)) {
            return FixedPoint.fromUnscaledUint(0);
        } else {
            return collateral.div(numTokens);
        }
    }

    function _safeUintCast(int value) private pure returns (uint result) {
        require(value >= 0, "Uint underflow");
        return uint(value);
    }

    /**
     * @dev These internal functions are supposed to act identically to modifiers, but re-used modifiers
     * unneccessarily increase contract bytecode size
     * source: https://blog.polymath.network/solidity-tips-and-tricks-to-save-gas-and-reduce-bytecode-size-c44580b218e6
     */
    function _isPreExpiration() internal view {
        require(getCurrentTime() < expirationTimestamp);
    }

    function _isPostExpiration() internal view {
        require(getCurrentTime() >= expirationTimestamp);
    }

    function _isCollateralizedPosition(address sponsor) internal view {
        require(_getCollateral(positions[sponsor].rawCollateral).isGreaterThan(0));
    }

}<|MERGE_RESOLUTION|>--- conflicted
+++ resolved
@@ -245,14 +245,10 @@
     {
         PositionData storage positionData = positions[msg.sender];
         require(positionData.requestPassTimestamp == 0);
-<<<<<<< HEAD
         if (positionData.tokensOutstanding.isEqual(0)) {
             emit NewSponsor(msg.sender);
         }
-        _addCollateral(positionData, collateralAmount);
-=======
         _addCollateral(positionData.rawCollateral, collateralAmount);
->>>>>>> ac3f1add
         positionData.tokensOutstanding = positionData.tokensOutstanding.add(numTokens);
         require(_checkCollateralizationRatio(positionData));
 

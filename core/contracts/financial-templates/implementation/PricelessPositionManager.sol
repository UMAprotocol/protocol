pragma solidity ^0.6.0;
pragma experimental ABIEncoderV2;

import "@openzeppelin/contracts/math/SafeMath.sol";
import "@openzeppelin/contracts/token/ERC20/IERC20.sol";
import "@openzeppelin/contracts/token/ERC20/SafeERC20.sol";

import "../../common/implementation/FixedPoint.sol";
import "../../common/interfaces/ExpandedIERC20.sol";
import "../../oracle/interfaces/OracleInterface.sol";
import "../../oracle/interfaces/IdentifierWhitelistInterface.sol";
import "../../oracle/interfaces/AdministrateeInterface.sol";
import "./TokenFactory.sol";
import "./FeePayer.sol";


/**
 * @title Financial contract with priceless position management.
 * @notice Handles positions for multiple sponsors in an optimistic (i.e., priceless) way without relying
 * on a price feed. On construction, deploys a new ERC20, managed by this contract, that is the synthetic token.
 */

contract PricelessPositionManager is FeePayer, AdministrateeInterface {
    using SafeMath for uint;
    using FixedPoint for FixedPoint.Unsigned;
    using SafeERC20 for IERC20;
    using SafeERC20 for ExpandedIERC20;

    /****************************************
     *  PRICELESS POSITION DATA STRUCTURES  *
     ****************************************/

    // Enum to store the state of the PricelessPositionManager. Set on expiration or emergency shutdown.
    enum ContractState { Open, ExpiredPriceRequested, ExpiredPriceReceived }
    ContractState public contractState;

    // Represents a single sponsor's position. All collateral is held by this contract.
    // This struct acts is bookkeeping for how much of that collateral is allocated to each sponsor.
    struct PositionData {
        FixedPoint.Unsigned tokensOutstanding;
        // Tracks pending withdrawal requests. A withdrawal request is pending if `requestPassTimestamp != 0`.
        uint256 requestPassTimestamp;
        FixedPoint.Unsigned withdrawalRequestAmount;
        // Raw collateral value. This value should never be accessed directly -- always use _getCollateral().
        // To add or remove collateral, use _addCollateral() and _removeCollateral().
        FixedPoint.Unsigned rawCollateral;
    }

    // Maps sponsor addresses to their positions. Each sponsor can have only one position.
    mapping(address => PositionData) public positions;

    // Keep track of the total collateral and tokens across all positions to enable calculating the
    // global collateralization ratio without iterating over all positions.
    FixedPoint.Unsigned public totalTokensOutstanding;

    // Similar to the rawCollateral in PositionData, this value should not be used directly.
    // _getCollateral(), _addCollateral() and _removeCollateral() must be used to access and adjust.
    FixedPoint.Unsigned public rawTotalPositionCollateral;

    // Synthetic token created by this contract.
    ExpandedIERC20 public tokenCurrency;

    // Unique identifier for DVM price feed ticker.
    bytes32 public priceIdentifer;
    // Time that this contract expires. Should not change post-construction unless a emergency shutdown occurs.
    uint256 public expirationTimestamp;
    // Time that has to elapse for a withdrawal request to be considered passed, if no liquidations occur.
    uint256 public withdrawalLiveness;

    // Minimum number of tokens in a sponsor's position.
    FixedPoint.Unsigned public minSponsorTokens;

    // The expiry price pulled from the DVM.
    FixedPoint.Unsigned public expiryPrice;

    /****************************************
     *                EVENTS                *
     ****************************************/

    event Transfer(address indexed oldSponsor, address indexed newSponsor);
    event Deposit(address indexed sponsor, uint256 indexed collateralAmount);
    event Withdrawal(address indexed sponsor, uint256 indexed collateralAmount);
    event RequestWithdrawal(address indexed sponsor, uint256 indexed collateralAmount);
    event RequestWithdrawalExecuted(address indexed sponsor, uint256 indexed collateralAmount);
    event RequestWithdrawalCanceled(address indexed sponsor, uint256 indexed collateralAmount);
    event PositionCreated(address indexed sponsor, uint256 indexed collateralAmount, uint256 indexed tokenAmount);
    event NewSponsor(address indexed sponsor);
    event EndedSponsor(address indexed sponsor);
    event Redeem(address indexed sponsor, uint256 indexed collateralAmount, uint256 indexed tokenAmount);
    event ContractExpired(address indexed caller);
    event SettleExpiredPosition(
        address indexed caller,
        uint256 indexed collateralReturned,
        uint256 indexed tokensBurned
    );
    event EmergencyShutdown(address indexed caller, uint256 originalExpirationTimestamp, uint256 shutdownTimestamp);

    /****************************************
     *               MODIFIERS              *
     ****************************************/

    modifier onlyPreExpiration() {
        _onlyPreExpiration();
        _;
    }

    modifier onlyPostExpiration() {
        _onlyPostExpiration();
        _;
    }

    modifier onlyCollateralizedPosition(address sponsor) {
        _onlyCollateralizedPosition(sponsor);
        _;
    }

    // Check that the current state of the pricelessPositionManager is Open.
    // This prevents multiple calls to `expire` and `EmergencyShutdown` post expiration.
    modifier onlyOpenState() {
        _onlyOpenState();
        _;
    }

    /**
     * @notice Construct the PricelessPositionManager
     * @param _expirationTimestamp unix timestamp of when the contract will expire.
     * @param _withdrawalLiveness liveness delay, in seconds, for pending withdrawals.
     * @param _collateralAddress ERC20 token used as collateral for all positions.
     * @param _finderAddress UMA protocol Finder used to discover other protocol contracts.
     * @param _priceIdentifier registered in the DVM for the synthetic.
     * @param _syntheticName name for the token contract that will be deployed.
     * @param _syntheticSymbol symbol for the token contract that will be deployed.
     * @param _tokenFactoryAddress deployed UMA token factory to create the synthetic token.
     * @param _timerAddress Contract that stores the current time in a testing environment.
     * Must be set to 0x0 for production environments that use live time.
     */
    constructor(
<<<<<<< HEAD
        uint _expirationTimestamp,
        uint _withdrawalLiveness,
=======
        bool _isTest,
        uint256 _expirationTimestamp,
        uint256 _withdrawalLiveness,
>>>>>>> 5711c55d
        address _collateralAddress,
        address _finderAddress,
        bytes32 _priceIdentifier,
        string memory _syntheticName,
        string memory _syntheticSymbol,
        address _tokenFactoryAddress,
        FixedPoint.Unsigned memory _minSponsorTokens,
        address _timerAddress
    ) public FeePayer(_collateralAddress, _finderAddress, _timerAddress) {
        expirationTimestamp = _expirationTimestamp;
        withdrawalLiveness = _withdrawalLiveness;
        TokenFactory tf = TokenFactory(_tokenFactoryAddress);
        tokenCurrency = tf.createToken(_syntheticName, _syntheticSymbol, 18);
        minSponsorTokens = _minSponsorTokens;

        require(_getIdentifierWhitelist().isIdentifierSupported(_priceIdentifier));

        priceIdentifer = _priceIdentifier;
    }

    /****************************************
     *          POSITION FUNCTIONS          *
     ****************************************/

    /**
     * @notice Transfers ownership of the caller's current position to `newSponsorAddress`.
     * @dev Transferring positions can only occur if the recipient does not already have a position.
     * @param newSponsorAddress is the address to which the position will be transferred.
     */
    function transfer(address newSponsorAddress) public onlyPreExpiration() {
        require(_getCollateral(positions[newSponsorAddress].rawCollateral).isEqual(FixedPoint.fromUnscaledUint(0)));
        PositionData storage positionData = _getPositionData(msg.sender);
        require(positionData.requestPassTimestamp == 0);
        positions[newSponsorAddress] = positionData;
        delete positions[msg.sender];

        emit Transfer(msg.sender, newSponsorAddress);
        emit NewSponsor(newSponsorAddress);
    }

    /**
     * @notice Transfers `collateralAmount` of `collateralCurrency` into the sponsor's position.
     * @dev Increases the collateralization level of a position after creation.
     * @param collateralAmount total amount of collateral tokens to be sent to the sponsor's position.
     */
    function deposit(FixedPoint.Unsigned memory collateralAmount) public onlyPreExpiration() fees() {
        PositionData storage positionData = _getPositionData(msg.sender);
        require(positionData.requestPassTimestamp == 0);
        _addCollateral(positionData.rawCollateral, collateralAmount);
        _addCollateral(rawTotalPositionCollateral, collateralAmount);

        // Move collateral currency from sender to contract.
        collateralCurrency.safeTransferFrom(msg.sender, address(this), collateralAmount.rawValue);

        emit Deposit(msg.sender, collateralAmount.rawValue);
    }

    /**
     * @notice Transfers `collateralAmount` of `collateralCurrency` from the sponsor's position to the sponsor.
     * @dev Reverts if the withdrawal puts this position's collateralization ratio below the global
     * collateralization ratio. In that case, use `requestWithdrawawal`. Might not withdraw the full requested
     * amount in order to account for precision loss.
     * @param collateralAmount is the amount of collateral to withdraw.
     * @return amountWithdrawn The actual amount of collateral withdrawn.
     */
    function withdraw(FixedPoint.Unsigned memory collateralAmount)
        public
        onlyPreExpiration()
        fees()
        returns (FixedPoint.Unsigned memory amountWithdrawn)
    {
        PositionData storage positionData = _getPositionData(msg.sender);
        require(positionData.requestPassTimestamp == 0);

        _removeCollateral(positionData.rawCollateral, collateralAmount);
        require(_checkPositionCollateralization(positionData));
        // We elect to withdraw the amount that the global collateral is decreased by,
        // rather than the individual position's collateral, because we need to maintain the invariant that
        // the global collateral is always <= the collateral owned by the contract to avoid reverts on withdrawals.
        amountWithdrawn = _removeCollateral(rawTotalPositionCollateral, collateralAmount);

        // Move collateral currency from contract to sender.
        // Note that we move the amount of collateral that is decreased from rawCollateral (inclusive of fees)
        // instead of the user requested amount. This eliminates precision loss that could occur
        // where the user withdraws more collateral than rawCollateral is decremented by.
        collateralCurrency.safeTransfer(msg.sender, amountWithdrawn.rawValue);

        emit Withdrawal(msg.sender, amountWithdrawn.rawValue);
    }

    /**
     * @notice Starts a withdrawal request that, if passed, allows the sponsor to withdraw
     * `collateralAmount` from their position.
     * @dev The request will be pending for `withdrawalLiveness`, during which the position can be liquidated.
     * @param collateralAmount the amount of collateral requested to withdraw
     */
    function requestWithdrawal(FixedPoint.Unsigned memory collateralAmount) public onlyPreExpiration() {
        PositionData storage positionData = _getPositionData(msg.sender);
        require(positionData.requestPassTimestamp == 0);

        // Make sure the proposed expiration of this request is not post-expiry.
        uint256 requestPassTime = getCurrentTime() + withdrawalLiveness;
        require(requestPassTime <= expirationTimestamp);

        // Update the position object for the user.
        positionData.requestPassTimestamp = requestPassTime;
        positionData.withdrawalRequestAmount = collateralAmount;

        emit RequestWithdrawal(msg.sender, collateralAmount.rawValue);
    }

    /**
     * @notice After a passed withdrawal request (i.e., by a call to `requestWithdrawal` and waiting
     * `withdrawalLiveness`), withdraws `positionData.withdrawalRequestAmount` of collateral currency.
     * @dev Might not withdraw the full requested amount in order to account for precision loss.
     * @return amountWithdrawn The actual amount of collateral withdrawn.
     */
    // TODO: Decide whether to fold this functionality into withdraw() method above.
    function withdrawPassedRequest()
        external
        onlyPreExpiration()
        fees()
        returns (FixedPoint.Unsigned memory amountWithdrawn)
    {
        PositionData storage positionData = _getPositionData(msg.sender);
        require(positionData.requestPassTimestamp <= getCurrentTime());

        // If withdrawal request amount is > position collateral, then withdraw the full collateral amount.
        FixedPoint.Unsigned memory amountToWithdraw = positionData.withdrawalRequestAmount;
        if (positionData.withdrawalRequestAmount.isGreaterThan(_getCollateral(positionData.rawCollateral))) {
            amountToWithdraw = _getCollateral(positionData.rawCollateral);
        }

        _removeCollateral(positionData.rawCollateral, amountToWithdraw);
        amountWithdrawn = _removeCollateral(rawTotalPositionCollateral, amountToWithdraw);

        // Transfer approved withdrawal amount from the contract to the caller.
        collateralCurrency.safeTransfer(msg.sender, amountWithdrawn.rawValue);

        emit RequestWithdrawalExecuted(msg.sender, amountWithdrawn.rawValue);

        // Reset withdrawal request
        positionData.withdrawalRequestAmount = FixedPoint.fromUnscaledUint(0);
        positionData.requestPassTimestamp = 0;
    }

    /**
     * @notice Cancels a pending withdrawal request.
     */
    function cancelWithdrawal() external onlyPreExpiration() {
        PositionData storage positionData = _getPositionData(msg.sender);
        require(positionData.requestPassTimestamp != 0);

        emit RequestWithdrawalCanceled(msg.sender, positionData.withdrawalRequestAmount.rawValue);

        // Reset withdrawal request
        positionData.requestPassTimestamp = 0;
        positionData.withdrawalRequestAmount = FixedPoint.fromUnscaledUint(0);
    }

    /**
     * @notice Pulls `collateralAmount` into the sponsor's position and mints `numTokens` of `tokenCurrency`.
     * @dev Reverts if the minting these tokens would put the position's collateralization ratio below the
     * global collateralization ratio.
     * @param collateralAmount is the number of collateral tokens to collateralize the position with
     * @param numTokens is the number of tokens to mint from the position.
     */
    function create(FixedPoint.Unsigned memory collateralAmount, FixedPoint.Unsigned memory numTokens)
        public
        onlyPreExpiration()
        fees()
    {
        require(_checkCollateralization(collateralAmount, numTokens));

        PositionData storage positionData = positions[msg.sender];
        require(positionData.requestPassTimestamp == 0);
        if (positionData.tokensOutstanding.isEqual(0)) {
            require(numTokens.isGreaterThanOrEqual(minSponsorTokens));
            emit NewSponsor(msg.sender);
        }
        _addCollateral(positionData.rawCollateral, collateralAmount);
        positionData.tokensOutstanding = positionData.tokensOutstanding.add(numTokens);

        _addCollateral(rawTotalPositionCollateral, collateralAmount);
        totalTokensOutstanding = totalTokensOutstanding.add(numTokens);

        // Transfer tokens into the contract from caller and mint the caller synthetic tokens.
        collateralCurrency.safeTransferFrom(msg.sender, address(this), collateralAmount.rawValue);
        require(tokenCurrency.mint(msg.sender, numTokens.rawValue), "Minting synthetic tokens failed");

        emit PositionCreated(msg.sender, collateralAmount.rawValue, numTokens.rawValue);
    }

    /**
     * @notice Burns `numTokens` of `tokenCurrency` and sends back the proportional amount of `collateralCurrency`.
     * @dev Can only be called by a token sponsor. Might not redeem the full proportional amount of collateral
     * in order to account for precision loss.
     * @param numTokens is the number of tokens to be burnt for a commensurate amount of collateral.
     * @return amountWithdrawn The actual amount of collateral withdrawn.
     */
    function redeem(FixedPoint.Unsigned memory numTokens)
        public
        onlyPreExpiration()
        fees()
        returns (FixedPoint.Unsigned memory amountWithdrawn)
    {
        PositionData storage positionData = _getPositionData(msg.sender);
        require(positionData.requestPassTimestamp == 0);
        require(!numTokens.isGreaterThan(positionData.tokensOutstanding));

        FixedPoint.Unsigned memory fractionRedeemed = numTokens.div(positionData.tokensOutstanding);
        FixedPoint.Unsigned memory collateralRedeemed = fractionRedeemed.mul(
            _getCollateral(positionData.rawCollateral)
        );

        // If redemption returns all tokens the sponsor has then we can delete their position. Else, downsize.
        if (positionData.tokensOutstanding.isEqual(numTokens)) {
            amountWithdrawn = _deleteSponsorPosition(msg.sender);
        } else {
            // Decrease the sponsors position size of collateral and tokens.
            _removeCollateral(positionData.rawCollateral, collateralRedeemed);
            FixedPoint.Unsigned memory newTokenCount = positionData.tokensOutstanding.sub(numTokens);
            require(newTokenCount.isGreaterThanOrEqual(minSponsorTokens));
            positionData.tokensOutstanding = newTokenCount;

            // Decrease the contract's collateral and tokens.
            amountWithdrawn = _removeCollateral(rawTotalPositionCollateral, collateralRedeemed);
            totalTokensOutstanding = totalTokensOutstanding.sub(numTokens);
        }

        // Transfer collateral from contract to caller and burn callers synthetic tokens.
        collateralCurrency.safeTransfer(msg.sender, amountWithdrawn.rawValue);
        tokenCurrency.safeTransferFrom(msg.sender, address(this), numTokens.rawValue);
        tokenCurrency.burn(numTokens.rawValue);

        emit Redeem(msg.sender, amountWithdrawn.rawValue, numTokens.rawValue);
    }

    /**
     * @notice After a contract has passed expiry all token holders can redeem their tokens for
     * underlying at the prevailing price defined by the DVM from the `expire` function.
     * @dev This Burns all tokens from the caller of `tokenCurrency` and sends back the proportional
     * amount of `collateralCurrency`. Might not redeem the full proportional amount of collateral
     * in order to account for precision loss.
     * @return amountWithdrawn The actual amount of collateral withdrawn.
     */
    function settleExpired() external onlyPostExpiration() fees() returns (FixedPoint.Unsigned memory amountWithdrawn) {
        // If the contract state is open and onlyPostExpiration passed then `expire()` has not yet been called.
        require(contractState != ContractState.Open);

        // Get the current settlement price and store it. If it is not resolved will revert.
        if (contractState != ContractState.ExpiredPriceReceived) {
            expiryPrice = _getOraclePrice(expirationTimestamp);
            contractState = ContractState.ExpiredPriceReceived;
        }

        // Get caller's tokens balance and calculate amount of underlying entitled to them.
        FixedPoint.Unsigned memory tokensToRedeem = FixedPoint.Unsigned(tokenCurrency.balanceOf(msg.sender));
        FixedPoint.Unsigned memory totalRedeemableCollateral = tokensToRedeem.mul(expiryPrice);

        // If the caller is a sponsor with outstanding collateral they are also entitled to their excess collateral after their debt.
        PositionData storage positionData = positions[msg.sender];
        if (_getCollateral(positionData.rawCollateral).isGreaterThan(0)) {
            // Calculate the underlying entitled to a token sponsor. This is collateral - debt in underlying.
            FixedPoint.Unsigned memory tokenDebtValueInCollateral = positionData.tokensOutstanding.mul(expiryPrice);
            FixedPoint.Unsigned memory positionCollateral = _getCollateral(positionData.rawCollateral);

            // If the debt is greater than the remaining collateral, they cannot redeem anything.
            FixedPoint.Unsigned memory positionRedeemableCollateral = tokenDebtValueInCollateral.isLessThan(
                positionCollateral
            )
                ? positionCollateral.sub(tokenDebtValueInCollateral)
                : FixedPoint.Unsigned(0);

            // Add the number of redeemable tokens for the sponsor to their total redeemable collateral.
            totalRedeemableCollateral = totalRedeemableCollateral.add(positionRedeemableCollateral);

            // Reset the position state as all the value has been removed after settlement.
            delete positions[msg.sender];
        }

        // Take the min of the remaining collateral and the collateral "owed". If the contract is undercapitalized,
        // the caller will get as much collateral as the contract can pay out.
        FixedPoint.Unsigned memory payout = FixedPoint.min(
            _getCollateral(rawTotalPositionCollateral),
            totalRedeemableCollateral
        );

        // Decrement total contract collateral and outstanding debt.
        amountWithdrawn = _removeCollateral(rawTotalPositionCollateral, payout);
        totalTokensOutstanding = totalTokensOutstanding.sub(tokensToRedeem);

        // Transfer tokens & collateral and burn the redeemed tokens.
        collateralCurrency.safeTransfer(msg.sender, amountWithdrawn.rawValue);
        tokenCurrency.safeTransferFrom(msg.sender, address(this), tokensToRedeem.rawValue);
        tokenCurrency.burn(tokensToRedeem.rawValue);

        emit SettleExpiredPosition(msg.sender, amountWithdrawn.rawValue, tokensToRedeem.rawValue);
    }

    /****************************************
     *        GLOBAL STATE FUNCTIONS        *
     ****************************************/

    /**
     * @notice Locks contract state in expired and requests oracle price.
     * @dev this function can only be called once the contract is expired and cant be re-called
     * due to the state modifiers applied on it.
     */
    function expire() external onlyPostExpiration() onlyOpenState() fees() {
        contractState = ContractState.ExpiredPriceRequested;

        // The final fee for this request is paid out of the contract rather than by the caller.
        _payFinalFees(address(this), _computeFinalFees());
        _requestOraclePrice(expirationTimestamp);

        emit ContractExpired(msg.sender);
    }

    /**
     * @notice Premature contract settlement under emergency circumstances.
     * @dev Only the governor can call this function as they are permissioned within the `FinancialContractAdmin`.
     * Upon emergency shutdown, the contract settlement time is set to the shutdown time. This enables withdrawal
     * to occur via the standard `settleExpired` function. Contract state is set to `ExpiredPriceRequested`
     * which prevents re-entry into this function or the `expire` function. No fees are paid when calling
     * `emergencyShutdown` as the governor who would call the function would also receive the fees.
     */
    // TODO(#969) Remove once prettier-plugin-solidity can handle the "override" keyword
    // prettier-ignore
    function emergencyShutdown() external override onlyPreExpiration() onlyOpenState() {
        require(msg.sender == _getFinancialContractsAdminAddress());

        contractState = ContractState.ExpiredPriceRequested;
        // Expiratory time now becomes the current time (emergency shutdown time).
        // Price requested at this time stamp. `settleExpired` can now withdraw at this timestamp.
        uint256 oldExpirationTimestamp = expirationTimestamp;
        expirationTimestamp = getCurrentTime();
        _requestOraclePrice(expirationTimestamp);

        emit EmergencyShutdown(msg.sender, oldExpirationTimestamp, expirationTimestamp);
    }

    // TODO is this how we want this function to be implemented?
    // TODO(#969) Remove once prettier-plugin-solidity can handle the "override" keyword
    // prettier-ignore
    function remargin() external override onlyPreExpiration() {
        return;
    }

    /**
     * @notice Accessor method for a sponsor's collateral.
     * @dev This is necessary because the struct returned by the positions() method shows
     * rawCollateral, which isn't a user-readable value.
     * @param sponsor address whose collateral amount is retrieved.
     */
    function getCollateral(address sponsor) external view returns (FixedPoint.Unsigned memory) {
        // Note: do a direct access to avoid the validity check.
        return _getCollateral(positions[sponsor].rawCollateral);
    }

    /**
     * @notice Accessor method for the total collateral stored within the PricelessPositionManager.
     */
    function totalPositionCollateral() external view returns (FixedPoint.Unsigned memory) {
        return _getCollateral(rawTotalPositionCollateral);
    }

    /**
     * @dev This overrides pfc() so the PricelessPositionManager can report its profit from corruption.
     */
    // TODO(#969) Remove once prettier-plugin-solidity can handle the "override" keyword
    // prettier-ignore
    function pfc() public virtual override view returns (FixedPoint.Unsigned memory) {
        return _getCollateral(rawTotalPositionCollateral);
    }

    /****************************************
     *          INTERNAL FUNCTIONS         *
     ****************************************/

    function _reduceSponsorPosition(
        address sponsor,
        FixedPoint.Unsigned memory tokensToRemove,
        FixedPoint.Unsigned memory collateralToRemove,
        FixedPoint.Unsigned memory withdrawalAmountToRemove
    ) internal {
        PositionData storage positionData = _getPositionData(sponsor);

        // If the entire position is being removed, delete it instead.
        if (
            tokensToRemove.isEqual(positionData.tokensOutstanding) &&
            _getCollateral(positionData.rawCollateral).isEqual(collateralToRemove)
        ) {
            _deleteSponsorPosition(sponsor);
            return;
        }

        // Decrease the sponsor's collateral, tokens, and withdrawal request.
        _removeCollateral(positionData.rawCollateral, collateralToRemove);
        FixedPoint.Unsigned memory newTokenCount = positionData.tokensOutstanding.sub(tokensToRemove);
        require(newTokenCount.isGreaterThanOrEqual(minSponsorTokens));
        positionData.tokensOutstanding = newTokenCount;

        positionData.withdrawalRequestAmount = positionData.withdrawalRequestAmount.sub(withdrawalAmountToRemove);

        // Decrease the contract's global counters of collateral and tokens.
        _removeCollateral(rawTotalPositionCollateral, collateralToRemove);
        totalTokensOutstanding = totalTokensOutstanding.sub(tokensToRemove);
    }

    function _deleteSponsorPosition(address sponsor) internal returns (FixedPoint.Unsigned memory) {
        PositionData storage positionToLiquidate = _getPositionData(sponsor);

        FixedPoint.Unsigned memory startingGlobalCollateral = _getCollateral(rawTotalPositionCollateral);

        // Remove the collateral and outstanding from the overall total position.
        FixedPoint.Unsigned memory remainingRawCollateral = positionToLiquidate.rawCollateral;
        rawTotalPositionCollateral = rawTotalPositionCollateral.sub(remainingRawCollateral);
        totalTokensOutstanding = totalTokensOutstanding.sub(positionToLiquidate.tokensOutstanding);

        // Reset the sponsors position to have zero outstanding and collateral.
        delete positions[sponsor];

        emit EndedSponsor(sponsor);

        // Return fee-adjusted amount of collateral deleted from position.
        return startingGlobalCollateral.sub(_getCollateral(rawTotalPositionCollateral));
    }

    function _getPositionData(address sponsor)
        internal
        view
        onlyCollateralizedPosition(sponsor)
        returns (PositionData storage)
    {
        return positions[sponsor];
    }

    function _getIdentifierWhitelist() internal view returns (IdentifierWhitelistInterface) {
        bytes32 identifierWhitelistInterface = "IdentifierWhitelist";
        return IdentifierWhitelistInterface(finder.getImplementationAddress(identifierWhitelistInterface));
    }

    function _getOracle() internal view returns (OracleInterface) {
        bytes32 oracleInterface = "Oracle";
        return OracleInterface(finder.getImplementationAddress(oracleInterface));
    }

    function _getStoreAddress() internal view returns (address) {
        bytes32 storeInterface = "Store";
        return finder.getImplementationAddress(storeInterface);
    }

    function _getFinancialContractsAdminAddress() internal view returns (address) {
        bytes32 financialContractsAdminInterface = "FinancialContractsAdmin";
        return finder.getImplementationAddress(financialContractsAdminInterface);
    }

    function _requestOraclePrice(uint256 requestedTime) internal {
        OracleInterface oracle = _getOracle();
        oracle.requestPrice(priceIdentifer, requestedTime);
    }

    function _getOraclePrice(uint256 requestedTime) internal view returns (FixedPoint.Unsigned memory) {
        // Create an instance of the oracle and get the price. If the price is not resolved revert.
        OracleInterface oracle = _getOracle();
        require(oracle.hasPrice(priceIdentifer, requestedTime), "Can only get a price once the DVM has resolved");
        int256 oraclePrice = oracle.getPrice(priceIdentifer, requestedTime);

        // For now we don't want to deal with negative prices in positions.
        if (oraclePrice < 0) {
            oraclePrice = 0;
        }
        return FixedPoint.Unsigned(_safeUintCast(oraclePrice));
    }

    function _checkPositionCollateralization(PositionData storage positionData) private view returns (bool) {
        return _checkCollateralization(_getCollateral(positionData.rawCollateral), positionData.tokensOutstanding);
    }

    function _checkCollateralization(FixedPoint.Unsigned memory collateral, FixedPoint.Unsigned memory numTokens)
        private
        view
        returns (bool)
    {
        FixedPoint.Unsigned memory global = _getCollateralizationRatio(
            _getCollateral(rawTotalPositionCollateral),
            totalTokensOutstanding
        );
        FixedPoint.Unsigned memory thisChange = _getCollateralizationRatio(collateral, numTokens);
        return !global.isGreaterThan(thisChange);
    }

    function _getCollateralizationRatio(FixedPoint.Unsigned memory collateral, FixedPoint.Unsigned memory numTokens)
        private
        pure
        returns (FixedPoint.Unsigned memory ratio)
    {
        if (!numTokens.isGreaterThan(0)) {
            return FixedPoint.fromUnscaledUint(0);
        } else {
            return collateral.div(numTokens);
        }
    }

    function _safeUintCast(int256 value) private pure returns (uint256 result) {
        require(value >= 0, "uint256 underflow");
        return uint(value);
    }

    /**
     * @dev These internal functions are supposed to act identically to modifiers, but re-used modifiers
     * unnecessarily increase contract bytecode size.
     * source: https://blog.polymath.network/solidity-tips-and-tricks-to-save-gas-and-reduce-bytecode-size-c44580b218e6
     */
    function _onlyOpenState() internal view {
        require(contractState == ContractState.Open);
    }

    function _onlyPreExpiration() internal view {
        require(getCurrentTime() < expirationTimestamp);
    }

    function _onlyPostExpiration() internal view {
        require(getCurrentTime() >= expirationTimestamp);
    }

    function _onlyCollateralizedPosition(address sponsor) internal view {
        require(_getCollateral(positions[sponsor].rawCollateral).isGreaterThan(0));
    }
}<|MERGE_RESOLUTION|>--- conflicted
+++ resolved
@@ -135,14 +135,8 @@
      * Must be set to 0x0 for production environments that use live time.
      */
     constructor(
-<<<<<<< HEAD
         uint _expirationTimestamp,
         uint _withdrawalLiveness,
-=======
-        bool _isTest,
-        uint256 _expirationTimestamp,
-        uint256 _withdrawalLiveness,
->>>>>>> 5711c55d
         address _collateralAddress,
         address _finderAddress,
         bytes32 _priceIdentifier,

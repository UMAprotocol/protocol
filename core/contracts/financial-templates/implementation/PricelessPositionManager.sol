pragma solidity ^0.6.0;
pragma experimental ABIEncoderV2;

import "@openzeppelin/contracts/math/SafeMath.sol";
import "@openzeppelin/contracts/token/ERC20/IERC20.sol";
import "@openzeppelin/contracts/token/ERC20/SafeERC20.sol";

import "../../common/implementation/FixedPoint.sol";
import "../../common/interfaces/ExpandedIERC20.sol";

import "../../oracle/interfaces/OracleInterface.sol";
import "../../oracle/interfaces/IdentifierWhitelistInterface.sol";
import "../../oracle/interfaces/AdministrateeInterface.sol";
import "../../oracle/implementation/Constants.sol";

import "./TokenFactory.sol";
import "./FeePayer.sol";


/**
 * @title Financial contract with priceless position management.
 * @notice Handles positions for multiple sponsors in an optimistic (i.e., priceless) way without relying
 * on a price feed. On construction, deploys a new ERC20, managed by this contract, that is the synthetic token.
 */

contract PricelessPositionManager is FeePayer, AdministrateeInterface {
    using SafeMath for uint256;
    using FixedPoint for FixedPoint.Unsigned;
    using SafeERC20 for IERC20;
    using SafeERC20 for ExpandedIERC20;

    /****************************************
     *  PRICELESS POSITION DATA STRUCTURES  *
     ****************************************/

    // Enum to store the state of the PricelessPositionManager. Set on expiration or emergency shutdown.
    enum ContractState { Open, ExpiredPriceRequested, ExpiredPriceReceived }
    ContractState public contractState;

    // Represents a single sponsor's position. All collateral is held by this contract.
    // This struct acts as bookkeeping for how much of that collateral is allocated to each sponsor.
    struct PositionData {
        FixedPoint.Unsigned tokensOutstanding;
        // Tracks pending withdrawal requests. A withdrawal request is pending if `requestPassTimestamp != 0`.
        uint256 requestPassTimestamp;
        FixedPoint.Unsigned withdrawalRequestAmount;
        // Raw collateral value. This value should never be accessed directly -- always use _getCollateral().
        // To add or remove collateral, use _addCollateral() and _removeCollateral().
        FixedPoint.Unsigned rawCollateral;
    }

    // Maps sponsor addresses to their positions. Each sponsor can have only one position.
    mapping(address => PositionData) public positions;

    // Keep track of the total collateral and tokens across all positions to enable calculating the
    // global collateralization ratio without iterating over all positions.
    FixedPoint.Unsigned public totalTokensOutstanding;

    // Similar to the rawCollateral in PositionData, this value should not be used directly.
    // _getCollateral(), _addCollateral() and _removeCollateral() must be used to access and adjust.
    FixedPoint.Unsigned public rawTotalPositionCollateral;

    // Synthetic token created by this contract.
    ExpandedIERC20 public tokenCurrency;

    // Unique identifier for DVM price feed ticker.
    bytes32 public priceIdentifer;
    // Time that this contract expires. Should not change post-construction unless an emergency shutdown occurs.
    uint256 public expirationTimestamp;
    // Time that has to elapse for a withdrawal request to be considered passed, if no liquidations occur.
    uint256 public withdrawalLiveness;

    // Minimum number of tokens in a sponsor's position.
    FixedPoint.Unsigned public minSponsorTokens;

    // The expiry price pulled from the DVM.
    FixedPoint.Unsigned public expiryPrice;

    /****************************************
     *                EVENTS                *
     ****************************************/

    event Transfer(address indexed oldSponsor, address indexed newSponsor);
    event Deposit(address indexed sponsor, uint256 indexed collateralAmount);
    event Withdrawal(address indexed sponsor, uint256 indexed collateralAmount);
    event RequestWithdrawal(address indexed sponsor, uint256 indexed collateralAmount);
    event RequestWithdrawalExecuted(address indexed sponsor, uint256 indexed collateralAmount);
    event RequestWithdrawalCanceled(address indexed sponsor, uint256 indexed collateralAmount);
    event PositionCreated(address indexed sponsor, uint256 indexed collateralAmount, uint256 indexed tokenAmount);
    event NewSponsor(address indexed sponsor);
    event EndedSponsor(address indexed sponsor);
    event Redeem(address indexed sponsor, uint256 indexed collateralAmount, uint256 indexed tokenAmount);
    event ContractExpired(address indexed caller);
    event SettleExpiredPosition(
        address indexed caller,
        uint256 indexed collateralReturned,
        uint256 indexed tokensBurned
    );
    event EmergencyShutdown(address indexed caller, uint256 originalExpirationTimestamp, uint256 shutdownTimestamp);

    /****************************************
     *               MODIFIERS              *
     ****************************************/

    modifier onlyPreExpiration() {
        _onlyPreExpiration();
        _;
    }

    modifier onlyPostExpiration() {
        _onlyPostExpiration();
        _;
    }

    modifier onlyCollateralizedPosition(address sponsor) {
        _onlyCollateralizedPosition(sponsor);
        _;
    }

    // Check that the current state of the pricelessPositionManager is Open.
    // This prevents multiple calls to `expire` and `EmergencyShutdown` post expiration.
    modifier onlyOpenState() {
        _onlyOpenState();
        _;
    }

    /**
     * @notice Construct the PricelessPositionManager
     * @param _expirationTimestamp unix timestamp of when the contract will expire.
     * @param _withdrawalLiveness liveness delay, in seconds, for pending withdrawals.
     * @param _collateralAddress ERC20 token used as collateral for all positions.
     * @param _finderAddress UMA protocol Finder used to discover other protocol contracts.
     * @param _priceIdentifier registered in the DVM for the synthetic.
     * @param _syntheticName name for the token contract that will be deployed.
     * @param _syntheticSymbol symbol for the token contract that will be deployed.
     * @param _tokenFactoryAddress deployed UMA token factory to create the synthetic token.
     * @param _timerAddress Contract that stores the current time in a testing environment.
     * Must be set to 0x0 for production environments that use live time.
     */
    constructor(
        uint256 _expirationTimestamp,
        uint256 _withdrawalLiveness,
        address _collateralAddress,
        address _finderAddress,
        bytes32 _priceIdentifier,
        string memory _syntheticName,
        string memory _syntheticSymbol,
        address _tokenFactoryAddress,
        FixedPoint.Unsigned memory _minSponsorTokens,
        address _timerAddress
    ) public FeePayer(_collateralAddress, _finderAddress, _timerAddress) {
        require(_expirationTimestamp > getCurrentTime());
        require(_getIdentifierWhitelist().isIdentifierSupported(_priceIdentifier));

        expirationTimestamp = _expirationTimestamp;
        withdrawalLiveness = _withdrawalLiveness;
        TokenFactory tf = TokenFactory(_tokenFactoryAddress);
        tokenCurrency = tf.createToken(_syntheticName, _syntheticSymbol, 18);
        minSponsorTokens = _minSponsorTokens;
        priceIdentifer = _priceIdentifier;
    }

    /****************************************
     *          POSITION FUNCTIONS          *
     ****************************************/

    /**
     * @notice Transfers ownership of the caller's current position to `newSponsorAddress`.
     * @dev Transferring positions can only occur if the recipient does not already have a position.
     * @param newSponsorAddress is the address to which the position will be transferred.
     */
    function transfer(address newSponsorAddress) public onlyPreExpiration() {
        require(_getCollateral(positions[newSponsorAddress].rawCollateral).isEqual(FixedPoint.fromUnscaledUint(0)));
        PositionData storage positionData = _getPositionData(msg.sender);
        require(positionData.requestPassTimestamp == 0);
        positions[newSponsorAddress] = positionData;
        delete positions[msg.sender];

        emit Transfer(msg.sender, newSponsorAddress);
        emit NewSponsor(newSponsorAddress);
    }

    /**
     * @notice Transfers `collateralAmount` of `collateralCurrency` into the sponsor's position.
     * @dev Increases the collateralization level of a position after creation. This contract must be approved to spend
     * at least `collateralAmount` of `collateralCurrency`.
     * @param collateralAmount total amount of collateral tokens to be sent to the sponsor's position.
     */
    function deposit(FixedPoint.Unsigned memory collateralAmount) public onlyPreExpiration() fees() {
        require(collateralAmount.isGreaterThan(0));
        PositionData storage positionData = _getPositionData(msg.sender);
        require(positionData.requestPassTimestamp == 0);

        // Increase the position and global collateral balance by collateral amount.
        _incrementCollateralBalances(positionData, collateralAmount);

        // Move collateral currency from sender to contract.
        collateralCurrency.safeTransferFrom(msg.sender, address(this), collateralAmount.rawValue);

        emit Deposit(msg.sender, collateralAmount.rawValue);
    }

    /**
     * @notice Transfers `collateralAmount` of `collateralCurrency` from the sponsor's position to the sponsor.
     * @dev Reverts if the withdrawal puts this position's collateralization ratio below the global
     * collateralization ratio. In that case, use `requestWithdrawal`. Might not withdraw the full requested
     * amount in order to account for precision loss.
     * @param collateralAmount is the amount of collateral to withdraw.
     * @return amountWithdrawn The actual amount of collateral withdrawn.
     */
    function withdraw(FixedPoint.Unsigned memory collateralAmount)
        public
        onlyPreExpiration()
        fees()
        returns (FixedPoint.Unsigned memory amountWithdrawn)
    {
        PositionData storage positionData = _getPositionData(msg.sender);
        require(positionData.requestPassTimestamp == 0);
        require(collateralAmount.isGreaterThan(0));

        // Decrement the sponsor's collateral and global collateral amounts.
        amountWithdrawn = _decrementCollateralBalancesCheckGCR(positionData, collateralAmount);

        // Move collateral currency from contract to sender.
        // Note that we move the amount of collateral that is decreased from rawCollateral (inclusive of fees)
        // instead of the user requested amount. This eliminates precision loss that could occur
        // where the user withdraws more collateral than rawCollateral is decremented by.
        collateralCurrency.safeTransfer(msg.sender, amountWithdrawn.rawValue);

        emit Withdrawal(msg.sender, amountWithdrawn.rawValue);
    }

    /**
     * @notice Starts a withdrawal request that, if passed, allows the sponsor to withdraw
     * `collateralAmount` from their position.
     * @dev The request will be pending for `withdrawalLiveness`, during which the position can be liquidated.
     * @param collateralAmount the amount of collateral requested to withdraw
     */
    function requestWithdrawal(FixedPoint.Unsigned memory collateralAmount) public onlyPreExpiration() {
        PositionData storage positionData = _getPositionData(msg.sender);
        require(positionData.requestPassTimestamp == 0);
        require(
            collateralAmount.isGreaterThan(0) &&
                collateralAmount.isLessThanOrEqual(_getCollateral(positionData.rawCollateral))
        );

        // Make sure the proposed expiration of this request is not post-expiry.
        uint256 requestPassTime = getCurrentTime().add(withdrawalLiveness);
        require(requestPassTime <= expirationTimestamp);

        // Update the position object for the user.
        positionData.requestPassTimestamp = requestPassTime;
        positionData.withdrawalRequestAmount = collateralAmount;

        emit RequestWithdrawal(msg.sender, collateralAmount.rawValue);
    }

    /**
     * @notice After a passed withdrawal request (i.e., by a call to `requestWithdrawal` and waiting
     * `withdrawalLiveness`), withdraws `positionData.withdrawalRequestAmount` of collateral currency.
     * @dev Might not withdraw the full requested amount in order to account for precision loss.
     * @return amountWithdrawn The actual amount of collateral withdrawn.
     */
    // TODO: Decide whether to fold this functionality into withdraw() method above.
    function withdrawPassedRequest()
        external
        onlyPreExpiration()
        fees()
        returns (FixedPoint.Unsigned memory amountWithdrawn)
    {
        PositionData storage positionData = _getPositionData(msg.sender);
        require(positionData.requestPassTimestamp != 0 && positionData.requestPassTimestamp <= getCurrentTime());

        // If withdrawal request amount is > position collateral, then withdraw the full collateral amount.
        // This situation is possible due to fees charged since the withdrawal was originally requested.
        FixedPoint.Unsigned memory amountToWithdraw = positionData.withdrawalRequestAmount;
        if (positionData.withdrawalRequestAmount.isGreaterThan(_getCollateral(positionData.rawCollateral))) {
            amountToWithdraw = _getCollateral(positionData.rawCollateral);
        }

        // Decrement the sponsor's collateral and global collateral amounts.
        amountWithdrawn = _decrementCollateralBalances(positionData, amountToWithdraw);

        // Reset withdrawal request
        positionData.withdrawalRequestAmount = FixedPoint.fromUnscaledUint(0);
        positionData.requestPassTimestamp = 0;

        // Transfer approved withdrawal amount from the contract to the caller.
        collateralCurrency.safeTransfer(msg.sender, amountWithdrawn.rawValue);

        emit RequestWithdrawalExecuted(msg.sender, amountWithdrawn.rawValue);
<<<<<<< HEAD

        // Reset withdrawal request by setting withdrawl amount and withdrawl timestamp to 0.
        _resetWithdrawalRequest(positionData);
=======
>>>>>>> f0fa7833
    }

    /**
     * @notice Cancels a pending withdrawal request.
     */
    function cancelWithdrawal() external onlyPreExpiration() {
        PositionData storage positionData = _getPositionData(msg.sender);
        require(positionData.requestPassTimestamp != 0);

        emit RequestWithdrawalCanceled(msg.sender, positionData.withdrawalRequestAmount.rawValue);

        // Reset withdrawal request
        _resetWithdrawalRequest(positionData);
    }

    /**
     * @notice Pulls `collateralAmount` into the sponsor's position and mints `numTokens` of `tokenCurrency`.
     * @dev Reverts if minting these tokens would put the position's collateralization ratio below the
     * global collateralization ratio. This contract must be approved to spend at least `collateralAmount` of
     * `collateralCurrency`.
     * @param collateralAmount is the number of collateral tokens to collateralize the position with
     * @param numTokens is the number of tokens to mint from the position.
     */
    function create(FixedPoint.Unsigned memory collateralAmount, FixedPoint.Unsigned memory numTokens)
        public
        onlyPreExpiration()
        fees()
    {
        require(_checkCollateralization(collateralAmount, numTokens));

        PositionData storage positionData = positions[msg.sender];
        require(positionData.requestPassTimestamp == 0);
        if (positionData.tokensOutstanding.isEqual(0)) {
            require(numTokens.isGreaterThanOrEqual(minSponsorTokens));
            emit NewSponsor(msg.sender);
        }

        // Increase the position and global collateral balance by collateral amount.
        _incrementCollateralBalances(positionData, collateralAmount);

        // Add the number of tokens created to the position's outstanding tokens.
        positionData.tokensOutstanding = positionData.tokensOutstanding.add(numTokens);

        totalTokensOutstanding = totalTokensOutstanding.add(numTokens);

        // Transfer tokens into the contract from caller and mint corresponding synthetic tokens to the caller's address.
        collateralCurrency.safeTransferFrom(msg.sender, address(this), collateralAmount.rawValue);
        require(tokenCurrency.mint(msg.sender, numTokens.rawValue), "Minting synthetic tokens failed");

        emit PositionCreated(msg.sender, collateralAmount.rawValue, numTokens.rawValue);
    }

    /**
     * @notice Burns `numTokens` of `tokenCurrency` and sends back the proportional amount of `collateralCurrency`.
     * @dev Can only be called by a token sponsor. Might not redeem the full proportional amount of collateral
     * in order to account for precision loss. This contract must be approved to spend at least `numTokens` of
     * `tokenCurrency`.
     * @param numTokens is the number of tokens to be burnt for a commensurate amount of collateral.
     * @return amountWithdrawn The actual amount of collateral withdrawn.
     */
    function redeem(FixedPoint.Unsigned memory numTokens)
        public
        onlyPreExpiration()
        fees()
        returns (FixedPoint.Unsigned memory amountWithdrawn)
    {
        PositionData storage positionData = _getPositionData(msg.sender);
        require(positionData.requestPassTimestamp == 0);
        require(!numTokens.isGreaterThan(positionData.tokensOutstanding));

        FixedPoint.Unsigned memory fractionRedeemed = numTokens.div(positionData.tokensOutstanding);
        FixedPoint.Unsigned memory collateralRedeemed = fractionRedeemed.mul(
            _getCollateral(positionData.rawCollateral)
        );

        // If redemption returns all tokens the sponsor has then we can delete their position. Else, downsize.
        if (positionData.tokensOutstanding.isEqual(numTokens)) {
            amountWithdrawn = _deleteSponsorPosition(msg.sender);
        } else {
            // Decrement the sponsor's collateral and global collateral amounts.
            amountWithdrawn = _decrementCollateralBalances(positionData, collateralRedeemed);

            // Decrease the sponsors position tokens size. Ensure it is above the min sponsor size.
            FixedPoint.Unsigned memory newTokenCount = positionData.tokensOutstanding.sub(numTokens);
            require(newTokenCount.isGreaterThanOrEqual(minSponsorTokens));
            positionData.tokensOutstanding = newTokenCount;

            // Update the totalTokensOutstanding after redemption.
            totalTokensOutstanding = totalTokensOutstanding.sub(numTokens);
        }

        // Transfer collateral from contract to caller and burn callers synthetic tokens.
        collateralCurrency.safeTransfer(msg.sender, amountWithdrawn.rawValue);
        tokenCurrency.safeTransferFrom(msg.sender, address(this), numTokens.rawValue);
        tokenCurrency.burn(numTokens.rawValue);

        emit Redeem(msg.sender, amountWithdrawn.rawValue, numTokens.rawValue);
    }

    /**
     * @notice After a contract has passed expiry all token holders can redeem their tokens for
     * underlying at the prevailing price defined by the DVM from the `expire` function.
     * @dev This burns all tokens from the caller of `tokenCurrency` and sends back the proportional
     * amount of `collateralCurrency`. Might not redeem the full proportional amount of collateral
     * in order to account for precision loss. This contract must be approved to spend `tokenCurrency` at least up to the
     * caller's full balance.
     * @return amountWithdrawn The actual amount of collateral withdrawn.
     */
    function settleExpired() external onlyPostExpiration() fees() returns (FixedPoint.Unsigned memory amountWithdrawn) {
        // If the contract state is open and onlyPostExpiration passed then `expire()` has not yet been called.
        require(contractState != ContractState.Open);

        // Get the current settlement price and store it. If it is not resolved will revert.
        if (contractState != ContractState.ExpiredPriceReceived) {
            expiryPrice = _getOraclePrice(expirationTimestamp);
            contractState = ContractState.ExpiredPriceReceived;
        }

        // Get caller's tokens balance and calculate amount of underlying entitled to them.
        FixedPoint.Unsigned memory tokensToRedeem = FixedPoint.Unsigned(tokenCurrency.balanceOf(msg.sender));
        FixedPoint.Unsigned memory totalRedeemableCollateral = tokensToRedeem.mul(expiryPrice);

        // If the caller is a sponsor with outstanding collateral they are also entitled to their excess collateral after their debt.
        PositionData storage positionData = positions[msg.sender];
        if (_getCollateral(positionData.rawCollateral).isGreaterThan(0)) {
            // Calculate the underlying entitled to a token sponsor. This is collateral - debt in underlying.
            FixedPoint.Unsigned memory tokenDebtValueInCollateral = positionData.tokensOutstanding.mul(expiryPrice);
            FixedPoint.Unsigned memory positionCollateral = _getCollateral(positionData.rawCollateral);

            // If the debt is greater than the remaining collateral, they cannot redeem anything.
            FixedPoint.Unsigned memory positionRedeemableCollateral = tokenDebtValueInCollateral.isLessThan(
                positionCollateral
            )
                ? positionCollateral.sub(tokenDebtValueInCollateral)
                : FixedPoint.Unsigned(0);

            // Add the number of redeemable tokens for the sponsor to their total redeemable collateral.
            totalRedeemableCollateral = totalRedeemableCollateral.add(positionRedeemableCollateral);

            // Reset the position state as all the value has been removed after settlement.
            delete positions[msg.sender];
        }

        // Take the min of the remaining collateral and the collateral "owed". If the contract is undercapitalized,
        // the caller will get as much collateral as the contract can pay out.
        FixedPoint.Unsigned memory payout = FixedPoint.min(
            _getCollateral(rawTotalPositionCollateral),
            totalRedeemableCollateral
        );

        // Decrement total contract collateral and outstanding debt.
        amountWithdrawn = _removeCollateral(rawTotalPositionCollateral, payout);
        totalTokensOutstanding = totalTokensOutstanding.sub(tokensToRedeem);

        // Transfer tokens & collateral and burn the redeemed tokens.
        collateralCurrency.safeTransfer(msg.sender, amountWithdrawn.rawValue);
        tokenCurrency.safeTransferFrom(msg.sender, address(this), tokensToRedeem.rawValue);
        tokenCurrency.burn(tokensToRedeem.rawValue);

        emit SettleExpiredPosition(msg.sender, amountWithdrawn.rawValue, tokensToRedeem.rawValue);
    }

    /****************************************
     *        GLOBAL STATE FUNCTIONS        *
     ****************************************/

    /**
     * @notice Locks contract state in expired and requests oracle price.
     * @dev this function can only be called once the contract is expired and cant be re-called
     * due to the state modifiers applied on it.
     */
    function expire() external onlyPostExpiration() onlyOpenState() fees() {
        contractState = ContractState.ExpiredPriceRequested;

        // The final fee for this request is paid out of the contract rather than by the caller.
        _payFinalFees(address(this), _computeFinalFees());
        _requestOraclePrice(expirationTimestamp);

        emit ContractExpired(msg.sender);
    }

    /**
     * @notice Premature contract settlement under emergency circumstances.
     * @dev Only the governor can call this function as they are permissioned within the `FinancialContractAdmin`.
     * Upon emergency shutdown, the contract settlement time is set to the shutdown time. This enables withdrawal
     * to occur via the standard `settleExpired` function. Contract state is set to `ExpiredPriceRequested`
     * which prevents re-entry into this function or the `expire` function. No fees are paid when calling
     * `emergencyShutdown` as the governor who would call the function would also receive the fees.
     */
    function emergencyShutdown() external override onlyPreExpiration() onlyOpenState() {
        require(msg.sender == _getFinancialContractsAdminAddress());

        contractState = ContractState.ExpiredPriceRequested;
        // Expiratory time now becomes the current time (emergency shutdown time).
        // Price requested at this time stamp. `settleExpired` can now withdraw at this timestamp.
        uint256 oldExpirationTimestamp = expirationTimestamp;
        expirationTimestamp = getCurrentTime();
        _requestOraclePrice(expirationTimestamp);

        emit EmergencyShutdown(msg.sender, oldExpirationTimestamp, expirationTimestamp);
    }

    // TODO is this how we want this function to be implemented?
    function remargin() external override onlyPreExpiration() {
        return;
    }

    /**
     * @notice Accessor method for a sponsor's collateral.
     * @dev This is necessary because the struct returned by the positions() method shows
     * rawCollateral, which isn't a user-readable value.
     * @param sponsor address whose collateral amount is retrieved.
     */
    function getCollateral(address sponsor) external view returns (FixedPoint.Unsigned memory) {
        // Note: do a direct access to avoid the validity check.
        return _getCollateral(positions[sponsor].rawCollateral);
    }

    /**
     * @notice Accessor method for the total collateral stored within the PricelessPositionManager.
     */
    function totalPositionCollateral() external view returns (FixedPoint.Unsigned memory) {
        return _getCollateral(rawTotalPositionCollateral);
    }

    /**
     * @dev This overrides pfc() so the PricelessPositionManager can report its profit from corruption.
     */
    function pfc() public virtual override view returns (FixedPoint.Unsigned memory) {
        return _getCollateral(rawTotalPositionCollateral);
    }

    /****************************************
     *     INTERNAL & PRIVATE FUNCTIONS     *
     ****************************************/

    function _reduceSponsorPosition(
        address sponsor,
        FixedPoint.Unsigned memory tokensToRemove,
        FixedPoint.Unsigned memory collateralToRemove,
        FixedPoint.Unsigned memory withdrawalAmountToRemove
    ) internal {
        PositionData storage positionData = _getPositionData(sponsor);

        // If the entire position is being removed, delete it instead.
        if (
            tokensToRemove.isEqual(positionData.tokensOutstanding) &&
            _getCollateral(positionData.rawCollateral).isEqual(collateralToRemove)
        ) {
            _deleteSponsorPosition(sponsor);
            return;
        }

        // Decrement the sponsor's collateral and global collateral amounts.
        _decrementCollateralBalances(positionData, collateralToRemove);

        // Ensure that the sponsor will meet the min position size after the reduction.
        FixedPoint.Unsigned memory newTokenCount = positionData.tokensOutstanding.sub(tokensToRemove);
        require(newTokenCount.isGreaterThanOrEqual(minSponsorTokens));
        positionData.tokensOutstanding = newTokenCount;

        // Decrement the position's withdrawal amount.
        positionData.withdrawalRequestAmount = positionData.withdrawalRequestAmount.sub(withdrawalAmountToRemove);

        // Decrement the total outstanding tokens in the overall contract.
        totalTokensOutstanding = totalTokensOutstanding.sub(tokensToRemove);
    }

    function _deleteSponsorPosition(address sponsor) internal returns (FixedPoint.Unsigned memory) {
        PositionData storage positionToLiquidate = _getPositionData(sponsor);

        FixedPoint.Unsigned memory startingGlobalCollateral = _getCollateral(rawTotalPositionCollateral);

        // Remove the collateral and outstanding from the overall total position.
        FixedPoint.Unsigned memory remainingRawCollateral = positionToLiquidate.rawCollateral;
        rawTotalPositionCollateral = rawTotalPositionCollateral.sub(remainingRawCollateral);
        totalTokensOutstanding = totalTokensOutstanding.sub(positionToLiquidate.tokensOutstanding);

        // Reset the sponsors position to have zero outstanding and collateral.
        delete positions[sponsor];

        emit EndedSponsor(sponsor);

        // Return fee-adjusted amount of collateral deleted from position.
        return startingGlobalCollateral.sub(_getCollateral(rawTotalPositionCollateral));
    }

    function _getPositionData(address sponsor)
        internal
        view
        onlyCollateralizedPosition(sponsor)
        returns (PositionData storage)
    {
        return positions[sponsor];
    }

    function _getIdentifierWhitelist() internal view returns (IdentifierWhitelistInterface) {
        return IdentifierWhitelistInterface(finder.getImplementationAddress(OracleInterfaces.IdentifierWhitelist));
    }

    function _getOracle() internal view returns (OracleInterface) {
        return OracleInterface(finder.getImplementationAddress(OracleInterfaces.Oracle));
    }

    function _getFinancialContractsAdminAddress() internal view returns (address) {
        return finder.getImplementationAddress(OracleInterfaces.FinancialContractsAdmin);
    }

    function _requestOraclePrice(uint256 requestedTime) internal {
        OracleInterface oracle = _getOracle();
        oracle.requestPrice(priceIdentifer, requestedTime);
    }

    function _getOraclePrice(uint256 requestedTime) internal view returns (FixedPoint.Unsigned memory) {
        // Create an instance of the oracle and get the price. If the price is not resolved revert.
        OracleInterface oracle = _getOracle();
        require(oracle.hasPrice(priceIdentifer, requestedTime), "Can only get a price once the DVM has resolved");
        int256 oraclePrice = oracle.getPrice(priceIdentifer, requestedTime);

        // For now we don't want to deal with negative prices in positions.
        if (oraclePrice < 0) {
            oraclePrice = 0;
        }
        return FixedPoint.Unsigned(_safeUintCast(oraclePrice));
    }

    // Reset withdrawal request by setting the withdrawl request and withdrawl timestamp to 0.
    function _resetWithdrawalRequest(PositionData storage positionData) internal {
        positionData.withdrawalRequestAmount = FixedPoint.fromUnscaledUint(0);
        positionData.requestPassTimestamp = 0;
    }

    // Ensure individual and global consistency when increasing collateral balances. Returns the change to the position.
    function _incrementCollateralBalances(
        PositionData storage positionData,
        FixedPoint.Unsigned memory collateralAmount
    ) internal returns (FixedPoint.Unsigned memory) {
        _addCollateral(positionData.rawCollateral, collateralAmount);
        return _addCollateral(rawTotalPositionCollateral, collateralAmount);
    }

    // Ensure individual and global consistency when decrementing collateral balances. Returns the change to the
    // position. We elect to return the amount that the global collateral is decreased by, rather than the individual
    // position's collateral, because we need to maintain the invariant that the global collateral is always
    // <= the collateral owned by the contract to avoid reverts on withdrawals. The amount returned = amount withdrawn.
    function _decrementCollateralBalances(
        PositionData storage positionData,
        FixedPoint.Unsigned memory collateralAmount
    ) internal returns (FixedPoint.Unsigned memory) {
        _removeCollateral(positionData.rawCollateral, collateralAmount);
        return _removeCollateral(rawTotalPositionCollateral, collateralAmount);
    }

    // Ensure individual and global consistency when decrementing collateral balances. Returns the change to the position.
    // This function is similar to the _decrementCollateralBalances function except this function checks position GCR between the decrements. This ensures that collateral removal will not leave the position undercollateralized.
    function _decrementCollateralBalancesCheckGCR(
        PositionData storage positionData,
        FixedPoint.Unsigned memory collateralAmount
    ) internal returns (FixedPoint.Unsigned memory) {
        _removeCollateral(positionData.rawCollateral, collateralAmount);
        require(_checkPositionCollateralization(positionData));
        return _removeCollateral(rawTotalPositionCollateral, collateralAmount);
    }

    /**
     * @dev These internal functions are supposed to act identically to modifiers, but re-used modifiers
     * unnecessarily increase contract bytecode size.
     * source: https://blog.polymath.network/solidity-tips-and-tricks-to-save-gas-and-reduce-bytecode-size-c44580b218e6
     */
    function _onlyOpenState() internal view {
        require(contractState == ContractState.Open);
    }

    function _onlyPreExpiration() internal view {
        require(getCurrentTime() < expirationTimestamp);
    }

    function _onlyPostExpiration() internal view {
        require(getCurrentTime() >= expirationTimestamp);
    }

    function _onlyCollateralizedPosition(address sponsor) internal view {
        require(_getCollateral(positions[sponsor].rawCollateral).isGreaterThan(0));
    }

    function _checkPositionCollateralization(PositionData storage positionData) private view returns (bool) {
        return _checkCollateralization(_getCollateral(positionData.rawCollateral), positionData.tokensOutstanding);
    }

    function _checkCollateralization(FixedPoint.Unsigned memory collateral, FixedPoint.Unsigned memory numTokens)
        private
        view
        returns (bool)
    {
        FixedPoint.Unsigned memory global = _getCollateralizationRatio(
            _getCollateral(rawTotalPositionCollateral),
            totalTokensOutstanding
        );
        FixedPoint.Unsigned memory thisChange = _getCollateralizationRatio(collateral, numTokens);
        return !global.isGreaterThan(thisChange);
    }

    function _getCollateralizationRatio(FixedPoint.Unsigned memory collateral, FixedPoint.Unsigned memory numTokens)
        private
        pure
        returns (FixedPoint.Unsigned memory ratio)
    {
        if (!numTokens.isGreaterThan(0)) {
            return FixedPoint.fromUnscaledUint(0);
        } else {
            return collateral.div(numTokens);
        }
    }

    function _safeUintCast(int256 value) private pure returns (uint256 result) {
        require(value >= 0, "uint256 underflow");
        return uint256(value);
    }
}<|MERGE_RESOLUTION|>--- conflicted
+++ resolved
@@ -289,12 +289,9 @@
         collateralCurrency.safeTransfer(msg.sender, amountWithdrawn.rawValue);
 
         emit RequestWithdrawalExecuted(msg.sender, amountWithdrawn.rawValue);
-<<<<<<< HEAD
-
-        // Reset withdrawal request by setting withdrawl amount and withdrawl timestamp to 0.
+
+        // Reset withdrawal request by setting withdrawal amount and withdrawal timestamp to 0.
         _resetWithdrawalRequest(positionData);
-=======
->>>>>>> f0fa7833
     }
 
     /**

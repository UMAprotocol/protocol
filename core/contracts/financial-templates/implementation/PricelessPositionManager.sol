--- conflicted
+++ resolved
@@ -115,12 +115,7 @@
     ) public FeePayer(_collateralAddress, _finderAddress, _isTest) {
         expirationTimestamp = _expirationTimestamp;
         withdrawalLiveness = _withdrawalLiveness;
-<<<<<<< HEAD
-        TokenFactory tf = TokenFactory(_tokenFactoryAddress);
-=======
-        siphonDelay = _siphonDelay;
         TokenFactory tf = _getTokenFactory();
->>>>>>> cee0f89b
         tokenCurrency = tf.createToken(_syntheticName, _syntheticSymbol, 18);
 
         require(_getIdentifierWhitelist().isIdentifierSupported(_priceIdentifier));

pragma solidity ^0.5.0;
pragma experimental ABIEncoderV2;

import "@openzeppelin/contracts/math/SafeMath.sol";
import "@openzeppelin/contracts/token/ERC20/IERC20.sol";
import "@openzeppelin/contracts/token/ERC20/SafeERC20.sol";

import "../../common/implementation/FixedPoint.sol";
import "../../common/implementation/Testable.sol";
import "../../common/interfaces/ExpandedIERC20.sol";
import "../../oracle/interfaces/OracleInterface.sol";
import "../../oracle/interfaces/IdentifierWhitelistInterface.sol";
import "../../oracle/interfaces/AdministrateeInterface.sol";
import "./TokenFactory.sol";
import "./FeePayer.sol";

/**
 * @title Financial contract with priceless position management.
 * @notice Handles positions for multiple sponsors in an optimistic (i.e., priceless) way without relying on a price feed.
 * On construction, deploys a new ERC20 that this contract manages that is the synthetic token.
 */

contract PricelessPositionManager is FeePayer, AdministrateeInterface {
    using SafeMath for uint;
    using FixedPoint for FixedPoint.Unsigned;
    using SafeERC20 for IERC20;
    using SafeERC20 for ExpandedIERC20;

    // Represents a single sponsor's position. All collateral is actually held by the Position contract as a whole,
    // and this struct is bookkeeping for how much of that collateral is allocated to this sponsor.
    struct PositionData {
        FixedPoint.Unsigned tokensOutstanding;
        // Tracks pending withdrawal requests. A withdrawal request is pending if `requestPassTimestamp != 0`.
        uint requestPassTimestamp;
        FixedPoint.Unsigned withdrawalRequestAmount;
        // Raw collateral value. This value should never be accessed directly -- always use _getCollateral().
        // To add or remove collateral, use _addCollateral() and _removeCollateral().
        FixedPoint.Unsigned rawCollateral;
    }

    // TODO: determine how we should adjust collateral when the user reads it out of the contract.
    // Maps sponsor addresses to their positions. Each sponsor can have only one position.
    mapping(address => PositionData) public positions;

    // Keep track of the total collateral and tokens across all positions to enable calculating the global
    // collateralization ratio without iterating over all positions.
    FixedPoint.Unsigned public totalTokensOutstanding;

    // Note: similar to the rawCollateral in PositionData, this value should not be used directly -- _getCollateral(),
    // _addCollateral() and _removeCollateral() should be used to access and adjust.
    FixedPoint.Unsigned public rawTotalPositionCollateral;

    // Synthetic token created by this contract.
    ExpandedIERC20 public tokenCurrency;

    // Unique identifier for DVM price feed ticker.
    bytes32 public priceIdentifer;
    // Time that this contract expires. Should not change post-construction unless a emergency shutdown occurs.
    uint public expirationTimestamp;
    // Time that has to elapse for a withdrawal request to be considered passed, if no liquidations occur.
    uint public withdrawalLiveness;
    // Time that has to elapse for the contract to be siphoned. This occures if a long period (>6 months) has
    // occured post settlement and there is remaining unclaimed collateral in the contract.
    uint public siphonDelay;

    // The expiry price pulled from the DVM.
    FixedPoint.Unsigned public expiryPrice;

    // Enum to store the state of the PricelessPositionManager. Is set on expiration or emergency shutdown.
    enum ContractState { Open, ExpiredPriceRequested, ExpiredPriceReceived }
    ContractState public contractState;

    event Transfer(address indexed oldSponsor, address indexed newSponsor);
    event Deposit(address indexed sponsor, uint indexed collateralAmount);
    event Withdrawal(address indexed sponsor, uint indexed collateralAmount);
    event RequestWithdrawal(address indexed sponsor, uint indexed collateralAmount);
    event RequestWithdrawalExecuted(address indexed sponsor, uint indexed collateralAmount);
    event RequestWithdrawalCanceled(address indexed sponsor, uint indexed collateralAmount);
    event PositionCreated(address indexed sponsor, uint indexed collateralAmount, uint indexed tokenAmount);
    event NewSponsor(address indexed sponsor);
    event Redeem(address indexed sponsor, uint indexed collateralAmount, uint indexed tokenAmount);
    event ContractExpired(address indexed caller);
    event SettleExpiredPosition(address indexed caller, uint indexed collateralReturned, uint indexed tokensBurned);
    event EmergencyShutdown(address indexed caller, uint originalExpirationTimestamp, uint shutdownTimestamp);

    modifier onlyPreExpiration() {
        _onlyPreExpiration();
        _;
    }

    modifier onlyPostExpiration() {
<<<<<<< HEAD
        _isPostExpiration();
        _isPreSiphon();
=======
        _onlyPostExpiration();
>>>>>>> 1afafb2f
        _;
    }

    modifier onlyCollateralizedPosition(address sponsor) {
        _onlyCollateralizedPosition(sponsor);
        _;
    }

    // Check that the current state of the pricelessPositionManager is Open.
    // This prevents multiple calls to `expire` and `EmergencyShutdown` post expiration.
    modifier onlyOpenState() {
        _onlyOpenState();
        _;
    }

    constructor(
        bool _isTest,
        uint _expirationTimestamp,
        uint _withdrawalLiveness,
        uint _siphonDelay,
        address _collateralAddress,
        address _finderAddress,
        bytes32 _priceIdentifier,
        string memory _syntheticName,
        string memory _syntheticSymbol,
        address _tokenFactoryAddress
    ) public FeePayer(_collateralAddress, _finderAddress, _isTest) {
        expirationTimestamp = _expirationTimestamp;
        withdrawalLiveness = _withdrawalLiveness;
        siphonDelay = _siphonDelay;
        TokenFactory tf = TokenFactory(_tokenFactoryAddress);
        tokenCurrency = tf.createToken(_syntheticName, _syntheticSymbol, 18);

        require(_getIdentifierWhitelist().isIdentifierSupported(_priceIdentifier));

        priceIdentifer = _priceIdentifier;
    }
    /**
     * @notice Transfers ownership of the caller's current position to `newSponsorAddress`. The address
     * `newSponsorAddress` isn't allowed to have a position of their own before the transfer.
     * @dev transfering positions can only occure if the recipiant does not already have a position.
     * @param newSponsorAddress is the address to which the position will be transfered.
     */
    function transfer(address newSponsorAddress) public onlyPreExpiration() onlyCollateralizedPosition(msg.sender) {
        require(_getCollateral(positions[newSponsorAddress].rawCollateral).isEqual(FixedPoint.fromUnscaledUint(0)));
        PositionData storage positionData = _getPositionData(msg.sender);
        require(positionData.requestPassTimestamp == 0);
        positions[newSponsorAddress] = positionData;
        delete positions[msg.sender];

        emit Transfer(msg.sender, newSponsorAddress);
        emit NewSponsor(newSponsorAddress);
    }

    /**
     * @notice Transfers `collateralAmount` of `collateralCurrency` into the calling sponsor's position. Used to
     * increase the collateralization level of a position.
     * @param collateralAmount represents the total amount of tokens to be sent to the position for the sponsor.
     */

    // TODO: should this check if the position is valid first?
    function deposit(FixedPoint.Unsigned memory collateralAmount) public onlyPreExpiration() fees() {
        PositionData storage positionData = _getPositionData(msg.sender);
        require(positionData.requestPassTimestamp == 0);
        _addCollateral(positionData.rawCollateral, collateralAmount);
        _addCollateral(rawTotalPositionCollateral, collateralAmount);

        // Move collateral currency from sender to contract.
        collateralCurrency.safeTransferFrom(msg.sender, address(this), collateralAmount.rawValue);

        emit Deposit(msg.sender, collateralAmount.rawValue);
    }

    /**
     * @notice Transfers `collateralAmount` of `collateralCurrency` from the calling sponsor's position to the caller.
     * @dev Reverts if the withdrawal puts this position's collateralization ratio below the global collateralization ratio.
     * In that case, use `requestWithdrawawal`.
     * @param collateralAmount is the amount of collateral to withdraw
     */
    function withdraw(FixedPoint.Unsigned memory collateralAmount)
        public
        onlyPreExpiration()
        onlyCollateralizedPosition(msg.sender)
        fees()
    {
        PositionData storage positionData = _getPositionData(msg.sender);
        require(positionData.requestPassTimestamp == 0);

        _removeCollateral(positionData.rawCollateral, collateralAmount);
        require(_checkCollateralizationRatio(positionData));
        _removeCollateral(rawTotalPositionCollateral, collateralAmount);

        // Move collateral currency from contract to sender.
        collateralCurrency.safeTransfer(msg.sender, collateralAmount.rawValue);

        emit Withdrawal(msg.sender, collateralAmount.rawValue);
    }

    /**
     * @notice Starts a withdrawal request that, if passed, allows the sponsor to withdraw `collateralAmount` from their
     * position. 
     @dev The request will be pending for `withdrawalLiveness`, during which the position can be liquidated.
     @param collateralAmount the amount of collateral requested to withdraw
     */

    function requestWithdrawal(FixedPoint.Unsigned memory collateralAmount)
        public
        onlyPreExpiration()
        onlyCollateralizedPosition(msg.sender)
    {
        PositionData storage positionData = _getPositionData(msg.sender);
        require(positionData.requestPassTimestamp == 0);

        // Not just pre-expiration: make sure the proposed expiration of this request is itself before expiry.
        uint requestPassTime = getCurrentTime() + withdrawalLiveness;
        require(requestPassTime < expirationTimestamp);

        // Update the position object for the user.
        positionData.requestPassTimestamp = requestPassTime;
        positionData.withdrawalRequestAmount = collateralAmount;

        emit RequestWithdrawal(msg.sender, collateralAmount.rawValue);
    }

    /**
     * @notice After a passed withdrawal request (i.e., by a call to `requestWithdrawal` and waiting
     * `withdrawalLiveness`), withdraws `positionData.withdrawalRequestAmount` of collateral currency.
     */
    // TODO: is onlyCollateralizedPosition(msg.sender) correct here? if a position withdraws all their collateral will this still work?
    // TODO: this currently does not decrement the sponsors oustanding withdrawalRequestAmount. should it?
    // TODO: Decide whether to fold this functionality into withdraw() method above.
    function withdrawPassedRequest() external onlyPreExpiration() onlyCollateralizedPosition(msg.sender) fees() {
        PositionData storage positionData = _getPositionData(msg.sender);
        require(positionData.requestPassTimestamp < getCurrentTime());

        _removeCollateral(positionData.rawCollateral, positionData.withdrawalRequestAmount);
        _removeCollateral(rawTotalPositionCollateral, positionData.withdrawalRequestAmount);

        positionData.requestPassTimestamp = 0;

        // Transfer approved withdrawal amount from the contract to the caller.
        collateralCurrency.safeTransfer(msg.sender, positionData.withdrawalRequestAmount.rawValue);

        emit RequestWithdrawalExecuted(msg.sender, positionData.withdrawalRequestAmount.rawValue);
    }

    /**
     * @notice Cancels a pending withdrawal request.
     */
    function cancelWithdrawal() external onlyPreExpiration() {
        PositionData storage positionData = _getPositionData(msg.sender);
        require(positionData.requestPassTimestamp != 0);

        emit RequestWithdrawalCanceled(msg.sender, positionData.withdrawalRequestAmount.rawValue);

        // Set withdrawal counters to zero
        positionData.requestPassTimestamp = 0;
        positionData.withdrawalRequestAmount = FixedPoint.fromUnscaledUint(0);
    }

    /**
     * @notice Pulls `collateralAmount` into the sponsor's position and mints `numTokens` of `tokenCurrency`.
     * @dev Reverts if the minting these tokens would put the position's collateralization ratio below the
     * global collateralization ratio.
     * @param collateralAmount is the number of collateral tokens to collateralize the position with
     * @param numTokens is the number of tokens to mint from the position.
     */
    function create(FixedPoint.Unsigned memory collateralAmount, FixedPoint.Unsigned memory numTokens)
        public
        onlyPreExpiration()
        fees()
    {
        PositionData storage positionData = positions[msg.sender];
        require(positionData.requestPassTimestamp == 0);
        if (positionData.tokensOutstanding.isEqual(0)) {
            emit NewSponsor(msg.sender);
        }
        _addCollateral(positionData.rawCollateral, collateralAmount);
        positionData.tokensOutstanding = positionData.tokensOutstanding.add(numTokens);
        require(_checkCollateralizationRatio(positionData));

        _addCollateral(rawTotalPositionCollateral, collateralAmount);
        totalTokensOutstanding = totalTokensOutstanding.add(numTokens);

        // Transfer tokens into the contract from caller and mint the caller synthetic tokens.
        collateralCurrency.safeTransferFrom(msg.sender, address(this), collateralAmount.rawValue);
        require(tokenCurrency.mint(msg.sender, numTokens.rawValue), "Minting synthetic tokens failed");

        emit PositionCreated(msg.sender, collateralAmount.rawValue, numTokens.rawValue);
    }

    /**
     * @notice Burns `numTokens` of `tokenCurrency` and sends back the proportional amount of `collateralCurrency`.
     */
    function redeem(FixedPoint.Unsigned memory numTokens)
        public
        onlyPreExpiration()
        onlyCollateralizedPosition(msg.sender)
        fees()
    {
        PositionData storage positionData = _getPositionData(msg.sender);
        require(positionData.requestPassTimestamp == 0);
        require(!numTokens.isGreaterThan(positionData.tokensOutstanding));

        FixedPoint.Unsigned memory fractionRedeemed = numTokens.div(positionData.tokensOutstanding);
        FixedPoint.Unsigned memory collateralRedeemed = fractionRedeemed.mul(
            _getCollateral(positionData.rawCollateral)
        );

        // If redemption returns all tokens the sponsor has then we can delete their position. Else, downsize.
        if (positionData.tokensOutstanding.isEqual(numTokens)) {
            _deleteSponsorPosition(msg.sender);
        } else {
            // Decrease the sponsors position size of collateral and tokens.
            _removeCollateral(positionData.rawCollateral, collateralRedeemed);
            positionData.tokensOutstanding = positionData.tokensOutstanding.sub(numTokens);

            // Decrease the contract's collateral and tokens.
            _removeCollateral(rawTotalPositionCollateral, collateralRedeemed);
            totalTokensOutstanding = totalTokensOutstanding.sub(numTokens);
        }

        // Transfer collateral from contract to caller and burn callers synthetic tokens.
        collateralCurrency.safeTransfer(msg.sender, collateralRedeemed.rawValue);
        tokenCurrency.safeTransferFrom(msg.sender, address(this), numTokens.rawValue);
        tokenCurrency.burn(numTokens.rawValue);

        emit Redeem(msg.sender, collateralRedeemed.rawValue, numTokens.rawValue);
    }

    /**
     * @notice After expiration of the contract the DVM is asked what for the prevailing price at the time of
     * expiration. In addition, pay the final fee at this time. Once this has been resolved token holders can withdraw.
     */
    // TODO: what are the implications of calling this multiple times? can this not drain the contract by paying
    // the final fee over and over again?
    function expire() external onlyPostExpiration() onlyOpenState() fees() {
        contractState = ContractState.ExpiredPriceRequested;

        // The final fee for this request is paid out of the contract rather than by the caller.
        _payFinalFees(address(this));
        _requestOraclePrice(expirationTimestamp);

        emit ContractExpired(msg.sender);
    }

    /**
     * @notice After a contract has passed maturity all token holders can redeem their tokens for underlying at
     * the prevailing price defined by the DVM from the `expire` function.
     * @dev This Burns all tokens from the caller of `tokenCurrency` and sends back the proportional amount of `collateralCurrency`.
     */
    function settleExpired() external onlyPostExpiration() fees() {
        // If the contract state is open and onlyPostExpiration passed then `expire()` has not yet been called.
        require(contractState != ContractState.Open);

        // Get the current settlement price and store it. If it is not resolved will revert.
        if (contractState != ContractState.ExpiredPriceReceived) {
            expiryPrice = _getOraclePrice(expirationTimestamp);
            contractState = ContractState.ExpiredPriceReceived;
        }

        // Get caller's tokens balance and calculate amount of underlying entitled to them.
        FixedPoint.Unsigned memory tokensToRedeem = FixedPoint.Unsigned(tokenCurrency.balanceOf(msg.sender));
        FixedPoint.Unsigned memory totalRedeemableCollateral = tokensToRedeem.mul(expiryPrice);

        // If the caller is a sponsor with outstanding collateral they are also entitled to their excess collateral after their debt.
        PositionData storage positionData = positions[msg.sender];
        if (_getCollateral(positionData.rawCollateral).isGreaterThan(0)) {
            // Calculate the underlying entitled to a token sponsor. This is collateral - debt in underlying.
            FixedPoint.Unsigned memory tokenDebtValueInCollateral = positionData.tokensOutstanding.mul(expiryPrice);
            FixedPoint.Unsigned memory positionRedeemableCollateral = _getCollateral(positionData.rawCollateral).sub(
                tokenDebtValueInCollateral
            );

            // Add the number of redeemable tokens for the sponsor to their total redeemable collateral.
            totalRedeemableCollateral = totalRedeemableCollateral.add(positionRedeemableCollateral);

            // Reset the position state as all the value has been removed after settlement.
            delete positions[msg.sender];
        }

        // Transfer tokens & collateral and burn the redeemed tokens.
        collateralCurrency.safeTransfer(msg.sender, totalRedeemableCollateral.rawValue);
        tokenCurrency.safeTransferFrom(msg.sender, address(this), tokensToRedeem.rawValue);
        tokenCurrency.burn(tokensToRedeem.rawValue);

        // Decrement total contract collateral and oustanding debt.
        _removeCollateral(rawTotalPositionCollateral, totalRedeemableCollateral);
        totalTokensOutstanding = totalTokensOutstanding.sub(tokensToRedeem);

        emit SettleExpiredPosition(msg.sender, totalRedeemableCollateral.rawValue, tokensToRedeem.rawValue);
    }

    /**
<<<<<<< HEAD
     * @notice If token holders or sponsors do not redeem their positions for underlying collateral within
     * a pre-defined `siphonDelay`, all underlying collateral is sent to the Store. This delay is set to
     * be sufficiently long such that token holders have a reasonable period of time to withdrawal (>6 months).
     */
    function siphonContractCollateral() external {
        require(getCurrentTime() > expirationTimestamp + siphonDelay);
        uint contractCollateralBalance = collateralCurrency.balanceOf(address(this));
        collateralCurrency.safeTransfer(_getStoreAddress(), contractCollateralBalance);
=======
    * @notice Premature contract settlement under emergency circumstances.
    * @dev Only the governor can call this function as they are permissioned within the `FinancialContractAdmin`.
    * Upon emergency shutdown, the contract settlement time is set to the shutdown time. This enables withdrawal
    * to occur via the standard settleExpired function call. Contract state is set to `ExpiredPriceRequested`
    * which prevents re-entry into this function or the `expire` function. No fees are paid when calling
    * `emergencyShutdown` as the governor who would call the function would also receive the fees.
    */
    function emergencyShutdown() external onlyPreExpiration() onlyOpenState() {
        require(msg.sender == _getFinancialContractsAdminAddress());

        contractState = ContractState.ExpiredPriceRequested;
        // Expiratory time now becomes the current time (emergency shutdown time).
        // Price requested at this time stamp. `settleExpired` can now withdraw at this timestamp.
        uint oldExpirationTimestamp = expirationTimestamp;
        expirationTimestamp = getCurrentTime();
        _requestOraclePrice(expirationTimestamp);

        emit EmergencyShutdown(msg.sender, oldExpirationTimestamp, expirationTimestamp);
    }

    //TODO is this how we want this function to be implemented?
    function remargin() external onlyPreExpiration() {
        return;
>>>>>>> 1afafb2f
    }

    /**
     * @notice Accessor method for a sponsor's collateral.
     * @dev This is necessary because the struct returned by the positions() method shows rawCollateral, which isn't a
     * user-readable value.
     */
    function getCollateral(address sponsor) external view returns (FixedPoint.Unsigned memory) {
        // Note: do a direct access to avoid the validity check.
        return _getCollateral(positions[sponsor].rawCollateral);
    }

    function totalPositionCollateral() external view returns (FixedPoint.Unsigned memory) {
        return _getCollateral(rawTotalPositionCollateral);
    }

    /**
     * @dev This overrides pfc() so the PricelessPositionManager can report its profit from corruption.
     */
    function pfc() public view returns (FixedPoint.Unsigned memory) {
        return _getCollateral(rawTotalPositionCollateral);
    }

    function _deleteSponsorPosition(address sponsor) internal {
        PositionData storage positionToLiquidate = _getPositionData(sponsor);

        // Remove the collateral and outstanding from the overall total position.
        rawTotalPositionCollateral = rawTotalPositionCollateral.sub(positionToLiquidate.rawCollateral);
        totalTokensOutstanding = totalTokensOutstanding.sub(positionToLiquidate.tokensOutstanding);

        // Reset the sponsors position to have zero outstanding and collateral.
        delete positions[sponsor];
    }

    function _getPositionData(address sponsor)
        internal
        view
        onlyCollateralizedPosition(sponsor)
        returns (PositionData storage)
    {
        return positions[sponsor];
    }

    function _getIdentifierWhitelist() internal view returns (IdentifierWhitelistInterface) {
        bytes32 identifierWhitelistInterface = "IdentifierWhitelist";
        return IdentifierWhitelistInterface(finder.getImplementationAddress(identifierWhitelistInterface));
    }

    function _getOracle() internal view returns (OracleInterface) {
        bytes32 oracleInterface = "Oracle";
        return OracleInterface(finder.getImplementationAddress(oracleInterface));
    }

<<<<<<< HEAD
    function _getStoreAddress() internal view returns (address) {
        bytes32 storeInterface = "Store";
        return finder.getImplementationAddress(storeInterface);
=======
    function _getFinancialContractsAdminAddress() internal view returns (address) {
        bytes32 financialContractsAdminInterface = "FinancialContractsAdmin";
        return finder.getImplementationAddress(financialContractsAdminInterface);
>>>>>>> 1afafb2f
    }

    function _requestOraclePrice(uint requestedTime) internal {
        OracleInterface oracle = _getOracle();
        oracle.requestPrice(priceIdentifer, requestedTime);
    }

    function _getOraclePrice(uint requestedTime) internal view returns (FixedPoint.Unsigned memory) {
        // Create an instance of the oracle and get the price. If the price is not resolved revert.
        OracleInterface oracle = _getOracle();
        require(oracle.hasPrice(priceIdentifer, requestedTime), "Can only get a price once the DVM has resolved");
        int oraclePrice = oracle.getPrice(priceIdentifer, requestedTime);

        // For now we don't want to deal with negative prices in positions.
        if (oraclePrice < 0) {
            oraclePrice = 0;
        }
        return FixedPoint.Unsigned(_safeUintCast(oraclePrice));
    }

    function _checkCollateralizationRatio(PositionData storage positionData) private view returns (bool) {
        FixedPoint.Unsigned memory global = _getCollateralizationRatio(
            _getCollateral(rawTotalPositionCollateral),
            totalTokensOutstanding
        );
        FixedPoint.Unsigned memory thisPos = _getCollateralizationRatio(
            _getCollateral(positionData.rawCollateral),
            positionData.tokensOutstanding
        );
        return !global.isGreaterThan(thisPos);
    }

    function _getCollateralizationRatio(FixedPoint.Unsigned memory collateral, FixedPoint.Unsigned storage numTokens)
        private
        view
        returns (FixedPoint.Unsigned memory ratio)
    {
        if (!numTokens.isGreaterThan(0)) {
            return FixedPoint.fromUnscaledUint(0);
        } else {
            return collateral.div(numTokens);
        }
    }

    function _safeUintCast(int value) private pure returns (uint result) {
        require(value >= 0, "Uint underflow");
        return uint(value);
    }

    /**
     * @dev These internal functions are supposed to act identically to modifiers, but re-used modifiers
     * unnecessarily increase contract bytecode size.
     * source: https://blog.polymath.network/solidity-tips-and-tricks-to-save-gas-and-reduce-bytecode-size-c44580b218e6
     */
    function _onlyOpenState() internal view {
        require(contractState == ContractState.Open);
    }

    function _onlyPreExpiration() internal view {
        require(getCurrentTime() < expirationTimestamp);
    }

    function _onlyPostExpiration() internal view {
        require(getCurrentTime() >= expirationTimestamp);
    }

<<<<<<< HEAD
    function _isPreSiphon() internal view {
        require(getCurrentTime() < expirationTimestamp + siphonDelay);
    }

    function _isCollateralizedPosition(address sponsor) internal view {
=======
    function _onlyCollateralizedPosition(address sponsor) internal view {
>>>>>>> 1afafb2f
        require(_getCollateral(positions[sponsor].rawCollateral).isGreaterThan(0));
    }
}<|MERGE_RESOLUTION|>--- conflicted
+++ resolved
@@ -21,7 +21,7 @@
  */
 
 contract PricelessPositionManager is FeePayer, AdministrateeInterface {
-    using SafeMath for uint;
+    using SafeMath for uin
     using FixedPoint for FixedPoint.Unsigned;
     using SafeERC20 for IERC20;
     using SafeERC20 for ExpandedIERC20;
@@ -89,12 +89,8 @@
     }
 
     modifier onlyPostExpiration() {
-<<<<<<< HEAD
-        _isPostExpiration();
-        _isPreSiphon();
-=======
         _onlyPostExpiration();
->>>>>>> 1afafb2f
+        _onlyPreSiphon();
         _;
     }
 
@@ -389,7 +385,6 @@
     }
 
     /**
-<<<<<<< HEAD
      * @notice If token holders or sponsors do not redeem their positions for underlying collateral within
      * a pre-defined `siphonDelay`, all underlying collateral is sent to the Store. This delay is set to
      * be sufficiently long such that token holders have a reasonable period of time to withdrawal (>6 months).
@@ -398,7 +393,6 @@
         require(getCurrentTime() > expirationTimestamp + siphonDelay);
         uint contractCollateralBalance = collateralCurrency.balanceOf(address(this));
         collateralCurrency.safeTransfer(_getStoreAddress(), contractCollateralBalance);
-=======
     * @notice Premature contract settlement under emergency circumstances.
     * @dev Only the governor can call this function as they are permissioned within the `FinancialContractAdmin`.
     * Upon emergency shutdown, the contract settlement time is set to the shutdown time. This enables withdrawal
@@ -422,7 +416,6 @@
     //TODO is this how we want this function to be implemented?
     function remargin() external onlyPreExpiration() {
         return;
->>>>>>> 1afafb2f
     }
 
     /**
@@ -476,15 +469,12 @@
         return OracleInterface(finder.getImplementationAddress(oracleInterface));
     }
 
-<<<<<<< HEAD
     function _getStoreAddress() internal view returns (address) {
         bytes32 storeInterface = "Store";
         return finder.getImplementationAddress(storeInterface);
-=======
     function _getFinancialContractsAdminAddress() internal view returns (address) {
         bytes32 financialContractsAdminInterface = "FinancialContractsAdmin";
         return finder.getImplementationAddress(financialContractsAdminInterface);
->>>>>>> 1afafb2f
     }
 
     function _requestOraclePrice(uint requestedTime) internal {
@@ -551,15 +541,11 @@
         require(getCurrentTime() >= expirationTimestamp);
     }
 
-<<<<<<< HEAD
-    function _isPreSiphon() internal view {
+    function _onlyPreSiphon() internal view {
         require(getCurrentTime() < expirationTimestamp + siphonDelay);
     }
 
-    function _isCollateralizedPosition(address sponsor) internal view {
-=======
     function _onlyCollateralizedPosition(address sponsor) internal view {
->>>>>>> 1afafb2f
         require(_getCollateral(positions[sponsor].rawCollateral).isGreaterThan(0));
     }
 }
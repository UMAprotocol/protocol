--- conflicted
+++ resolved
@@ -255,13 +255,8 @@
         PositionData storage positionData = _getPositionData(msg.sender);
 
         // Make sure the proposed expiration of this request is not post-expiry.
-<<<<<<< HEAD
-        uint256 requestPassTime = getCurrentTime() + withdrawalLiveness;
+        uint256 requestPassTime = getCurrentTime().add(withdrawalLiveness);
         require(requestPassTime <= expirationTimestamp, "Too close to expiration");
-=======
-        uint256 requestPassTime = getCurrentTime().add(withdrawalLiveness);
-        require(requestPassTime <= expirationTimestamp);
->>>>>>> 1045464c
 
         // Update the position object for the user.
         positionData.requestPassTimestamp = requestPassTime;

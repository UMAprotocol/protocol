--- conflicted
+++ resolved
@@ -158,15 +158,9 @@
         address _tokenFactoryAddress,
         FixedPoint.Unsigned memory _minSponsorTokens,
         address _timerAddress
-<<<<<<< HEAD
     ) public FeePayer(_collateralAddress, _finderAddress, _timerAddress) nonReentrant() {
-        require(_expirationTimestamp > getCurrentTime());
-        require(_getIdentifierWhitelist().isIdentifierSupported(_priceIdentifier));
-=======
-    ) public FeePayer(_collateralAddress, _finderAddress, _timerAddress) {
         require(_expirationTimestamp > getCurrentTime(), "Invalid expiration in future");
         require(_getIdentifierWhitelist().isIdentifierSupported(_priceIdentifier), "Unsupported price identifier");
->>>>>>> 90266245
 
         expirationTimestamp = _expirationTimestamp;
         withdrawalLiveness = _withdrawalLiveness;
@@ -205,15 +199,12 @@
      * @dev Transferring positions can only occur if the recipient does not already have a position.
      * @param newSponsorAddress is the address to which the position will be transferred.
      */
-<<<<<<< HEAD
-    function transferPositionPassedRequest(address newSponsorAddress) public onlyPreExpiration() nonReentrant() {
-=======
     function transferPositionPassedRequest(address newSponsorAddress)
         public
         onlyPreExpiration()
+        nonReentrant()
         noPendingWithdrawal(msg.sender)
     {
->>>>>>> 90266245
         require(
             _getFeeAdjustedCollateral(positions[newSponsorAddress].rawCollateral).isEqual(
                 FixedPoint.fromUnscaledUint(0)
@@ -257,18 +248,14 @@
      * at least `collateralAmount` of `collateralCurrency`.
      * @param collateralAmount total amount of collateral tokens to be sent to the sponsor's position.
      */
-<<<<<<< HEAD
-    function deposit(FixedPoint.Unsigned memory collateralAmount) public onlyPreExpiration() fees() nonReentrant() {
-        require(collateralAmount.isGreaterThan(0));
-=======
     function deposit(FixedPoint.Unsigned memory collateralAmount)
         public
         onlyPreExpiration()
         noPendingWithdrawal(msg.sender)
+        nonReentrant()
         fees()
     {
         require(collateralAmount.isGreaterThan(0), "Invalid collateral amount");
->>>>>>> 90266245
         PositionData storage positionData = _getPositionData(msg.sender);
 
         // Increase the position and global collateral balance by collateral amount.
@@ -318,15 +305,12 @@
      * @dev The request will be pending for `withdrawalLiveness`, during which the position can be liquidated.
      * @param collateralAmount the amount of collateral requested to withdraw
      */
-<<<<<<< HEAD
-    function requestWithdrawal(FixedPoint.Unsigned memory collateralAmount) public onlyPreExpiration() nonReentrant() {
-=======
     function requestWithdrawal(FixedPoint.Unsigned memory collateralAmount)
         public
         onlyPreExpiration()
         noPendingWithdrawal(msg.sender)
-    {
->>>>>>> 90266245
+        nonReentrant()
+    {
         PositionData storage positionData = _getPositionData(msg.sender);
         require(
             collateralAmount.isGreaterThan(0) &&
@@ -580,13 +564,8 @@
      * which prevents re-entry into this function or the `expire` function. No fees are paid when calling
      * `emergencyShutdown` as the governor who would call the function would also receive the fees.
      */
-<<<<<<< HEAD
     function emergencyShutdown() external override onlyPreExpiration() onlyOpenState() nonReentrant() {
-        require(msg.sender == _getFinancialContractsAdminAddress());
-=======
-    function emergencyShutdown() external override onlyPreExpiration() onlyOpenState() {
         require(msg.sender == _getFinancialContractsAdminAddress(), "Caller not Governor");
->>>>>>> 90266245
 
         contractState = ContractState.ExpiredPriceRequested;
         // Expiratory time now becomes the current time (emergency shutdown time).

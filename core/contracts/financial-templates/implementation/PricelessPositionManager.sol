pragma solidity ^0.6.0;
pragma experimental ABIEncoderV2;

import "@openzeppelin/contracts/math/SafeMath.sol";
import "@openzeppelin/contracts/token/ERC20/IERC20.sol";
import "@openzeppelin/contracts/token/ERC20/SafeERC20.sol";

import "../../common/implementation/FixedPoint.sol";
import "../../common/implementation/Testable.sol";
import "../../common/interfaces/ExpandedIERC20.sol";
import "../../oracle/interfaces/OracleInterface.sol";
import "../../oracle/interfaces/IdentifierWhitelistInterface.sol";
import "../../oracle/interfaces/AdministrateeInterface.sol";
import "./TokenFactory.sol";
import "./FeePayer.sol";


/**
 * @title Financial contract with priceless position management.
 * @notice Handles positions for multiple sponsors in an optimistic (i.e., priceless) way without relying
 * on a price feed. On construction, deploys a new ERC20, managed by this contract, that is the synthetic token.
 */

contract PricelessPositionManager is FeePayer, AdministrateeInterface {
    using SafeMath for uint;
    using FixedPoint for FixedPoint.Unsigned;
    using SafeERC20 for IERC20;
    using SafeERC20 for ExpandedIERC20;

    /****************************************
     *  PRICELESS POSITION DATA STRUCTURES  *
     ****************************************/

    // Enum to store the state of the PricelessPositionManager. Set on expiration or emergency shutdown.
    enum ContractState { Open, ExpiredPriceRequested, ExpiredPriceReceived }
    ContractState public contractState;

    // Represents a single sponsor's position. All collateral is held by this contract.
    // This struct acts is bookkeeping for how much of that collateral is allocated to each sponsor.
    struct PositionData {
        FixedPoint.Unsigned tokensOutstanding;
        // Tracks pending withdrawal requests. A withdrawal request is pending if `requestPassTimestamp != 0`.
        uint requestPassTimestamp;
        FixedPoint.Unsigned withdrawalRequestAmount;
        // Raw collateral value. This value should never be accessed directly -- always use _getCollateral().
        // To add or remove collateral, use _addCollateral() and _removeCollateral().
        FixedPoint.Unsigned rawCollateral;
    }

    // Maps sponsor addresses to their positions. Each sponsor can have only one position.
    mapping(address => PositionData) public positions;

    // Keep track of the total collateral and tokens across all positions to enable calculating the
    // global collateralization ratio without iterating over all positions.
    FixedPoint.Unsigned public totalTokensOutstanding;

    // Similar to the rawCollateral in PositionData, this value should not be used directly.
    // _getCollateral(), _addCollateral() and _removeCollateral() must be used to access and adjust.
    FixedPoint.Unsigned public rawTotalPositionCollateral;

    // Synthetic token created by this contract.
    ExpandedIERC20 public tokenCurrency;

    // Unique identifier for DVM price feed ticker.
    bytes32 public priceIdentifer;
    // Time that this contract expires. Should not change post-construction unless a emergency shutdown occurs.
    uint public expirationTimestamp;
    // Time that has to elapse for a withdrawal request to be considered passed, if no liquidations occur.
    uint public withdrawalLiveness;

    // Minimum number of tokens in a sponsor's position.
    FixedPoint.Unsigned public minSponsorTokens;

    // The expiry price pulled from the DVM.
    FixedPoint.Unsigned public expiryPrice;

    /****************************************
     *                EVENTS                *
     ****************************************/

    event Transfer(address indexed oldSponsor, address indexed newSponsor);
    event Deposit(address indexed sponsor, uint indexed collateralAmount);
    event Withdrawal(address indexed sponsor, uint indexed collateralAmount);
    event RequestWithdrawal(address indexed sponsor, uint indexed collateralAmount);
    event RequestWithdrawalExecuted(address indexed sponsor, uint indexed collateralAmount);
    event RequestWithdrawalCanceled(address indexed sponsor, uint indexed collateralAmount);
    event PositionCreated(address indexed sponsor, uint indexed collateralAmount, uint indexed tokenAmount);
    event NewSponsor(address indexed sponsor);
    event Redeem(address indexed sponsor, uint indexed collateralAmount, uint indexed tokenAmount);
    event ContractExpired(address indexed caller);
    event SettleExpiredPosition(address indexed caller, uint indexed collateralReturned, uint indexed tokensBurned);
    event EmergencyShutdown(address indexed caller, uint originalExpirationTimestamp, uint shutdownTimestamp);

    /****************************************
     *               MODIFIERS              *
     ****************************************/

    modifier onlyPreExpiration() {
        _onlyPreExpiration();
        _;
    }

    modifier onlyPostExpiration() {
        _onlyPostExpiration();
        _;
    }

    modifier onlyCollateralizedPosition(address sponsor) {
        _onlyCollateralizedPosition(sponsor);
        _;
    }

    // Check that the current state of the pricelessPositionManager is Open.
    // This prevents multiple calls to `expire` and `EmergencyShutdown` post expiration.
    modifier onlyOpenState() {
        _onlyOpenState();
        _;
    }

    /**
     * @notice Construct the PricelessPositionManager
     * @param _isTest whether this contract is being constructed for the purpose of running tests.
     * @param _expirationTimestamp unix timestamp of when the contract will expire.
     * @param _withdrawalLiveness liveness delay, in seconds, for pending withdrawals.
     * @param _collateralAddress ERC20 token used as collateral for all positions.
     * @param _finderAddress UMA protocol Finder used to discover other protocol contracts.
     * @param _priceIdentifier registered in the DVM for the synthetic.
     * @param _syntheticName name for the token contract that will be deployed.
     * @param _syntheticSymbol symbol for the token contract that will be deployed.
     * @param _tokenFactoryAddress deployed UMA token factory to create the synthetic token.
     */
    constructor(
        bool _isTest,
        uint _expirationTimestamp,
        uint _withdrawalLiveness,
        address _collateralAddress,
        address _finderAddress,
        bytes32 _priceIdentifier,
        string memory _syntheticName,
        string memory _syntheticSymbol,
        address _tokenFactoryAddress,
        FixedPoint.Unsigned memory _minSponsorTokens
    ) public FeePayer(_collateralAddress, _finderAddress, _isTest) {
        expirationTimestamp = _expirationTimestamp;
        withdrawalLiveness = _withdrawalLiveness;
        TokenFactory tf = TokenFactory(_tokenFactoryAddress);
        tokenCurrency = tf.createToken(_syntheticName, _syntheticSymbol, 18);
        minSponsorTokens = _minSponsorTokens;

        require(_getIdentifierWhitelist().isIdentifierSupported(_priceIdentifier));

        priceIdentifer = _priceIdentifier;
    }

    /****************************************
     *          POSITION FUNCTIONS          *
     ****************************************/

    /**
     * @notice Transfers ownership of the caller's current position to `newSponsorAddress`.
     * @dev Transferring positions can only occur if the recipient does not already have a position.
     * @param newSponsorAddress is the address to which the position will be transferred.
     */
    function transfer(address newSponsorAddress) public onlyPreExpiration() {
        require(_getCollateral(positions[newSponsorAddress].rawCollateral).isEqual(FixedPoint.fromUnscaledUint(0)));
        PositionData storage positionData = _getPositionData(msg.sender);
        require(positionData.requestPassTimestamp == 0);
        positions[newSponsorAddress] = positionData;
        delete positions[msg.sender];

        emit Transfer(msg.sender, newSponsorAddress);
        emit NewSponsor(newSponsorAddress);
    }

    /**
     * @notice Transfers `collateralAmount` of `collateralCurrency` into the sponsor's position.
     * @dev Increases the collateralization level of a position after creation.
     * @param collateralAmount total amount of collateral tokens to be sent to the sponsor's position.
     */
    function deposit(FixedPoint.Unsigned memory collateralAmount) public onlyPreExpiration() fees() {
        PositionData storage positionData = _getPositionData(msg.sender);
        require(positionData.requestPassTimestamp == 0);
        _addCollateral(positionData.rawCollateral, collateralAmount);
        _addCollateral(rawTotalPositionCollateral, collateralAmount);

        // Move collateral currency from sender to contract.
        collateralCurrency.safeTransferFrom(msg.sender, address(this), collateralAmount.rawValue);

        emit Deposit(msg.sender, collateralAmount.rawValue);
    }

    /**
     * @notice Transfers `collateralAmount` of `collateralCurrency` from the sponsor's position to the sponsor.
     * @dev Reverts if the withdrawal puts this position's collateralization ratio below the global
     * collateralization ratio. In that case, use `requestWithdrawawal`.
     * @param collateralAmount is the amount of collateral to withdraw
     */
    function withdraw(FixedPoint.Unsigned memory collateralAmount) public onlyPreExpiration() fees() {
        PositionData storage positionData = _getPositionData(msg.sender);
        require(positionData.requestPassTimestamp == 0);

        _removeCollateral(positionData.rawCollateral, collateralAmount);
        require(_checkPositionCollateralization(positionData));
        FixedPoint.Unsigned memory amountWithdrawn = _removeCollateral(rawTotalPositionCollateral, collateralAmount);

        // Move collateral currency from contract to sender.
        // Note that we move the amount of collateral that is decreased from rawCollateral (inclusive of fees)
        // instead of the user requested amount. This eliminates precision loss that could occur
        // where the user withdraws more collateral than rawCollateral is decremented by.
        collateralCurrency.safeTransfer(msg.sender, amountWithdrawn.rawValue);

        emit Withdrawal(msg.sender, amountWithdrawn.rawValue);
    }

    /**
     * @notice Starts a withdrawal request that, if passed, allows the sponsor to withdraw
     * `collateralAmount` from their position.
     * @dev The request will be pending for `withdrawalLiveness`, during which the position can be liquidated.
     * @param collateralAmount the amount of collateral requested to withdraw
     */
    function requestWithdrawal(FixedPoint.Unsigned memory collateralAmount) public onlyPreExpiration() {
        PositionData storage positionData = _getPositionData(msg.sender);
        require(positionData.requestPassTimestamp == 0);

        // Make sure the proposed expiration of this request is not post-expiry.
        uint requestPassTime = getCurrentTime() + withdrawalLiveness;
        require(requestPassTime <= expirationTimestamp);

        // Update the position object for the user.
        positionData.requestPassTimestamp = requestPassTime;
        positionData.withdrawalRequestAmount = collateralAmount;

        emit RequestWithdrawal(msg.sender, collateralAmount.rawValue);
    }

    /**
     * @notice After a passed withdrawal request (i.e., by a call to `requestWithdrawal` and waiting
     * `withdrawalLiveness`), withdraws `positionData.withdrawalRequestAmount` of collateral currency.
     */
    // TODO: Decide whether to fold this functionality into withdraw() method above.
    function withdrawPassedRequest() external onlyPreExpiration() fees() {
        PositionData storage positionData = _getPositionData(msg.sender);
        require(positionData.requestPassTimestamp <= getCurrentTime());

        // If withdrawal request amount is > position collateral, then withdraw the full collateral amount.
        FixedPoint.Unsigned memory amountToWithdraw = positionData.withdrawalRequestAmount;
        if (positionData.withdrawalRequestAmount.isGreaterThan(_getCollateral(positionData.rawCollateral))) {
            amountToWithdraw = _getCollateral(positionData.rawCollateral);
        }

        _removeCollateral(positionData.rawCollateral, amountToWithdraw);
        FixedPoint.Unsigned memory amountWithdrawn = _removeCollateral(rawTotalPositionCollateral, amountToWithdraw);

        // Transfer approved withdrawal amount from the contract to the caller.
        collateralCurrency.safeTransfer(msg.sender, amountWithdrawn.rawValue);

        emit RequestWithdrawalExecuted(msg.sender, amountWithdrawn.rawValue);

        // Reset withdrawal request
        positionData.withdrawalRequestAmount = FixedPoint.fromUnscaledUint(0);
        positionData.requestPassTimestamp = 0;
    }

    /**
     * @notice Cancels a pending withdrawal request.
     */
    function cancelWithdrawal() external onlyPreExpiration() {
        PositionData storage positionData = _getPositionData(msg.sender);
        require(positionData.requestPassTimestamp != 0);

        emit RequestWithdrawalCanceled(msg.sender, positionData.withdrawalRequestAmount.rawValue);

        // Reset withdrawal request
        positionData.requestPassTimestamp = 0;
        positionData.withdrawalRequestAmount = FixedPoint.fromUnscaledUint(0);
    }

    /**
     * @notice Pulls `collateralAmount` into the sponsor's position and mints `numTokens` of `tokenCurrency`.
     * @dev Reverts if the minting these tokens would put the position's collateralization ratio below the
     * global collateralization ratio.
     * @param collateralAmount is the number of collateral tokens to collateralize the position with
     * @param numTokens is the number of tokens to mint from the position.
     */
    function create(FixedPoint.Unsigned memory collateralAmount, FixedPoint.Unsigned memory numTokens)
        public
        onlyPreExpiration()
        fees()
    {
        require(_checkCollateralization(collateralAmount, numTokens));

        PositionData storage positionData = positions[msg.sender];
        require(positionData.requestPassTimestamp == 0);
        if (positionData.tokensOutstanding.isEqual(0)) {
            require(numTokens.isGreaterThanOrEqual(minSponsorTokens));
            emit NewSponsor(msg.sender);
        }
        _addCollateral(positionData.rawCollateral, collateralAmount);
        positionData.tokensOutstanding = positionData.tokensOutstanding.add(numTokens);

        _addCollateral(rawTotalPositionCollateral, collateralAmount);
        totalTokensOutstanding = totalTokensOutstanding.add(numTokens);

        // Transfer tokens into the contract from caller and mint the caller synthetic tokens.
        collateralCurrency.safeTransferFrom(msg.sender, address(this), collateralAmount.rawValue);
        require(tokenCurrency.mint(msg.sender, numTokens.rawValue), "Minting synthetic tokens failed");

        emit PositionCreated(msg.sender, collateralAmount.rawValue, numTokens.rawValue);
    }

    /**
     * @notice Burns `numTokens` of `tokenCurrency` and sends back the proportional amount of `collateralCurrency`.
     * @dev Can only be called by a token sponsor.
     * @param numTokens is the number of tokens to be burnt for a commensurate amount of collateral.
     */
    function redeem(FixedPoint.Unsigned memory numTokens) public onlyPreExpiration() fees() {
        PositionData storage positionData = _getPositionData(msg.sender);
        require(positionData.requestPassTimestamp == 0);
        require(!numTokens.isGreaterThan(positionData.tokensOutstanding));

        FixedPoint.Unsigned memory fractionRedeemed = numTokens.div(positionData.tokensOutstanding);
        FixedPoint.Unsigned memory collateralRedeemed = fractionRedeemed.mul(
            _getCollateral(positionData.rawCollateral)
        );

        FixedPoint.Unsigned memory amountWithdrawn;

        // If redemption returns all tokens the sponsor has then we can delete their position. Else, downsize.
        if (positionData.tokensOutstanding.isEqual(numTokens)) {
            amountWithdrawn = _deleteSponsorPosition(msg.sender);
        } else {
            // Decrease the sponsors position size of collateral and tokens.
            _removeCollateral(positionData.rawCollateral, collateralRedeemed);
            FixedPoint.Unsigned memory newTokenCount = positionData.tokensOutstanding.sub(numTokens);
            require(newTokenCount.isGreaterThanOrEqual(minSponsorTokens));
            positionData.tokensOutstanding = newTokenCount;

            // Decrease the contract's collateral and tokens.
            amountWithdrawn = _removeCollateral(rawTotalPositionCollateral, collateralRedeemed);
            totalTokensOutstanding = totalTokensOutstanding.sub(numTokens);
        }

        // Transfer collateral from contract to caller and burn callers synthetic tokens.
        collateralCurrency.safeTransfer(msg.sender, amountWithdrawn.rawValue);
        tokenCurrency.safeTransferFrom(msg.sender, address(this), numTokens.rawValue);
        tokenCurrency.burn(numTokens.rawValue);

        emit Redeem(msg.sender, amountWithdrawn.rawValue, numTokens.rawValue);
    }

    /**
     * @notice After a contract has passed expiry all token holders can redeem their tokens for
     * underlying at the prevailing price defined by the DVM from the `expire` function.
     * @dev This Burns all tokens from the caller of `tokenCurrency` and sends back the proportional
     * amount of `collateralCurrency`.
     */
    function settleExpired() external onlyPostExpiration() fees() {
        // If the contract state is open and onlyPostExpiration passed then `expire()` has not yet been called.
        require(contractState != ContractState.Open);

        // Get the current settlement price and store it. If it is not resolved will revert.
        if (contractState != ContractState.ExpiredPriceReceived) {
            expiryPrice = _getOraclePrice(expirationTimestamp);
            contractState = ContractState.ExpiredPriceReceived;
        }

        // Get caller's tokens balance and calculate amount of underlying entitled to them.
        FixedPoint.Unsigned memory tokensToRedeem = FixedPoint.Unsigned(tokenCurrency.balanceOf(msg.sender));
        FixedPoint.Unsigned memory totalRedeemableCollateral = tokensToRedeem.mul(expiryPrice);

        // If the caller is a sponsor with outstanding collateral they are also entitled to their excess collateral after their debt.
        PositionData storage positionData = positions[msg.sender];
        if (_getCollateral(positionData.rawCollateral).isGreaterThan(0)) {
            // Calculate the underlying entitled to a token sponsor. This is collateral - debt in underlying.
            FixedPoint.Unsigned memory tokenDebtValueInCollateral = positionData.tokensOutstanding.mul(expiryPrice);
            FixedPoint.Unsigned memory positionCollateral = _getCollateral(positionData.rawCollateral);

            // If the debt is greater than the remaining collateral, they cannot redeem anything.
            FixedPoint.Unsigned memory positionRedeemableCollateral = tokenDebtValueInCollateral.isLessThan(
                positionCollateral
            )
                ? positionCollateral.sub(tokenDebtValueInCollateral)
                : FixedPoint.Unsigned(0);

            // Add the number of redeemable tokens for the sponsor to their total redeemable collateral.
            totalRedeemableCollateral = totalRedeemableCollateral.add(positionRedeemableCollateral);

            // Reset the position state as all the value has been removed after settlement.
            delete positions[msg.sender];
        }

<<<<<<< HEAD
        // Decrement total contract collateral and outstanding debt.
        FixedPoint.Unsigned memory amountWithdrawn = _removeCollateral(
            rawTotalPositionCollateral,
            totalRedeemableCollateral
        );
        totalTokensOutstanding = totalTokensOutstanding.sub(tokensToRedeem);

        // Transfer tokens & collateral and burn the redeemed tokens.
        collateralCurrency.safeTransfer(msg.sender, amountWithdrawn.rawValue);
        tokenCurrency.safeTransferFrom(msg.sender, address(this), tokensToRedeem.rawValue);
        tokenCurrency.burn(tokensToRedeem.rawValue);

        emit SettleExpiredPosition(msg.sender, amountWithdrawn.rawValue, tokensToRedeem.rawValue);
=======
        // Take the min of the remaining collateral and the collateral "owed". If the contract is undercapitalized,
        // the caller will get as much collateral as the contract can pay out.
        FixedPoint.Unsigned memory payout = FixedPoint.min(
            _getCollateral(rawTotalPositionCollateral),
            totalRedeemableCollateral
        );

        // Decrement total contract collateral and outstanding debt.
        _removeCollateral(rawTotalPositionCollateral, payout);
        totalTokensOutstanding = totalTokensOutstanding.sub(tokensToRedeem);

        // Transfer tokens & collateral and burn the redeemed tokens.
        collateralCurrency.safeTransfer(msg.sender, payout.rawValue);
        tokenCurrency.safeTransferFrom(msg.sender, address(this), tokensToRedeem.rawValue);
        tokenCurrency.burn(tokensToRedeem.rawValue);

        emit SettleExpiredPosition(msg.sender, payout.rawValue, tokensToRedeem.rawValue);
>>>>>>> b6dc123e
    }

    /****************************************
     *        GLOBAL STATE FUNCTIONS        *
     ****************************************/

    /**
     * @notice Locks contract state in expired and requests oracle price.
     * @dev this function can only be called once the contract is expired and cant be re-called
     * due to the state modifiers applied on it.
     */
    function expire() external onlyPostExpiration() onlyOpenState() fees() {
        contractState = ContractState.ExpiredPriceRequested;

        // The final fee for this request is paid out of the contract rather than by the caller.
        _payFinalFees(address(this), _computeFinalFees());
        _requestOraclePrice(expirationTimestamp);

        emit ContractExpired(msg.sender);
    }

    /**
     * @notice Premature contract settlement under emergency circumstances.
     * @dev Only the governor can call this function as they are permissioned within the `FinancialContractAdmin`.
     * Upon emergency shutdown, the contract settlement time is set to the shutdown time. This enables withdrawal
     * to occur via the standard `settleExpired` function. Contract state is set to `ExpiredPriceRequested`
     * which prevents re-entry into this function or the `expire` function. No fees are paid when calling
     * `emergencyShutdown` as the governor who would call the function would also receive the fees.
     */
    // TODO(#969) Remove once prettier-plugin-solidity can handle the "override" keyword
    // prettier-ignore
    function emergencyShutdown() external override onlyPreExpiration() onlyOpenState() {
        require(msg.sender == _getFinancialContractsAdminAddress());

        contractState = ContractState.ExpiredPriceRequested;
        // Expiratory time now becomes the current time (emergency shutdown time).
        // Price requested at this time stamp. `settleExpired` can now withdraw at this timestamp.
        uint oldExpirationTimestamp = expirationTimestamp;
        expirationTimestamp = getCurrentTime();
        _requestOraclePrice(expirationTimestamp);

        emit EmergencyShutdown(msg.sender, oldExpirationTimestamp, expirationTimestamp);
    }

    // TODO is this how we want this function to be implemented?
    // TODO(#969) Remove once prettier-plugin-solidity can handle the "override" keyword
    // prettier-ignore
    function remargin() external override onlyPreExpiration() {
        return;
    }

    /**
     * @notice Accessor method for a sponsor's collateral.
     * @dev This is necessary because the struct returned by the positions() method shows
     * rawCollateral, which isn't a user-readable value.
     * @param sponsor address whose collateral amount is retrieved.
     */
    function getCollateral(address sponsor) external view returns (FixedPoint.Unsigned memory) {
        // Note: do a direct access to avoid the validity check.
        return _getCollateral(positions[sponsor].rawCollateral);
    }

    /**
     * @notice Accessor method for the total collateral stored within the PricelessPositionManager.
     */
    function totalPositionCollateral() external view returns (FixedPoint.Unsigned memory) {
        return _getCollateral(rawTotalPositionCollateral);
    }

    /**
     * @dev This overrides pfc() so the PricelessPositionManager can report its profit from corruption.
     */
    // TODO(#969) Remove once prettier-plugin-solidity can handle the "override" keyword
    // prettier-ignore
    function pfc() public virtual override view returns (FixedPoint.Unsigned memory) {
        return _getCollateral(rawTotalPositionCollateral);
    }

    /****************************************
     *          INTERNAL FUNCTIONS         *
     ****************************************/

    function _reduceSponsorPosition(
        address sponsor,
        FixedPoint.Unsigned memory tokensToRemove,
        FixedPoint.Unsigned memory collateralToRemove,
        FixedPoint.Unsigned memory withdrawalAmountToRemove
    ) internal {
        PositionData storage positionData = _getPositionData(sponsor);

        // If the entire position is being removed, delete it instead.
        if (
            tokensToRemove.isEqual(positionData.tokensOutstanding) &&
            _getCollateral(positionData.rawCollateral).isEqual(collateralToRemove)
        ) {
            _deleteSponsorPosition(sponsor);
            return;
        }

        // Decrease the sponsor's collateral, tokens, and withdrawal request.
        _removeCollateral(positionData.rawCollateral, collateralToRemove);
        FixedPoint.Unsigned memory newTokenCount = positionData.tokensOutstanding.sub(tokensToRemove);
        require(newTokenCount.isGreaterThanOrEqual(minSponsorTokens));
        positionData.tokensOutstanding = newTokenCount;

        positionData.withdrawalRequestAmount = positionData.withdrawalRequestAmount.sub(withdrawalAmountToRemove);

        // Decrease the contract's global counters of collateral and tokens.
        _removeCollateral(rawTotalPositionCollateral, collateralToRemove);
        totalTokensOutstanding = totalTokensOutstanding.sub(tokensToRemove);
    }

    function _deleteSponsorPosition(address sponsor) internal returns (FixedPoint.Unsigned memory) {
        PositionData storage positionToLiquidate = _getPositionData(sponsor);

        // Remove the collateral and outstanding from the overall total position.
        FixedPoint.Unsigned memory remainingRawCollateral = positionToLiquidate.rawCollateral;
        rawTotalPositionCollateral = rawTotalPositionCollateral.sub(remainingRawCollateral);
        totalTokensOutstanding = totalTokensOutstanding.sub(positionToLiquidate.tokensOutstanding);

        // Reset the sponsors position to have zero outstanding and collateral.
        delete positions[sponsor];

        // Return fee-adjusted amount of collateral deleted from position.
        return _getCollateral(remainingRawCollateral);
    }

    function _getPositionData(address sponsor)
        internal
        view
        onlyCollateralizedPosition(sponsor)
        returns (PositionData storage)
    {
        return positions[sponsor];
    }

    function _getIdentifierWhitelist() internal view returns (IdentifierWhitelistInterface) {
        bytes32 identifierWhitelistInterface = "IdentifierWhitelist";
        return IdentifierWhitelistInterface(finder.getImplementationAddress(identifierWhitelistInterface));
    }

    function _getOracle() internal view returns (OracleInterface) {
        bytes32 oracleInterface = "Oracle";
        return OracleInterface(finder.getImplementationAddress(oracleInterface));
    }

    function _getStoreAddress() internal view returns (address) {
        bytes32 storeInterface = "Store";
        return finder.getImplementationAddress(storeInterface);
    }

    function _getFinancialContractsAdminAddress() internal view returns (address) {
        bytes32 financialContractsAdminInterface = "FinancialContractsAdmin";
        return finder.getImplementationAddress(financialContractsAdminInterface);
    }

    function _requestOraclePrice(uint requestedTime) internal {
        OracleInterface oracle = _getOracle();
        oracle.requestPrice(priceIdentifer, requestedTime);
    }

    function _getOraclePrice(uint requestedTime) internal view returns (FixedPoint.Unsigned memory) {
        // Create an instance of the oracle and get the price. If the price is not resolved revert.
        OracleInterface oracle = _getOracle();
        require(oracle.hasPrice(priceIdentifer, requestedTime), "Can only get a price once the DVM has resolved");
        int oraclePrice = oracle.getPrice(priceIdentifer, requestedTime);

        // For now we don't want to deal with negative prices in positions.
        if (oraclePrice < 0) {
            oraclePrice = 0;
        }
        return FixedPoint.Unsigned(_safeUintCast(oraclePrice));
    }

    function _checkPositionCollateralization(PositionData storage positionData) private view returns (bool) {
        return _checkCollateralization(_getCollateral(positionData.rawCollateral), positionData.tokensOutstanding);
    }

    function _checkCollateralization(FixedPoint.Unsigned memory collateral, FixedPoint.Unsigned memory numTokens)
        private
        view
        returns (bool)
    {
        FixedPoint.Unsigned memory global = _getCollateralizationRatio(
            _getCollateral(rawTotalPositionCollateral),
            totalTokensOutstanding
        );
        FixedPoint.Unsigned memory thisChange = _getCollateralizationRatio(collateral, numTokens);
        return !global.isGreaterThan(thisChange);
    }

    function _getCollateralizationRatio(FixedPoint.Unsigned memory collateral, FixedPoint.Unsigned memory numTokens)
        private
        pure
        returns (FixedPoint.Unsigned memory ratio)
    {
        if (!numTokens.isGreaterThan(0)) {
            return FixedPoint.fromUnscaledUint(0);
        } else {
            return collateral.div(numTokens);
        }
    }

    function _safeUintCast(int value) private pure returns (uint result) {
        require(value >= 0, "Uint underflow");
        return uint(value);
    }

    /**
     * @dev These internal functions are supposed to act identically to modifiers, but re-used modifiers
     * unnecessarily increase contract bytecode size.
     * source: https://blog.polymath.network/solidity-tips-and-tricks-to-save-gas-and-reduce-bytecode-size-c44580b218e6
     */
    function _onlyOpenState() internal view {
        require(contractState == ContractState.Open);
    }

    function _onlyPreExpiration() internal view {
        require(getCurrentTime() < expirationTimestamp);
    }

    function _onlyPostExpiration() internal view {
        require(getCurrentTime() >= expirationTimestamp);
    }

    function _onlyCollateralizedPosition(address sponsor) internal view {
        require(_getCollateral(positions[sponsor].rawCollateral).isGreaterThan(0));
    }
}<|MERGE_RESOLUTION|>--- conflicted
+++ resolved
@@ -389,21 +389,6 @@
             delete positions[msg.sender];
         }
 
-<<<<<<< HEAD
-        // Decrement total contract collateral and outstanding debt.
-        FixedPoint.Unsigned memory amountWithdrawn = _removeCollateral(
-            rawTotalPositionCollateral,
-            totalRedeemableCollateral
-        );
-        totalTokensOutstanding = totalTokensOutstanding.sub(tokensToRedeem);
-
-        // Transfer tokens & collateral and burn the redeemed tokens.
-        collateralCurrency.safeTransfer(msg.sender, amountWithdrawn.rawValue);
-        tokenCurrency.safeTransferFrom(msg.sender, address(this), tokensToRedeem.rawValue);
-        tokenCurrency.burn(tokensToRedeem.rawValue);
-
-        emit SettleExpiredPosition(msg.sender, amountWithdrawn.rawValue, tokensToRedeem.rawValue);
-=======
         // Take the min of the remaining collateral and the collateral "owed". If the contract is undercapitalized,
         // the caller will get as much collateral as the contract can pay out.
         FixedPoint.Unsigned memory payout = FixedPoint.min(
@@ -412,16 +397,15 @@
         );
 
         // Decrement total contract collateral and outstanding debt.
-        _removeCollateral(rawTotalPositionCollateral, payout);
+        FixedPoint.Unsigned memory amountWithdrawn = _removeCollateral(rawTotalPositionCollateral, payout);
         totalTokensOutstanding = totalTokensOutstanding.sub(tokensToRedeem);
 
         // Transfer tokens & collateral and burn the redeemed tokens.
-        collateralCurrency.safeTransfer(msg.sender, payout.rawValue);
+        collateralCurrency.safeTransfer(msg.sender, amountWithdrawn.rawValue);
         tokenCurrency.safeTransferFrom(msg.sender, address(this), tokensToRedeem.rawValue);
         tokenCurrency.burn(tokensToRedeem.rawValue);
 
-        emit SettleExpiredPosition(msg.sender, payout.rawValue, tokensToRedeem.rawValue);
->>>>>>> b6dc123e
+        emit SettleExpiredPosition(msg.sender, amountWithdrawn.rawValue, tokensToRedeem.rawValue);
     }
 
     /****************************************

--- conflicted
+++ resolved
@@ -169,13 +169,8 @@
      ****************************************/
 
     /**
-<<<<<<< HEAD
-     * @notice Requests to transfer ownership of the caller's current position to `newSponsorAddress`. Once the request liveness is passed,
-     * the sponsor can execute the transfer.
-=======
      * @notice Requests to transfer ownership of the caller's current position to `newSponsorAddress`.
      * Once the request liveness is passed, the sponsor can execute the transfer.
->>>>>>> d9ab0e21
      * @dev The liveness length is the same as the withdrawal liveness.
      */
     function requestTransfer() public onlyPreExpiration() {

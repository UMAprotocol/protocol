--- conflicted
+++ resolved
@@ -569,7 +569,7 @@
     }
 
     /****************************************
-     *     INTERNAL & PRIVATE FUNCTIONS     *
+     *          INTERNAL FUNCTIONS          *
      ****************************************/
 
     // Reduces a sponsor's position and global counters by the specified parameters. Handles deleting the entire
@@ -667,7 +667,6 @@
         return FixedPoint.Unsigned(_safeUintCast(oraclePrice));
     }
 
-<<<<<<< HEAD
     // Reset withdrawal request by setting the withdrawl request and withdrawl timestamp to 0.
     function _resetWithdrawalRequest(PositionData storage positionData) internal {
         positionData.withdrawalRequestAmount = FixedPoint.fromUnscaledUint(0);
@@ -707,11 +706,9 @@
         return _removeCollateral(rawTotalPositionCollateral, collateralAmount);
     }
 
-    /**
-     * @dev These internal functions are supposed to act identically to modifiers, but re-used modifiers
-     * unnecessarily increase contract bytecode size.
-     * source: https://blog.polymath.network/solidity-tips-and-tricks-to-save-gas-and-reduce-bytecode-size-c44580b218e6
-     */
+    // These internal functions are supposed to act identically to modifiers, but re-used modifiers
+    // unnecessarily increase contract bytecode size.
+    // source: https://blog.polymath.network/solidity-tips-and-tricks-to-save-gas-and-reduce-bytecode-size-c44580b218e6
     function _onlyOpenState() internal view {
         require(contractState == ContractState.Open);
     }
@@ -725,12 +722,13 @@
     }
 
     function _onlyCollateralizedPosition(address sponsor) internal view {
-        require(_getCollateral(positions[sponsor].rawCollateral).isGreaterThan(0));
-    }
-
-=======
-    // Checks whether the position's collateralization is above the global collateralization ratio (GCR).
->>>>>>> b1cf8bf4
+        require(_getFeeAdjustedCollateral(positions[sponsor].rawCollateral).isGreaterThan(0));
+    }
+
+    /****************************************
+     *          PRIVATE FUNCTIONS          *
+     ****************************************/
+
     function _checkPositionCollateralization(PositionData storage positionData) private view returns (bool) {
         return
             _checkCollateralization(
@@ -770,26 +768,4 @@
         require(value >= 0, "uint256 underflow");
         return uint256(value);
     }
-<<<<<<< HEAD
-=======
-
-    // These internal functions are supposed to act identically to modifiers, but re-used modifiers
-    // unnecessarily increase contract bytecode size.
-    // source: https://blog.polymath.network/solidity-tips-and-tricks-to-save-gas-and-reduce-bytecode-size-c44580b218e6
-    function _onlyOpenState() internal view {
-        require(contractState == ContractState.Open);
-    }
-
-    function _onlyPreExpiration() internal view {
-        require(getCurrentTime() < expirationTimestamp);
-    }
-
-    function _onlyPostExpiration() internal view {
-        require(getCurrentTime() >= expirationTimestamp);
-    }
-
-    function _onlyCollateralizedPosition(address sponsor) internal view {
-        require(_getFeeAdjustedCollateral(positions[sponsor].rawCollateral).isGreaterThan(0));
-    }
->>>>>>> b1cf8bf4
 }
pragma solidity ^0.6.0;
pragma experimental ABIEncoderV2;

import "@openzeppelin/contracts/token/ERC20/IERC20.sol";
import "@openzeppelin/contracts/token/ERC20/SafeERC20.sol";
import "../../common/implementation/FixedPoint.sol";
import "../../common/implementation/Testable.sol";
import "../../oracle/interfaces/StoreInterface.sol";
import "../../oracle/interfaces/FinderInterface.sol";
import "../../oracle/implementation/Constants.sol";


/**
 * @title FeePayer contract.
 * @notice Provides fee payment functionality for the ExpiringMultiParty contract.
 * contract is abstract as each derived contract that inherits `FeePayer` must implement `pfc()`.
 */

abstract contract FeePayer is Testable {
    using SafeMath for uint256;
    using FixedPoint for FixedPoint.Unsigned;
    using SafeERC20 for IERC20;

    /****************************************
     *      FEE PAYER DATA STRUCTURES       *
     ****************************************/

    // The collateral currency used to back the positions in this contract.
    IERC20 public collateralCurrency;

    // Finder contract used to look up addresses for UMA system contracts.
    FinderInterface public finder;

    // Tracks the last block time when the fees were paid.
    uint256 public lastPaymentTime;

    // Tracks the cumulative fees that have been paid by the contract for use by derived contracts.
    // The multiplier starts at 1, and is updated by computing cumulativeFeeMultiplier * (1 - effectiveFee).
    // Put another way, the cumulativeFeeMultiplier is (1 - effectiveFee1) * (1 - effectiveFee2) ...
    // For example:
    // The cumulativeFeeMultiplier should start at 1.
    // If a 1% fee is charged, the multiplier should update to .99.
    // If another 1% fee is charged, the multiplier should be 0.99^2 (0.9801).
    FixedPoint.Unsigned public cumulativeFeeMultiplier;

    /****************************************
     *                EVENTS                *
     ****************************************/

    event RegularFeesPaid(uint256 indexed regularFee, uint256 indexed lateFee);
    event FinalFeesPaid(uint256 indexed amount);

    /****************************************
     *              MODIFIERS               *
     ****************************************/

    // modifier that calls payFees().
    modifier fees {
        payFees();
        _;
    }

    /**
     * @notice Constructs the FeePayer contract. Called by child contracts.
     * @param _collateralAddress ERC20 token that is used as the underlying collateral for the synthetic.
     * @param _finderAddress UMA protocol Finder used to discover other protocol contracts.
     * @param _timerAddress Contract that stores the current time in a testing environment.
     * Must be set to 0x0 for production environments that use live time.
     */
    constructor(
        address _collateralAddress,
        address _finderAddress,
        address _timerAddress
    ) public Testable(_timerAddress) {
        collateralCurrency = IERC20(_collateralAddress);
        finder = FinderInterface(_finderAddress);
        lastPaymentTime = getCurrentTime();
        cumulativeFeeMultiplier = FixedPoint.fromUnscaledUint(1);
    }

    /****************************************
     *        FEE PAYMENT FUNCTIONS         *
     ****************************************/

    /**
     * @notice Pays UMA DVM regular fees to the Store contract.
     * @dev These must be paid periodically for the life of the contract. If the contract has not paid its
     * regular fee in a week or more then a late penalty is applied which is sent to the caller.
     * @return totalPaid Amount of collateral that the contract paid (sum of the amount paid to the Store and caller).
     */
    function payFees() public returns (FixedPoint.Unsigned memory totalPaid) {
        StoreInterface store = _getStore();
        uint256 time = getCurrentTime();
        FixedPoint.Unsigned memory _pfc = pfc();

        // Exit early if there is no pfc (thus, no fees to be paid).
        if (_pfc.isEqual(0)) {
            return totalPaid;
        }

        // Exit early if fees were already paid during this block.
        if (lastPaymentTime == time) {
            return totalPaid;
        }

        (FixedPoint.Unsigned memory regularFee, FixedPoint.Unsigned memory latePenalty) = store.computeRegularFee(
            lastPaymentTime,
            time,
            _pfc
        );
        lastPaymentTime = time;

        emit RegularFeesPaid(regularFee.rawValue, latePenalty.rawValue);

        totalPaid = regularFee.add(latePenalty);
        FixedPoint.Unsigned memory effectiveFee = totalPaid.divCeil(_pfc);
        cumulativeFeeMultiplier = cumulativeFeeMultiplier.mul(FixedPoint.fromUnscaledUint(1).sub(effectiveFee));

        if (regularFee.isGreaterThan(0)) {
            collateralCurrency.safeIncreaseAllowance(address(store), regularFee.rawValue);
            store.payOracleFeesErc20(address(collateralCurrency), regularFee);
        }

        if (latePenalty.isGreaterThan(0)) {
            collateralCurrency.safeTransfer(msg.sender, latePenalty.rawValue);
        }
<<<<<<< HEAD

        emit RegularFeesPaid(regularFee.rawValue, latePenalty.rawValue);

        totalPaid = regularFee.add(latePenalty);

        // Adjust the cumulative fee multiplier by the fee paid and the current PFC.
        _adjustCumulativeFeeMultiplier(totalPaid, _pfc);
=======
>>>>>>> 415a759e
    }

    /**
     * @notice Pays UMA DVM final fees to the Store contract.
     * @dev This is a flat fee charged for each price request.
     * @param payer address of who is paying the fees.
     * @param amount the amount of collateral to send as the final fee.
     */
    function _payFinalFees(address payer, FixedPoint.Unsigned memory amount) internal {
        if (amount.isEqual(0)) {
            return;
        }

        if (payer != address(this)) {
            // If the payer is not the contract pull the collateral from the payer.
            collateralCurrency.safeTransferFrom(payer, address(this), amount.rawValue);
        } else {
            // If the payer is the contract, adjust the cumulativeFeeMultiplier to compensate.
            FixedPoint.Unsigned memory _pfc = pfc();

            // The final fee must be < pfc or the fee will be larger than 100%.
            require(_pfc.isGreaterThan(amount));

            // Adjust the cumulative fee multiplier by the fee paid and the current PFC.
            _adjustCumulativeFeeMultiplier(amount, pfc());
        }

        emit FinalFeesPaid(amount.rawValue);

        StoreInterface store = _getStore();
        collateralCurrency.safeIncreaseAllowance(address(store), amount.rawValue);
        store.payOracleFeesErc20(address(collateralCurrency), amount);
    }

    /**
     * @notice Gets the current profit from corruption for this contract in terms of the collateral currency.
     * @dev Derived contracts are expected to implement this function so the payFees()
     * method can correctly compute the owed regular fees.
     */
    function pfc() public virtual view returns (FixedPoint.Unsigned memory);

    /****************************************
     *         INTERNAL FUNCTIONS           *
     ****************************************/

    function _getStore() internal view returns (StoreInterface) {
        return StoreInterface(finder.getImplementationAddress(OracleInterfaces.Store));
    }

    function _computeFinalFees() internal view returns (FixedPoint.Unsigned memory finalFees) {
        StoreInterface store = _getStore();
        return store.computeFinalFee(address(collateralCurrency));
    }

    // Returns the user's collateral minus any fees that have been subtracted since it was originally
    // deposited into the contract. Note: if the contract has paid fees since it was deployed, the raw
    // value should be larger than the returned value.
    function _getCollateral(FixedPoint.Unsigned memory rawCollateral)
        internal
        view
        returns (FixedPoint.Unsigned memory collateral)
    {
        return rawCollateral.mul(cumulativeFeeMultiplier);
    }

    // Converts a user-readable collateral value into a raw value that accounts for already-assessed
    // fees. If any fees have been taken from this contract in the past, then the raw value will be
    // larger than the user-readable value.
    function _convertCollateral(FixedPoint.Unsigned memory collateral)
        internal
        view
        returns (FixedPoint.Unsigned memory rawCollateral)
    {
        return collateral.div(cumulativeFeeMultiplier);
    }

    // Decrease rawCollateral by a fee-adjusted collateralToRemove amount. Fee adjustment scales up collateralToRemove
    // by dividing it by cumulativeFeeMultiplier. There is potential for this quotient to be floored, therefore
    // rawCollateral is decreased by less than expected. Because this method is usually called in conjunction with an
    // actual removal of collateral from this contract, return the fee-adjusted amount that the rawCollateral is
    // decreased by so that the caller can minimize error between collateral removed and rawCollateral debited.
    function _removeCollateral(FixedPoint.Unsigned storage rawCollateral, FixedPoint.Unsigned memory collateralToRemove)
        internal
        returns (FixedPoint.Unsigned memory removedCollateral)
    {
        FixedPoint.Unsigned memory initialBalance = _getCollateral(rawCollateral);
        FixedPoint.Unsigned memory adjustedCollateral = _convertCollateral(collateralToRemove);
        rawCollateral.rawValue = rawCollateral.sub(adjustedCollateral).rawValue;
        removedCollateral = initialBalance.sub(_getCollateral(rawCollateral));
    }

    // Increase rawCollateral by a fee-adjusted collateralToRemove amount. Fee adjustment scales up collateralToRemove
    // by dividing it by cumulativeFeeMultiplier. There is potential for this quotient to be floored, therefore
    // rawCollateral is increased by less than expected. Because this method is usually called in conjunction with an
    // actual addition of collateral to this contract, return the fee-adjusted amount that the rawCollateral is
    // increased by so that the caller can minimize error between collateral removed and rawCollateral credited.
    // NOTE: This return value exists only for the sake of symmetry with _removeCollateral. We don't actually use it
    // because we are OK if more collateral is stored in the contract than is represented by totalPositionCollateral.
    function _addCollateral(FixedPoint.Unsigned storage rawCollateral, FixedPoint.Unsigned memory collateralToAdd)
        internal
        returns (FixedPoint.Unsigned memory addedCollateral)
    {
        FixedPoint.Unsigned memory initialBalance = _getCollateral(rawCollateral);
        FixedPoint.Unsigned memory adjustedCollateral = _convertCollateral(collateralToAdd);
        rawCollateral.rawValue = rawCollateral.add(adjustedCollateral).rawValue;
        addedCollateral = _getCollateral(rawCollateral).sub(initialBalance);
    }

    // Scale down the cumulativeFeeMultiplier by the ratio of fees paid to the current profit from corruption
    function _adjustCumulativeFeeMultiplier(FixedPoint.Unsigned memory amount, FixedPoint.Unsigned memory currentPfc)
        internal
    {
        FixedPoint.Unsigned memory effectiveFee = amount.divCeil(currentPfc);
        cumulativeFeeMultiplier = cumulativeFeeMultiplier.mul(FixedPoint.fromUnscaledUint(1).sub(effectiveFee));
    }
}<|MERGE_RESOLUTION|>--- conflicted
+++ resolved
@@ -124,16 +124,13 @@
         if (latePenalty.isGreaterThan(0)) {
             collateralCurrency.safeTransfer(msg.sender, latePenalty.rawValue);
         }
-<<<<<<< HEAD
-
-        emit RegularFeesPaid(regularFee.rawValue, latePenalty.rawValue);
 
         totalPaid = regularFee.add(latePenalty);
 
         // Adjust the cumulative fee multiplier by the fee paid and the current PFC.
         _adjustCumulativeFeeMultiplier(totalPaid, _pfc);
-=======
->>>>>>> 415a759e
+
+        emit RegularFeesPaid(regularFee.rawValue, latePenalty.rawValue);
     }
 
     /**

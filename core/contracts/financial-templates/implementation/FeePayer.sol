--- conflicted
+++ resolved
@@ -134,19 +134,9 @@
         }
     }
 
-<<<<<<< HEAD
-    /**
-     * @notice Pays UMA DVM final fees to the Store contract.
-     * @dev This is a flat fee charged for each price request to the original caller of the price request.
-     * This will revert if `amount` is greater than the pfc. An event is only fired if the fees charged are greater than 0.
-     * @param payer address of who is paying the fees.
-     * @param amount the amount of collateral to send as the final fee. This will exit early if `amount` is zero.
-     */
-=======
     // Pays UMA Oracle final fees of `amount` in `collateralCurrency` to the Store contract. Final fee is a flat fee charged for each price request.
     // If payer is the contract, adjusts internal bookkeeping variables. If payer is not the contract, pulls in `amount`
     // of collateral currency.
->>>>>>> b1cf8bf4
     function _payFinalFees(address payer, FixedPoint.Unsigned memory amount) internal {
         if (amount.isEqual(0)) {
             return;

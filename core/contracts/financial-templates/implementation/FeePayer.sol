pragma solidity ^0.6.0;
pragma experimental ABIEncoderV2;

import "@openzeppelin/contracts/token/ERC20/IERC20.sol";
import "@openzeppelin/contracts/token/ERC20/SafeERC20.sol";
import "../../common/implementation/Lockable.sol";
import "../../common/implementation/FixedPoint.sol";
import "../../common/implementation/Testable.sol";
import "../../oracle/interfaces/StoreInterface.sol";
import "../../oracle/interfaces/FinderInterface.sol";
import "../../oracle/implementation/Constants.sol";


/**
 * @title FeePayer contract.
 * @notice Provides fee payment functionality for the ExpiringMultiParty contract.
 * contract is abstract as each derived contract that inherits `FeePayer` must implement `pfc()`.
 */

abstract contract FeePayer is Testable, Lockable {
    using SafeMath for uint256;
    using FixedPoint for FixedPoint.Unsigned;
    using SafeERC20 for IERC20;

    /****************************************
     *      FEE PAYER DATA STRUCTURES       *
     ****************************************/

    // The collateral currency used to back the positions in this contract.
    IERC20 public collateralCurrency;

    // Finder contract used to look up addresses for UMA system contracts.
    FinderInterface public finder;

    // Tracks the last block time when the fees were paid.
    uint256 public lastPaymentTime;

    // Tracks the cumulative fees that have been paid by the contract for use by derived contracts.
    // The multiplier starts at 1, and is updated by computing cumulativeFeeMultiplier * (1 - effectiveFee).
    // Put another way, the cumulativeFeeMultiplier is (1 - effectiveFee1) * (1 - effectiveFee2) ...
    // For example:
    // The cumulativeFeeMultiplier should start at 1.
    // If a 1% fee is charged, the multiplier should update to .99.
    // If another 1% fee is charged, the multiplier should be 0.99^2 (0.9801).
    FixedPoint.Unsigned public cumulativeFeeMultiplier;

    /****************************************
     *                EVENTS                *
     ****************************************/

    event RegularFeesPaid(uint256 indexed regularFee, uint256 indexed lateFee);
    event FinalFeesPaid(uint256 indexed amount);

    /****************************************
     *              MODIFIERS               *
     ****************************************/

    // modifier that calls payRegularFees().
    modifier fees {
        payRegularFees();
        _;
    }

    /**
     * @notice Constructs the FeePayer contract. Called by child contracts.
     * @param _collateralAddress ERC20 token that is used as the underlying collateral for the synthetic.
     * @param _finderAddress UMA protocol Finder used to discover other protocol contracts.
     * @param _timerAddress Contract that stores the current time in a testing environment.
     * Must be set to 0x0 for production environments that use live time.
     */
    constructor(
        address _collateralAddress,
        address _finderAddress,
        address _timerAddress
    ) public Testable(_timerAddress) nonReentrant() {
        collateralCurrency = IERC20(_collateralAddress);
        finder = FinderInterface(_finderAddress);
        lastPaymentTime = getCurrentTime();
        cumulativeFeeMultiplier = FixedPoint.fromUnscaledUint(1);
    }

    /****************************************
     *        FEE PAYMENT FUNCTIONS         *
     ****************************************/

    /**
     * @notice Pays UMA DVM regular fees (as a % of the collateral pool) to the Store contract.
     * @dev These must be paid periodically for the life of the contract. If the contract has not paid its
     * regular fee in a week or more then a late penalty is applied which is sent to the caller.
     * This will revert if the amount of fees owed are greater than the pfc. An event is only fired if the fees charged are greater than 0.
     * @return totalPaid Amount of collateral that the contract paid (sum of the amount paid to the Store and caller).
     * This will return 0 and exit early if there is no pfc, fees were already paid during the current block, or the fee rate is 0.
     */
    function payRegularFees() public nonReentrant() returns (FixedPoint.Unsigned memory totalPaid) {
        StoreInterface store = _getStore();
        uint256 time = getCurrentTime();
        FixedPoint.Unsigned memory collateralPool = _pfc();

        // Exit early if there is no collateral from which to pay fees.
        if (collateralPool.isEqual(0)) {
            return totalPaid;
        }

        // Exit early if fees were already paid during this block.
        if (lastPaymentTime == time) {
            return totalPaid;
        }

        (FixedPoint.Unsigned memory regularFee, FixedPoint.Unsigned memory latePenalty) = store.computeRegularFee(
            lastPaymentTime,
            time,
            collateralPool
        );
        lastPaymentTime = time;

        totalPaid = regularFee.add(latePenalty);
        if (totalPaid.isEqual(0)) {
            return totalPaid;
        }
        // If the effective fees paid as a % of the pfc is > 100%, then we need to reduce it and make the contract pay as much of the fee
        // that it can (up to 100% of its pfc). We'll reduce the late penalty first and then the regular fee, which has the effect of paying
        // the store first, followed by the caller if there is any fee remaining.
        if (totalPaid.isGreaterThan(_pfc)) {
            FixedPoint.Unsigned memory deficit = totalPaid.sub(_pfc);
            FixedPoint.Unsigned memory latePenaltyReduction = FixedPoint.min(latePenalty, deficit);
            latePenalty = latePenalty.sub(latePenaltyReduction);
            deficit = deficit.sub(latePenaltyReduction);
            regularFee = regularFee.sub(FixedPoint.min(regularFee, deficit));
            totalPaid = _pfc;
        }

<<<<<<< HEAD
=======
        emit RegularFeesPaid(regularFee.rawValue, latePenalty.rawValue);

>>>>>>> f561463c
        _adjustCumulativeFeeMultiplier(totalPaid, collateralPool);

        if (regularFee.isGreaterThan(0)) {
            collateralCurrency.safeIncreaseAllowance(address(store), regularFee.rawValue);
            store.payOracleFeesErc20(address(collateralCurrency), regularFee);
        }

        if (latePenalty.isGreaterThan(0)) {
            collateralCurrency.safeTransfer(msg.sender, latePenalty.rawValue);
        }
    }

    // Pays UMA Oracle final fees of `amount` in `collateralCurrency` to the Store contract. Final fee is a flat fee charged for each price request.
    // If payer is the contract, adjusts internal bookkeeping variables. If payer is not the contract, pulls in `amount`
    // of collateral currency.
    function _payFinalFees(address payer, FixedPoint.Unsigned memory amount) internal {
        if (amount.isEqual(0)) {
            return;
        }

        if (payer != address(this)) {
            // If the payer is not the contract pull the collateral from the payer.
            collateralCurrency.safeTransferFrom(payer, address(this), amount.rawValue);
        } else {
            // If the payer is the contract, adjust the cumulativeFeeMultiplier to compensate.
            FixedPoint.Unsigned memory collateralPool = _pfc();

            // The final fee must be < available collateral or the fee will be larger than 100%.
            require(collateralPool.isGreaterThan(amount), "Final fee is more than PfC");

            _adjustCumulativeFeeMultiplier(amount, collateralPool);
        }

        emit FinalFeesPaid(amount.rawValue);

        StoreInterface store = _getStore();
        collateralCurrency.safeIncreaseAllowance(address(store), amount.rawValue);
        store.payOracleFeesErc20(address(collateralCurrency), amount);
    }

    /**
     * @notice Gets the current profit from corruption for this contract in terms of the collateral currency.
     * @dev This will be equivalent to the collateral pool available from which to pay fees.
     * Therefore, derived contracts are expected to implement this so that pay-fee methods
     * can correctly compute the owed fees as a % of PfC.
     */
    function pfc() public view nonReentrantView() returns (FixedPoint.Unsigned memory) {
        return _pfc();
    }

    /****************************************
     *         INTERNAL FUNCTIONS           *
     ****************************************/

    function _pfc() internal virtual view returns (FixedPoint.Unsigned memory);

    function _getStore() internal view returns (StoreInterface) {
        return StoreInterface(finder.getImplementationAddress(OracleInterfaces.Store));
    }

    function _computeFinalFees() internal view returns (FixedPoint.Unsigned memory finalFees) {
        StoreInterface store = _getStore();
        return store.computeFinalFee(address(collateralCurrency));
    }

    // Returns the user's collateral minus any fees that have been subtracted since it was originally
    // deposited into the contract. Note: if the contract has paid fees since it was deployed, the raw
    // value should be larger than the returned value.
    function _getFeeAdjustedCollateral(FixedPoint.Unsigned memory rawCollateral)
        internal
        view
        returns (FixedPoint.Unsigned memory collateral)
    {
        return rawCollateral.mul(cumulativeFeeMultiplier);
    }

    // Converts a user-readable collateral value into a raw value that accounts for already-assessed
    // fees. If any fees have been taken from this contract in the past, then the raw value will be
    // larger than the user-readable value.
    function _convertToRawCollateral(FixedPoint.Unsigned memory collateral)
        internal
        view
        returns (FixedPoint.Unsigned memory rawCollateral)
    {
        return collateral.div(cumulativeFeeMultiplier);
    }

    // Decrease rawCollateral by a fee-adjusted collateralToRemove amount. Fee adjustment scales up collateralToRemove
    // by dividing it by cumulativeFeeMultiplier. There is potential for this quotient to be floored, therefore
    // rawCollateral is decreased by less than expected. Because this method is usually called in conjunction with an
    // actual removal of collateral from this contract, return the fee-adjusted amount that the rawCollateral is
    // decreased by so that the caller can minimize error between collateral removed and rawCollateral debited.
    function _removeCollateral(FixedPoint.Unsigned storage rawCollateral, FixedPoint.Unsigned memory collateralToRemove)
        internal
        returns (FixedPoint.Unsigned memory removedCollateral)
    {
        FixedPoint.Unsigned memory initialBalance = _getFeeAdjustedCollateral(rawCollateral);
        FixedPoint.Unsigned memory adjustedCollateral = _convertToRawCollateral(collateralToRemove);
        rawCollateral.rawValue = rawCollateral.sub(adjustedCollateral).rawValue;
        removedCollateral = initialBalance.sub(_getFeeAdjustedCollateral(rawCollateral));
    }

    // Increase rawCollateral by a fee-adjusted collateralToAdd amount. Fee adjustment scales up collateralToAdd
    // by dividing it by cumulativeFeeMultiplier. There is potential for this quotient to be floored, therefore
    // rawCollateral is increased by less than expected. Because this method is usually called in conjunction with an
    // actual addition of collateral to this contract, return the fee-adjusted amount that the rawCollateral is
    // increased by so that the caller can minimize error between collateral added and rawCollateral credited.
    // NOTE: This return value exists only for the sake of symmetry with _removeCollateral. We don't actually use it
    // because we are OK if more collateral is stored in the contract than is represented by rawTotalPositionCollateral.
    function _addCollateral(FixedPoint.Unsigned storage rawCollateral, FixedPoint.Unsigned memory collateralToAdd)
        internal
        returns (FixedPoint.Unsigned memory addedCollateral)
    {
        FixedPoint.Unsigned memory initialBalance = _getFeeAdjustedCollateral(rawCollateral);
        FixedPoint.Unsigned memory adjustedCollateral = _convertToRawCollateral(collateralToAdd);
        rawCollateral.rawValue = rawCollateral.add(adjustedCollateral).rawValue;
        addedCollateral = _getFeeAdjustedCollateral(rawCollateral).sub(initialBalance);
    }

    // Scale the cumulativeFeeMultiplier by the ratio of fees paid to the current available collateral.
    function _adjustCumulativeFeeMultiplier(FixedPoint.Unsigned memory amount, FixedPoint.Unsigned memory currentPfc)
        internal
    {
        FixedPoint.Unsigned memory effectiveFee = amount.divCeil(currentPfc);
        cumulativeFeeMultiplier = cumulativeFeeMultiplier.mul(FixedPoint.fromUnscaledUint(1).sub(effectiveFee));
    }
}<|MERGE_RESOLUTION|>--- conflicted
+++ resolved
@@ -129,11 +129,8 @@
             totalPaid = _pfc;
         }
 
-<<<<<<< HEAD
-=======
         emit RegularFeesPaid(regularFee.rawValue, latePenalty.rawValue);
 
->>>>>>> f561463c
         _adjustCumulativeFeeMultiplier(totalPaid, collateralPool);
 
         if (regularFee.isGreaterThan(0)) {

pragma solidity ^0.6.0;

pragma experimental ABIEncoderV2;

import "../../oracle/implementation/ContractCreator.sol";
import "../../common/implementation/Testable.sol";
import "../../common/implementation/AddressWhitelist.sol";
import "./ExpiringMultiParty.sol";


/**
@title Expiring Multi Party Contract creator
@notice Factory contract to create and register new instances of expiring multiparty contracts. Responsible for
constraining the parameters used to construct a new EMP.
*/
contract ExpiringMultiPartyCreator is ContractCreator, Testable {
    using FixedPoint for FixedPoint.Unsigned;

    struct Params {
        uint expirationTimestamp;
        uint siphonDelay;
        address collateralAddress;
        address tokenFactoryAddress;
        bytes32 priceFeedIdentifier;
        string syntheticName;
        string syntheticSymbol;
        FixedPoint.Unsigned collateralRequirement;
        FixedPoint.Unsigned disputeBondPct;
        FixedPoint.Unsigned sponsorDisputeRewardPct;
        FixedPoint.Unsigned disputerDisputeRewardPct;
    }

<<<<<<< HEAD
    // @dev: These constraints can evolve over time and are initially constrained to conservative values
    // in this first iteration of an EMP creator:
    // - Last expiration date: 2021-06-30T0:00:00.000Z.
    uint public constant LATEST_EXPIRATION_TIMESTAMP = 1625011200;
    // - Time for pending withdrawal to be disputed: 60 minutes. Lower liveness increases sponsor usability. However, this parameter is a reflection of how long we expect it to take for
    // liquidators to identify that a sponsor is undercollateralized and acquire the tokens needed to liquidate them.
    // This is also a reflection of how long a malicious sponsor would need to maintain a lower-price manipulation to get their withdrawal
    // processed maliciously (if we set it too low, it’s quite easy for malicious sponsors to request a withdrawal and spend gas to prevent
    // other transactions from processing until the withdrawal gets approved). Ultimately, we think liveness is a friction to be minimized,
    // but not critical to the system functioning.
    uint public constant STRICT_WITHDRAWAL_LIVENESS = 3600;
    // - Time for liquidation to be disputed: 60 minutes. Similar reasoning to withdrawal liveness. Lower liveness is more usable for liquidators.
    // However, the parameter is a reflection of how long we expect it to take disputers to notice bad liquidations.
    // Malicious liquidators would also need to attack the base chain for this long to prevent dispute transactions from processing.
    uint public constant STRICT_LIQUIDATION_LIVENESS = 3600;
    // - Minimum dispute bond: 0%. We think this should be positive so that every dispute has some cost so that disputers are disincentivized from
    // wrongly disputing sponsors.
    uint public constant MIN_DISPUTE_BOND_PCT = 0;

    constructor(bool _isTest, address _finderAddress) public ContractCreator(_finderAddress) Testable(_isTest) {}
=======
    AddressWhitelist public collateralTokenWhitelist;
>>>>>>> 0a4ae0af

    event CreatedExpiringMultiParty(address expiringMultiPartyAddress, address partyMemberAddress);

    constructor(bool _isTest, address _finderAddress, address _collateralTokenWhitelist)
        public
        ContractCreator(_finderAddress)
        Testable(_isTest)
    {
        collateralTokenWhitelist = AddressWhitelist(_collateralTokenWhitelist);
    }

    /**
     * @notice Creates an instance of expiring multi party and registers it within the registry.
     * @dev caller is automatically registered as the first (and only) party member.
     * @param params is a `ConstructorParams` object from ExpiringMultiParty
     */
    function createExpiringMultiParty(Params memory params) public returns (address) {
        ExpiringMultiParty derivative = new ExpiringMultiParty(_convertParams(params));

        address[] memory parties = new address[](1);
        parties[0] = msg.sender;

        _registerContract(parties, address(derivative));

        emit CreatedExpiringMultiParty(address(derivative), msg.sender);

        return address(derivative);
    }

    // Converts createExpiringMultiParty params to ExpiringMultiParty constructor params.
    function _convertParams(Params memory params)
        private
        view
        returns (ExpiringMultiParty.ConstructorParams memory constructorParams)
    {
        // Known from creator deployment.
        constructorParams.isTest = isTest;
        constructorParams.finderAddress = finderAddress;

<<<<<<< HEAD
        // Enforce configuration constrainments
        require(params.expirationTimestamp <= LATEST_EXPIRATION_TIMESTAMP);
        require(params.disputeBondPct.isGreaterThan(MIN_DISPUTE_BOND_PCT));
        require(bytes(params.syntheticName).length != 0);
        require(bytes(params.syntheticSymbol).length != 0);
        constructorParams.withdrawalLiveness = STRICT_WITHDRAWAL_LIVENESS;
        constructorParams.liquidationLiveness = STRICT_LIQUIDATION_LIVENESS;
=======
        // @dev: Technically there is nothing in the ExpiringMultiParty contract
        // requiring the collateral token to be whitelisted. However, because "createExpiringMultiParty()"
        // is supposed to be the only way to create valid financial contracts that are **registered** with the DVM (via "_registerContract()"),
        // we can enforce whitelisting of collateral currencies here in practice.
        require(collateralTokenWhitelist.isOnWhitelist(params.collateralAddress));
        constructorParams.collateralAddress = params.collateralAddress;
>>>>>>> 0a4ae0af

        // Input from function call
        constructorParams.expirationTimestamp = params.expirationTimestamp;
        constructorParams.siphonDelay = params.siphonDelay;
        constructorParams.collateralAddress = params.collateralAddress;
        constructorParams.tokenFactoryAddress = params.tokenFactoryAddress;
        constructorParams.priceFeedIdentifier = params.priceFeedIdentifier;
        constructorParams.syntheticName = params.syntheticName;
        constructorParams.syntheticSymbol = params.syntheticSymbol;
        constructorParams.collateralRequirement = params.collateralRequirement;
        constructorParams.disputeBondPct = params.disputeBondPct;
        constructorParams.sponsorDisputeRewardPct = params.sponsorDisputeRewardPct;
        constructorParams.disputerDisputeRewardPct = params.disputerDisputeRewardPct;
    }
}<|MERGE_RESOLUTION|>--- conflicted
+++ resolved
@@ -30,9 +30,10 @@
         FixedPoint.Unsigned disputerDisputeRewardPct;
     }
 
-<<<<<<< HEAD
     // @dev: These constraints can evolve over time and are initially constrained to conservative values
     // in this first iteration of an EMP creator:
+    // - Whitelist allowed collateral currencies.
+    AddressWhitelist public collateralTokenWhitelist;
     // - Last expiration date: 2021-06-30T0:00:00.000Z.
     uint public constant LATEST_EXPIRATION_TIMESTAMP = 1625011200;
     // - Time for pending withdrawal to be disputed: 60 minutes. Lower liveness increases sponsor usability. However, this parameter is a reflection of how long we expect it to take for
@@ -49,11 +50,6 @@
     // - Minimum dispute bond: 0%. We think this should be positive so that every dispute has some cost so that disputers are disincentivized from
     // wrongly disputing sponsors.
     uint public constant MIN_DISPUTE_BOND_PCT = 0;
-
-    constructor(bool _isTest, address _finderAddress) public ContractCreator(_finderAddress) Testable(_isTest) {}
-=======
-    AddressWhitelist public collateralTokenWhitelist;
->>>>>>> 0a4ae0af
 
     event CreatedExpiringMultiParty(address expiringMultiPartyAddress, address partyMemberAddress);
 
@@ -93,22 +89,18 @@
         constructorParams.isTest = isTest;
         constructorParams.finderAddress = finderAddress;
 
-<<<<<<< HEAD
         // Enforce configuration constrainments
+        // @dev: Technically there is nothing in the ExpiringMultiParty contract
+        // requiring these constraints. However, because "createExpiringMultiParty()"
+        // is intended to be the only way to create valid financial contracts that are **registered** with the DVM (via "_registerContract()"),
+        // we can enforce deployment configurations here.
         require(params.expirationTimestamp <= LATEST_EXPIRATION_TIMESTAMP);
         require(params.disputeBondPct.isGreaterThan(MIN_DISPUTE_BOND_PCT));
         require(bytes(params.syntheticName).length != 0);
         require(bytes(params.syntheticSymbol).length != 0);
         constructorParams.withdrawalLiveness = STRICT_WITHDRAWAL_LIVENESS;
         constructorParams.liquidationLiveness = STRICT_LIQUIDATION_LIVENESS;
-=======
-        // @dev: Technically there is nothing in the ExpiringMultiParty contract
-        // requiring the collateral token to be whitelisted. However, because "createExpiringMultiParty()"
-        // is supposed to be the only way to create valid financial contracts that are **registered** with the DVM (via "_registerContract()"),
-        // we can enforce whitelisting of collateral currencies here in practice.
         require(collateralTokenWhitelist.isOnWhitelist(params.collateralAddress));
-        constructorParams.collateralAddress = params.collateralAddress;
->>>>>>> 0a4ae0af
 
         // Input from function call
         constructorParams.expirationTimestamp = params.expirationTimestamp;

pragma solidity ^0.5.0;
pragma experimental ABIEncoderV2;

import "@openzeppelin/contracts/math/SafeMath.sol";
import "@openzeppelin/contracts/token/ERC20/SafeERC20.sol";

import "../../common/FixedPoint.sol";
import "../../common/Testable.sol";
import "./PricelessPositionManager.sol";

/**
@title Liquidatable
@notice Adds logic to a position-managing contract that enables callers to
liquidate an undercollateralized position.
@dev The liquidation has a liveness period before expiring successfully, during which
someone can "dispute" the liquidation, which sends a price request to the relevant
Oracle to settle the final collateralization ratio based on a DVM price. The
contract enforces dispute rewards in order to incentivize disputers to correctly
dispute false liquidations and compensate position sponsors who had their position
incorrectly liquidated. Importantly, a prospective disputer must deposit a dispute
bond that they can lose in the case of an unsuccessful dispute.
*/
contract Liquidatable is PricelessPositionManager {
    using FixedPoint for FixedPoint.Unsigned;
    using SafeMath for uint;
    using SafeERC20 for IERC20;

    // Because of the check in withdrawable(), the order of these enum values should not change.
    enum Status { Uninitialized, PreDispute, PendingDispute, DisputeSucceeded, DisputeFailed }

    struct LiquidationData {
        /** Following variables set upon creation of liquidation */
        uint expiry; // When Liquidation ends and becomes 'Expired'
        address sponsor; // Address of the liquidated position's sponsor
        address liquidator; // Address who created this liquidation
        Status state; // Liquidated (and expired or not), Pending a Dispute, or Dispute has resolved
        /** Following variables determined by the position that is being liquidated */
        FixedPoint.Unsigned tokensOutstanding; // Synthetic Tokens required to be burned by liquidator to initiate dispute
        FixedPoint.Unsigned rawLockedCollateral; // Collateral locked by contract and released upon expiry or post-dispute
        // Amount of collateral being liquidated, which could be different from
        // lockedCollateral if there were pending withdrawals at the time of liquidation
        FixedPoint.Unsigned liquidatedCollateral;
        /** Following variables set upon a dispute request */
        address disputer; // Person who is disputing a liquidation
        uint liquidationTime; // Time when liquidation is initiated, needed to get price from Oracle
        FixedPoint.Unsigned settlementPrice; // Final price as determined by an Oracle following a dispute
    }

    // Mutable data structures.

    // Liquidations are unique by ID per sponsor
    mapping(address => LiquidationData[]) public liquidations;

    // Total collateral in liquidation.
    FixedPoint.Unsigned public rawLiquidationCollateral;

    // Immutable contract parameters.

    // Amount of time for pending liquidation before expiry
    uint public liquidationLiveness;
    // Required collateral:TRV ratio for a position to be considered sufficiently collateralized.
    FixedPoint.Unsigned public collateralRequirement;
    // Percent of a Liquidation/Position's lockedCollateral to be deposited by a potential disputer
    // Represented as a multiplier, for example 1.5e18 = "150%" and 0.05e18 = "5%"
    FixedPoint.Unsigned public disputeBondPct;
    // Percent of oraclePrice paid to sponsor in the Disputed state (i.e. following a successful dispute)
    // Represented as a multipler, see above
    FixedPoint.Unsigned public sponsorDisputeRewardPct;
    // Percent of oraclePrice paid to disputer in the Disputed state (i.e. following a successful dispute)
    // Represented as a multipler, see above
    FixedPoint.Unsigned public disputerDisputeRewardPct;

    event LiquidationCreated(
        address indexed sponsor,
        address indexed liquidator,
        uint indexed liquidationId,
        uint tokensOutstanding,
        uint lockedCollateral,
        uint liquidatedCollateral
    );
    event LiquidationDisputed(
        address indexed sponsor,
        address indexed liquidator,
        address indexed disputer,
        uint disputeId,
        uint disputeBondAmount
    );
    event DisputeSettled(
        address indexed caller,
        address indexed sponsor,
        address indexed liquidator,
        address disputer,
        uint disputeId,
        bool DisputeSucceeded
    );
    // TODO: add more fields to this event after refactoring the withdrawn function
    event LiquidationWithdrawn(address caller);

    // Callable if the liquidation is in a state where it can be disputed.
    modifier disputable(uint id, address sponsor) {
        LiquidationData storage liquidation = _getLiquidationData(sponsor, id);
        require((getCurrentTime() < liquidation.expiry) && (liquidation.state == Status.PreDispute));
        _;
    }
    // Callable if the liquidation is in a state where someone can withdraw.
    modifier withdrawable(uint id, address sponsor) {
        LiquidationData storage liquidation = _getLiquidationData(sponsor, id);
        Status state = liquidation.state;

        // Must be disputed or the liquidation has passed expiry.
        require(
            (state > Status.PreDispute) || ((liquidation.expiry <= getCurrentTime()) && (state == Status.PreDispute))
        );
        _;
    }

    // Define the contract's constructor parameters as a struct to enable more variables to be specified.
    struct ConstructorParams {
        // Params for PricelessPositionManager only.
        bool isTest;
        uint expirationTimestamp;
        uint withdrawalLiveness;
        address collateralAddress;
        address finderAddress;
        address tokenFactoryAddress;
        bytes32 priceFeedIdentifier;
        string syntheticName;
        string syntheticSymbol;
        // Params specifically for Liquidatable.
        uint liquidationLiveness;
        FixedPoint.Unsigned collateralRequirement;
        FixedPoint.Unsigned disputeBondPct;
        FixedPoint.Unsigned sponsorDisputeRewardPct;
        FixedPoint.Unsigned disputerDisputeRewardPct;
    }

    constructor(ConstructorParams memory params)
        public
        PricelessPositionManager(
            params.isTest,
            params.expirationTimestamp,
            params.withdrawalLiveness,
            params.collateralAddress,
            params.finderAddress,
            params.priceFeedIdentifier,
            params.syntheticName,
            params.syntheticSymbol,
            params.tokenFactoryAddress
        )
    {
        require(params.collateralRequirement.isGreaterThan(1));
        require(params.sponsorDisputeRewardPct.add(params.disputerDisputeRewardPct).isLessThan(1));

        // Set liquidatable specific variables.
        liquidationLiveness = params.liquidationLiveness;
        collateralRequirement = params.collateralRequirement;
        disputeBondPct = params.disputeBondPct;
        sponsorDisputeRewardPct = params.sponsorDisputeRewardPct;
        disputerDisputeRewardPct = params.disputerDisputeRewardPct;
    }

    /**
     * @notice Liquidates the sponsor's position if the caller has enough
     * synthetic tokens to retire the position's outstanding tokens.
     * @dev This method generates an ID that will uniquely identify liquidation
     * for the sponsor.
     * @param sponsor address to liquidate
     * @param amountToLiquidate amount of liquidatedCollateral that liquidator wants to liquidate
     * @return uuid of the newly created liquidation
     */

    // TODO: Perhaps pass this ID via an event rather than a return value
    function createLiquidation(address sponsor, FixedPoint.Unsigned calldata amountToLiquidate)
        external
        fees()
        returns (uint uuid)
    {
        // Attempt to retrieve Position data for sponsor
        PositionData storage positionToLiquidate = _getPositionData(sponsor);
        FixedPoint.Unsigned memory positionCollateral = _getCollateral(positionToLiquidate.rawCollateral);
        require(positionCollateral.isGreaterThan(0));

        // Caller is required to include in order to prevent front-running attacks that modify the liquidatedCollateral amount
        // @dev amountToLiquidate is >= underlying collateral because the position is still liquidatable if the underlying collateral declines
        // while the liquidation transaction is pending
        require(
            amountToLiquidate.isGreaterThanOrEqual(positionCollateral.sub(positionToLiquidate.withdrawalRequestAmount))
        );

        // Construct liquidation object.
        // Note: all dispute-related values are just zeroed out until a dispute occurs.
        uint newLength = liquidations[sponsor].push(
            LiquidationData({
                expiry: getCurrentTime() + liquidationLiveness,
                sponsor: sponsor,
                liquidator: msg.sender,
                state: Status.PreDispute,
                rawLockedCollateral: positionToLiquidate.rawCollateral,
                tokensOutstanding: positionToLiquidate.tokensOutstanding,
                liquidatedCollateral: positionCollateral.sub(positionToLiquidate.withdrawalRequestAmount),
                disputer: address(0),
                liquidationTime: getCurrentTime(),
                settlementPrice: FixedPoint.fromUnscaledUint(0)
            })
        );

        // Add to the global liquidation collateral count.
        _addCollateral(rawLiquidationCollateral, positionCollateral);

        // UUID is the index of the LiquidationData that was just pushed into the array, which is length - 1.
        uuid = newLength.sub(1);

        // Destroy tokens
        tokenCurrency.safeTransferFrom(msg.sender, address(this), positionToLiquidate.tokensOutstanding.rawValue);
        tokenCurrency.burn(positionToLiquidate.tokensOutstanding.rawValue);

        // Remove underlying collateral and debt from position and decrement the overall contract collateral and debt.
        _deleteSponsorPosition(sponsor);

        emit LiquidationCreated(
            sponsor,
            msg.sender,
            uuid,
            liquidations[sponsor][uuid].tokensOutstanding.rawValue,
            _getCollateral(liquidations[sponsor][uuid].rawLockedCollateral).rawValue,
            liquidations[sponsor][uuid].liquidatedCollateral.rawValue
        );
    }

    /**
     * @notice Disputes a liquidation, if the caller has enough collateral to post a dispute bond and pay a fixed final fee charged on each price request.
     * @dev Can only dispute a liquidation before the liquidation expires and if there are no
     * other pending disputes.
     * @param id of the disputed liquidation.
     * @param sponsor the address of the sponsor who's liquidation is being disputed.
     */
    function dispute(uint id, address sponsor) external disputable(id, sponsor) fees() {
        LiquidationData storage disputedLiquidation = _getLiquidationData(sponsor, id);

        FixedPoint.Unsigned memory disputeBondAmount = _getCollateral(disputedLiquidation.rawLockedCollateral).mul(
            disputeBondPct
        );
        _addCollateral(rawLiquidationCollateral, disputeBondAmount);

        collateralCurrency.safeTransferFrom(msg.sender, address(this), disputeBondAmount.rawValue);

        // Request a price from DVM,
        // Liquidation is pending dispute until DVM returns a price
        disputedLiquidation.state = Status.PendingDispute;
        disputedLiquidation.disputer = msg.sender;

        // Enqueue a request with the DVM.
        _requestOraclePrice(disputedLiquidation.liquidationTime);

        // Pay a final fee
        _payFinalFees(msg.sender);

        emit LiquidationDisputed(sponsor, disputedLiquidation.liquidator, msg.sender, id, disputeBondAmount.rawValue);
    }

    /**
     * @notice After a dispute has settled or after a non-disputed liquidation has expired,
     * the sponsor, liquidator, and/or disputer can call this method to receive payments.
     * @dev If the dispute SUCCEEDED: the sponsor, liquidator, and disputer are eligible for payment
     * If the dispute FAILED: only the liquidator can receive payment
     * Once all collateral is withdrawn, delete the liquidation data.
     * @param id uniquely identifies the sponsor's liquidation
     * @param sponsor address of the sponsor associated with the liquidation
     */
    function withdrawLiquidation(uint id, address sponsor)
        public
        withdrawable(id, sponsor)
        fees()
        returns (FixedPoint.Unsigned memory withdrawalAmount)
    {
        LiquidationData storage liquidation = _getLiquidationData(sponsor, id);
        require(
            (msg.sender == liquidation.disputer) ||
                (msg.sender == liquidation.liquidator) ||
                (msg.sender == liquidation.sponsor)
        );

        // Settles the liquidation if necessary.
        // Note: this will fail if the price has not resolved yet.
        _settle(id, sponsor);

        FixedPoint.Unsigned memory tokenRedemptionValue = liquidation.tokensOutstanding.mul(
            liquidation.settlementPrice
        );

        // TODO: there's a case where the fees cut into the collateral to such a degree where there is not enough to
        // pay out the TRV in the DisputeSucceeded case. This is unlikely (fees would have to be high). We probably
        // need to handle this case, however.
        // Calculate rewards as a function of the TRV.
        FixedPoint.Unsigned memory lockedCollateral = _getCollateral(liquidation.rawLockedCollateral);
        FixedPoint.Unsigned memory disputerDisputeReward = disputerDisputeRewardPct.mul(tokenRedemptionValue);
        FixedPoint.Unsigned memory sponsorDisputeReward = sponsorDisputeRewardPct.mul(tokenRedemptionValue);
        FixedPoint.Unsigned memory disputeBondAmount = lockedCollateral.mul(disputeBondPct);

        // There are three main outcome states: either the dispute succeeded, failed or was not updated.
        // Based on the state, different parties of a liquidation can withdraw different amounts.
        // Once a caller has been paid their address deleted from the struct.
        // This prevents them from being paid multiple from times the same liquidation.
        if (liquidation.state == Status.DisputeSucceeded) {
            // If the dispute is successful then all three users can withdraw from the contract.
            if (msg.sender == liquidation.disputer) {
                // Pay DISPUTER: disputer reward + dispute bond
                FixedPoint.Unsigned memory payToDisputer = disputerDisputeReward.add(disputeBondAmount);
                withdrawalAmount = withdrawalAmount.add(payToDisputer);
                delete liquidation.disputer;
            }

            if (msg.sender == liquidation.sponsor) {
                // Pay SPONSOR: remaining collateral (locked collateral - TRV) + sponsor reward
                FixedPoint.Unsigned memory remainingCollateral = lockedCollateral.sub(tokenRedemptionValue);
                FixedPoint.Unsigned memory payToSponsor = sponsorDisputeReward.add(remainingCollateral);
                withdrawalAmount = withdrawalAmount.add(payToSponsor);
                delete liquidation.sponsor;
            }

            if (msg.sender == liquidation.liquidator) {
                // Pay LIQUIDATOR: TRV - dispute reward - sponsor reward
                // If TRV > Collateral, then subtract rewards from locked collateral
                // NOTE: This should never be below zero since we prevent (sponsorDisputePct+disputerDisputePct) >= 0 in
                // the constructor when these params are set
                FixedPoint.Unsigned memory payToLiquidator = tokenRedemptionValue.sub(sponsorDisputeReward).sub(
                    disputerDisputeReward
                );
                withdrawalAmount = withdrawalAmount.add(payToLiquidator);
                delete liquidation.liquidator;
            }

            // Free up space once all locked collateral is withdrawn
            if (
                liquidation.disputer == address(0) &&
                liquidation.sponsor == address(0) &&
                liquidation.liquidator == address(0)
            ) {
                delete liquidations[sponsor][id];
            }
            // In the case of a failed dispute only the liquidator can withdraw.
        } else if (liquidation.state == Status.DisputeFailed && msg.sender == liquidation.liquidator) {
            // Pay LIQUIDATOR: lockedCollateral + dispute bond
            FixedPoint.Unsigned memory payToLiquidator = lockedCollateral.add(disputeBondAmount);
            withdrawalAmount = payToLiquidator;
            delete liquidations[sponsor][id];
            // If the state is pre-dispute but time has passed liveness then the dispute failed and the liquidator can withdraw
        } else if (liquidation.state == Status.PreDispute && msg.sender == liquidation.liquidator) {
            // Pay LIQUIDATOR: lockedCollateral
            withdrawalAmount = lockedCollateral;
            delete liquidations[sponsor][id];
        }

        require(withdrawalAmount.isGreaterThan(0));
        _removeCollateral(rawLiquidationCollateral, withdrawalAmount);
        collateralCurrency.safeTransfer(msg.sender, withdrawalAmount.rawValue);

        // TODO: add this amount to the event in the issue #875.
        emit LiquidationWithdrawn(msg.sender);
    }

    /**
     * @dev This overrides pfc() so the Liquidatable contract can report its profit from corruption.
     */
    function pfc() public view returns (FixedPoint.Unsigned memory) {
        return super.pfc().add(_getCollateral(rawLiquidationCollateral));
    }

    function getLockedCollateral(address sponsor, uint uuid) external view returns (FixedPoint.Unsigned memory) {
        return _getCollateral(liquidations[sponsor][uuid].rawLockedCollateral);
    }

<<<<<<< HEAD
    /**
     * @notice This settles a liquidation if it is in the PendingDispute state. If not, it will immediately return.
     * If the liquidation is in the PendingDispute state, but a price is not available, this will revert.
     * @param id to uniquely identify the dispute to settle
     * @param sponsor the address of the sponsor who's dispute is being settled
     */
    function _settle(uint id, address sponsor) internal {
        LiquidationData storage liquidation = _getLiquidationData(sponsor, id);

        // Settlement only happens when state == PendingDispute and will only happen once per liquidation.
        // If this liquidation is not ready to be settled, this method should return immediately.
        if (liquidation.state != Status.PendingDispute) {
            return;
        }

        // Get the returned price from the oracle. If this has not yet resolved will revert.
        liquidation.settlementPrice = _getOraclePrice(liquidation.liquidationTime);

        // Find the value of the tokens in the underlying collateral.
        FixedPoint.Unsigned memory tokenRedemptionValue = liquidation.tokensOutstanding.mul(
            liquidation.settlementPrice
        );

        // The required collateral is the value of the tokens in underlying * required collateral ratio.
        FixedPoint.Unsigned memory requiredCollateral = tokenRedemptionValue.mul(collateralRequirement);

        // If the position has more than the required collateral it is solvent and the dispute is valid(liquidation is invalid)
        // Note that this check uses the liquidatedCollateral not the lockedCollateral as this considers withdrawals.
        bool disputeSucceeded = liquidation.liquidatedCollateral.isGreaterThanOrEqual(requiredCollateral);
        liquidation.state = disputeSucceeded ? Status.DisputeSucceeded : Status.DisputeFailed;

        emit DisputeSettled(msg.sender, sponsor, liquidation.liquidator, liquidation.disputer, id, disputeSucceeded);
=======
    function getLiquidations(address sponsor) external view returns (LiquidationData[] memory) {
        return liquidations[sponsor];
>>>>>>> 904e0454
    }

    function _getLiquidationData(address sponsor, uint uuid)
        internal
        view
        returns (LiquidationData storage liquidation)
    {
        LiquidationData[] storage liquidationArray = liquidations[sponsor];

        // Revert if the caller is attempting to access an invalid liquidation (one that has never been created or one
        // has never been initialized).
        require(uuid < liquidationArray.length && liquidationArray[uuid].state != Status.Uninitialized);
        return liquidationArray[uuid];
    }
}<|MERGE_RESOLUTION|>--- conflicted
+++ resolved
@@ -370,7 +370,10 @@
         return _getCollateral(liquidations[sponsor][uuid].rawLockedCollateral);
     }
 
-<<<<<<< HEAD
+    function getLiquidations(address sponsor) external view returns (LiquidationData[] memory) {
+        return liquidations[sponsor];
+    }
+    
     /**
      * @notice This settles a liquidation if it is in the PendingDispute state. If not, it will immediately return.
      * If the liquidation is in the PendingDispute state, but a price is not available, this will revert.
@@ -403,10 +406,6 @@
         liquidation.state = disputeSucceeded ? Status.DisputeSucceeded : Status.DisputeFailed;
 
         emit DisputeSettled(msg.sender, sponsor, liquidation.liquidator, liquidation.disputer, id, disputeSucceeded);
-=======
-    function getLiquidations(address sponsor) external view returns (LiquidationData[] memory) {
-        return liquidations[sponsor];
->>>>>>> 904e0454
     }
 
     function _getLiquidationData(address sponsor, uint uuid)

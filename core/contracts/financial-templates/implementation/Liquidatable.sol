pragma solidity ^0.6.0;
pragma experimental ABIEncoderV2;

import "@openzeppelin/contracts/math/SafeMath.sol";
import "@openzeppelin/contracts/token/ERC20/SafeERC20.sol";

import "../../common/implementation/FixedPoint.sol";
import "../../common/implementation/Testable.sol";
import "./PricelessPositionManager.sol";


/**
@title Liquidatable
@notice Adds logic to a position-managing contract that enables callers to
liquidate an undercollateralized position.
@dev The liquidation has a liveness period before expiring successfully, during which
someone can "dispute" the liquidation, which sends a price request to the relevant
Oracle to settle the final collateralization ratio based on a DVM price. The
contract enforces dispute rewards in order to incentivize disputers to correctly
dispute false liquidations and compensate position sponsors who had their position
incorrectly liquidated. Importantly, a prospective disputer must deposit a dispute
bond that they can lose in the case of an unsuccessful dispute.
*/
contract Liquidatable is PricelessPositionManager {
    using FixedPoint for FixedPoint.Unsigned;
    using SafeMath for uint;
    using SafeERC20 for IERC20;

    /****************************************
     *     LIQUIDATION DATA STRUCTURES      *
     ****************************************/

    // Because of the check in withdrawable(), the order of these enum values should not change.
    enum Status { Uninitialized, PreDispute, PendingDispute, DisputeSucceeded, DisputeFailed }

    struct LiquidationData {
        // -> Following variables set upon creation of liquidation
        address sponsor; // Address of the liquidated position's sponsor
        address liquidator; // Address who created this liquidation
        Status state; // Liquidated (and expired or not), Pending a Dispute, or Dispute has resolved
        uint liquidationTime; // Time when liquidation is initiated, needed to get price from Oracle
        // -> Following variables determined by the position that is being liquidated
        FixedPoint.Unsigned tokensOutstanding; // Synthetic Tokens required to be burned by liquidator to initiate dispute
        FixedPoint.Unsigned lockedCollateral; // Collateral locked by contract and released upon expiry or post-dispute
        // Amount of collateral being liquidated, which could be different from
        // lockedCollateral if there were pending withdrawals at the time of liquidation
        FixedPoint.Unsigned liquidatedCollateral;
        // Unit value (starts at 1) that is used to track the fees per unit of collateral over the course of the liquidation.
        FixedPoint.Unsigned rawUnitCollateral;
        // -> Following variable set upon initiation of a dispute
        address disputer; // Person who is disputing a liquidation
        // -> Following variable set upon a resolution of a dispute
        FixedPoint.Unsigned settlementPrice; // Final price as determined by an Oracle following a dispute
    }

    // Define the contract's constructor parameters as a struct to enable more variables to be specified.
    // This is required to enable more params, over and above Solidity's limits.
    struct ConstructorParams {
        // Params for PricelessPositionManager only.
        bool isTest;
        uint expirationTimestamp;
        uint withdrawalLiveness;
        address collateralAddress;
        address finderAddress;
        address tokenFactoryAddress;
        bytes32 priceFeedIdentifier;
        string syntheticName;
        string syntheticSymbol;
        // Params specifically for Liquidatable.
        uint liquidationLiveness;
        FixedPoint.Unsigned collateralRequirement;
        FixedPoint.Unsigned disputeBondPct;
        FixedPoint.Unsigned sponsorDisputeRewardPct;
        FixedPoint.Unsigned disputerDisputeRewardPct;
    }

    // Liquidations are unique by ID per sponsor
    mapping(address => LiquidationData[]) public liquidations;

    // Total collateral in liquidation.
    FixedPoint.Unsigned public rawLiquidationCollateral;

    // Immutable contract parameters.

    // Amount of time for pending liquidation before expiry
    uint public liquidationLiveness;
    // Required collateral:TRV ratio for a position to be considered sufficiently collateralized.
    FixedPoint.Unsigned public collateralRequirement;
    // Percent of a Liquidation/Position's lockedCollateral to be deposited by a potential disputer
    // Represented as a multiplier, for example 1.5e18 = "150%" and 0.05e18 = "5%"
    FixedPoint.Unsigned public disputeBondPct;
    // Percent of oraclePrice paid to sponsor in the Disputed state (i.e. following a successful dispute)
    // Represented as a multipler, see above
    FixedPoint.Unsigned public sponsorDisputeRewardPct;
    // Percent of oraclePrice paid to disputer in the Disputed state (i.e. following a successful dispute)
    // Represented as a multipler, see above
    FixedPoint.Unsigned public disputerDisputeRewardPct;

    /****************************************
     *                EVENTS                *
     ****************************************/

    event LiquidationCreated(
        address indexed sponsor,
        address indexed liquidator,
        uint indexed liquidationId,
        uint tokensOutstanding,
        uint lockedCollateral,
        uint liquidatedCollateral
    );
    event LiquidationDisputed(
        address indexed sponsor,
        address indexed liquidator,
        address indexed disputer,
        uint liquidationId,
        uint disputeBondAmount
    );
    event DisputeSettled(
        address indexed caller,
        address indexed sponsor,
        address indexed liquidator,
        address disputer,
        uint liquidationId,
        bool DisputeSucceeded
    );
    event LiquidationWithdrawn(address caller, uint256 withdrawalAmount, Status liquidationStatus);

<<<<<<< HEAD
    /****************************************
     *              MODIFIERS               *
     ****************************************/

    // Callable if the liquidation is in a state where it can be disputed.
=======
>>>>>>> 750dbc3f
    modifier disputable(uint liquidationId, address sponsor) {
        _disputable(liquidationId, sponsor);
        _;
    }
    modifier withdrawable(uint liquidationId, address sponsor) {
        _withdrawable(liquidationId, sponsor);
        _;
    }

    /**
     * @notice Constructs the liquidatable contract.
     * @param params struct to define input parameters for construction of Liquidatable. Some params
     * are fed directly into the `PricelessPositionManager's constructor within the inheritance tree.
     */
    constructor(ConstructorParams memory params)
        public
        PricelessPositionManager(
            params.isTest,
            params.expirationTimestamp,
            params.withdrawalLiveness,
            params.collateralAddress,
            params.finderAddress,
            params.priceFeedIdentifier,
            params.syntheticName,
            params.syntheticSymbol,
            params.tokenFactoryAddress
        )
    {
        require(params.collateralRequirement.isGreaterThan(1));
        require(params.sponsorDisputeRewardPct.add(params.disputerDisputeRewardPct).isLessThan(1));

        // Set liquidatable specific variables.
        liquidationLiveness = params.liquidationLiveness;
        collateralRequirement = params.collateralRequirement;
        disputeBondPct = params.disputeBondPct;
        sponsorDisputeRewardPct = params.sponsorDisputeRewardPct;
        disputerDisputeRewardPct = params.disputerDisputeRewardPct;
    }

    /****************************************
     *        LIQUIDATION FUNCTIONS         *
     ****************************************/

    /**
     * @notice Liquidates the sponsor's position if the caller has enough
     * synthetic tokens to retire the position's outstanding tokens.
     * @dev This method generates an ID that will uniquely identify liquidation for the sponsor.
     * @param sponsor address to liquidate.
     * @param collateralPerToken abort the liquidation if the position's collateral per token exceeds this value.
     * @param maxTokensToLiquidate max number of tokes to liquidate.
     * @return liquidationId of the newly created liquidation.
     */
    function createLiquidation(
        address sponsor,
        FixedPoint.Unsigned calldata collateralPerToken,
        FixedPoint.Unsigned calldata maxTokensToLiquidate
    ) external fees() onlyPreExpiration() returns (uint liquidationId) {
        // Retrieve Position data for sponsor
        PositionData storage positionToLiquidate = _getPositionData(sponsor);

        FixedPoint.Unsigned memory tokensToLiquidate = FixedPoint.min(
            maxTokensToLiquidate,
            positionToLiquidate.tokensOutstanding
        );
        // TODO: Limit liquidations from being too small or very close to 100% without being exactly 100%.
        FixedPoint.Unsigned memory ratio = tokensToLiquidate.div(positionToLiquidate.tokensOutstanding);

        // Starting values for the Position being liquidated.
        FixedPoint.Unsigned memory startCollateral = _getCollateral(positionToLiquidate.rawCollateral);
        FixedPoint.Unsigned memory startCollateralNetOfWithdrawal = startCollateral.sub(
            positionToLiquidate.withdrawalRequestAmount
        );
        FixedPoint.Unsigned memory startTokens = positionToLiquidate.tokensOutstanding;

        // Check the max price constraint to ensure that the Position's collateralization ratio hasn't increased beyond
        // what the liquidator was willing to liquidate at.
        // collateralPerToken >= startCollateralNetOfWithdrawal / startTokens.
        require(collateralPerToken.mul(startTokens).isGreaterThanOrEqual(startCollateralNetOfWithdrawal));

        // The actual amount of collateral that gets moved to the liquidation.
        FixedPoint.Unsigned memory lockedCollateral = startCollateral.mul(ratio);
        // For purposes of disputes, it's actually this liquidatedCollateral value that's used. This value is net of
        // withdrawal requests.
        FixedPoint.Unsigned memory liquidatedCollateral = startCollateralNetOfWithdrawal.mul(ratio);
        // Part of the withdrawal request is also removed. Ideally:
        // liquidatedCollateral + withdrawalAmountToRemove = lockedCollateral.
        FixedPoint.Unsigned memory withdrawalAmountToRemove = positionToLiquidate.withdrawalRequestAmount.mul(ratio);

        // Construct liquidation object.
        // Note: all dispute-related values are just zeroed out until a dispute occurs.
        // liquidationId is the index of the new LiquidationData that we will push into the array,
        // which is equal to the current length of the array pre-push.
        liquidationId = liquidations[sponsor].length;
        liquidations[sponsor].push(
            LiquidationData({
                sponsor: sponsor,
                liquidator: msg.sender,
                state: Status.PreDispute,
                liquidationTime: getCurrentTime(),
                tokensOutstanding: tokensToLiquidate,
                lockedCollateral: lockedCollateral,
                liquidatedCollateral: liquidatedCollateral,
                rawUnitCollateral: _convertCollateral(FixedPoint.fromUnscaledUint(1)),
                disputer: address(0),
                settlementPrice: FixedPoint.fromUnscaledUint(0)
            })
        );

        // Adjust the sponsor's remaining position.
        _reduceSponsorPosition(sponsor, tokensToLiquidate, lockedCollateral, withdrawalAmountToRemove);

        // Add to the global liquidation collateral count.
        _addCollateral(rawLiquidationCollateral, lockedCollateral);

        // Destroy tokens
        tokenCurrency.safeTransferFrom(msg.sender, address(this), tokensToLiquidate.rawValue);
        tokenCurrency.burn(tokensToLiquidate.rawValue);

        emit LiquidationCreated(
            sponsor,
            msg.sender,
            liquidationId,
            tokensToLiquidate.rawValue,
            lockedCollateral.rawValue,
            liquidatedCollateral.rawValue
        );
    }

    /**
     * @notice Disputes a liquidation, if the caller has enough collateral to post a dispute bond
     * and pay a fixed final fee charged on each price request.
     * @dev Can only dispute a liquidation before the liquidation expires and if there are no other pending disputes.
     * @param liquidationId of the disputed liquidation.
     * @param sponsor the address of the sponsor who's liquidation is being disputed.
     */
    function dispute(uint liquidationId, address sponsor) external disputable(liquidationId, sponsor) fees() {
        LiquidationData storage disputedLiquidation = _getLiquidationData(sponsor, liquidationId);

        // Multiply by the unit collateral so the dispute bond is a percentage of the locked collateral after fees.
        FixedPoint.Unsigned memory disputeBondAmount = disputedLiquidation.lockedCollateral.mul(disputeBondPct).mul(
            _getCollateral(disputedLiquidation.rawUnitCollateral)
        );
        _addCollateral(rawLiquidationCollateral, disputeBondAmount);

        collateralCurrency.safeTransferFrom(msg.sender, address(this), disputeBondAmount.rawValue);

        // Request a price from DVM,
        // Liquidation is pending dispute until DVM returns a price
        disputedLiquidation.state = Status.PendingDispute;
        disputedLiquidation.disputer = msg.sender;

        // Enqueue a request with the DVM.
        _requestOraclePrice(disputedLiquidation.liquidationTime);

        // Pay a final fee
        _payFinalFees(msg.sender);

        emit LiquidationDisputed(
            sponsor,
            disputedLiquidation.liquidator,
            msg.sender,
            liquidationId,
            disputeBondAmount.rawValue
        );
    }

    /**
     * @notice After a dispute has settled or after a non-disputed liquidation has expired,
     * the sponsor, liquidator, and/or disputer can call this method to receive payments.
     * @dev If the dispute SUCCEEDED: the sponsor, liquidator, and disputer are eligible for payment
     * If the dispute FAILED: only the liquidator can receive payment
     * Once all collateral is withdrawn, delete the liquidation data.
     * @param liquidationId uniquely identifies the sponsor's liquidation.
     * @param sponsor address of the sponsor associated with the liquidation.
     * @return withdrawalAmount the total amount of underlying returned from the liquidation.
     */
    function withdrawLiquidation(uint liquidationId, address sponsor)
        public
        withdrawable(liquidationId, sponsor)
        fees()
        returns (FixedPoint.Unsigned memory withdrawalAmount)
    {
        LiquidationData storage liquidation = _getLiquidationData(sponsor, liquidationId);
        require(
            (msg.sender == liquidation.disputer) ||
                (msg.sender == liquidation.liquidator) ||
                (msg.sender == liquidation.sponsor)
        );

        // Settles the liquidation if necessary.
        // Note: this will fail if the price has not resolved yet.
        _settle(liquidationId, sponsor);

        // Calculate rewards as a function of the TRV. Note: all payouts are scaled by the unit collateral value so
        // all payouts are charged the fees pro rata.
        FixedPoint.Unsigned memory feeAttenuation = _getCollateral(liquidation.rawUnitCollateral);
        FixedPoint.Unsigned memory tokenRedemptionValue = liquidation
            .tokensOutstanding
            .mul(liquidation.settlementPrice)
            .mul(feeAttenuation);
        FixedPoint.Unsigned memory collateral = liquidation.lockedCollateral.mul(feeAttenuation);
        FixedPoint.Unsigned memory disputerDisputeReward = disputerDisputeRewardPct.mul(tokenRedemptionValue);
        FixedPoint.Unsigned memory sponsorDisputeReward = sponsorDisputeRewardPct.mul(tokenRedemptionValue);
        FixedPoint.Unsigned memory disputeBondAmount = collateral.mul(disputeBondPct);

        // There are three main outcome states: either the dispute succeeded, failed or was not updated.
        // Based on the state, different parties of a liquidation can withdraw different amounts.
        // Once a caller has been paid their address deleted from the struct.
        // This prevents them from being paid multiple from times the same liquidation.
        if (liquidation.state == Status.DisputeSucceeded) {
            // If the dispute is successful then all three users can withdraw from the contract.
            if (msg.sender == liquidation.disputer) {
                // Pay DISPUTER: disputer reward + dispute bond
                FixedPoint.Unsigned memory payToDisputer = disputerDisputeReward.add(disputeBondAmount);
                withdrawalAmount = withdrawalAmount.add(payToDisputer);
                delete liquidation.disputer;
            }

            if (msg.sender == liquidation.sponsor) {
                // Pay SPONSOR: remaining collateral (collateral - TRV) + sponsor reward
                FixedPoint.Unsigned memory remainingCollateral = collateral.sub(tokenRedemptionValue);
                FixedPoint.Unsigned memory payToSponsor = sponsorDisputeReward.add(remainingCollateral);
                withdrawalAmount = withdrawalAmount.add(payToSponsor);
                delete liquidation.sponsor;
            }

            if (msg.sender == liquidation.liquidator) {
                // Pay LIQUIDATOR: TRV - dispute reward - sponsor reward
                // If TRV > Collateral, then subtract rewards from collateral
                // NOTE: This should never be below zero since we prevent (sponsorDisputePct+disputerDisputePct) >= 0 in
                // the constructor when these params are set
                FixedPoint.Unsigned memory payToLiquidator = tokenRedemptionValue.sub(sponsorDisputeReward).sub(
                    disputerDisputeReward
                );
                withdrawalAmount = withdrawalAmount.add(payToLiquidator);
                delete liquidation.liquidator;
            }

            // Free up space once all collateral is withdrawn
            if (
                liquidation.disputer == address(0) &&
                liquidation.sponsor == address(0) &&
                liquidation.liquidator == address(0)
            ) {
                delete liquidations[sponsor][liquidationId];
            }
            // In the case of a failed dispute only the liquidator can withdraw.
        } else if (liquidation.state == Status.DisputeFailed && msg.sender == liquidation.liquidator) {
            // Pay LIQUIDATOR: collateral + dispute bond
            FixedPoint.Unsigned memory payToLiquidator = collateral.add(disputeBondAmount);
            withdrawalAmount = payToLiquidator;
            delete liquidations[sponsor][liquidationId];
            // If the state is pre-dispute but time has passed liveness then the dispute failed and the liquidator can withdraw
        } else if (liquidation.state == Status.PreDispute && msg.sender == liquidation.liquidator) {
            // Pay LIQUIDATOR: collateral
            withdrawalAmount = collateral;
            delete liquidations[sponsor][liquidationId];
        }

        require(withdrawalAmount.isGreaterThan(0));
        _removeCollateral(rawLiquidationCollateral, withdrawalAmount);
        collateralCurrency.safeTransfer(msg.sender, withdrawalAmount.rawValue);

        emit LiquidationWithdrawn(msg.sender, withdrawalAmount.rawValue, liquidation.state);
    }

    /**
     * @dev This overrides pfc() so the Liquidatable contract can report its profit from corruption.
     */
    // TODO(#969) Remove once prettier-plugin-solidity can handle the "override" keyword
    // prettier-ignore
    function pfc() public override view returns (FixedPoint.Unsigned memory) {
        return super.pfc().add(_getCollateral(rawLiquidationCollateral));
    }

    function getLiquidations(address sponsor) external view returns (LiquidationData[] memory) {
        return liquidations[sponsor];
    }

    /****************************************
     *          INTERNAL FUNCTIONS          *
     ****************************************/

    // This settles a liquidation if it is in the PendingDispute state. If not, it will immediately return.
    // If the liquidation is in the PendingDispute state, but a price is not available, this will revert.
    function _settle(uint liquidationId, address sponsor) internal {
        LiquidationData storage liquidation = _getLiquidationData(sponsor, liquidationId);

        // Settlement only happens when state == PendingDispute and will only happen once per liquidation.
        // If this liquidation is not ready to be settled, this method should return immediately.
        if (liquidation.state != Status.PendingDispute) {
            return;
        }

        // Get the returned price from the oracle. If this has not yet resolved will revert.
        liquidation.settlementPrice = _getOraclePrice(liquidation.liquidationTime);

        // Find the value of the tokens in the underlying collateral.
        FixedPoint.Unsigned memory tokenRedemptionValue = liquidation.tokensOutstanding.mul(
            liquidation.settlementPrice
        );

        // The required collateral is the value of the tokens in underlying * required collateral ratio.
        FixedPoint.Unsigned memory requiredCollateral = tokenRedemptionValue.mul(collateralRequirement);

        // If the position has more than the required collateral it is solvent and the dispute is valid(liquidation is invalid)
        // Note that this check uses the liquidatedCollateral not the lockedCollateral as this considers withdrawals.
        bool disputeSucceeded = liquidation.liquidatedCollateral.isGreaterThanOrEqual(requiredCollateral);
        liquidation.state = disputeSucceeded ? Status.DisputeSucceeded : Status.DisputeFailed;

        emit DisputeSettled(
            msg.sender,
            sponsor,
            liquidation.liquidator,
            liquidation.disputer,
            liquidationId,
            disputeSucceeded
        );
    }

    function _getLiquidationData(address sponsor, uint liquidationId)
        internal
        view
        returns (LiquidationData storage liquidation)
    {
        LiquidationData[] storage liquidationArray = liquidations[sponsor];

        // Revert if the caller is attempting to access an invalid liquidation (one that has never been created or one
        // has never been initialized).
        require(
            liquidationId < liquidationArray.length && liquidationArray[liquidationId].state != Status.Uninitialized
        );
        return liquidationArray[liquidationId];
    }

    function _getLiquidationExpiry(LiquidationData storage liquidation) internal view returns (uint) {
        return liquidation.liquidationTime.add(liquidationLiveness);
    }

    /**
     * @dev These internal functions are supposed to act identically to modifiers, but re-used modifiers
     * unnecessarily increase contract bytecode size.
     * source: https://blog.polymath.network/solidity-tips-and-tricks-to-save-gas-and-reduce-bytecode-size-c44580b218e6
     */
    function _disputable(uint liquidationId, address sponsor) internal view {
        LiquidationData storage liquidation = _getLiquidationData(sponsor, liquidationId);
        require((getCurrentTime() < _getLiquidationExpiry(liquidation)) && (liquidation.state == Status.PreDispute));
    }

    function _withdrawable(uint liquidationId, address sponsor) internal view {
        LiquidationData storage liquidation = _getLiquidationData(sponsor, liquidationId);
        Status state = liquidation.state;

        // Must be disputed or the liquidation has passed expiry.
        require(
            (state > Status.PreDispute) ||
                ((_getLiquidationExpiry(liquidation) <= getCurrentTime()) && (state == Status.PreDispute))
        );
    }
}<|MERGE_RESOLUTION|>--- conflicted
+++ resolved
@@ -34,12 +34,12 @@
     enum Status { Uninitialized, PreDispute, PendingDispute, DisputeSucceeded, DisputeFailed }
 
     struct LiquidationData {
-        // -> Following variables set upon creation of liquidation
+        // -> Following variables set upon creation of liquidation:
         address sponsor; // Address of the liquidated position's sponsor
         address liquidator; // Address who created this liquidation
         Status state; // Liquidated (and expired or not), Pending a Dispute, or Dispute has resolved
         uint liquidationTime; // Time when liquidation is initiated, needed to get price from Oracle
-        // -> Following variables determined by the position that is being liquidated
+        // -> Following variables determined by the position that is being liquidated:
         FixedPoint.Unsigned tokensOutstanding; // Synthetic Tokens required to be burned by liquidator to initiate dispute
         FixedPoint.Unsigned lockedCollateral; // Collateral locked by contract and released upon expiry or post-dispute
         // Amount of collateral being liquidated, which could be different from
@@ -47,9 +47,9 @@
         FixedPoint.Unsigned liquidatedCollateral;
         // Unit value (starts at 1) that is used to track the fees per unit of collateral over the course of the liquidation.
         FixedPoint.Unsigned rawUnitCollateral;
-        // -> Following variable set upon initiation of a dispute
+        // -> Following variable set upon initiation of a dispute:
         address disputer; // Person who is disputing a liquidation
-        // -> Following variable set upon a resolution of a dispute
+        // -> Following variable set upon a resolution of a dispute:
         FixedPoint.Unsigned settlementPrice; // Final price as determined by an Oracle following a dispute
     }
 
@@ -125,14 +125,11 @@
     );
     event LiquidationWithdrawn(address caller, uint256 withdrawalAmount, Status liquidationStatus);
 
-<<<<<<< HEAD
     /****************************************
      *              MODIFIERS               *
      ****************************************/
 
     // Callable if the liquidation is in a state where it can be disputed.
-=======
->>>>>>> 750dbc3f
     modifier disputable(uint liquidationId, address sponsor) {
         _disputable(liquidationId, sponsor);
         _;

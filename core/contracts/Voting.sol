pragma solidity ^0.5.0;

pragma experimental ABIEncoderV2;

import "./Finder.sol";
import "./FixedPoint.sol";
import "./MultiRole.sol";
import "./OracleInterface.sol";
import "./Registry.sol";
import "./ResultComputation.sol";
import "./Testable.sol";
import "./VoteTiming.sol";
import "./VotingToken.sol";

import "openzeppelin-solidity/contracts/math/SafeMath.sol";


/**
 * @title Voting system for Oracle.
 * @dev Handles receiving and resolving price requests via a commit-reveal voting scheme.
 */
contract Voting is Testable, MultiRole, OracleInterface {

    using FixedPoint for FixedPoint.Unsigned;
    using SafeMath for uint;
    using VoteTiming for VoteTiming.Data;
    using ResultComputation for ResultComputation.Data;

    // Identifies a unique price request for which the Oracle will always return the same value.
    // Tracks ongoing votes as well as the result of the vote.
    struct PriceRequest {
        bytes32 identifier;
        uint time;

        // A map containing all votes for this price in various rounds.
        mapping(uint => VoteInstance) voteInstances;

        // The final result of a vote.
        // If lastVotingRound < voteTiming.getLastUpdatedRoundId, vote was resolved.
        int resolvedPrice;

        // If in the past, this was the voting round where this price was resolved. If current or the upcoming round,
        // this is the voting round where this price will be voted on, but not necessarily resolved.
        uint lastVotingRound;
    }

    struct VoteInstance {
        // Maps (voterAddress) to their submission.
        mapping(address => VoteSubmission) voteSubmissions;

        // The data structure containing the computed voting results.
        ResultComputation.Data resultComputation;
    }

    struct VoteSubmission {
        // A bytes32 of `0` indicates no commit or a commit that was already revealed.
        bytes32 commit;

        // The value of the vote that was revealed.
        int reveal;

        // Whether the voter revealed their vote (this is to handle valid reveals for 0 prices).
        bool didReveal;
    }

    struct Round {
        // The list of price requests that were/are being voted on this round.
        bytes32[] priceRequestIds;

<<<<<<< HEAD
        // If in the past, this was the voting round where this price was resolved. If current or the upcoming round,
        // this is the voting round where this price will be voted on, but not necessarily resolved.
        uint lastVotingRound;
=======
        // Voting token snapshot ID for this round. If this is 0, no snapshot has been taken.
        uint snapshotId;

        // Inflation rate set for this round.
        FixedPoint.Unsigned inflationRate;
>>>>>>> c1f8ebf1
    }

    // PendingRequest is only used as return values for view functions and
    // therefore in-memory only.
    struct PendingRequest {
        bytes32 identifier;
        uint time;
    }

    // Maps round numbers to the rounds.
    mapping(uint => Round) private rounds;

    // Maps price request IDs to the PriceRequest struct.
    mapping(bytes32 => PriceRequest) private priceRequests;

    VoteTiming.Data private voteTiming;

    // The set of identifiers the oracle can provide verified prices for.
    mapping(bytes32 => bool) private supportedIdentifiers;

    // Percentage of the total token supply that must be used in a vote to create a valid price resolution.
    // 1 == 100%.
    FixedPoint.Unsigned private gatPercentage;

    // Global setting for the rate of inflation per vote. This is the percentage of the snapshotted total supply that
    // should be split among the correct voters. Note: this value is used to set per-round inflation at the beginning
    // of each round.
    // 1 = 100%
    FixedPoint.Unsigned private inflationRate;

    // Reference to the voting token.
    VotingToken private votingToken;

    // Voter address -> last round that they voted in.
    mapping(address => uint) private votersLastRound;

    // Reference to the Finder.
    Finder private finder;

    enum Roles {
        // Can set the writer.
        Governance,
        // Can change parameters and whitelists, such as adding new supported identifiers or changing the inflation
        // rate.
        // TODO: consider splitting this role into smaller roles with narrower permissions.
        Writer
    }

    bool private initialized;

    // Max value of an unsigned integer.
    uint constant private UINT_MAX = ~uint(0);

    /**
     * @notice Construct the Voting contract.
     * @param phaseLength length of the commit and reveal phases in seconds.
     * @param _gatPercentage percentage of the total token supply that must be used in a vote to create a valid price
     * resolution.
     * @param _isTest whether this contract is being constructed for the purpose of running automated tests.
     */
    constructor(
        uint phaseLength,
        FixedPoint.Unsigned memory _gatPercentage,
        FixedPoint.Unsigned memory _inflationRate,
        address _votingToken,
        address _finder,
        bool _isTest
    ) public Testable(_isTest) {
        initializeOnce(phaseLength, _gatPercentage, _inflationRate);
        votingToken = VotingToken(_votingToken);
        finder = Finder(_finder);
    }

    modifier onlyRegisteredDerivative() {
        Registry registry = Registry(finder.getImplementationAddress("Registry"));
        require(registry.isDerivativeRegistered(msg.sender), "Must be registered derivative");
        _;
    }

    /**
     * @notice Commit your vote for a price request for `identifier` at `time`.
     * @dev (`identifier`, `time`) must correspond to a price request that's currently in the commit phase. `hash`
     * should be the keccak256 hash of the price you want to vote for and a `int salt`. Commits can be changed.
     */
    function commitVote(bytes32 identifier, uint time, bytes32 hash) external {
        require(hash != bytes32(0), "Committed hash of 0 is disallowed, choose a different salt");

        // Current time is required for all vote timing queries.
        uint blockTime = getCurrentTime();
        require(voteTiming.computeCurrentPhase(blockTime) == VoteTiming.Phase.Commit,
            "Cannot commit while in the reveal phase");

        // Should only update the round in the commit phase because a new round that's already in the reveal phase
        // would be wasted.
        _updateRound(blockTime);

        // At this point, the computed and last updated round ID should be equal.
        uint currentRoundId = voteTiming.computeCurrentRoundId(blockTime);

        PriceRequest storage priceRequest = _getPriceRequest(identifier, time);

        // This price request must be slated for this round.
        require(priceRequest.lastVotingRound == currentRoundId,
            "This (time, identifier) pair is not being voted on this round");

        VoteInstance storage voteInstance = priceRequest.voteInstances[currentRoundId];
        voteInstance.voteSubmissions[msg.sender].commit = hash;

        if (votersLastRound[msg.sender] != currentRoundId) {
            retrieveRewards();
            votersLastRound[msg.sender] = currentRoundId;
        }
    }

    /**
     * @notice Reveal a previously committed vote for `identifier` at `time`.
     * @dev The revealed `price` and `salt` must match the latest `hash` that `commitVote()` was called with. Only the
     * committer can reveal their vote.
     */
    function revealVote(bytes32 identifier, uint time, int price, int salt) external {
        uint blockTime = getCurrentTime();
        require(voteTiming.computeCurrentPhase(blockTime) == VoteTiming.Phase.Reveal,
            "Cannot reveal while in the commit phase");

        // Note: computing the current round is required to disallow people from revealing an old commit after the
        // round is over.
        uint roundId = voteTiming.computeCurrentRoundId(blockTime);

        PriceRequest storage priceRequest = _getPriceRequest(identifier, time);
        VoteInstance storage voteInstance = priceRequest.voteInstances[roundId];
        VoteSubmission storage voteSubmission = voteInstance.voteSubmissions[msg.sender];

        // 0 hashes are disallowed in the commit phase, so they indicate a different error.
        require(voteSubmission.commit != bytes32(0), "Cannot reveal an uncommitted or previously revealed hash");
        require(keccak256(abi.encode(price, salt)) == voteSubmission.commit,
                "Committed hash doesn't match revealed price and salt");
        delete voteSubmission.commit;

        // Get or create a snapshot for this round.
        uint snapshotId = _getOrCreateSnapshotId(roundId);

        // Get the voter's snapshotted balance. Since balances are returned pre-scaled by 10**18, we can directly
        // initialize the Unsigned value with the returned uint.
        FixedPoint.Unsigned memory balance = FixedPoint.Unsigned(votingToken.balanceOfAt(msg.sender, snapshotId));

        // Set the voter's submission.
        voteSubmission.reveal = price;
        voteSubmission.didReveal = true;

        // Add vote to the results.
        voteInstance.resultComputation.addVote(price, balance);
    }

    function requestPrice(bytes32 identifier, uint time)
        external
        onlyRegisteredDerivative()
        returns (uint expectedTime)
    {
        // TODO: we may want to allow future price requests and/or add a delay so that the price has enough time to be
        // widely distributed and agreed upon before the vote.
        uint blockTime = getCurrentTime();
        require(time < blockTime);
        require(supportedIdentifiers[identifier], "Price request for unsupported identifier");

        // Must ensure the round is updated here so the requested price will be voted on in the next commit cycle.
        // It's preferred to offload this cost to voters, but since the logic currently requires the rollover to be
        // done when adding new requests, it must be here.
        // TODO: look into how to elminate this call or require it only for a subset of the if cases below.
        // TODO: this may be an expensive operation - may make sense to have a public updateRound() method to handle
        // extreme cases.
        _updateRound(blockTime);

        uint currentRoundId = voteTiming.computeCurrentRoundId(blockTime);

        bytes32 priceRequestId = _encodePriceRequest(identifier, time);
        PriceRequest storage priceRequest = priceRequests[priceRequestId];
        uint priceResolutionRound = priceRequest.lastVotingRound;

        // Price is already slated to be resolved.
        if (priceResolutionRound >= currentRoundId) {
            return voteTiming.computeEstimatedRoundEndTime(priceResolutionRound);
        }

        // Price has been resolved
        if (priceResolutionRound != 0) {
            return 0;
        }

        // Price has never been requested.

        // Price requests always go in the next round, so add 1 to the computed current round.
        uint nextRoundId = currentRoundId.add(1);

        priceRequests[priceRequestId] = PriceRequest({
            identifier: identifier,
            time: time,
            resolvedPrice: 0,
            lastVotingRound: nextRoundId
        });

        // Add price request to the next round.
        rounds[nextRoundId].priceRequestIds.push(priceRequestId);

        // Estimate the end of next round and return the time.
        return voteTiming.computeEstimatedRoundEndTime(nextRoundId);
    }

    /**
     * @notice Adds the provided identifier as a supported identifier.
     */
    function addSupportedIdentifier(bytes32 identifier) external onlyRoleHolder(uint(Roles.Writer)) {
        if (!supportedIdentifiers[identifier]) {
            supportedIdentifiers[identifier] = true;
        }
    }

    function isIdentifierSupported(bytes32 identifier) external view returns (bool) {
        return supportedIdentifiers[identifier];
    }

    function hasPrice(bytes32 identifier, uint time) external view onlyRegisteredDerivative() returns (bool _hasPrice) {
        (_hasPrice, ,) = _getPriceOrError(identifier, time);
    }

    function getPrice(bytes32 identifier, uint time) external view onlyRegisteredDerivative() returns (int) {
        (bool _hasPrice, int price, string memory message) = _getPriceOrError(identifier, time);

        // If the price wasn't available, revert with the provided message.
        require(_hasPrice, message);
        return price;
    }

    /**
     * @notice Gets the queries that are being voted on this round.
     */
    function getPendingRequests() external view returns (PendingRequest[] memory pendingRequests) {
        uint blockTime = getCurrentTime();

        // Grab the pending price requests that were already slated for this round.
        bytes32[] storage preexistingPriceRequests = rounds[
            voteTiming.computeCurrentRoundId(blockTime)].priceRequestIds;
        uint numPreexistingPriceRequests = preexistingPriceRequests.length;

        // Get the rollover price requests.
        (bytes32[] memory rolloverPriceRequests, uint numRolloverPriceRequests) = _getRolloverPriceRequests(
            blockTime);

        // Allocate the array to return.
        pendingRequests = new PendingRequest[](numPreexistingPriceRequests + numRolloverPriceRequests);

        // Add preexisting price requests to the array.
        for (uint i = 0; i < numPreexistingPriceRequests; i++) {
            PriceRequest storage priceRequest = priceRequests[preexistingPriceRequests[i]];
            pendingRequests[i] = PendingRequest({ identifier: priceRequest.identifier, time: priceRequest.time });
        }

        // Add rollover price requests to the array.
        for (uint i = 0; i < numRolloverPriceRequests; i++) {
            PriceRequest storage priceRequest = priceRequests[rolloverPriceRequests[i]];
            pendingRequests[i + numPreexistingPriceRequests] = PendingRequest({
                identifier: priceRequest.identifier,
                time: priceRequest.time
            });
        }
    }

    /**
     * @notice Gets the current vote phase (commit or reveal) based on the current block time.
     */
    function getVotePhase() external view returns (VoteTiming.Phase) {
        return voteTiming.computeCurrentPhase(getCurrentTime());
    }

    /**
     * @notice Gets the current vote round id based on the current block time.
     */
    function getCurrentRoundId() external view returns (uint) {
        return voteTiming.computeCurrentRoundId(getCurrentTime());
    }

    /**
     * @notice Resets the inflation rate. Note: this change only applies to rounds that have not yet begun.
     * @dev This method is public because calldata structs are not currently supported by solidity.
     */
    function setInflationRate(FixedPoint.Unsigned memory _inflationRate) public onlyRoleHolder(uint(Roles.Writer)) {
        inflationRate = _inflationRate;
    }

    /**
     * @notice Retrieves any rewards the voter is owed.
     */
    function retrieveRewards() public {
        uint blockTime = getCurrentTime();
        uint roundId = votersLastRound[msg.sender];

        if (roundId == voteTiming.computeCurrentRoundId(blockTime)) {
            // If the last round the voter participated in is the current round, rewards cannot be dispatched until the
            // round is over.
            return;
        }

        // Round must be updated (if possible) for the voter to retrieve rewards.
        // Note: this could be done only when the voter is trying to retrieve a reward for the most recently completed
        // round, but it makes the logic a bit simpler to just do it in all cases.
        _updateRound(blockTime);

        Round storage round = rounds[roundId];
        uint snapshotId = round.snapshotId;

        // If no snapshot has been created for this round, there are no rewards to dispatch.
        if (snapshotId == 0) {
            return;
        }

        // Get the voter's snapshotted balance.
        FixedPoint.Unsigned memory snapshotBalance = FixedPoint.Unsigned(
            votingToken.balanceOfAt(msg.sender, snapshotId));

        // Compute the total amount of reward that will be issued for each of the votes in the round.
        FixedPoint.Unsigned memory snapshotTotalSupply = FixedPoint.Unsigned(votingToken.totalSupplyAt(snapshotId));
        FixedPoint.Unsigned memory totalRewardPerVote = round.inflationRate.mul(snapshotTotalSupply);

        // Keep track of the voter's accumulated token reward.
        FixedPoint.Unsigned memory totalRewardToIssue = FixedPoint.Unsigned(0);

        // Loop over all price requests in the round to check for rewards.
        bytes32[] storage priceRequestIds = round.priceRequestIds;
        for (uint i = 0; i < priceRequestIds.length; i++) {
            PriceRequest storage priceRequest = priceRequests[priceRequestIds[i]];
            VoteInstance storage voteInstance = priceRequest.voteInstances[roundId];
            VoteSubmission storage voteSubmission = voteInstance.voteSubmissions[msg.sender];

            // Note: The vote.didReveal condition checks two conditions.
            // That the voter revealed their vote AND that the vote resolved this round.
            // If the vote did not resolve, priceRequestIds[i] is 0x0 and vote.didReveal == false.
            if (voteSubmission.didReveal &&
                voteInstance.resultComputation.wasVoteCorrect(voteSubmission.reveal)) {
                // The price was successfully resolved during the voter's last voting round, the voter revealed and was
                // correct, so they are elgible for a reward.
                FixedPoint.Unsigned memory correctTokens = voteInstance.resultComputation.
                    getTotalCorrectlyVotedTokens();

                // Compute the reward and add to the cumulative reward.
                FixedPoint.Unsigned memory reward = snapshotBalance.mul(totalRewardPerVote).div(correctTokens);
                totalRewardToIssue = totalRewardToIssue.add(reward);
            }

            // Delete the submission to capture any refund and clean up storage.
            delete voteSubmission.reveal;
            delete voteSubmission.didReveal;
        }

        // Issue any accumulated rewards.
        if (totalRewardToIssue.isGreaterThan(0)) {
            require(votingToken.mint(msg.sender, totalRewardToIssue.value));
        }
    }

    /*
     * @notice Do not call this function externally.
     * @dev Only called from the constructor, and only extracted to a separate method to make the coverage tool work.
     * Will revert if called again.
     */
    function initializeOnce(
        uint phaseLength,
        FixedPoint.Unsigned memory _gatPercentage,
        FixedPoint.Unsigned memory _inflationRate
    )
        public
    {
        require(!initialized, "Only the constructor should call this method");
        initialized = true;
        _createExclusiveRole(uint(Roles.Governance), uint(Roles.Governance), msg.sender);
        _createExclusiveRole(uint(Roles.Writer), uint(Roles.Governance), msg.sender);
        voteTiming.init(phaseLength);
        require(_gatPercentage.isLessThan(1), "GAT percentage must be < 100%");
        gatPercentage = _gatPercentage;
        inflationRate = _inflationRate;
    }

    /*
     * @dev Checks to see if there is a price that has or can be resolved for an (identifier, time) pair.
     * @returns a boolean noting whether a price is resolved, the price, and an error string if necessary.
     */
    function _getPriceOrError(bytes32 identifier, uint time)
        private
        view
        returns (bool _hasPrice, int price, string memory err)
    {
        PriceRequest storage priceRequest = _getPriceRequest(identifier, time);
        uint resolutionVotingRound = priceRequest.lastVotingRound;
        uint lastActiveVotingRound = voteTiming.getLastUpdatedRoundId();

        if (resolutionVotingRound < lastActiveVotingRound) {
            // Price must have been requested in the past.
            if (resolutionVotingRound == 0) {
                return (false, 0, "Price was never requested");
            }

            VoteInstance storage voteInstance = priceResolution.votes[resolutionVotingRound];
            (, int pastResolvedPrice) = voteInstance.resultComputation.getResolvedPrice(
                _computeGat(resolutionVotingRound));

            // Price has been resolved.
<<<<<<< HEAD
            return (true, pastResolvedPrice, "");
=======
            return (true, priceRequest.resolvedPrice, "");
>>>>>>> c1f8ebf1
        } else {
            // Price has not yet been resolved.

            // Price must have been voted on this round for an immediate resolution to be attempted.
            if (resolutionVotingRound != lastActiveVotingRound) {
                return (false, 0, "Request has not yet been voted on");
            }

            // If the current voting round has not ended, we cannot immediately resolve the vote.
            if (voteTiming.computeCurrentRoundId(getCurrentTime()) == lastActiveVotingRound) {
                return (false, 0, "The current voting round has not ended");
            }

            // Attempt to resolve the vote immediately since the round has ended.
            VoteInstance storage voteInstance = priceRequest.voteInstances[resolutionVotingRound];

            (bool isResolved, int resolvedPrice) = voteInstance.resultComputation.getResolvedPrice(
                _computeGat(resolutionVotingRound));
            if (!isResolved) {
                return (false, 0, "Price was not resolved this voting round. It will require another round of voting");
            }

            return (true, resolvedPrice, "");
        }
    }

    /**
     * @dev Gets a list of price requests that need to be rolled over from the last round. If a rollover doesn't need
     * to happen immediately, the array will be empty. The array may be longer than the number of populated elements,
     * so numRolloverPriceRequests gives the true number of elements.
     */
    function _getRolloverPriceRequests(uint blockTime)
        private
        view
        returns (bytes32[] memory rolloverPriceRequests, uint numRolloverPriceRequests)
    {
        // Return nothing if it is not yet time to roll votes over.
        if (!voteTiming.shouldUpdateRoundId(blockTime)) {
            return (new bytes32[](0), 0);
        }

        uint roundId = voteTiming.getLastUpdatedRoundId();
        bytes32[] storage allPriceRequests = rounds[roundId].priceRequestIds;
        uint numPriceRequests = allPriceRequests.length;

        // Allocate enough space for all of the price requests to be rolled over and just track the length
        // separately.
        rolloverPriceRequests = new bytes32[](numPriceRequests);
        numRolloverPriceRequests = 0;

        // Note: the code here is very similar to that in _updateRound(). The reason I decided not use this method
        // there is that there is some complexity in this method wrt creating potentially large in-memory arrays that's
        // unnecessary when changing storage. To preserve the gas-efficiency of _updateRound(), I didn't want to
        // include that same complexity there.
        for (uint i = 0; i < numPriceRequests; i++) {
            bytes32 priceRequestId = allPriceRequests[i];
            PriceRequest storage priceRequest = priceRequests[priceRequestId];
            VoteInstance storage voteInstance = priceRequest.voteInstances[roundId];

            (bool isResolved,) = voteInstance.resultComputation.getResolvedPrice(_computeGat(roundId));
            if (!isResolved) {
                rolloverPriceRequests[numRolloverPriceRequests++] = priceRequestId;
            }
        }
    }

    function _getPriceRequest(bytes32 identifier, uint time) private view returns (PriceRequest storage) {
        return priceRequests[_encodePriceRequest(identifier, time)];
    }

    function _encodePriceRequest(bytes32 identifier, uint time) private pure returns (bytes32) {
        return keccak256(abi.encode(identifier, time));
    }

    /**
     * @notice Updates the round if necessary. After this method is run voteTiming.getLastUpdatedRoundId() and
     * and voteTiming.computeCurrentRoundId(blockTime) should return the same value.
     * @dev The method loops through all price requests for the last voting round and rolls them over to the next round
     * if required.
     */
    function _updateRound(uint blockTime) private {
        if (!voteTiming.shouldUpdateRoundId(blockTime)) {
            return;
        }

        // Only do the rollover if the next round has started.
        uint lastActiveVotingRoundId = voteTiming.getLastUpdatedRoundId();
        Round storage lastActiveVotingRound = rounds[lastActiveVotingRoundId];

        uint nextVotingRoundId = voteTiming.computeCurrentRoundId(blockTime);

        for (uint i = 0; i < lastActiveVotingRound.priceRequestIds.length; i++) {
            bytes32 priceRequestId = lastActiveVotingRound.priceRequestIds[i];
            PriceRequest storage priceRequest = priceRequests[priceRequestId];

            // TODO: we should probably take this assert out before we move to production to keep the voting
            // contract from locking in the case of a bug. This would be an assert, but asserts don't allow
            // messages.
            require(priceRequest.lastVotingRound == lastActiveVotingRoundId,
                "Found price request that was incorrectly placed in a round");

            VoteInstance storage voteInstance = priceRequest.voteInstances[lastActiveVotingRoundId];

            (bool isResolved, int resolvedPrice) = voteInstance.resultComputation.getResolvedPrice(
                _computeGat(lastActiveVotingRoundId));
<<<<<<< HEAD
            if (!isResolved) {
=======
            if (isResolved) {
                // If the vote can be resolved, just set the resolved price.
                priceRequest.resolvedPrice = resolvedPrice;
            } else {
>>>>>>> c1f8ebf1
                // If the vote cannot be resolved, push the request into the current round.
                rounds[nextVotingRoundId].priceRequestIds.push(priceRequestId);

                // Set the price resolution round number to the provided round.
                priceRequest.lastVotingRound = nextVotingRoundId;

                // Zero out the price request to reduce gas costs.
                delete lastActiveVotingRound.priceRequestIds[i];
            }
        }

        // Set the round inflation rate to the current global inflation rate.
        rounds[nextVotingRoundId].inflationRate = inflationRate;

        // Update the stored round to the current one.
        voteTiming.updateRoundId(blockTime);
    }

    function _getOrCreateSnapshotId(uint roundId) private returns (uint) {
        Round storage round = rounds[roundId];
        if (round.snapshotId == 0) {
            // There is no snapshot ID set, so create one.
            round.snapshotId = votingToken.snapshot();
        }
        return round.snapshotId;
    }

    function _computeGat(uint roundId) private view returns (FixedPoint.Unsigned memory) {
        uint snapshotId = rounds[roundId].snapshotId;
        if (snapshotId == 0) {
            // No snapshot - return max value to err on the side of caution.
            return FixedPoint.Unsigned(UINT_MAX);
        }

        // Grab the snaphotted supply from the voting token. It's already scaled by 10**18, so we can directly
        // initialize the Unsigned value with the returned uint.
        FixedPoint.Unsigned memory snapshottedSupply = FixedPoint.Unsigned(votingToken.totalSupplyAt(snapshotId));

        // Multiply the total supply at the snapshot by the gatPercentage to get the GAT in number of tokens.
        return snapshottedSupply.mul(gatPercentage);
    }
}<|MERGE_RESOLUTION|>--- conflicted
+++ resolved
@@ -35,10 +35,6 @@
         // A map containing all votes for this price in various rounds.
         mapping(uint => VoteInstance) voteInstances;
 
-        // The final result of a vote.
-        // If lastVotingRound < voteTiming.getLastUpdatedRoundId, vote was resolved.
-        int resolvedPrice;
-
         // If in the past, this was the voting round where this price was resolved. If current or the upcoming round,
         // this is the voting round where this price will be voted on, but not necessarily resolved.
         uint lastVotingRound;
@@ -67,17 +63,11 @@
         // The list of price requests that were/are being voted on this round.
         bytes32[] priceRequestIds;
 
-<<<<<<< HEAD
-        // If in the past, this was the voting round where this price was resolved. If current or the upcoming round,
-        // this is the voting round where this price will be voted on, but not necessarily resolved.
-        uint lastVotingRound;
-=======
         // Voting token snapshot ID for this round. If this is 0, no snapshot has been taken.
         uint snapshotId;
 
         // Inflation rate set for this round.
         FixedPoint.Unsigned inflationRate;
->>>>>>> c1f8ebf1
     }
 
     // PendingRequest is only used as return values for view functions and
@@ -482,11 +472,7 @@
                 _computeGat(resolutionVotingRound));
 
             // Price has been resolved.
-<<<<<<< HEAD
             return (true, pastResolvedPrice, "");
-=======
-            return (true, priceRequest.resolvedPrice, "");
->>>>>>> c1f8ebf1
         } else {
             // Price has not yet been resolved.
 
@@ -592,14 +578,8 @@
 
             (bool isResolved, int resolvedPrice) = voteInstance.resultComputation.getResolvedPrice(
                 _computeGat(lastActiveVotingRoundId));
-<<<<<<< HEAD
+
             if (!isResolved) {
-=======
-            if (isResolved) {
-                // If the vote can be resolved, just set the resolved price.
-                priceRequest.resolvedPrice = resolvedPrice;
-            } else {
->>>>>>> c1f8ebf1
                 // If the vote cannot be resolved, push the request into the current round.
                 rounds[nextVotingRoundId].priceRequestIds.push(priceRequestId);
 

pragma solidity ^0.5.0;

pragma experimental ABIEncoderV2;

import "./Finder.sol";
import "./FixedPoint.sol";
import "./MultiRole.sol";
import "./OracleInterface.sol";
import "./Registry.sol";
import "./ResultComputation.sol";
import "./Testable.sol";
import "./VoteTiming.sol";
import "./VotingToken.sol";

import "openzeppelin-solidity/contracts/math/SafeMath.sol";


/**
 * @title Voting system for Oracle.
 * @dev Handles receiving and resolving price requests via a commit-reveal voting scheme.
 */
contract Voting is Testable, MultiRole, OracleInterface {

    using FixedPoint for FixedPoint.Unsigned;
    using SafeMath for uint;
    using VoteTiming for VoteTiming.Data;
    using ResultComputation for ResultComputation.Data;

    // Identifies a unique price request for which the Oracle will always return the same value.
    struct PriceRequest {
        bytes32 identifier;
        uint time;
    }

    struct Round {
        // The list of price requests that were/are being voted on this round.
        PriceRequest[] priceRequests;

        // Voting token snapshot ID for this round. If this is 0, no snapshot has been taken.
        uint snapshotId;

        // Inflation rate set for this round.
        FixedPoint.Unsigned inflationRate;
    }

    // A particular voter's submission.
    struct VoteSubmission {
        // A bytes32 of `0` indicates no commit or a commit that was already revealed.
        bytes32 committedHash;

        // The value of the vote that was revealed.
        int revealedVote;

        // Whether the voter revealed their vote (this is to handle valid reveals for 0 prices).
        bool didReveal;
    }

    struct VoteInstance {
        // Maps (voterAddress) to their submission.
        mapping(address => VoteSubmission) voteSubmissions;

        // The data structure containing the computed voting results.
        ResultComputation.Data resultComputation;
    }

    struct PriceResolution {
        // A map containing all votes for this price in various rounds.
        mapping(uint => VoteInstance) votes;

        // The price that was resolved. 0 if it hasn't been resolved.
        int resolvedPrice;

        // If in the past, this was the voting round where this price was resolved. If current or the upcoming round,
        // this is the voting round where this price will be voted on, but not necessarily resolved.
        uint lastVotingRound;
    }

    // Conceptually maps (identifier, time) pair to a `PriceResolution`.
    // Implemented as abi.encode(identifier, time) -> `PriceResolution`.
    mapping(bytes => PriceResolution) private priceResolutions;

    // Maps round numbers to the rounds.
    mapping(uint => Round) private rounds;

    VoteTiming.Data private voteTiming;

    // The set of identifiers the oracle can provide verified prices for.
    mapping(bytes32 => bool) private supportedIdentifiers;

    // Percentage of the total token supply that must be used in a vote to create a valid price resolution.
    // 1 == 100%.
    FixedPoint.Unsigned private gatPercentage;

    // Global setting for the rate of inflation per vote. This is the percentage of the snapshotted total supply that
    // should be split among the correct voters. Note: this value is used to set per-round inflation at the beginning
    // of each round.
    // 1 = 100%
    FixedPoint.Unsigned private inflationRate;

    // Reference to the voting token.
    VotingToken private votingToken;

<<<<<<< HEAD
    // Voter address -> last round that they voted in.
    mapping(address => uint) private votersLastRound;
=======
    // Reference to the Finder.
    Finder private finder;
>>>>>>> e51a6b3b

    enum Roles {
        // Can set the writer.
        Governance,
        // Can change parameters and whitelists, such as adding new supported identifiers or changing the inflation
        // rate.
        // TODO: consider splitting this role into smaller roles with narrower permissions. 
        Writer
    }

    bool private initialized;

    // Max value of an unsigned integer.
    uint constant private UINT_MAX = ~uint(0);

    /**
     * @notice Construct the Voting contract.
     * @param phaseLength length of the commit and reveal phases in seconds.
     * @param _gatPercentage percentage of the total token supply that must be used in a vote to create a valid price
     * resolution.
     * @param _isTest whether this contract is being constructed for the purpose of running automated tests.
     */
    constructor(
        uint phaseLength,
        FixedPoint.Unsigned memory _gatPercentage,
        FixedPoint.Unsigned memory _inflationRate,
        address _votingToken,
        address _finder,
        bool _isTest
    ) public Testable(_isTest) {
        initializeOnce(phaseLength);
        inflationRate = _inflationRate;
        gatPercentage = _gatPercentage;
        require(gatPercentage.isLessThan(1), "GAT percentage must be < 100%");
        votingToken = VotingToken(_votingToken);
        finder = Finder(_finder);
    }

    modifier onlyRegisteredDerivative() {
        Registry registry = Registry(finder.getImplementationAddress("Registry"));
        require(registry.isDerivativeRegistered(msg.sender), "Must be registered derivative");
        _;
    }

    /**
     * @notice Commit your vote for a price request for `identifier` at `time`.
     * @dev (`identifier`, `time`) must correspond to a price request that's currently in the commit phase. `hash`
     * should be the keccak256 hash of the price you want to vote for and a `int salt`. Commits can be changed.
     */
    function commitVote(bytes32 identifier, uint time, bytes32 hash) external {
        require(hash != bytes32(0), "Committed hash of 0 is disallowed, choose a different salt");
        
        // Current time is required for all vote timing queries.
        uint blockTime = getCurrentTime();
        require(voteTiming.computeCurrentPhase(blockTime) == VoteTiming.Phase.Commit,
            "Cannot commit while in the reveal phase");

        // Should only update the round in the commit phase because a new round that's already in the reveal phase
        // would be wasted.
        _updateRound(blockTime);

        // At this point, the computed and last updated round ID should be equal.
        uint currentRoundId = voteTiming.computeCurrentRoundId(blockTime);

        PriceResolution storage priceResolution = _getPriceResolution(identifier, time);

        // This price request must be slated for this round.
        require(priceResolution.lastVotingRound == currentRoundId,
            "This (time, identifier) pair is not being voted on this round");

        VoteInstance storage voteInstance = priceResolution.votes[currentRoundId];
        voteInstance.voteSubmissions[msg.sender].committedHash = hash;

        if (votersLastRound[msg.sender] != currentRoundId) {
            retrieveRewards();
            votersLastRound[msg.sender] = currentRoundId;
        }
    }

    /**
     * @notice Reveal a previously committed vote for `identifier` at `time`.
     * @dev The revealed `price` and `salt` must match the latest `hash` that `commitVote()` was called with. Only the
     * committer can reveal their vote.
     */
    function revealVote(bytes32 identifier, uint time, int price, int salt) external {
        uint blockTime = getCurrentTime();
        require(voteTiming.computeCurrentPhase(blockTime) == VoteTiming.Phase.Reveal,
            "Cannot reveal while in the commit phase");

        // Note: computing the current round is required to disallow people from revealing an old commit after the
        // round is over.
        uint roundId = voteTiming.computeCurrentRoundId(blockTime);

        VoteInstance storage voteInstance = _getPriceResolution(identifier, time).votes[roundId];
        VoteSubmission storage voteSubmission = voteInstance.voteSubmissions[msg.sender];
        bytes32 hash = voteSubmission.committedHash;

        // 0 hashes are disallowed in the commit phase, so they indicate a different error.
        require(hash != bytes32(0), "Cannot reveal an uncommitted or previously revealed hash");
        require(keccak256(abi.encode(price, salt)) == hash, "Committed hash doesn't match revealed price and salt");
        delete voteSubmission.committedHash;

        // Get or create a snapshot for this round.
        uint snapshotId = _getOrCreateSnapshotId(roundId);

        // Get the voter's snapshotted balance. Since balances are returned pre-scaled by 10**18, we can directly
        // initialize the Unsigned value with the returned uint.
        FixedPoint.Unsigned memory balance = FixedPoint.Unsigned(votingToken.balanceOfAt(msg.sender, snapshotId));

        // Set the voter's submission.
        voteSubmission.revealedVote = price;
        voteSubmission.didReveal = true;

        // Add vote to the results.
        voteInstance.resultComputation.addVote(price, balance);
    }

    function requestPrice(bytes32 identifier, uint time)
        external
        onlyRegisteredDerivative()
        returns (uint expectedTime)
    {
        // TODO: we may want to allow future price requests and/or add a delay so that the price has enough time to be
        // widely distributed and agreed upon before the vote. 
        uint blockTime = getCurrentTime();
        require(time < blockTime);
        require(supportedIdentifiers[identifier], "Price request for unsupported identifier");

        // Must ensure the round is updated here so the requested price will be voted on in the next commit cycle.
        // It's preferred to offload this cost to voters, but since the logic currently requires the rollover to be
        // done when adding new requests, it must be here.
        // TODO: look into how to elminate this call or require it only for a subset of the if cases below.
        // TODO: this may be an expensive operation - may make sense to have a public updateRound() method to handle
        // extreme cases.
        _updateRound(blockTime);

        uint currentRoundId = voteTiming.computeCurrentRoundId(blockTime);
        uint priceResolutionRound = _getPriceResolution(identifier, time).lastVotingRound;

        if (priceResolutionRound == 0) {
            // Price has never been requested.

            // Price requests always go in the next round, so add 1 to the computed current round.
            uint nextRoundId = currentRoundId.add(1);

            // Add price request to the next round.
            _addPriceRequestToRound(nextRoundId, PriceRequest(identifier, time));

            // Estimate the end of next round and return the time.
            return voteTiming.computeEstimatedRoundEndTime(nextRoundId);
        } else if (priceResolutionRound >= currentRoundId) {
            // Price is already slated to be resolved.
            
            return voteTiming.computeEstimatedRoundEndTime(priceResolutionRound);
        } else {
            // Price has been resolved.
            return 0;
        }
    }

    /**
     * @notice Adds the provided identifier as a supported identifier.
     */
    function addSupportedIdentifier(bytes32 identifier) external onlyRoleHolder(uint(Roles.Writer)) {
        if (!supportedIdentifiers[identifier]) {
            supportedIdentifiers[identifier] = true;
        }
    }

    function isIdentifierSupported(bytes32 identifier) external view returns (bool) {
        return supportedIdentifiers[identifier];
    }

    function hasPrice(bytes32 identifier, uint time) external view onlyRegisteredDerivative() returns (bool _hasPrice) {
        (_hasPrice, ,) = _getPriceOrError(identifier, time);
    }

    function getPrice(bytes32 identifier, uint time) external view onlyRegisteredDerivative() returns (int) {
        (bool _hasPrice, int price, string memory message) = _getPriceOrError(identifier, time);

        // If the price wasn't available, revert with the provided message.
        require(_hasPrice, message);
        return price;
    }

    /**
     * @notice Gets the queries that are being voted on this round.
     */
    function getPendingRequests() external view returns (PriceRequest[] memory priceRequests) {
        uint blockTime = getCurrentTime();

        // Grab the pending price requests that were already slated for this round.
        PriceRequest[] storage preexistingPriceRequests = rounds[
            voteTiming.computeCurrentRoundId(blockTime)].priceRequests;
        uint numPreexistingPriceRequests = preexistingPriceRequests.length;

        // Get the rollover price requests.
        (PriceRequest[] memory rolloverPriceRequests, uint numRolloverPriceRequests) = _getRolloverPriceRequests(
            blockTime);

        // Allocate the array to return.
        priceRequests = new PriceRequest[](numPreexistingPriceRequests + numRolloverPriceRequests);

        // Add preexisting price requests to the array.
        for (uint i = 0; i < numPreexistingPriceRequests; i++) {
            priceRequests[i] = preexistingPriceRequests[i];
        }

        // Add rollover price requests to the array.
        for (uint i = 0; i < numRolloverPriceRequests; i++) {
            priceRequests[i + numPreexistingPriceRequests] = rolloverPriceRequests[i];
        }
    }

    /**
     * @notice Gets the current vote phase (commit or reveal) based on the current block time.
     */
    function getVotePhase() external view returns (VoteTiming.Phase) {
        return voteTiming.computeCurrentPhase(getCurrentTime());
    }

    /**
     * @notice Gets the current vote round id based on the current block time.
     */
    function getCurrentRoundId() external view returns (uint) {
        return voteTiming.computeCurrentRoundId(getCurrentTime());
    }

    /**
     * @notice Resets the inflation rate. Note: this change only applies to rounds that have not yet begun.
     * @dev This method is public because calldata structs are not currently supported by solidity.
     */
    function setInflationRate(FixedPoint.Unsigned memory _inflationRate) public onlyRoleHolder(uint(Roles.Writer)) {
        inflationRate = _inflationRate;
    }

    /**
     * @notice Retrieves any rewards the voter is owed.
     */ 
    function retrieveRewards() public {
        uint blockTime = getCurrentTime();
        uint roundId = votersLastRound[msg.sender];

        if (roundId == voteTiming.computeCurrentRoundId(blockTime)) {
            // If the last round the voter participated in is the current round, rewards cannot be dispatched until the
            // round is over.
            return;
        } else if (roundId == voteTiming.getLastUpdatedRoundId()) {
            // If the voter is trying to retrieve rewards for the last voting round, must do a roll over before before
            // rewards can be computed.
            _updateRound(blockTime);
        }

        Round storage round = rounds[roundId];
        uint snapshotId = round.snapshotId;

        // If no snapshot has been created for this round, there are no rewards to dispatch.
        if (snapshotId == 0) {
            return;
        }

        // Get the voter's snapshotted balance.
        FixedPoint.Unsigned memory snapshotBalance = FixedPoint.Unsigned(
            votingToken.balanceOfAt(msg.sender, snapshotId));

        // Compute the total amount of reward that will be issues for each of the votes in the round.
        FixedPoint.Unsigned memory snapshotTotalSupply = FixedPoint.Unsigned(votingToken.totalSupplyAt(snapshotId));
        FixedPoint.Unsigned memory totalRewardPerVote = round.inflationRate.mul(snapshotTotalSupply);

        // Keep track of the voter's accumulated token reward.
        FixedPoint.Unsigned memory totalRewardToIssue = FixedPoint.Unsigned(0);

        // Loop over all price requests in the round to check for rewards.
        PriceRequest[] storage priceRequests = round.priceRequests;
        uint numPriceRequests = priceRequests.length;
        for (uint i = 0; i < numPriceRequests; i++) {

            // Grab references to the relevant parts of storage.
            PriceResolution storage priceResolution = _getPriceResolution(
                priceRequests[i].identifier, priceRequests[i].time);
            VoteInstance storage voteInstance = priceResolution.votes[roundId];
            VoteSubmission storage voteSubmission = voteInstance.voteSubmissions[msg.sender];

            if (priceResolution.lastVotingRound == roundId
                && voteSubmission.didReveal
                && voteInstance.resultComputation.wasVoteCorrect(voteSubmission.revealedVote)) {
                // The price was successfully resolved during the voter's last voting round, the voter revealed and was
                // correct, so they are elgible for a reward.
                FixedPoint.Unsigned memory correctTokens = (voteInstance.resultComputation.
                    getTotalCorrectlyVotedTokens());

                // Compute the reward and add to the cumulative reward.
                FixedPoint.Unsigned memory reward = snapshotBalance.mul(totalRewardPerVote).div(correctTokens);
                totalRewardToIssue = totalRewardToIssue.add(reward);
            }

            // Delete the submission to capture any refund and clean up storage.
            delete voteInstance.voteSubmissions[msg.sender];
        }

        // Issue any accumulated rewards.
        if (totalRewardToIssue.isGreaterThan(0)) {
            votingToken.mint(msg.sender, totalRewardToIssue.value);
        }
    }

    /*
     * @notice Do not call this function externally.
     * @dev Only called from the constructor, and only extracted to a separate method to make the coverage tool work.
     * Will revert if called again.
     */
    function initializeOnce(uint phaseLength) public {
        require(!initialized, "Only the constructor should call this method");
        initialized = true;
        _createExclusiveRole(uint(Roles.Governance), uint(Roles.Governance), msg.sender);
        _createExclusiveRole(uint(Roles.Writer), uint(Roles.Governance), msg.sender);
        voteTiming.init(phaseLength);
    }

    /*
     * @dev Checks to see if there is a price that has or can be resolved for an (identifier, time) pair.
     * @returns a boolean noting whether a price is resolved, the price, and an error string if necessary.
     */
    function _getPriceOrError(bytes32 identifier, uint time)
        private
        view
        returns (bool _hasPrice, int price, string memory err)
    {
        PriceResolution storage priceResolution = _getPriceResolution(identifier, time);
        uint resolutionVotingRound = priceResolution.lastVotingRound;
        uint lastActiveVotingRound = voteTiming.getLastUpdatedRoundId();

        if (resolutionVotingRound < lastActiveVotingRound) {
            // Price must have been requested in the past.
            if (resolutionVotingRound == 0) {
                return (false, 0, "Price was never requested");
            }

            // Price has been resolved.
            return (true, priceResolution.resolvedPrice, "");
        } else {
            // Price has not yet been resolved.

            // Price must have been voted on this round for an immediate resolution to be attempted.
            if (resolutionVotingRound != lastActiveVotingRound) {
                return (false, 0, "Request has not yet been voted on");
            }

            // If the current voting round has not ended, we cannot immediately resolve the vote.
            if (voteTiming.computeCurrentRoundId(getCurrentTime()) == lastActiveVotingRound) {
                return (false, 0, "The current voting round has not ended");
            }

            // Attempt to resolve the vote immediately since the round has ended.
            VoteInstance storage voteInstance = priceResolution.votes[resolutionVotingRound];

            (bool isResolved, int resolvedPrice) = voteInstance.resultComputation.getResolvedPrice(
                _computeGat(resolutionVotingRound));
            if (!isResolved) {
                return (false, 0, "Price was not resolved this voting round. It will require another round of voting");
            }

            return (true, resolvedPrice, "");
        }
    }

    /**
     * @dev Gets a list of price requests that need to be rolled over from the last round. If a rollover doesn't need
     * to happen immediately, the array will be empty. The array may be longer than the number of populated elements,
     * so numRolloverPriceRequests gives the true number of elements.
     */
    function _getRolloverPriceRequests(uint blockTime)
        private
        view
        returns (PriceRequest[] memory rolloverPriceRequests, uint numRolloverPriceRequests)
    {
        // Return nothing if it is not yet time to roll votes over.
        if (!voteTiming.shouldUpdateRoundId(blockTime)) {
            return (new PriceRequest[](0), 0);
        }

        uint roundId = voteTiming.getLastUpdatedRoundId();
        PriceRequest[] storage allPriceRequests = rounds[roundId].priceRequests;
        uint numPriceRequests = allPriceRequests.length;

        // Allocate enough space for all of the price requests to be rolled over and just track the length
        // separately.
        rolloverPriceRequests = new PriceRequest[](numPriceRequests);
        numRolloverPriceRequests = 0;

        // Note: the code here is very similar to that in _updateRound(). The reason I decided not use this method
        // there is that there is some complexity in this method wrt creating potentially large in-memory arrays that's
        // unnecessary when changing storage. To preserve the gas-efficiency of _updateRound(), I didn't want to
        // include that same complexity there.
        for (uint i = 0; i < numPriceRequests; i++) {
            PriceRequest memory priceRequest = allPriceRequests[i];
            PriceResolution storage priceResolution = _getPriceResolution(priceRequest.identifier, priceRequest.time);
            VoteInstance storage voteInstance = priceResolution.votes[roundId];

            (bool isResolved,) = voteInstance.resultComputation.getResolvedPrice(_computeGat(roundId));
            if (!isResolved) {
                rolloverPriceRequests[numRolloverPriceRequests++] = priceRequest;
            }
        }
    }

    /**
     * @notice Adds a price request to a round.
     * @dev This can be used to roll a price request over to the next round or respond to a new requestPrice call.
     */
    function _addPriceRequestToRound(uint roundNumber, PriceRequest memory priceRequest) private {
        // Append to the list for this voting round.
        rounds[roundNumber].priceRequests.push(priceRequest);

        // Set the price resolution round number to the provided round.
        _getPriceResolution(priceRequest.identifier, priceRequest.time).lastVotingRound = roundNumber;
    }

    /**
     * @notice Looks up the price resolution for an identifier and time.
     * @dev The price resolutions are indexed by a hash of the identifier and time. This method is responsible for
     * doing that lookup.
     */
    function _getPriceResolution(bytes32 identifier, uint time) private view returns (PriceResolution storage) {
        bytes memory encodedArgs = abi.encode(identifier, time);
        return priceResolutions[encodedArgs];
    }

    /**
     * @notice Updates the round if necessary. After this method is run voteTiming.getLastUpdatedRoundId() and
     * and voteTiming.computeCurrentRoundId(blockTime) should return the same value.
     * @dev The method loops through all price requests for the last voting round and rolls them over to the next round
     * if required.
     */
    function _updateRound(uint blockTime) private {
        if (!voteTiming.shouldUpdateRoundId(blockTime)) {
            return;
        }

        // Only do the rollover if the next round has started.
        uint lastActiveVotingRoundId = voteTiming.getLastUpdatedRoundId();
        Round storage lastActiveVotingRound = rounds[lastActiveVotingRoundId];

        uint nextVotingRoundId = voteTiming.computeCurrentRoundId(blockTime);

        for (uint i = 0; i < lastActiveVotingRound.priceRequests.length; i++) {
            PriceRequest storage priceRequest = lastActiveVotingRound.priceRequests[i];
            PriceResolution storage priceResolution = _getPriceResolution(
                priceRequest.identifier,
                priceRequest.time
            );

            // TODO: we should probably take this assert out before we move to production to keep the voting
            // contract from locking in the case of a bug. This would be an assert, but asserts don't allow
            // messages.
            require(priceResolution.lastVotingRound == lastActiveVotingRoundId,
                "Found price request that was incorrectly placed in a round");
            VoteInstance storage voteInstance = priceResolution.votes[lastActiveVotingRoundId];

            (bool isResolved, int resolvedPrice) = voteInstance.resultComputation.getResolvedPrice(
                _computeGat(lastActiveVotingRoundId));
            if (isResolved) {
                // If the vote can be resolved, just set the resolved price.
                priceResolution.resolvedPrice = resolvedPrice;
            } else {
                // If the vote cannot be resolved, push the request into the current round.
                _addPriceRequestToRound(nextVotingRoundId, priceRequest);

                // Zero out the price request to reduce gas costs.
                delete lastActiveVotingRound.priceRequests[i];
            }
        }

        // Set the round inflation rate to the current global inflation rate.
        rounds[nextVotingRoundId].inflationRate = inflationRate;

        // Update the stored round to the current one.
        voteTiming.updateRoundId(blockTime);
    }

    function _getOrCreateSnapshotId(uint roundId) private returns (uint) {
        Round storage round = rounds[roundId];
        if (round.snapshotId == 0) {
            // There is no snapshot ID set, so create one.
            round.snapshotId = votingToken.snapshot();
        }
        return round.snapshotId;
    }

    function _computeGat(uint roundId) private view returns (FixedPoint.Unsigned memory) {
        uint snapshotId = rounds[roundId].snapshotId;
        if (snapshotId == 0) {
            // No snapshot - return max value to err on the side of caution.
            return FixedPoint.Unsigned(UINT_MAX);
        }

        // Grab the snaphotted supply from the voting token. It's already scaled by 10**18, so we can directly
        // initialize the Unsigned value with the returned uint.
        FixedPoint.Unsigned memory snapshottedSupply = FixedPoint.Unsigned(votingToken.totalSupplyAt(snapshotId));

        // Multiply the total supply at the snapshot by the gatPercentage to get the GAT in number of tokens.
        return snapshottedSupply.mul(gatPercentage);
    }
}<|MERGE_RESOLUTION|>--- conflicted
+++ resolved
@@ -100,13 +100,11 @@
     // Reference to the voting token.
     VotingToken private votingToken;
 
-<<<<<<< HEAD
     // Voter address -> last round that they voted in.
     mapping(address => uint) private votersLastRound;
-=======
+
     // Reference to the Finder.
     Finder private finder;
->>>>>>> e51a6b3b
 
     enum Roles {
         // Can set the writer.

pragma solidity ^0.5.0;

pragma experimental ABIEncoderV2;

import "./Finder.sol";
import "./FixedPoint.sol";
import "./MultiRole.sol";
import "./OracleInterface.sol";
import "./Registry.sol";
import "./ResultComputation.sol";
import "./Testable.sol";
import "./VoteTiming.sol";
import "./VotingToken.sol";

import "openzeppelin-solidity/contracts/math/SafeMath.sol";


/**
 * @title Voting system for Oracle.
 * @dev Handles receiving and resolving price requests via a commit-reveal voting scheme.
 */
contract Voting is Testable, MultiRole, OracleInterface {

    using FixedPoint for FixedPoint.Unsigned;
    using SafeMath for uint;
    using VoteTiming for VoteTiming.Data;
    using ResultComputation for ResultComputation.Data;

    // Identifies a unique price request for which the Oracle will always return the same value.
    // Tracks ongoing votes as well as the result of the vote.
    struct PriceRequest {
        bytes32 identifier;
        uint time;

        // A map containing all votes for this price in various rounds.
        mapping(uint => VoteInstance) voteInstances;

        // If in the past, this was the voting round where this price was resolved. If current or the upcoming round,
        // this is the voting round where this price will be voted on, but not necessarily resolved.
        uint lastVotingRound;
    }

    struct VoteInstance {
        // Maps (voterAddress) to their submission.
        mapping(address => VoteSubmission) voteSubmissions;

        // The data structure containing the computed voting results.
        ResultComputation.Data resultComputation;
    }

    struct VoteSubmission {
        // A bytes32 of `0` indicates no commit or a commit that was already revealed.
        bytes32 commit;

        // The hash of the value that was revealed.
        // Note: this is only used for computation of rewards.
        bytes32 revealHash;
    }

    struct Round {
        // The list of price requests that were/are being voted on this round.
        bytes32[] priceRequestIds;

        // Voting token snapshot ID for this round. If this is 0, no snapshot has been taken.
        uint snapshotId;

        // Inflation rate set for this round.
        FixedPoint.Unsigned inflationRate;
    }

    // PendingRequest is only used as return values for view functions and
    // therefore in-memory only.
    struct PendingRequest {
        bytes32 identifier;
        uint time;
    }

    // Maps round numbers to the rounds.
    mapping(uint => Round) private rounds;

    // Maps price request IDs to the PriceRequest struct.
    mapping(bytes32 => PriceRequest) private priceRequests;

    VoteTiming.Data private voteTiming;

    // The set of identifiers the oracle can provide verified prices for.
    mapping(bytes32 => bool) private supportedIdentifiers;

    // Percentage of the total token supply that must be used in a vote to create a valid price resolution.
    // 1 == 100%.
    FixedPoint.Unsigned private gatPercentage;

    // Global setting for the rate of inflation per vote. This is the percentage of the snapshotted total supply that
    // should be split among the correct voters. Note: this value is used to set per-round inflation at the beginning
    // of each round.
    // 1 = 100%
    FixedPoint.Unsigned private inflationRate;

    // Reference to the voting token.
    VotingToken private votingToken;

    // Voter address -> last round that they voted in.
    mapping(address => uint) private votersLastRound;

    // Reference to the Finder.
    Finder private finder;

    enum Roles {
        // Can set the writer.
        Governance,
        // Can change parameters and whitelists, such as adding new supported identifiers or changing the inflation
        // rate.
        // TODO: consider splitting this role into smaller roles with narrower permissions.
        Writer
    }

    bool private initialized;

    // Max value of an unsigned integer.
    uint constant private UINT_MAX = ~uint(0);

    /**
     * @notice Construct the Voting contract.
     * @param phaseLength length of the commit and reveal phases in seconds.
     * @param _gatPercentage percentage of the total token supply that must be used in a vote to create a valid price
     * resolution.
     * @param _isTest whether this contract is being constructed for the purpose of running automated tests.
     */
    constructor(
        uint phaseLength,
        FixedPoint.Unsigned memory _gatPercentage,
        FixedPoint.Unsigned memory _inflationRate,
        address _votingToken,
        address _finder,
        bool _isTest
    ) public Testable(_isTest) {
        initializeOnce(phaseLength, _gatPercentage, _inflationRate);
        votingToken = VotingToken(_votingToken);
        finder = Finder(_finder);
    }

    modifier onlyRegisteredDerivative() {
        Registry registry = Registry(finder.getImplementationAddress("Registry"));
        require(registry.isDerivativeRegistered(msg.sender), "Must be registered derivative");
        _;
    }

    /**
     * @notice Commit your vote for a price request for `identifier` at `time`.
     * @dev (`identifier`, `time`) must correspond to a price request that's currently in the commit phase. `hash`
     * should be the keccak256 hash of the price you want to vote for and a `int salt`. Commits can be changed.
     */
    function commitVote(bytes32 identifier, uint time, bytes32 hash) external {
        require(hash != bytes32(0), "Committed hash of 0 is disallowed, choose a different salt");

        // Current time is required for all vote timing queries.
        uint blockTime = getCurrentTime();
        require(voteTiming.computeCurrentPhase(blockTime) == VoteTiming.Phase.Commit,
            "Cannot commit while in the reveal phase");

        // Should only update the round in the commit phase because a new round that's already in the reveal phase
        // would be wasted.
        _updateRound(blockTime);

        // At this point, the computed and last updated round ID should be equal.
        uint currentRoundId = voteTiming.computeCurrentRoundId(blockTime);

        PriceRequest storage priceRequest = _getPriceRequest(identifier, time);

        // This price request must be slated for this round.
        require(priceRequest.lastVotingRound == currentRoundId,
            "This (time, identifier) pair is not being voted on this round");

        VoteInstance storage voteInstance = priceRequest.voteInstances[currentRoundId];
        voteInstance.voteSubmissions[msg.sender].commit = hash;

        if (votersLastRound[msg.sender] != currentRoundId) {
            retrieveRewards();
            votersLastRound[msg.sender] = currentRoundId;
        }

        emit VoteCommitted(msg.sender, currentRoundId, identifier, time);
    }

    /**
     * @notice Reveal a previously committed vote for `identifier` at `time`.
     * @dev The revealed `price` and `salt` must match the latest `hash` that `commitVote()` was called with. Only the
     * committer can reveal their vote.
     */
    function revealVote(bytes32 identifier, uint time, int price, int salt) external {
        uint blockTime = getCurrentTime();
        require(voteTiming.computeCurrentPhase(blockTime) == VoteTiming.Phase.Reveal,
            "Cannot reveal while in the commit phase");

        // Note: computing the current round is required to disallow people from revealing an old commit after the
        // round is over.
        uint roundId = voteTiming.computeCurrentRoundId(blockTime);

        PriceRequest storage priceRequest = _getPriceRequest(identifier, time);
        VoteInstance storage voteInstance = priceRequest.voteInstances[roundId];
        VoteSubmission storage voteSubmission = voteInstance.voteSubmissions[msg.sender];

        // 0 hashes are disallowed in the commit phase, so they indicate a different error.
        require(voteSubmission.commit != bytes32(0), "Cannot reveal an uncommitted or previously revealed hash");
        require(keccak256(abi.encode(price, salt)) == voteSubmission.commit,
                "Committed hash doesn't match revealed price and salt");
        delete voteSubmission.commit;

        // Get or create a snapshot for this round.
        uint snapshotId = _getOrCreateSnapshotId(roundId);

        // Get the voter's snapshotted balance. Since balances are returned pre-scaled by 10**18, we can directly
        // initialize the Unsigned value with the returned uint.
        FixedPoint.Unsigned memory balance = FixedPoint.Unsigned(votingToken.balanceOfAt(msg.sender, snapshotId));

        // Set the voter's submission.
        voteSubmission.revealHash = keccak256(abi.encode(price));

        // Add vote to the results.
        voteInstance.resultComputation.addVote(price, balance);

        emit VoteRevealed(msg.sender, roundId, identifier, time, price, balance.value);
    }

    function requestPrice(bytes32 identifier, uint time)
        external
        onlyRegisteredDerivative()
        returns (uint expectedTime)
    {
        // TODO: we may want to allow future price requests and/or add a delay so that the price has enough time to be
        // widely distributed and agreed upon before the vote.
        uint blockTime = getCurrentTime();
        require(time < blockTime);
        require(supportedIdentifiers[identifier], "Price request for unsupported identifier");

        // Must ensure the round is updated here so the requested price will be voted on in the next commit cycle.
        // It's preferred to offload this cost to voters, but since the logic currently requires the rollover to be
        // done when adding new requests, it must be here.
        // TODO: look into how to elminate this call or require it only for a subset of the if cases below.
        // TODO: this may be an expensive operation - may make sense to have a public updateRound() method to handle
        // extreme cases.
        _updateRound(blockTime);

        uint currentRoundId = voteTiming.computeCurrentRoundId(blockTime);

        bytes32 priceRequestId = _encodePriceRequest(identifier, time);
        PriceRequest storage priceRequest = priceRequests[priceRequestId];
        uint priceResolutionRound = priceRequest.lastVotingRound;

        // Price is already slated to be resolved.
        if (priceResolutionRound >= currentRoundId) {
            return voteTiming.computeEstimatedRoundEndTime(priceResolutionRound);
        }

        // Price has been resolved
        if (priceResolutionRound != 0) {
            return 0;
        }

        // Price has never been requested.

        // Price requests always go in the next round, so add 1 to the computed current round.
        uint nextRoundId = currentRoundId.add(1);

        priceRequests[priceRequestId] = PriceRequest({
            identifier: identifier,
            time: time,
            lastVotingRound: nextRoundId
        });

        // Add price request to the next round.
        rounds[nextRoundId].priceRequestIds.push(priceRequestId);
        emit PriceRequestAdded(nextRoundId, identifier, time);

        // Estimate the end of next round and return the time.
        return voteTiming.computeEstimatedRoundEndTime(nextRoundId);
    }

    /**
     * @notice Adds the provided identifier as a supported identifier.
     */
    function addSupportedIdentifier(bytes32 identifier) external onlyRoleHolder(uint(Roles.Writer)) {
        if (!supportedIdentifiers[identifier]) {
            supportedIdentifiers[identifier] = true;
            emit SupportedIdentifierAdded(identifier);
        }
    }

    function isIdentifierSupported(bytes32 identifier) external view returns (bool) {
        return supportedIdentifiers[identifier];
    }

    function hasPrice(bytes32 identifier, uint time) external view onlyRegisteredDerivative() returns (bool _hasPrice) {
        (_hasPrice, ,) = _getPriceOrError(identifier, time);
    }

    function getPrice(bytes32 identifier, uint time) external view onlyRegisteredDerivative() returns (int) {
        (bool _hasPrice, int price, string memory message) = _getPriceOrError(identifier, time);

        // If the price wasn't available, revert with the provided message.
        require(_hasPrice, message);
        return price;
    }

    /**
     * @notice Gets the queries that are being voted on this round.
     */
    function getPendingRequests() external view returns (PendingRequest[] memory pendingRequests) {
        uint blockTime = getCurrentTime();

        // Grab the pending price requests that were already slated for this round.
        bytes32[] storage preexistingPriceRequests = rounds[
            voteTiming.computeCurrentRoundId(blockTime)].priceRequestIds;
        uint numPreexistingPriceRequests = preexistingPriceRequests.length;

        // Get the rollover price requests.
        (bytes32[] memory rolloverPriceRequests, uint numRolloverPriceRequests) = _getRolloverPriceRequests(
            blockTime);

        // Allocate the array to return.
        pendingRequests = new PendingRequest[](numPreexistingPriceRequests + numRolloverPriceRequests);

        // Add preexisting price requests to the array.
        for (uint i = 0; i < numPreexistingPriceRequests; i++) {
            PriceRequest storage priceRequest = priceRequests[preexistingPriceRequests[i]];
            pendingRequests[i] = PendingRequest({ identifier: priceRequest.identifier, time: priceRequest.time });
        }

        // Add rollover price requests to the array.
        for (uint i = 0; i < numRolloverPriceRequests; i++) {
            PriceRequest storage priceRequest = priceRequests[rolloverPriceRequests[i]];
            pendingRequests[i + numPreexistingPriceRequests] = PendingRequest({
                identifier: priceRequest.identifier,
                time: priceRequest.time
            });
        }
    }

    /**
     * @notice Gets the current vote phase (commit or reveal) based on the current block time.
     */
    function getVotePhase() external view returns (VoteTiming.Phase) {
        return voteTiming.computeCurrentPhase(getCurrentTime());
    }

    /**
     * @notice Gets the current vote round id based on the current block time.
     */
    function getCurrentRoundId() external view returns (uint) {
        return voteTiming.computeCurrentRoundId(getCurrentTime());
    }

    /**
     * @notice Whether the caller has a revealed vote for the latest round that an (identifier, time) was in.
     */
    function hasRevealedVote(bytes32 identifier, uint time) external view returns (bool) {
        PriceRequest storage priceRequest = _getPriceRequest(identifier, time);
        VoteInstance storage voteInstance = priceRequest.voteInstances[priceRequest.lastVotingRound];
        VoteSubmission storage voteSubmission = voteInstance.voteSubmissions[msg.sender];

        return voteSubmission.revealHash != bytes32(0);
    }

    /**
     * @notice Resets the inflation rate. Note: this change only applies to rounds that have not yet begun.
     * @dev This method is public because calldata structs are not currently supported by solidity.
     */
    function setInflationRate(FixedPoint.Unsigned memory _inflationRate) public onlyRoleHolder(uint(Roles.Writer)) {
        inflationRate = _inflationRate;
    }

    /**
     * @notice Retrieves any rewards the voter is owed.
     */
    function retrieveRewards() public {
        uint blockTime = getCurrentTime();
        uint roundId = votersLastRound[msg.sender];

        if (roundId == voteTiming.computeCurrentRoundId(blockTime)) {
            // If the last round the voter participated in is the current round, rewards cannot be dispatched until the
            // round is over.
            return;
        }

        // Round must be updated (if possible) for the voter to retrieve rewards.
        // Note: this could be done only when the voter is trying to retrieve a reward for the most recently completed
        // round, but it makes the logic a bit simpler to just do it in all cases.
        _updateRound(blockTime);

        Round storage round = rounds[roundId];
        uint snapshotId = round.snapshotId;

        // If no snapshot has been created for this round, there are no rewards to dispatch.
        if (snapshotId == 0) {
            return;
        }

        // Get the voter's snapshotted balance.
        FixedPoint.Unsigned memory snapshotBalance = FixedPoint.Unsigned(
            votingToken.balanceOfAt(msg.sender, snapshotId));

        // Compute the total amount of reward that will be issued for each of the votes in the round.
        FixedPoint.Unsigned memory snapshotTotalSupply = FixedPoint.Unsigned(votingToken.totalSupplyAt(snapshotId));
        FixedPoint.Unsigned memory totalRewardPerVote = round.inflationRate.mul(snapshotTotalSupply);

        // Keep track of the voter's accumulated token reward.
        FixedPoint.Unsigned memory totalRewardToIssue = FixedPoint.Unsigned(0);

        // Loop over all price requests in the round to check for rewards.
        bytes32[] storage priceRequestIds = round.priceRequestIds;
        for (uint i = 0; i < priceRequestIds.length; i++) {
            PriceRequest storage priceRequest = priceRequests[priceRequestIds[i]];
            VoteInstance storage voteInstance = priceRequest.voteInstances[roundId];
            VoteSubmission storage voteSubmission = voteInstance.voteSubmissions[msg.sender];

            // Note: wasVoteCorrect effectively checks three conditions:
            // 1. That the voter revealed their vote. If they did not, the hash will be 0x0 and there is no known input
            //    to generate that hash output, so the whatever the resultComputation compares it to will be false.
            // 2. That the vote was resolved. If the vote was not resolved, priceRequestIds[i] is 0x0, which means that
            //    voteHash will be 0x0 (since that priceId was never used). As seen in 1, a 0x0 voteHash will always
            //    produce a false output.
            // 3. That the reveal was correct. If the reveal was incorrect, resultComputation should detect a hash
            //    mismatch and return false.
            if (voteInstance.resultComputation.wasVoteCorrect(voteSubmission.revealHash)) {
                // The price was successfully resolved during the voter's last voting round, the voter revealed and was
                // correct, so they are elgible for a reward.
                FixedPoint.Unsigned memory correctTokens = voteInstance.resultComputation.
                    getTotalCorrectlyVotedTokens();

                // Compute the reward and add to the cumulative reward.
                FixedPoint.Unsigned memory reward = snapshotBalance.mul(totalRewardPerVote).div(correctTokens);
                totalRewardToIssue = totalRewardToIssue.add(reward);
            }

            // Delete the submission to capture any refund and clean up storage.
            delete voteSubmission.revealHash;
        }

        // Issue any accumulated rewards.
        if (totalRewardToIssue.isGreaterThan(0)) {
<<<<<<< HEAD
            require(votingToken.mint(msg.sender, totalRewardToIssue.value));
            emit RewardsRetrieved(msg.sender, roundId, totalRewardToIssue.value);
=======
            require(votingToken.mint(msg.sender, totalRewardToIssue.rawValue));
>>>>>>> 64933e62
        }
    }

    /*
     * @notice Do not call this function externally.
     * @dev Only called from the constructor, and only extracted to a separate method to make the coverage tool work.
     * Will revert if called again.
     */
    function initializeOnce(
        uint phaseLength,
        FixedPoint.Unsigned memory _gatPercentage,
        FixedPoint.Unsigned memory _inflationRate
    )
        public
    {
        require(!initialized, "Only the constructor should call this method");
        initialized = true;
        _createExclusiveRole(uint(Roles.Governance), uint(Roles.Governance), msg.sender);
        _createExclusiveRole(uint(Roles.Writer), uint(Roles.Governance), msg.sender);
        voteTiming.init(phaseLength);
        require(_gatPercentage.isLessThan(1), "GAT percentage must be < 100%");
        gatPercentage = _gatPercentage;
        inflationRate = _inflationRate;
    }

    /*
     * @dev Checks to see if there is a price that has or can be resolved for an (identifier, time) pair.
     * @returns a boolean noting whether a price is resolved, the price, and an error string if necessary.
     */
    function _getPriceOrError(bytes32 identifier, uint time)
        private
        view
        returns (bool _hasPrice, int price, string memory err)
    {
        PriceRequest storage priceRequest = _getPriceRequest(identifier, time);
        uint resolutionVotingRound = priceRequest.lastVotingRound;
        uint lastActiveVotingRound = voteTiming.getLastUpdatedRoundId();

        if (resolutionVotingRound < lastActiveVotingRound) {
            // Price must have been requested in the past.
            if (resolutionVotingRound == 0) {
                return (false, 0, "Price was never requested");
            }

            // Grab the resolution voting round to compute the resolved price.
            VoteInstance storage voteInstance = priceRequest.voteInstances[resolutionVotingRound];
            (, int pastResolvedPrice) = voteInstance.resultComputation.getResolvedPrice(
                _computeGat(resolutionVotingRound));

            // Price has been resolved.
            return (true, pastResolvedPrice, "");
        } else {
            // Price has not yet been resolved.

            // Price must have been voted on this round for an immediate resolution to be attempted.
            if (resolutionVotingRound != lastActiveVotingRound) {
                return (false, 0, "Request has not yet been voted on");
            }

            // If the current voting round has not ended, we cannot immediately resolve the vote.
            if (voteTiming.computeCurrentRoundId(getCurrentTime()) == lastActiveVotingRound) {
                return (false, 0, "The current voting round has not ended");
            }

            // Attempt to resolve the vote immediately since the round has ended.
            VoteInstance storage voteInstance = priceRequest.voteInstances[resolutionVotingRound];

            (bool isResolved, int resolvedPrice) = voteInstance.resultComputation.getResolvedPrice(
                _computeGat(resolutionVotingRound));
            if (!isResolved) {
                return (false, 0, "Price was not resolved this voting round. It will require another round of voting");
            }

            return (true, resolvedPrice, "");
        }
    }

    /**
     * @dev Gets a list of price requests that need to be rolled over from the last round. If a rollover doesn't need
     * to happen immediately, the array will be empty. The array may be longer than the number of populated elements,
     * so numRolloverPriceRequests gives the true number of elements.
     */
    function _getRolloverPriceRequests(uint blockTime)
        private
        view
        returns (bytes32[] memory rolloverPriceRequests, uint numRolloverPriceRequests)
    {
        // Return nothing if it is not yet time to roll votes over.
        if (!voteTiming.shouldUpdateRoundId(blockTime)) {
            return (new bytes32[](0), 0);
        }

        uint roundId = voteTiming.getLastUpdatedRoundId();
        bytes32[] storage allPriceRequests = rounds[roundId].priceRequestIds;
        uint numPriceRequests = allPriceRequests.length;

        // Allocate enough space for all of the price requests to be rolled over and just track the length
        // separately.
        rolloverPriceRequests = new bytes32[](numPriceRequests);
        numRolloverPriceRequests = 0;

        // Note: the code here is very similar to that in _updateRound(). The reason I decided not use this method
        // there is that there is some complexity in this method wrt creating potentially large in-memory arrays that's
        // unnecessary when changing storage. To preserve the gas-efficiency of _updateRound(), I didn't want to
        // include that same complexity there.
        for (uint i = 0; i < numPriceRequests; i++) {
            bytes32 priceRequestId = allPriceRequests[i];
            PriceRequest storage priceRequest = priceRequests[priceRequestId];
            VoteInstance storage voteInstance = priceRequest.voteInstances[roundId];

            (bool isResolved,) = voteInstance.resultComputation.getResolvedPrice(_computeGat(roundId));
            if (!isResolved) {
                rolloverPriceRequests[numRolloverPriceRequests++] = priceRequestId;
            }
        }
    }

    function _getPriceRequest(bytes32 identifier, uint time) private view returns (PriceRequest storage) {
        return priceRequests[_encodePriceRequest(identifier, time)];
    }

    function _encodePriceRequest(bytes32 identifier, uint time) private pure returns (bytes32) {
        return keccak256(abi.encode(identifier, time));
    }

    /**
     * @notice Updates the round if necessary. After this method is run voteTiming.getLastUpdatedRoundId() and
     * and voteTiming.computeCurrentRoundId(blockTime) should return the same value.
     * @dev The method loops through all price requests for the last voting round and rolls them over to the next round
     * if required.
     */
    function _updateRound(uint blockTime) private {
        if (!voteTiming.shouldUpdateRoundId(blockTime)) {
            return;
        }

        // Only do the rollover if the next round has started.
        uint lastActiveVotingRoundId = voteTiming.getLastUpdatedRoundId();
        Round storage lastActiveVotingRound = rounds[lastActiveVotingRoundId];

        uint nextVotingRoundId = voteTiming.computeCurrentRoundId(blockTime);

        for (uint i = 0; i < lastActiveVotingRound.priceRequestIds.length; i++) {
            bytes32 priceRequestId = lastActiveVotingRound.priceRequestIds[i];
            PriceRequest storage priceRequest = priceRequests[priceRequestId];

            // TODO: we should probably take this assert out before we move to production to keep the voting
            // contract from locking in the case of a bug. This would be an assert, but asserts don't allow
            // messages.
            require(priceRequest.lastVotingRound == lastActiveVotingRoundId,
                "Found price request that was incorrectly placed in a round");

            VoteInstance storage voteInstance = priceRequest.voteInstances[lastActiveVotingRoundId];

            (bool isResolved, int price) = voteInstance.resultComputation.getResolvedPrice(
                _computeGat(lastActiveVotingRoundId));

            if (!isResolved) {
                // If the vote cannot be resolved, push the request into the current round.
                rounds[nextVotingRoundId].priceRequestIds.push(priceRequestId);

                // Set the price resolution round number to the provided round.
                priceRequest.lastVotingRound = nextVotingRoundId;

                // Zero out the price request to reduce gas costs.
                delete lastActiveVotingRound.priceRequestIds[i];

                // Delete the result computation since it's no longer needed.
                delete voteInstance.resultComputation;

                emit PriceRequestRolledOver(nextVotingRoundId, priceRequest.identifier, priceRequest.time);
            } else {
                emit PriceResolved(priceRequest.lastVotingRound, priceRequest.identifier, priceRequest.time, price);
            }
        }

        // Set the round inflation rate to the current global inflation rate.
        rounds[nextVotingRoundId].inflationRate = inflationRate;

        // Update the stored round to the current one.
        voteTiming.updateRoundId(blockTime);
    }

    function _getOrCreateSnapshotId(uint roundId) private returns (uint) {
        Round storage round = rounds[roundId];
        if (round.snapshotId == 0) {
            // There is no snapshot ID set, so create one.
            round.snapshotId = votingToken.snapshot();
        }

        return round.snapshotId;
    }

    function _computeGat(uint roundId) private view returns (FixedPoint.Unsigned memory) {
        uint snapshotId = rounds[roundId].snapshotId;
        if (snapshotId == 0) {
            // No snapshot - return max value to err on the side of caution.
            return FixedPoint.Unsigned(UINT_MAX);
        }

        // Grab the snaphotted supply from the voting token. It's already scaled by 10**18, so we can directly
        // initialize the Unsigned value with the returned uint.
        FixedPoint.Unsigned memory snapshottedSupply = FixedPoint.Unsigned(votingToken.totalSupplyAt(snapshotId));

        // Multiply the total supply at the snapshot by the gatPercentage to get the GAT in number of tokens.
        return snapshottedSupply.mul(gatPercentage);
    }

    event VoteCommitted(address indexed voter, uint indexed roundId, bytes32 indexed identifier, uint time);

    event VoteRevealed(
        address indexed voter,
        uint indexed roundId,
        bytes32 indexed identifier,
        uint time,
        int price,
        uint numTokens
    );

    event RewardsRetrieved(address indexed voter, uint indexed rewardsRoundId, uint numTokens);

    event PriceRequestAdded(uint indexed votingRoundId, bytes32 indexed identifier, uint time);

    event PriceRequestRolledOver(uint indexed newRoundId, bytes32 indexed identifier, uint time);

    event PriceResolved(uint indexed resolutionRoundId, bytes32 indexed identifier, uint time, int price);

    event SupportedIdentifierAdded(bytes32 indexed identifier);
}<|MERGE_RESOLUTION|>--- conflicted
+++ resolved
@@ -219,7 +219,7 @@
         // Add vote to the results.
         voteInstance.resultComputation.addVote(price, balance);
 
-        emit VoteRevealed(msg.sender, roundId, identifier, time, price, balance.value);
+        emit VoteRevealed(msg.sender, roundId, identifier, time, price, balance.rawValue);
     }
 
     function requestPrice(bytes32 identifier, uint time)
@@ -438,12 +438,8 @@
 
         // Issue any accumulated rewards.
         if (totalRewardToIssue.isGreaterThan(0)) {
-<<<<<<< HEAD
-            require(votingToken.mint(msg.sender, totalRewardToIssue.value));
-            emit RewardsRetrieved(msg.sender, roundId, totalRewardToIssue.value);
-=======
             require(votingToken.mint(msg.sender, totalRewardToIssue.rawValue));
->>>>>>> 64933e62
+            emit RewardsRetrieved(msg.sender, roundId, totalRewardToIssue.rawValue);
         }
     }
 

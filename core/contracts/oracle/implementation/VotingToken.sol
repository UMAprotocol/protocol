pragma solidity ^0.6.0;

import "../../common/implementation/ExpandedERC20.sol";
import "@openzeppelin/contracts/drafts/ERC20Snapshot.sol";


/**
 * @title Ownership of this token allows a voter to respond to price requests.
 * @dev Supports snapshotting and allows the Oracle to mint new tokens as rewards.
 */
contract VotingToken is ExpandedERC20, ERC20Snapshot {
    // Standard ERC20 metadata.
    string public constant name = "UMA Voting Token v1"; // solhint-disable-line const-name-snakecase
    string public constant symbol = "UMA"; // solhint-disable-line const-name-snakecase
    uint8 public constant decimals = 18; // solhint-disable-line const-name-snakecase
<<<<<<< HEAD

    constructor() public {
        _createExclusiveRole(uint(Roles.Owner), uint(Roles.Owner), msg.sender);
        _createSharedRole(uint(Roles.Minter), uint(Roles.Owner), new address[](0));
        _createSharedRole(uint(Roles.Burner), uint(Roles.Owner), new address[](0));
    }

    /**
     * @dev Mints `value` tokens to `recipient`, returning true on success.
     */
    // TODO(#969) Remove once prettier-plugin-solidity can handle the "override" keyword
    // prettier-ignore
    function mint(address recipient, uint value) external override onlyRoleHolder(uint(Roles.Minter)) returns (bool) {
        _mint(recipient, value);
        return true;
    }

    /**
     * @dev Burns `value` tokens owned by `msg.sender`.
     */
    // TODO(#969) Remove once prettier-plugin-solidity can handle the "override" keyword
    // prettier-ignore
    function burn(uint value) external override onlyRoleHolder(uint(Roles.Burner)) {
        _burn(msg.sender, value);
    }
=======
>>>>>>> 3e3d7429
}<|MERGE_RESOLUTION|>--- conflicted
+++ resolved
@@ -13,32 +13,4 @@
     string public constant name = "UMA Voting Token v1"; // solhint-disable-line const-name-snakecase
     string public constant symbol = "UMA"; // solhint-disable-line const-name-snakecase
     uint8 public constant decimals = 18; // solhint-disable-line const-name-snakecase
-<<<<<<< HEAD
-
-    constructor() public {
-        _createExclusiveRole(uint(Roles.Owner), uint(Roles.Owner), msg.sender);
-        _createSharedRole(uint(Roles.Minter), uint(Roles.Owner), new address[](0));
-        _createSharedRole(uint(Roles.Burner), uint(Roles.Owner), new address[](0));
-    }
-
-    /**
-     * @dev Mints `value` tokens to `recipient`, returning true on success.
-     */
-    // TODO(#969) Remove once prettier-plugin-solidity can handle the "override" keyword
-    // prettier-ignore
-    function mint(address recipient, uint value) external override onlyRoleHolder(uint(Roles.Minter)) returns (bool) {
-        _mint(recipient, value);
-        return true;
-    }
-
-    /**
-     * @dev Burns `value` tokens owned by `msg.sender`.
-     */
-    // TODO(#969) Remove once prettier-plugin-solidity can handle the "override" keyword
-    // prettier-ignore
-    function burn(uint value) external override onlyRoleHolder(uint(Roles.Burner)) {
-        _burn(msg.sender, value);
-    }
-=======
->>>>>>> 3e3d7429
 }
--- conflicted
+++ resolved
@@ -52,11 +52,7 @@
      * @notice Returns whether the result is resolved, and if so, what value it resolved to.
      * @dev `price` should be ignored if `isResolved` is false.
      * @param data contains information against which the `minVoteThreshold` is applied.
-<<<<<<< HEAD
      * @param minVoteThreshold min (exclusive) number of tokens that must have been voted for the result to be valid. Can be
-=======
-     * @param minVoteThreshold min number of tokens that must have voted for the result to be valid. Can be
->>>>>>> 148aef6d
      * used to enforce a minimum voter participation rate, regardless of how the votes are distributed.
      * @return isResolved indicates if the price has been resolved correctly.
      * @return price the price that the dvm resolved to.

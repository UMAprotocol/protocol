--- conflicted
+++ resolved
@@ -156,11 +156,7 @@
      * @param id uniquely identify the identity of the proposal.
      * @return proposal struct containing transactions[] and requestTime.
      */
-<<<<<<< HEAD
-    function getProposal(uint id) external view returns (Proposal memory) {
-=======
-    function getProposal(uint256 id) external view returns (Proposal memory proposal) {
->>>>>>> 5711c55d
+    function getProposal(uint256 id) external view returns (Proposal memory) {
         return proposals[id];
     }
 
@@ -193,11 +189,7 @@
 
     // Returns a UTF-8 identifier representing a particular admin proposal.
     // The identifier is of the form "Admin n", where n is the proposal id provided.
-<<<<<<< HEAD
-    function _constructIdentifier(uint id) internal pure returns (bytes32) {
-=======
-    function _constructIdentifier(uint256 id) internal pure returns (bytes32 identifier) {
->>>>>>> 5711c55d
+    function _constructIdentifier(uint256 id) internal pure returns (bytes32) {
         bytes32 bytesId = _uintToUtf8(id);
         return _addPrefix(bytesId, "Admin ", 6);
     }
@@ -205,12 +197,8 @@
     // This method converts the integer `v` into a base-10, UTF-8 representation stored in a `bytes32` type.
     // If the input cannot be represented by 32 base-10 digits, it returns only the highest 32 digits.
     // This method is based off of this code: https://ethereum.stackexchange.com/a/6613/47801.
-<<<<<<< HEAD
-    function _uintToUtf8(uint v) internal pure returns (bytes32) {
+    function _uintToUtf8(uint256 v) internal pure returns (bytes32) {
         bytes32 ret;
-=======
-    function _uintToUtf8(uint256 v) internal pure returns (bytes32 ret) {
->>>>>>> 5711c55d
         if (v == 0) {
             // Handle 0 case explicitly.
             ret = "0";
@@ -249,11 +237,7 @@
     // 1. If the resulting UTF-8 is larger than 32 characters, then only the first 32 characters will be represented
     //    by the bytes32 output.
     // 2. If `prefix` has more characters than `prefixLength`, the function will produce an invalid result.
-<<<<<<< HEAD
-    function _addPrefix(bytes32 input, bytes32 prefix, uint prefixLength) internal pure returns (bytes32) {
-=======
-    function _addPrefix(bytes32 input, bytes32 prefix, uint256 prefixLength) internal pure returns (bytes32 output) {
->>>>>>> 5711c55d
+    function _addPrefix(bytes32 input, bytes32 prefix, uint256 prefixLength) internal pure returns (bytes32) {
         // Downshift `input` to open space at the "front" of the bytes32
         bytes32 shiftedInput = input >> (prefixLength * 8);
         return shiftedInput | prefix;

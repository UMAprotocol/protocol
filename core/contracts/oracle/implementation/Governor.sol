--- conflicted
+++ resolved
@@ -129,11 +129,7 @@
         );
         require(transaction.to != address(0), "Transaction has already been executed");
         require(price != 0, "Cannot execute, proposal was voted down");
-<<<<<<< HEAD
-=======
         require(msg.value == transaction.value, "Must send the exact amount of ETH to execute transaction");
-        require(_executeCall(transaction.to, transaction.value, transaction.data), "Transaction execution failed");
->>>>>>> 31541763
 
         // Delete the transaction before execution to avoid any potential re-entrancy issues.
         delete proposal.transactions[transactionIndex];

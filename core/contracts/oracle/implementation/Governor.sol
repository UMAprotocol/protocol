pragma solidity ^0.6.0;

pragma experimental ABIEncoderV2;

import "../../common/implementation/MultiRole.sol";
import "../../common/implementation/FixedPoint.sol";
import "../../common/implementation/Testable.sol";
import "../interfaces/FinderInterface.sol";
import "../interfaces/IdentifierWhitelistInterface.sol";
import "../interfaces/OracleInterface.sol";

import "@openzeppelin/contracts/math/SafeMath.sol";


/**
 * @title Takes proposals for certain governance actions and allows UMA token holders to vote on them.
 */
contract Governor is MultiRole, Testable {
    using SafeMath for uint;

    /****************************************
     *     INTERNAL VARIABLES AND STORAGE   *
     ****************************************/

    enum Roles {
        Owner, // Can set the proposer.
        Proposer // Address that can make proposals.
    }

    struct Transaction {
        address to;
        uint value;
        bytes data;
    }

    struct Proposal {
        Transaction[] transactions;
        uint requestTime;
    }

    FinderInterface private finder;
    Proposal[] public proposals;

    /****************************************
     *                EVENTS                *
     ****************************************/

    // Emitted when a new proposal is created.
    event NewProposal(uint indexed id, Transaction[] transactions);

    // Emitted when an existing proposal is executed.
    event ProposalExecuted(uint indexed id, uint transactionIndex);

    /**
     * @notice Construct the Governor contract.
     * @param _finderAddress keeps track of all contracts within the system based on their interfaceName.
     * @param _isTest whether this contract is being constructed for the purpose of running automated tests.
     */
    constructor(address _finderAddress, bool _isTest) public Testable(_isTest) {
        finder = FinderInterface(_finderAddress);
        _createExclusiveRole(uint(Roles.Owner), uint(Roles.Owner), msg.sender);
        _createExclusiveRole(uint(Roles.Proposer), uint(Roles.Owner), msg.sender);
    }

    /****************************************
     *          PROPOSAL ACTIONS            *
     ****************************************/

    /**
     * @notice Proposes a new governance action. Can only be called by the holder of the Proposer role.
     * @param transactions the list of transactions that are being proposed.
     * @dev You can create the data portion of each transaction by doing the following:
     * ```
     * const truffleContractInstance = await TruffleContract.deployed()
     * const data = truffleContractInstance.methods.methodToCall(arg1, arg2).encodeABI()
     * ```
     * Note: this method must be public because of a solidity limitation that
     * disallows structs arrays to be passed to external functions.
     * @param transactions array of `Transaction` which can be voted on.
     */
    function propose(Transaction[] memory transactions) public onlyRoleHolder(uint(Roles.Proposer)) {
        uint id = proposals.length;
        uint time = getCurrentTime();

        // Note: doing all of this array manipulation manually is necessary because directly setting an array of
        // structs in storage to an an array of structs in memory is currently not implemented in solidity :/.

        // Add a zero-initialized element to the proposals array.
        proposals.push();

        // Initialize the new proposal.
        Proposal storage proposal = proposals[id];
        proposal.requestTime = time;

        // Initialize the transaction array.
        for (uint i = 0; i < transactions.length; i++) {
            require(transactions[i].to != address(0), "The to address cannot be 0x0");
            proposal.transactions.push(transactions[i]);
        }

        bytes32 identifier = _constructIdentifier(id);

        // Request a vote on this proposal in the DVM.
        OracleInterface oracle = _getOracle();
        IdentifierWhitelistInterface supportedIdentifiers = _getIdentifierWhitelist();
        supportedIdentifiers.addSupportedIdentifier(identifier);

        oracle.requestPrice(identifier, time);
        supportedIdentifiers.removeSupportedIdentifier(identifier);

        emit NewProposal(id, transactions);
    }

    /**
     * @notice Executes a proposed governance action that has been approved by voters.
     * @dev This can be called by any address. Caller is expected to send enough ETH to execute payable transactions.
     * @param id unique id for the executed proposal.
     * @param transactionIndex unique transaction index for the executed proposal.
     */
    function executeProposal(uint id, uint transactionIndex) external payable {
        Proposal storage proposal = proposals[id];
        int price = _getOracle().getPrice(_constructIdentifier(id), proposal.requestTime);

        Transaction memory transaction = proposal.transactions[transactionIndex];

        require(
            transactionIndex == 0 || proposal.transactions[transactionIndex.sub(1)].to == address(0),
            "Previous transaction has not been executed"
        );
        require(transaction.to != address(0), "Transaction has already been executed");
        require(price != 0, "Cannot execute, proposal was voted down");
        require(msg.value == transaction.value, "Must send the exact amount of ETH to execute transaction");
<<<<<<< HEAD
        require(_executeCall(transaction.to, transaction.value, transaction.data), "Transaction execution failed");
=======
>>>>>>> 8aee1a1f

        // Delete the transaction before execution to avoid any potential re-entrancy issues.
        delete proposal.transactions[transactionIndex];

        require(_executeCall(transaction.to, transaction.value, transaction.data), "Transaction execution failed");

        emit ProposalExecuted(id, transactionIndex);
    }

    /***************************************
     *       GOVERNOR STATE GETTERS         *
     ****************************************/

    /**
     * @notice Gets the total number of proposals (includes executed and non-executed).
     * @return uint representing the current number of proposals.
     */
    function numProposals() external view returns (uint) {
        return proposals.length;
    }

    /**
     * @notice Gets the proposal data for a particular id.
     * @dev after a proposal is executed, its data will be zeroed out.
     * @param id uniquely identify the identity of the proposal.
     * @return proposal struct containing transactions[] and requestTime.
     */
    function getProposal(uint id) external view returns (Proposal memory proposal) {
        return proposals[id];
    }

    /****************************************
     *      PRIVATE GETTERS AND FUNCTIONS   *
     ****************************************/

    function _executeCall(address to, uint256 value, bytes memory data) private returns (bool success) {
        // Mostly copied from:
        // solhint-disable-next-line max-line-length
        // https://github.com/gnosis/safe-contracts/blob/59cfdaebcd8b87a0a32f87b50fead092c10d3a05/contracts/base/Executor.sol#L23-L31
        // solhint-disable-next-line no-inline-assembly

        assembly {
            let inputData := add(data, 0x20)
            let inputDataSize := mload(data)
            success := call(gas(), to, value, inputData, inputDataSize, 0, 0)
        }
    }

    function _getOracle() private view returns (OracleInterface oracle) {
        return OracleInterface(finder.getImplementationAddress("Oracle"));
    }

    function _getIdentifierWhitelist() private view returns (IdentifierWhitelistInterface supportedIdentifiers) {
        return IdentifierWhitelistInterface(finder.getImplementationAddress("IdentifierWhitelist"));
    }

    function _constructIdentifier(uint id) private pure returns (bytes32 identifier) {
        bytes32 bytesId = _uintToBytes(id);
        return _addPrefix(bytesId, "Admin ", 6);
    }

    // This method is based off of this code: https://ethereum.stackexchange.com/a/6613/47801.
    function _uintToBytes(uint v) private pure returns (bytes32 ret) {
        if (v == 0) {
            ret = "0";
        } else {
            while (v > 0) {
                ret = ret >> 8;
                ret |= bytes32((v % 10) + 48) << (31 * 8);
                v /= 10;
            }
        }
        return ret;
    }

    function _addPrefix(bytes32 input, bytes32 prefix, uint prefixLength) private pure returns (bytes32 output) {
        bytes32 shiftedInput = input >> (prefixLength * 8);
        return shiftedInput | prefix;
    }
}<|MERGE_RESOLUTION|>--- conflicted
+++ resolved
@@ -130,10 +130,6 @@
         require(transaction.to != address(0), "Transaction has already been executed");
         require(price != 0, "Cannot execute, proposal was voted down");
         require(msg.value == transaction.value, "Must send the exact amount of ETH to execute transaction");
-<<<<<<< HEAD
-        require(_executeCall(transaction.to, transaction.value, transaction.data), "Transaction execution failed");
-=======
->>>>>>> 8aee1a1f
 
         // Delete the transaction before execution to avoid any potential re-entrancy issues.
         delete proposal.transactions[transactionIndex];

pragma solidity ^0.6.0;

import "@openzeppelin/contracts/math/SafeMath.sol";
import "../interfaces/VotingInterface.sol";


/**
 * @title Library to compute rounds and phases for an equal length commit-reveal voting cycle.
 */
library VoteTiming {
    using SafeMath for uint;

    struct Data {
        uint256 phaseLength;
    }

    /**
     * @notice Initializes the data object. Sets the phase length based on the input.
     */
<<<<<<< HEAD
    function init(Data storage data, uint phaseLength) internal {
        // This should have a require message but this results in an internal Solidity error.
        require(phaseLength > 0);
=======
    function init(Data storage data, uint256 phaseLength) internal {
>>>>>>> 5711c55d
        data.phaseLength = phaseLength;
    }

    /**
     * @notice Computes the roundID based off the current time as floor(timestamp/phaseLength).
     * @param data input data object.
     * @param currentTime input unix timeStamp used to compute the current roundId.
     * @return roundId defined as a function of the currentTime and `phaseLength` from `data`.
     */
    function computeCurrentRoundId(Data storage data, uint256 currentTime) internal view returns (uint256 roundId) {
        uint256 roundLength = data.phaseLength.mul(uint(VotingInterface.Phase.NUM_PHASES_PLACEHOLDER));
        return currentTime.div(roundLength);
    }

    /**
     * @notice compute the round end time as a function of the round Id.
     * @param data input data object.
     * @param roundId uniquely identifies the current round.
     * @return timestamp unix time of when the current round will end.
     */
    function computeRoundEndTime(Data storage data, uint256 roundId) internal view returns (uint256 timestamp) {
        uint256 roundLength = data.phaseLength.mul(uint(VotingInterface.Phase.NUM_PHASES_PLACEHOLDER));
        return roundLength.mul(roundId.add(1));
    }

    /**
     * @notice Computes the current phase based only on the current time.
     */
    function computeCurrentPhase(Data storage data, uint256 currentTime) internal view returns (VotingInterface.Phase) {
        // This employs some hacky casting. We could make this an if-statement if we're worried about type safety.
        return
            VotingInterface.Phase(
                currentTime.div(data.phaseLength).mod(uint(VotingInterface.Phase.NUM_PHASES_PLACEHOLDER))
            );
    }
}<|MERGE_RESOLUTION|>--- conflicted
+++ resolved
@@ -17,13 +17,9 @@
     /**
      * @notice Initializes the data object. Sets the phase length based on the input.
      */
-<<<<<<< HEAD
-    function init(Data storage data, uint phaseLength) internal {
+    function init(Data storage data, uint256 phaseLength) internal {
         // This should have a require message but this results in an internal Solidity error.
         require(phaseLength > 0);
-=======
-    function init(Data storage data, uint256 phaseLength) internal {
->>>>>>> 5711c55d
         data.phaseLength = phaseLength;
     }
 

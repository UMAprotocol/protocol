pragma solidity ^0.6.0;

import "@openzeppelin/contracts/math/SafeMath.sol";
import "../interfaces/VotingInterface.sol";


/**
 * @title Library to compute rounds and phases for an equal length commit-reveal voting cycle.
 */
library VoteTiming {
    using SafeMath for uint;

    struct Data {
        uint256 phaseLength;
    }

    /**
     * @notice Initializes the data object. Sets the phase length based on the input.
     */
    function init(Data storage data, uint256 phaseLength) internal {
        data.phaseLength = phaseLength;
    }

    /**
     * @notice Computes the roundID based off the current time as floor(timestamp/phaseLength).
     * @param data input data object.
     * @param currentTime input unix timeStamp used to compute the current roundId.
     * @return roundId defined as a function of the currentTime and `phaseLength` from `data`.
     */
<<<<<<< HEAD
    function computeCurrentRoundId(Data storage data, uint currentTime) internal view returns (uint) {
        uint roundLength = data.phaseLength.mul(uint(VotingInterface.Phase.NUM_PHASES_PLACEHOLDER));
=======
    function computeCurrentRoundId(Data storage data, uint256 currentTime) internal view returns (uint256 roundId) {
        uint256 roundLength = data.phaseLength.mul(uint(VotingInterface.Phase.NUM_PHASES_PLACEHOLDER));
>>>>>>> 5711c55d
        return currentTime.div(roundLength);
    }

    /**
     * @notice compute the round end time as a function of the round Id.
     * @param data input data object.
     * @param roundId uniquely identifies the current round.
     * @return timestamp unix time of when the current round will end.
     */
<<<<<<< HEAD
    function computeRoundEndTime(Data storage data, uint roundId) internal view returns (uint) {
        uint roundLength = data.phaseLength.mul(uint(VotingInterface.Phase.NUM_PHASES_PLACEHOLDER));
=======
    function computeRoundEndTime(Data storage data, uint256 roundId) internal view returns (uint256 timestamp) {
        uint256 roundLength = data.phaseLength.mul(uint(VotingInterface.Phase.NUM_PHASES_PLACEHOLDER));
>>>>>>> 5711c55d
        return roundLength.mul(roundId.add(1));
    }

    /**
     * @notice Computes the current phase based only on the current time.
     */
    function computeCurrentPhase(Data storage data, uint256 currentTime) internal view returns (VotingInterface.Phase) {
        // This employs some hacky casting. We could make this an if-statement if we're worried about type safety.
        return
            VotingInterface.Phase(
                currentTime.div(data.phaseLength).mod(uint(VotingInterface.Phase.NUM_PHASES_PLACEHOLDER))
            );
    }
}<|MERGE_RESOLUTION|>--- conflicted
+++ resolved
@@ -27,13 +27,8 @@
      * @param currentTime input unix timeStamp used to compute the current roundId.
      * @return roundId defined as a function of the currentTime and `phaseLength` from `data`.
      */
-<<<<<<< HEAD
-    function computeCurrentRoundId(Data storage data, uint currentTime) internal view returns (uint) {
-        uint roundLength = data.phaseLength.mul(uint(VotingInterface.Phase.NUM_PHASES_PLACEHOLDER));
-=======
-    function computeCurrentRoundId(Data storage data, uint256 currentTime) internal view returns (uint256 roundId) {
-        uint256 roundLength = data.phaseLength.mul(uint(VotingInterface.Phase.NUM_PHASES_PLACEHOLDER));
->>>>>>> 5711c55d
+    function computeCurrentRoundId(Data storage data, uint256 currentTime) internal view returns (uint256) {
+        uint256 roundLength = data.phaseLength.mul(uint256(VotingInterface.Phase.NUM_PHASES_PLACEHOLDER));
         return currentTime.div(roundLength);
     }
 
@@ -43,13 +38,8 @@
      * @param roundId uniquely identifies the current round.
      * @return timestamp unix time of when the current round will end.
      */
-<<<<<<< HEAD
-    function computeRoundEndTime(Data storage data, uint roundId) internal view returns (uint) {
-        uint roundLength = data.phaseLength.mul(uint(VotingInterface.Phase.NUM_PHASES_PLACEHOLDER));
-=======
-    function computeRoundEndTime(Data storage data, uint256 roundId) internal view returns (uint256 timestamp) {
-        uint256 roundLength = data.phaseLength.mul(uint(VotingInterface.Phase.NUM_PHASES_PLACEHOLDER));
->>>>>>> 5711c55d
+    function computeRoundEndTime(Data storage data, uint256 roundId) internal view returns (uint256) {
+        uint256 roundLength = data.phaseLength.mul(uint256(VotingInterface.Phase.NUM_PHASES_PLACEHOLDER));
         return roundLength.mul(roundId.add(1));
     }
 
@@ -60,7 +50,7 @@
         // This employs some hacky casting. We could make this an if-statement if we're worried about type safety.
         return
             VotingInterface.Phase(
-                currentTime.div(data.phaseLength).mod(uint(VotingInterface.Phase.NUM_PHASES_PLACEHOLDER))
+                currentTime.div(data.phaseLength).mod(uint256(VotingInterface.Phase.NUM_PHASES_PLACEHOLDER))
             );
     }
 }
--- conflicted
+++ resolved
@@ -311,13 +311,8 @@
      * @dev `identifier`, `time` must correspond to a price request that's currently in the commit phase.
      * Commits can be changed.
      * @param identifier uniquely identifies the committed vote. EG BTC/USD price pair.
-<<<<<<< HEAD
      * @param time unix timestamp of the price is being voted on.
      * @param hash keccak256 hash of the price you want to vote for, your address, and a `int salt`.
-=======
-     * @param time unix timestamp of the price being voted on.
-     * @param hash keccak256 hash of the price you want to vote for and a `int salt`.
->>>>>>> 8aee1a1f
      */
     // TODO(#969) Remove once prettier-plugin-solidity can handle the "override" keyword
     // prettier-ignore
@@ -714,7 +709,7 @@
         }
 
         // Grab the snapshotted supply from the voting token. It's already scaled by 10**18, so we can directly
-        // initialize the Unsigned value with the returned uint.
+            // initialize the Unsigned value with the returned uint.
         FixedPoint.Unsigned memory snapshottedSupply = FixedPoint.Unsigned(votingToken.totalSupplyAt(snapshotId));
 
         // Multiply the total supply at the snapshot by the gatPercentage to get the GAT in number of tokens.

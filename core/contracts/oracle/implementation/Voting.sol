--- conflicted
+++ resolved
@@ -340,7 +340,7 @@
     }
 
     /**
-     * @notice Snapshot the current round's token ballances and lock in the inflation rate and GAT.
+     * @notice Snapshot the current round's token balances and lock in the inflation rate and GAT.
      * @dev This function can be called multiple times but each round will only every have one snapshot at the
      * time of calling `_freezeRoundVariables`.
      */
@@ -368,16 +368,14 @@
     function revealVote(bytes32 identifier, uint256 time, int256 price, int256 salt) public override onlyIfNotMigrated() {
         uint256 blockTime = getCurrentTime();
         require(voteTiming.computeCurrentPhase(blockTime) == Phase.Reveal, "Cannot reveal in commit phase");
-<<<<<<< HEAD
-        
+
         // Note: computing the current round is required to disallow callers from revealing
         // an old commit after the round is over.
         uint roundId = voteTiming.computeCurrentRoundId(blockTime);
-=======
-        // Note: computing the current round is required to disallow people from revealing an old commit after the
-        // round is over.
-        uint256 roundId = voteTiming.computeCurrentRoundId(blockTime);
->>>>>>> cadfdd53
+
+        // Lock in round variables including snapshotId and inflation rate. Not that this will only execute a snapshot
+        // if the `snapshotCurrentRound` function was not already called for this round.
+        _freezeRoundVariables(roundId);
 
         // Get the frozen snapshotId. State snapshot needs to be taken before a vote can be revealed.
         uint snapshotId = rounds[roundId].snapshotId;
@@ -400,15 +398,6 @@
         )) == voteSubmission.commit, "Revealed data != commit hash");
         delete voteSubmission.commit;
 
-<<<<<<< HEAD
-=======
-        // Lock in round variables including snapshotId and inflation rate
-        _freezeRoundVariables(roundId);
-
-        // Get the frozen snapshotId
-        uint256 snapshotId = rounds[roundId].snapshotId;
-
->>>>>>> cadfdd53
         // Get the voter's snapshotted balance. Since balances are returned pre-scaled by 10**18, we can directly
         // initialize the Unsigned value with the returned uint.
         FixedPoint.Unsigned memory balance = FixedPoint.Unsigned(votingToken.balanceOfAt(msg.sender, snapshotId));

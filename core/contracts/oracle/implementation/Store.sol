--- conflicted
+++ resolved
@@ -97,12 +97,7 @@
         uint256 timeDiff = endTime.sub(startTime);
 
         // Multiply by the unscaled `timeDiff` first, to get more accurate results.
-<<<<<<< HEAD
-        FixedPoint.Unsigned memory regularFee = pfc.mul(timeDiff).mul(fixedOracleFeePerSecond);
-        // `weeklyDelayFee` is already scaled up.
-        FixedPoint.Unsigned memory latePenalty = pfc.mul(weeklyDelayFee.mul(timeDiff.div(SECONDS_PER_WEEK)));
-=======
-        regularFee = pfc.mul(timeDiff).mul(fixedOracleFeePerSecond);
+        FixedPoint.Unsigned regularFee = pfc.mul(timeDiff).mul(fixedOracleFeePerSecond);
 
         // Compute how long ago the start time was to compute the delay penalty.
         uint paymentDelay = getCurrentTime().sub(startTime);
@@ -113,8 +108,7 @@
         FixedPoint.Unsigned memory penaltyPercentagePerSecond = weeklyDelayFee.mul(paymentDelay.div(SECONDS_PER_WEEK));
 
         // Apply the penaltyPercentagePerSecond to the payment period.
-        latePenalty = pfc.mul(timeDiff).mul(penaltyPercentagePerSecond);
->>>>>>> df60d6d0
+        FixedPoint.Unsigned latePenalty = pfc.mul(timeDiff).mul(penaltyPercentagePerSecond);
 
         return (regularFee, latePenalty);
     }

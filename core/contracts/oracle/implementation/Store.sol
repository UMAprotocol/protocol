--- conflicted
+++ resolved
@@ -7,14 +7,8 @@
 import "../../common/implementation/Withdrawable.sol";
 import "../interfaces/StoreInterface.sol";
 
-<<<<<<< HEAD
-
-/**
- * @title An implementation of StoreInterface that can accept Oracle fees in ETH or any arbitrary ERC20 token.
-=======
 /**
  * @title An implementation of Store that can accept Oracle fees in ETH or any arbitrary ERC20 token.
->>>>>>> c3769fdc
  */
 contract Store is StoreInterface, MultiRole, Withdrawable {
     using SafeMath for uint;
@@ -47,17 +41,6 @@
         createWithdrawRole(uint(Roles.Withdrawer), uint(Roles.Owner), msg.sender);
     }
 
-<<<<<<< HEAD
-    // TODO(#969) Remove once prettier-plugin-solidity can handle the "override" keyword
-    // prettier-ignore
-    function payOracleFees() external override payable {
-        require(msg.value > 0);
-    }
-
-    // TODO(#969) Remove once prettier-plugin-solidity can handle the "override" keyword
-    // prettier-ignore
-    function payOracleFeesErc20(address erc20Address) external override {
-=======
     /****************************************
      *  ORACLE FEE CALCULATION AND PAYMENT  *
      ****************************************/
@@ -66,7 +49,9 @@
      * @notice Pays Oracle fees in ETH to the store.
      * @dev To be used by contracts whose margin currency is ETH.
      */
-    function payOracleFees() external payable {
+    // TODO(#969) Remove once prettier-plugin-solidity can handle the "override" keyword
+    // prettier-ignore
+    function payOracleFees() external override payable {
         require(msg.value > 0);
     }
 
@@ -76,18 +61,15 @@
      * All approved tokens are transferred.
      * @param erc20Address address of the ERC20 token used to pay the fee.
      */
-    function payOracleFeesErc20(address erc20Address) external {
->>>>>>> c3769fdc
+    // TODO(#969) Remove once prettier-plugin-solidity can handle the "override" keyword
+    // prettier-ignore
+    function payOracleFeesErc20(address erc20Address) external override {
         IERC20 erc20 = IERC20(erc20Address);
         uint authorizedAmount = erc20.allowance(msg.sender, address(this));
         require(authorizedAmount > 0);
         require(erc20.transferFrom(msg.sender, address(this), authorizedAmount));
     }
 
-<<<<<<< HEAD
-    // TODO(#969) Remove once prettier-plugin-solidity can handle the "override" keyword
-    // prettier-ignore
-=======
     /**
      * @notice Computes the regular oracle fees that a contract should pay for a period.
      * @param startTime defines the beginning time from which the fee is paid.
@@ -97,7 +79,8 @@
      * @return regularFee amount owed for the duration from start to end time for the given pfc.
      * @return latePenalty penalty percentage, if any, for paying the fee after the deadline.
      */
->>>>>>> c3769fdc
+    // TODO(#969) Remove once prettier-plugin-solidity can handle the "override" keyword
+    // prettier-ignore
     function computeRegularFee(uint startTime, uint endTime, FixedPoint.Unsigned calldata pfc)
         external
         override
@@ -114,18 +97,14 @@
         return (regularFee, latePenalty);
     }
 
-<<<<<<< HEAD
-    // TODO(#969) Remove once prettier-plugin-solidity can handle the "override" keyword
-    // prettier-ignore
-    function computeFinalFee(address currency) external override view returns (FixedPoint.Unsigned memory finalFee) {
-=======
     /**
      * @notice Computes the final oracle fees that a contract should pay at settlement.
      * @param currency token used to pay the final fee.
      * @return finalFee amount due denominated in units of `currency`.
      */
-    function computeFinalFee(address currency) external view returns (FixedPoint.Unsigned memory finalFee) {
->>>>>>> c3769fdc
+    // TODO(#969) Remove once prettier-plugin-solidity can handle the "override" keyword
+    // prettier-ignore
+    function computeFinalFee(address currency) external override view returns (FixedPoint.Unsigned memory finalFee) {
         finalFee = finalFees[currency];
     }
 

--- conflicted
+++ resolved
@@ -136,19 +136,13 @@
      * @notice Sets a new weekly delay fee.
      * @param newWeeklyDelayFeePerPfc fee escalation per week of late fee payment.
      */
-<<<<<<< HEAD
     function setWeeklyDelayFeePerPfc(FixedPoint.Unsigned memory newWeeklyDelayFeePerPfc)
         public
         onlyRoleHolder(uint(Roles.Owner))
     {
+        require(newWeeklyDelayFeePerPfc.isLessThan(1), "weekly delay fee must be < 100%");
         weeklyDelayFeePerPfc = newWeeklyDelayFeePerPfc;
         emit NewWeeklyDelayFeePerPfc(newWeeklyDelayFeePerPfc);
-=======
-    function setWeeklyDelayFee(FixedPoint.Unsigned memory newWeeklyDelayFee) public onlyRoleHolder(uint(Roles.Owner)) {
-        require(newWeeklyDelayFee.isLessThan(1), "weekly delay fee must be < 100%");
-        weeklyDelayFee = newWeeklyDelayFee;
-        emit NewWeeklyDelayFee(newWeeklyDelayFee);
->>>>>>> cadfdd53
     }
 
     /**

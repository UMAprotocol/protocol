--- conflicted
+++ resolved
@@ -10,12 +10,8 @@
  */
 interface StoreInterface {
     /**
-<<<<<<< HEAD
-     * @dev Pays Oracle fees in ETH to the store. To be used by contracts whose margin currency is ETH.
-=======
      * @notice Pays Oracle fees in ETH to the store.
      * @dev To be used by contracts whose margin currency is ETH.
->>>>>>> c3769fdc
      */
     function payOracleFees() external payable;
 
@@ -28,12 +24,6 @@
     function payOracleFeesErc20(address erc20Address) external;
 
     /**
-<<<<<<< HEAD
-     * @dev Computes the regular oracle fees that a contract should pay for a period.
-     * pfc` is the "profit from corruption", or the maximum amount of margin currency that a
-     * token sponsor could extract from the contract through corrupting the price feed
-     * in their favor.
-=======
      * @notice Computes the regular oracle fees that a contract should pay for a period.
      * @param startTime defines the beginning time from which the fee is paid.
      * @param endTime end time until which the fee is paid.
@@ -41,7 +31,6 @@
      * token sponsor could extract from the contract through corrupting the price feed in their favor.
      * @return regularFee amount owed for the duration from start to end time for the given pfc.
      * @return latePenalty, if any, for paying the fee after the deadline.
->>>>>>> c3769fdc
      */
     function computeRegularFee(uint startTime, uint endTime, FixedPoint.Unsigned calldata pfc)
         external

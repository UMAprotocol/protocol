--- conflicted
+++ resolved
@@ -7,13 +7,8 @@
 interface FinderInterface {
     /**
      * @notice Updates the address of the contract that implements `interfaceName`.
-<<<<<<< HEAD
-     * @param interfaceName bytes32 of the interface name that is either changed or registered.
-     * @param implementationAddress address of the implementation contract.
-=======
      * @param interfaceName bytes32 encoding of the interface name that is either changed or registered.
      * @param implementationAddress address of the deployed contract that implements the interface.
->>>>>>> 3c2f3fbd
      */
     function changeImplementationAddress(bytes32 interfaceName, address implementationAddress) external;
 

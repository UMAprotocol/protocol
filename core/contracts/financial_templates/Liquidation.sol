pragma solidity ^0.5.0;
pragma experimental ABIEncoderV2;

import "@openzeppelin/contracts/math/SafeMath.sol";

// import "../OracleInteface.sol";
import "../FixedPoint.sol";
import "../Testable.sol";
import "./Position.sol";

// TODO:
// - Rename this to "Liquidatable" and Position to "Positionizable"?
// - Events
// - Connect with Oracle/DVM
// - Fees
// - Partial liquidations: should be trivial to add
// - In order to ensure that positions with < 100% collateralization are disputed,
// the contract forces liquidators to liquidate the “least-collateralized” positions first.
contract Liquidation is Position {
    using FixedPoint for FixedPoint.Unsigned;
    using SafeMath for uint;

    enum Status { PreDispute, PendingDispute, DisputeSucceeded, DisputeFailed }

    struct LiquidationData {
        /**
         * Following variables set upon creation of liquidation:
         */

        // When Liquidation ends and becomes 'Expired'
        uint expiry;
        // Person who created this liquidation
        address liquidator;
        // Liquidated (and expired or not), Pending a Dispute, or Dispute has resolved
        Status state;
        /**
         * Following variables determined by the position that is being liquidated:
         */

        // Synthetic Tokens required to be burned by liquidator to initiate dispute
        FixedPoint.Unsigned tokensOutstanding;
        // Collateral locked by contract and released upon expiry or post-dispute
        FixedPoint.Unsigned lockedCollateral;
        // Amount of collateral being liquidated, which could be different from
        // lockedCollateral if there were pending withdrawals at the time of liquidation
        FixedPoint.Unsigned liquidatedCollateral;
        /**
         * Following variables set upon a dispute request
         */

        // Person who is disputing a liquidation
        address disputer;
        // Time when dispute is initiated, needed to get price from Oracle
        uint disputeTime;
        // Final price as determined by an Oracle following a dispute
        FixedPoint.Unsigned settlementPrice;
    }

    /**
    * Contract-wide variables, consistent across all liquidations for synthetic tokens
    * of this template
    */

    // Liquidations are unique by ID per sponsor
    mapping(address => mapping(uint => LiquidationData)) public liquidations;
    // Keeps track of last used liquidation ID per sponsor
    mapping(address => uint) public sponsorLiquidationIndex;

    // Amount of time for pending liquidation before expiry
    uint liquidationLiveness;
    // Required collateral:TRV ratio
    //FixedPoint.Unsigned liquidityRatio;
    // Oracle supported identifier
    // TODO: bytes32 identifier;
    // Oracle that settles disputes and returns a price
    // TODO: OracleInteface oracle;
    // Percent of a Liquidation/Position's lockedCollateral to be deposited by a potential disputer
    // Represented as a multiplier, for example 1.5e18 = "150%" and 0.05e18 = "5%"
    FixedPoint.Unsigned disputeBondPct;
    // Percent of oraclePrice paid to sponsor in the Disputed state (i.e. following a successful dispute)
    // Represented as a multipler, see above
    FixedPoint.Unsigned sponsorDisputeRewardPct;
    // Percent of oraclePrice paid to disputer in the Disputed state (i.e. following a successful dispute)
    // Represented as a multipler, see above
    FixedPoint.Unsigned disputerDisputeRewardPct;

    /**
     * Method modifiers
     */

    // Callable before the liquidation's expiry AND there is no pending dispute on the liquidation
    modifier onlyPreExpiryAndPreDispute(uint id, address sponsor) {
        require(
            (getCurrentTime() < _getLiquidation(sponsor, id).expiry) &&
                (_getLiquidation(sponsor, id).state == Status.PreDispute),
            "Liquidation has expired or has already been disputed"
        );
        _;
    }
    // Callable either post the liquidation's expiry or after a dispute has been resolved,
    // i.e. once a dispute has been requested, the liquidation's expiry ceases to matter
    modifier onlyPostExpiryOrPostDispute(uint id, address sponsor) {
        require(
            (_getLiquidation(sponsor, id).state == Status.DisputeSucceeded) ||
                (_getLiquidation(sponsor, id).state == Status.DisputeFailed) ||
                ((_getLiquidation(sponsor, id).expiry <= getCurrentTime()) &&
                    (_getLiquidation(sponsor, id).state == Status.PreDispute)),
            "Liquidation has not expired or is pending dispute"
        );
        _;
    }
    // Callable only after a liquidation has been disputed but has not yet resolved
    modifier onlyPendingDispute(uint id, address sponsor) {
        require(
            _getLiquidation(sponsor, id).state == Status.PendingDispute,
            "Liquidation is not currently pending dispute"
        );
        _;
    }

    /**
     * Constructor: set universal Liquidation variables
     */
    constructor(
        bool _isTest,
        uint _positionExpiry,
        uint _positionWithdrawalLiveness,
        address _collateralCurrency,
        FixedPoint.Unsigned memory _disputeBondPct,
        FixedPoint.Unsigned memory _sponsorDisputeRewardPct,
        FixedPoint.Unsigned memory _disputerDisputeRewardPct,
        uint _liquidationLiveness
<<<<<<< HEAD
    ) public Position(_positionExpiry, _collateralCurrency, _isTest) {
        require(
            _sponsorDisputeRewardPct.add(_disputerDisputeRewardPct).isLessThan(1),
            "Sponsor and Disputer dispute rewards shouldn't sum to 100% or more"
        );
=======
    ) public Position(_positionExpiry, _positionWithdrawalLiveness, _collateralCurrency, _isTest) {
>>>>>>> 63e9b149
        disputeBondPct = _disputeBondPct;
        sponsorDisputeRewardPct = _sponsorDisputeRewardPct;
        disputerDisputeRewardPct = _disputerDisputeRewardPct;
        liquidationLiveness = _liquidationLiveness;
    }

    /**
     * Liquidate's the sponsor's position if the caller has enough
     * synthetic tokens to retire the position's outstanding tokens.
     *
     * This method will generate an ID that will uniquely identify liquidation
     * for the sponsor.
     * TODO: Perhaps pass this ID via an event rather than a return value
     *
     * TODO: Possibly allow partial liquidations
     *
     * Returns UUID of new liquidation for the sponsor
     */
    function createLiquidation(address sponsor) public returns (uint lastIndexUsed) {
        // Attempt to retrieve Position data for sponsor
        PositionData storage positionToLiquidate = _getPosition(sponsor);

        // Allocate space for new liquidation and increment index
        lastIndexUsed = sponsorLiquidationIndex[sponsor];
        LiquidationData storage newLiquidation = liquidations[sponsor][lastIndexUsed];
        sponsorLiquidationIndex[sponsor] = (lastIndexUsed + 1);

        // Read position data into liquidation
        newLiquidation.tokensOutstanding = positionToLiquidate.tokensOutstanding;
        newLiquidation.lockedCollateral = positionToLiquidate.collateral;
        newLiquidation.liquidatedCollateral = positionToLiquidate.collateral.sub(
            positionToLiquidate.withdrawalRequestAmount
        );

        // TODO: Should "destroy" the position somehow, rendering its create/redeem/deposit/withdraw methods uncallable
        // This should reduce totalTokensOutstanding and lockedCollateral, and also withdrawal request amount?
        positionToLiquidate.tokensOutstanding = FixedPoint.fromUnscaledUint(0);
        positionToLiquidate.collateral = FixedPoint.fromUnscaledUint(0);

        // Set parameters for new liquidation
        newLiquidation.expiry = getCurrentTime() + liquidationLiveness;
        newLiquidation.liquidator = msg.sender;
        newLiquidation.state = Status.PreDispute;

        // Destroy tokens
        require(
            tokenCurrency.transferFrom(msg.sender, address(this), newLiquidation.tokensOutstanding.rawValue),
            "failed to transfer synthetic tokens from sender"
        );
        tokenCurrency.burn(newLiquidation.tokensOutstanding.rawValue);

        return lastIndexUsed;
    }

    /**
     * Dispute's a liquidation if the caller has enough collateral to post a dispute bond.
     * Can only dispute a liquidation before the liquidation expires and if there are no
     * other pending disputes
     *
     * TODO: Requests a settlement price from the DVM
     */
    function dispute(uint id, address sponsor) public onlyPreExpiryAndPreDispute(id, sponsor) {
        LiquidationData storage disputedLiquidation = _getLiquidation(sponsor, id);

        FixedPoint.Unsigned memory disputeBondAmount = disputedLiquidation.lockedCollateral.mul(disputeBondPct);
        require(
            collateralCurrency.transferFrom(msg.sender, address(this), disputeBondAmount.rawValue),
            "failed to transfer dispute bond from sender"
        );

        // Request a price from DVM,
        // Liquidation is pending dispute until DVM returns a price
        disputedLiquidation.state = Status.PendingDispute;
        disputedLiquidation.disputer = msg.sender;
        disputedLiquidation.disputeTime = getCurrentTime();

        // TODO: Remove call to Oracle for testing purposes
        // require(disputedLiquidation.oracle.requestPrice(disputedLiquidation.identifier, disputedLiquidation.disputeTime), "oracle request failed");

    }

    /**
     * Anyone can call this method to settle a pending dispute. This
     * is only possible after the DVM has resolved a price. Callers should
     * call hasPrice() on the DVM before calling this to ensure
     * that the DVM has resolved a price. This method then calculates whether the
     * dispute on the liquidation was successful usin only the settlement price,
     * tokens outstanding, locked collateral (post-pending withdrawals), and liquidation ratio
     *
     * TODO: Requests a settlement price from the DVM
     * TESTING: For now, I allow the caller to hard-code a settlement price and
     * a dispute resolution => {SUCCESS, FAILURE}
     */
    function settleDispute(uint id, address sponsor, FixedPoint.Unsigned memory hardcodedPrice, bool disputeSucceeded)
        public
        onlyPendingDispute(id, sponsor)
    {
        LiquidationData storage disputedLiquidation = _getLiquidation(sponsor, id);

        // if (disputedLiquidation.oracle.hasPrice(disputedLiquidation.identifier, disputedLiquidation.disputeTime)) {
        // If dispute is over set oracle price
        // disputedLiquidation.oraclePrice = disputedLiquidation.oracle.getPrice(
        //     disputedLiquidation.identifier,
        //     disputedLiquidation.disputeTime
        // );

        // TODO: For testing purposes
        disputedLiquidation.settlementPrice = hardcodedPrice;

        // TODO: Settle dispute using settlementPrice and liquidatedTokens (which might be different from lockedCollateral!)
        // This is where liquidatedCollateral vs lockedCollateral comes important, as the liquidator is comparing
        // the liquidatedCollateral:TRV vs. lockedCollateral:TRV against the liquidityRatio
        if (disputeSucceeded) {
            // If dispute is successful
            disputedLiquidation.state = Status.DisputeSucceeded;
        } else {
            // If dispute fails
            disputedLiquidation.state = Status.DisputeFailed;
        }
    }

    /**
     * After a dispute has settled or after a non-disputed liquidation has expired,
     * the sponsor, liquidator, and/or disputer can call this method to receive payments.
     *
     * If the dispute SUCCEEDED: the sponsor, liquidator, and disputer are eligible for payment
     *
     * If the dispute FAILED: only the liquidator can receive payment
     *
     * Once all collateral is withdrawn, delete the liquidation data
     */
    function withdrawLiquidation(uint id, address sponsor) public onlyPostExpiryOrPostDispute(id, sponsor) {
        LiquidationData storage liquidation = _getLiquidation(sponsor, id);
        require(
            (msg.sender == liquidation.disputer) || (msg.sender == liquidation.liquidator) || (msg.sender == sponsor),
            "must be a disputer, liquidator, or sponsor to request a withdrawal on a liquidation"
        );

        FixedPoint.Unsigned memory tokenRedemptionValue = liquidation.tokensOutstanding.mul(
            liquidation.settlementPrice
        );
        FixedPoint.Unsigned memory disputerDisputeReward = disputerDisputeRewardPct.mul(tokenRedemptionValue);
        FixedPoint.Unsigned memory disputeBondAmount = liquidation.lockedCollateral.mul(disputeBondPct);
        FixedPoint.Unsigned memory sponsorDisputeReward = sponsorDisputeRewardPct.mul(tokenRedemptionValue);

        if (liquidation.state == Status.DisputeSucceeded) {
            if (msg.sender == liquidation.disputer) {
                // Pay DISPUTER: disputer reward + dispute bond
                FixedPoint.Unsigned memory payToDisputer = disputerDisputeReward.add(disputeBondAmount);
                require(
                    collateralCurrency.transfer(msg.sender, payToDisputer.rawValue),
                    "failed to transfer reward for a successful dispute to disputer"
                );
            } else if (msg.sender == sponsor) {
                // Pay SPONSOR: remaining collateral (locked collateral - TRV) + sponsor reward
                FixedPoint.Unsigned memory remainingCollateral;
                // @dev: It is possible that remaining collateral < 0, in which case we peg to 0
                if (tokenRedemptionValue.isGreaterThan(liquidation.lockedCollateral)) {
                    remainingCollateral = FixedPoint.fromUnscaledUint(0);
                } else {
                    remainingCollateral = liquidation.lockedCollateral.sub(tokenRedemptionValue);
                }
                FixedPoint.Unsigned memory payToSponsor = sponsorDisputeReward.add(remainingCollateral);
                require(
                    collateralCurrency.transfer(msg.sender, payToSponsor.rawValue),
                    "failed to transfer reward for a successful dispute to sponsor"
                );
            } else if (msg.sender == liquidation.liquidator) {
                // Pay LIQUIDATOR: TRV - dispute reward - sponsor reward
                // @dev: This should never be below zero since we prevent (sponsorDisputePct+disputerDisputePct) >= 0 in
                // the constructor when these params are set
                FixedPoint.Unsigned memory payToLiquidator = tokenRedemptionValue.sub(sponsorDisputeReward).sub(
                    disputerDisputeReward
                );
                require(
                    collateralCurrency.transfer(msg.sender, payToLiquidator.rawValue),
                    "failed to transfer reward for a successful dispute to liquidator"
                );
            }

            if (collateralCurrency.balanceOf(address(this)) == 0) {
                delete liquidations[sponsor][id];
            }
        } else if (liquidation.state == Status.DisputeFailed) {
            // Pay LIQUIDATOR: lockedCollateral + dispute bond
            if (msg.sender == liquidation.liquidator) {
                FixedPoint.Unsigned memory payToLiquidator = liquidation.lockedCollateral.add(disputeBondAmount);
                require(
                    collateralCurrency.transfer(msg.sender, payToLiquidator.rawValue),
                    "failed to transfer locked collateral plus dispute bond to liquidator"
                );
                delete liquidations[sponsor][id];
            } else {
                require(false, "only the liquidator can call withdrawal on an unsuccessfully disputed liquidation");
            }
        } else if (liquidation.state == Status.PreDispute) {
            // Pay LIQUIDATOR: lockedCollateral
            if (msg.sender == liquidation.liquidator) {
                require(
                    collateralCurrency.transfer(msg.sender, liquidation.lockedCollateral.rawValue),
                    "failed to transfer locked collateral to liquidator"
                );
                delete liquidations[sponsor][id];
            } else {
                require(false, "only the liquidator can call withdrawal on a non-disputed, expired liquidation");
            }
        }
    }

    /**
     * Return a liquidation or throw an error if it does not exist
     */
    function _getLiquidation(address sponsor, uint uuid) internal view returns (LiquidationData storage liquidation) {
        liquidation = liquidations[sponsor][uuid];
        require(liquidation.liquidator != address(0), "Liquidation does not exist: liquidator address is not set");
    }
    /**
     * Return a position or throw an error if it does not exist
     */
    function _getPosition(address sponsor) internal view returns (PositionData storage position) {
        position = positions[sponsor];
        require(position.sponsor != address(0), "Position does not exist: sponsor address is not set");
    }
}<|MERGE_RESOLUTION|>--- conflicted
+++ resolved
@@ -130,15 +130,11 @@
         FixedPoint.Unsigned memory _sponsorDisputeRewardPct,
         FixedPoint.Unsigned memory _disputerDisputeRewardPct,
         uint _liquidationLiveness
-<<<<<<< HEAD
-    ) public Position(_positionExpiry, _collateralCurrency, _isTest) {
+    ) public Position(_positionExpiry, _positionWithdrawalLiveness, _collateralCurrency, _isTest) {
         require(
             _sponsorDisputeRewardPct.add(_disputerDisputeRewardPct).isLessThan(1),
             "Sponsor and Disputer dispute rewards shouldn't sum to 100% or more"
         );
-=======
-    ) public Position(_positionExpiry, _positionWithdrawalLiveness, _collateralCurrency, _isTest) {
->>>>>>> 63e9b149
         disputeBondPct = _disputeBondPct;
         sponsorDisputeRewardPct = _sponsorDisputeRewardPct;
         disputerDisputeRewardPct = _disputerDisputeRewardPct;

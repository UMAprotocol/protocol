pragma solidity ^0.5.0;
pragma experimental ABIEncoderV2;

import "./Liquidatable.sol";
import "../FixedPoint.sol";

contract ExpiringMultiParty is Liquidatable {
    using FixedPoint for FixedPoint.Unsigned;

    constructor(
        bool _isTest,
        uint _positionExpiry,
        uint _positionWithdrawalLiveness,
        address _collateralCurrency,
        FixedPoint.Unsigned memory _collateralRequirement,
        FixedPoint.Unsigned memory _disputeBondPct,
        FixedPoint.Unsigned memory _sponsorDisputeRewardPct,
        FixedPoint.Unsigned memory _disputerDisputeRewardPct,
        uint _liquidationLiveness,
<<<<<<< HEAD
        address finderAddress
=======
        address _finderAddress,
        bytes32 _priceFeedIdentifier
>>>>>>> 36daa0cd
    )
        public
        Liquidatable(
            _isTest,
            _positionExpiry,
            _positionWithdrawalLiveness,
            _collateralCurrency,
            _collateralRequirement,
            _disputeBondPct,
            _sponsorDisputeRewardPct,
            _disputerDisputeRewardPct,
            _liquidationLiveness,
<<<<<<< HEAD
            finderAddress
=======
            _finderAddress,
            _priceFeedIdentifier
>>>>>>> 36daa0cd
        )
    {}
}<|MERGE_RESOLUTION|>--- conflicted
+++ resolved
@@ -17,12 +17,8 @@
         FixedPoint.Unsigned memory _sponsorDisputeRewardPct,
         FixedPoint.Unsigned memory _disputerDisputeRewardPct,
         uint _liquidationLiveness,
-<<<<<<< HEAD
-        address finderAddress
-=======
         address _finderAddress,
         bytes32 _priceFeedIdentifier
->>>>>>> 36daa0cd
     )
         public
         Liquidatable(
@@ -35,12 +31,8 @@
             _sponsorDisputeRewardPct,
             _disputerDisputeRewardPct,
             _liquidationLiveness,
-<<<<<<< HEAD
-            finderAddress
-=======
             _finderAddress,
             _priceFeedIdentifier
->>>>>>> 36daa0cd
         )
     {}
 }
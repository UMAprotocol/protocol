pragma solidity ^0.5.0;
pragma experimental ABIEncoderV2;

import "@openzeppelin/contracts/math/SafeMath.sol";

// import "../OracleInteface.sol";
import "../FixedPoint.sol";
import "../Testable.sol";
import "./PricelessPositionManager.sol";

/**
@title Liquidatable
@notice Adds logic to a position-managing contract that enables callers to
liquidate an undercollateralized position.
@dev The liquidation has a liveness period before expiring successfully, during which
someone can "dispute" the liquidation, which sends a price request to the relevant
Oracle to settle the final collateralization ratio based on a DVM price. The
contract enforces dispute rewards in order to incentivize disputers to correctly
dispute false liquidations and compensate position sponsors who had their position
incorrectly liquidated. Importantly, a prospective disputer must deposit a dispute
bond that they can lose in the case of an unsuccessful dispute.
*/
contract Liquidatable is PricelessPositionManager {
    using FixedPoint for FixedPoint.Unsigned;
    using SafeMath for uint;

    enum Status { PreDispute, PendingDispute, DisputeSucceeded, DisputeFailed }

    struct LiquidationData {
        // Following variables set upon creation of liquidation:
        uint expiry; // When Liquidation ends and becomes 'Expired'
        address liquidator; // caller who created this liquidation
        Status state; // Liquidated (and expired or not), Pending a Dispute, or Dispute has resolved
        // Following variables determined by the position that is being liquidated:
        FixedPoint.Unsigned tokensOutstanding; // Synthetic Tokens required to be burned by liquidator to initiate dispute
        FixedPoint.Unsigned lockedCollateral; // Collateral locked by contract and released upon expiry or post-dispute
        FixedPoint.Unsigned liquidatedCollateral; // Amount of collateral being liquidated, which could be different from
        // lockedCollateral if there were pending withdrawals at the time of liquidation
<<<<<<< HEAD
        FixedPoint.Unsigned liquidatedCollateral;
        /**
         * Following variables set upon a dispute request
         */

        // Person who is disputing a liquidation
        address disputer;
        // Time when liquidation is initiated, needed to get price from Oracle
        uint liquidationTime;
        // Final price as determined by an Oracle following a dispute
        FixedPoint.Unsigned settlementPrice;
    }
=======
>>>>>>> af49c53c

        // Following variables set upon a dispute request
        address disputer; // Person who is disputing a liquidation
        uint disputeTime; // Time when dispute is initiated, needed to get price from Oracle
        FixedPoint.Unsigned settlementPrice; // Final price as determined by an Oracle following a dispute
    }

    // Liquidations are unique by ID per sponsor
    mapping(address => LiquidationData[]) public liquidations;

    // Amount of time for pending liquidation before expiry
    uint liquidationLiveness;
    // Required collateral:TRV ratio for a position to be considered sufficiently collateralized.
    FixedPoint.Unsigned collateralRequirement;
    // Percent of a Liquidation/Position's lockedCollateral to be deposited by a potential disputer
    // Represented as a multiplier, for example 1.5e18 = "150%" and 0.05e18 = "5%"
    FixedPoint.Unsigned disputeBondPct;
    // Percent of oraclePrice paid to sponsor in the Disputed state (i.e. following a successful dispute)
    // Represented as a multipler, see above
    FixedPoint.Unsigned sponsorDisputeRewardPct;
    // Percent of oraclePrice paid to disputer in the Disputed state (i.e. following a successful dispute)
    // Represented as a multipler, see above
    FixedPoint.Unsigned disputerDisputeRewardPct;

    event LiquidationCreated(
        address indexed sponsor,
        address indexed liquidator,
        uint indexed liquidationId,
        uint tokensOutstanding,
        uint lockedCollateral,
        uint liquidatedCollateral
    );
    event LiquidationDisputed(
        address indexed sponsor,
        address indexed liquidator,
        address indexed disputer,
        uint disputeId,
        uint disputeBondAmount
    );
    event DisputeSettled(
        address indexed caller,
        address indexed sponsor,
        address indexed liquidator,
        address disputer,
        uint disputeId,
        bool DisputeSucceeded
    );
    // TODO: add more fields to this event after refactoring the withdrawn function
    event LiquidationWithdrawn(address caller);

    // TODO: could this modifier be replaced with one called `onlyPreDispute` and then the function can use
    // the `onlyPreExpiration` modifier from the base contract and this one in conjunction?

    // Callable before the liquidation's expiry AND there is no pending dispute on the liquidation
    modifier onlyPreExpiryAndPreDispute(uint id, address sponsor) {
        LiquidationData storage liquidation = _getLiquidationData(sponsor, id);
        require(
            (getCurrentTime() < liquidation.expiry) && (liquidation.state == Status.PreDispute),
            "Liquidation has expired or has already been disputed"
        );
        _;
    }
    // Callable either post the liquidation's expiry or after a dispute has been resolved,
    // i.e. once a dispute has been requested, the liquidation's expiry ceases to matter
    modifier onlyPostExpiryOrPostDispute(uint id, address sponsor) {
        LiquidationData storage liquidation = _getLiquidationData(sponsor, id);
        Status state = liquidation.state;
        require(
            (state == Status.DisputeSucceeded) ||
                (state == Status.DisputeFailed) ||
                ((liquidation.expiry <= getCurrentTime()) && (state == Status.PreDispute)),
            "Liquidation has not expired or is pending dispute"
        );
        _;
    }
    // Callable only after a liquidation has been disputed but has not yet resolved
    modifier onlyPendingDispute(uint id, address sponsor) {
        require(
            _getLiquidationData(sponsor, id).state == Status.PendingDispute,
            "Liquidation is not currently pending dispute"
        );
        _;
    }

    // Define the contract's constructor parameters as a struct to enable more variables to be spesified.
    struct ConstructorParams {
        // Params for PricelessPositionManager only.
        bool isTest;
        uint expirationTimestamp;
        uint withdrawalLiveness;
        address collateralAddress;
        address finderAddress;
        bytes32 priceFeedIdentifier;
        string syntheticName;
        string syntheticSymbol;
        // Params specifically for Liquidatable.
        uint liquidationLiveness;
        FixedPoint.Unsigned collateralRequirement;
        FixedPoint.Unsigned disputeBondPct;
        FixedPoint.Unsigned sponsorDisputeRewardPct;
        FixedPoint.Unsigned disputerDisputeRewardPct;
    }

    constructor(ConstructorParams memory params)
        public
        PricelessPositionManager(
            params.isTest,
            params.expirationTimestamp,
            params.withdrawalLiveness,
            params.collateralAddress,
            params.finderAddress,
            params.priceFeedIdentifier,
            params.syntheticName,
            params.syntheticSymbol
        )
    {
        require(params.collateralRequirement.isGreaterThan(1), "The collateral requirement must be at minimum 100%");
        require(
            params.sponsorDisputeRewardPct.add(params.disputerDisputeRewardPct).isLessThan(1),
            "Dispute rewards should sum to < 100%"
        );

        // Set liquidatable specific variables.
        liquidationLiveness = params.liquidationLiveness;
        collateralRequirement = params.collateralRequirement;
        disputeBondPct = params.disputeBondPct;
        sponsorDisputeRewardPct = params.sponsorDisputeRewardPct;
        disputerDisputeRewardPct = params.disputerDisputeRewardPct;
    }

    /**
     * @notice Liquidates the sponsor's position if the caller has enough
     * synthetic tokens to retire the position's outstanding tokens.
     * @dev This method generates an ID that will uniquely identify liquidation
     * for the sponsor.
     * @param sponsor address to liquidate
     * @return uuid of the newoly created liquidation
     */

    // TODO: Perhaps pass this ID via an event rather than a return value
    function createLiquidation(address sponsor) public returns (uint uuid) {
        // Attempt to retrieve Position data for sponsor
        PositionData storage positionToLiquidate = _getPositionData(sponsor);
        require(
            FixedPoint.isGreaterThan(positionToLiquidate.collateral, 0),
            "Cant liquidate a position with no collateral"
        );

        // Construct liquidation object.
        // Note: all dispute-related values are just zeroed out until a dispute occurs.
        uint newLength = liquidations[sponsor].push(
            LiquidationData({
                expiry: getCurrentTime() + liquidationLiveness,
                liquidator: msg.sender,
                state: Status.PreDispute,
                lockedCollateral: positionToLiquidate.collateral,
                tokensOutstanding: positionToLiquidate.tokensOutstanding,
                liquidatedCollateral: positionToLiquidate.collateral.sub(positionToLiquidate.withdrawalRequestAmount),
                disputer: address(0),
                liquidationTime: getCurrentTime(),
                settlementPrice: FixedPoint.fromUnscaledUint(0)
            })
        );

        // UUID is the index of the LiquidationData that was just pushed into the array, which is length - 1.
        uuid = newLength.sub(1);

        // Destroy tokens
        require(
            tokenCurrency.transferFrom(msg.sender, address(this), positionToLiquidate.tokensOutstanding.rawValue),
            "failed to transfer synthetic tokens from sender"
        );
        tokenCurrency.burn(positionToLiquidate.tokensOutstanding.rawValue);

        // Remove underlying collateral and debt from position and decrement the overall contract collateral and debt.
        _deleteSponsorPosition(sponsor);

        emit LiquidationCreated(
            sponsor,
            msg.sender,
            uuid,
            liquidations[sponsor][uuid].tokensOutstanding.rawValue,
            liquidations[sponsor][uuid].lockedCollateral.rawValue,
            liquidations[sponsor][uuid].liquidatedCollateral.rawValue
        );
    }

    /**
     * @notice Disputes a liquidation, if the caller has enough collateral to post a dispute bond.
     * @dev Can only dispute a liquidation before the liquidation expires and if there are no
     * other pending disputes.
     * @param id of the disputed liquidation.
     * @param sponsor the address of the sponsor who's liquidation is being disputed.
     */
    function dispute(uint id, address sponsor) public onlyPreExpiryAndPreDispute(id, sponsor) {
        LiquidationData storage disputedLiquidation = _getLiquidationData(sponsor, id);

        FixedPoint.Unsigned memory disputeBondAmount = disputedLiquidation.lockedCollateral.mul(disputeBondPct);
        require(
            collateralCurrency.transferFrom(msg.sender, address(this), disputeBondAmount.rawValue),
            "failed to transfer dispute bond from sender"
        );

        // Request a price from DVM,
        // Liquidation is pending dispute until DVM returns a price
        disputedLiquidation.state = Status.PendingDispute;
        disputedLiquidation.disputer = msg.sender;

        // Enqueue a request with the DVM.
<<<<<<< HEAD
        _requestOraclePrice(disputedLiquidation.liquidationTime);
=======
        _requestOraclePrice(disputedLiquidation.disputeTime);

        emit LiquidationDisputed(sponsor, disputedLiquidation.liquidator, msg.sender, id, disputeBondAmount.rawValue);
>>>>>>> af49c53c
    }

    /**
     * @notice After a liquidation has been disputed, it can be settled by any caller enabling withdrawal to occur.
     * @dev This is only possible after the DVM has resolved a price. Callers should
     * call hasPrice() on the DVM before calling this to ensure
     * that the DVM has resolved a price. This method then calculates whether the
     * dispute on the liquidation was successful using only the settlement price,
     * tokens outstanding, locked collateral (post-pending withdrawals), and liquidation ratio
     * @param id to uniquely identify the dispute to settle
     * @param sponsor the address of the sponsor who's dispute is being settled
     */
    function settleDispute(uint id, address sponsor) public onlyPendingDispute(id, sponsor) {
        LiquidationData storage disputedLiquidation = _getLiquidationData(sponsor, id);

        // Get the returned price from the oracle. If this has not yet resolved will revert.
        disputedLiquidation.settlementPrice = _getOraclePrice(disputedLiquidation.liquidationTime);

        // Find the value of the tokens in the underlying collateral.
        FixedPoint.Unsigned memory tokenRedemptionValue = disputedLiquidation.tokensOutstanding.mul(
            disputedLiquidation.settlementPrice
        );

        // The required collateral is the value of the tokens in underlying * required collateral ratio.
        FixedPoint.Unsigned memory requiredCollateral = tokenRedemptionValue.mul(collateralRequirement);

        // If the position has more than the required collateral it is solvent and the dispute is valid(liquidation is invalid)
        // Note that this check uses the liquidatedCollateral not the lockedCollateral as this considers withdrawals.

        // TODO: refactor this to use `isGreaterThanOrEqual` when the fixedpoint lib is updated
        bool disputeSucceeded = requiredCollateral.isLessThan(disputedLiquidation.liquidatedCollateral);
        // bool disputeSucceeded = disputedLiquidation.liquidatedCollateral.isGreaterThan(requiredCollateral);

        if (disputeSucceeded) {
            disputedLiquidation.state = Status.DisputeSucceeded;

        } else {
            disputedLiquidation.state = Status.DisputeFailed;
        }

        emit DisputeSettled(
            msg.sender,
            sponsor,
            disputedLiquidation.liquidator,
            disputedLiquidation.disputer,
            id,
            disputeSucceeded
        );
    }

    /**
     * @notice After a dispute has settled or after a non-disputed liquidation has expired,
     * the sponsor, liquidator, and/or disputer can call this method to receive payments.
     * @dev If the dispute SUCCEEDED: the sponsor, liquidator, and disputer are eligible for payment
     * If the dispute FAILED: only the liquidator can receive payment
     * Once all collateral is withdrawn, delete the liquidation data.
     * @param id uniquly identifies the sponsor's liqudation
     * @param sponsor address of the sponsor associated with the liquidation
     */
    function withdrawLiquidation(uint id, address sponsor) public onlyPostExpiryOrPostDispute(id, sponsor) {
        LiquidationData storage liquidation = _getLiquidationData(sponsor, id);
        require(
            (msg.sender == liquidation.disputer) || (msg.sender == liquidation.liquidator) || (msg.sender == sponsor),
            "must be a disputer, liquidator, or sponsor to request a withdrawal on a liquidation"
        );

        FixedPoint.Unsigned memory tokenRedemptionValue = liquidation.tokensOutstanding.mul(
            liquidation.settlementPrice
        );

        // Calculate rewards as a function of the TRV
        FixedPoint.Unsigned memory disputerDisputeReward = disputerDisputeRewardPct.mul(tokenRedemptionValue);
        FixedPoint.Unsigned memory sponsorDisputeReward = sponsorDisputeRewardPct.mul(tokenRedemptionValue);

        // Dispute bond can always be paid out
        FixedPoint.Unsigned memory disputeBondAmount = liquidation.lockedCollateral.mul(disputeBondPct);

        if (liquidation.state == Status.DisputeSucceeded) {
            if (msg.sender == liquidation.disputer) {
                // TODO: right now this call can siphon out funds if the disputer calls it multiple times.
                // This needs to be addressed in a futuer PR + unit test coverage to ensure that if multiple
                // calls are done by the sponsor, disputor or liquidator they can only withdraw what is
                // entitled to them ONCE

                // Pay DISPUTER: disputer reward + dispute bond
                FixedPoint.Unsigned memory payToDisputer = disputerDisputeReward.add(disputeBondAmount);
                require(
                    collateralCurrency.transfer(msg.sender, payToDisputer.rawValue),
                    "failed to transfer reward for a successful dispute to disputer"
                );
            } else if (msg.sender == sponsor) {
                // Pay SPONSOR: remaining collateral (locked collateral - TRV) + sponsor reward
                FixedPoint.Unsigned memory remainingCollateral;
                remainingCollateral = liquidation.lockedCollateral.sub(tokenRedemptionValue);
                FixedPoint.Unsigned memory payToSponsor = sponsorDisputeReward.add(remainingCollateral);
                require(
                    collateralCurrency.transfer(msg.sender, payToSponsor.rawValue),
                    "failed to transfer reward for a successful dispute to sponsor"
                );
            } else if (msg.sender == liquidation.liquidator) {
                // Pay LIQUIDATOR: TRV - dispute reward - sponsor reward
                // If TRV > Collateral, then subtract rewards from locked collateral
                // NOTE: This should never be below zero since we prevent (sponsorDisputePct+disputerDisputePct) >= 0 in
                // the constructor when these params are set
                FixedPoint.Unsigned memory payToLiquidator;
                payToLiquidator = tokenRedemptionValue.sub(sponsorDisputeReward).sub(disputerDisputeReward);
                require(
                    collateralCurrency.transfer(msg.sender, payToLiquidator.rawValue),
                    "failed to transfer reward for a successful dispute to liquidator"
                );
            }
            // Free up space once all locked collateral is withdrawn
            if (collateralCurrency.balanceOf(address(this)) == 0) {
                delete liquidations[sponsor][id];
            }
        } else if (liquidation.state == Status.DisputeFailed) {
            // Pay LIQUIDATOR: lockedCollateral + dispute bond
            if (msg.sender == liquidation.liquidator) {
                FixedPoint.Unsigned memory payToLiquidator = liquidation.lockedCollateral.add(disputeBondAmount);
                require(
                    collateralCurrency.transfer(msg.sender, payToLiquidator.rawValue),
                    "failed to transfer locked collateral plus dispute bond to liquidator"
                );
                delete liquidations[sponsor][id];
            } else {
                require(false, "only the liquidator can withdraw on an unsuccessfully disputed liquidation");
            }
        } else if (liquidation.state == Status.PreDispute) {
            // Pay LIQUIDATOR: lockedCollateral
            if (msg.sender == liquidation.liquidator) {
                require(
                    collateralCurrency.transfer(msg.sender, liquidation.lockedCollateral.rawValue),
                    "failed to transfer locked collateral to liquidator"
                );
                delete liquidations[sponsor][id];
            } else {
                require(false, "only the liquidator can withdraw on a non-disputed, expired liquidation");
            }
        }

        emit LiquidationWithdrawn(msg.sender);
    }

    function _getLiquidationData(address sponsor, uint uuid)
        internal
        view
        returns (LiquidationData storage liquidation)
    {
        LiquidationData[] storage liquidationArray = liquidations[sponsor];

        // Revert if the caller is attempting to access an invalid liquidation (one that has never been created or one
        // that was deleted after resolution).
        require(
            uuid < liquidationArray.length && liquidationArray[uuid].liquidator != address(0),
            "Invalid liquidation: liquidator address is not set"
        );
        return liquidationArray[uuid];
    }
}<|MERGE_RESOLUTION|>--- conflicted
+++ resolved
@@ -27,32 +27,23 @@
     enum Status { PreDispute, PendingDispute, DisputeSucceeded, DisputeFailed }
 
     struct LiquidationData {
-        // Following variables set upon creation of liquidation:
+        // * Following variables set upon creation of liquidation *
         uint expiry; // When Liquidation ends and becomes 'Expired'
         address liquidator; // caller who created this liquidation
         Status state; // Liquidated (and expired or not), Pending a Dispute, or Dispute has resolved
-        // Following variables determined by the position that is being liquidated:
+        // * Following variables determined by the position that is being liquidated *
         FixedPoint.Unsigned tokensOutstanding; // Synthetic Tokens required to be burned by liquidator to initiate dispute
         FixedPoint.Unsigned lockedCollateral; // Collateral locked by contract and released upon expiry or post-dispute
         FixedPoint.Unsigned liquidatedCollateral; // Amount of collateral being liquidated, which could be different from
         // lockedCollateral if there were pending withdrawals at the time of liquidation
-<<<<<<< HEAD
         FixedPoint.Unsigned liquidatedCollateral;
-        /**
-         * Following variables set upon a dispute request
-         */
-
-        // Person who is disputing a liquidation
-        address disputer;
-        // Time when liquidation is initiated, needed to get price from Oracle
-        uint liquidationTime;
-        // Final price as determined by an Oracle following a dispute
-        FixedPoint.Unsigned settlementPrice;
-    }
-=======
->>>>>>> af49c53c
-
-        // Following variables set upon a dispute request
+        // * Following variables set upon a dispute request *
+        address disputer;  // Person who is disputing a liquidation
+        uint liquidationTime; // Time when liquidation is initiated, needed to get price from Oracle
+        FixedPoint.Unsigned settlementPrice;  // Final price as determined by an Oracle following a dispute
+    }
+
+        // * Following variables set upon a dispute request *
         address disputer; // Person who is disputing a liquidation
         uint disputeTime; // Time when dispute is initiated, needed to get price from Oracle
         FixedPoint.Unsigned settlementPrice; // Final price as determined by an Oracle following a dispute
@@ -260,13 +251,7 @@
         disputedLiquidation.disputer = msg.sender;
 
         // Enqueue a request with the DVM.
-<<<<<<< HEAD
         _requestOraclePrice(disputedLiquidation.liquidationTime);
-=======
-        _requestOraclePrice(disputedLiquidation.disputeTime);
-
-        emit LiquidationDisputed(sponsor, disputedLiquidation.liquidator, msg.sender, id, disputeBondAmount.rawValue);
->>>>>>> af49c53c
     }
 
     /**

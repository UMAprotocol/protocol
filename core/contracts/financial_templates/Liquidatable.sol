--- conflicted
+++ resolved
@@ -27,21 +27,15 @@
     enum Status { PreDispute, PendingDispute, DisputeSucceeded, DisputeFailed }
 
     struct LiquidationData {
-<<<<<<< HEAD
-        /**
-         * Following variables set upon creation of liquidation:
-         */
-
+        /** Following variables set upon creation of liquidation */ 
         // When Liquidation ends and becomes 'Expired'
         uint expiry;
         // Address who created this liquidation
         address liquidator;
         // Liquidated (and expired or not), Pending a Dispute, or Dispute has resolved
         Status state;
-        /**
-         * Following variables determined by the position that is being liquidated:
-         */
-
+
+        /** Following variables determined by the position that is being liquidated*/
         // Synthetic Tokens required to be burned by liquidator to initiate dispute
         FixedPoint.Unsigned tokensOutstanding;
         // Collateral locked by contract and released upon expiry or post-dispute
@@ -49,34 +43,20 @@
         // Amount of collateral being liquidated, which could be different from
         // lockedCollateral if there were pending withdrawals at the time of liquidation
         FixedPoint.Unsigned liquidatedCollateral;
-        /**
-         * Following variables set upon a dispute request
-         */
-
+
+        /** Following variables set upon a dispute request */
         // Address who is disputing a liquidation
         address disputer;
         // Time when dispute is initiated, needed to get price from Oracle
         uint disputeTime;
         // Final price as determined by an Oracle following a dispute
         FixedPoint.Unsigned settlementPrice;
-        /**
-         * Following variables check that each member can only withdraw once
-         */
+     
+        /** Following variables check that each member can only withdraw once */
         bool hasSponsorWithdrawn;
         bool hasLiquidatorWithdrawn;
         bool hasDisputorWithdrawn;
     }
-=======
-        // Following variables set upon creation of liquidation:
-        uint expiry; // When Liquidation ends and becomes 'Expired'
-        address liquidator; // caller who created this liquidation
-        Status state; // Liquidated (and expired or not), Pending a Dispute, or Dispute has resolved
-        // Following variables determined by the position that is being liquidated:
-        FixedPoint.Unsigned tokensOutstanding; // Synthetic Tokens required to be burned by liquidator to initiate dispute
-        FixedPoint.Unsigned lockedCollateral; // Collateral locked by contract and released upon expiry or post-dispute
-        FixedPoint.Unsigned liquidatedCollateral; // Amount of collateral being liquidated, which could be different from
-        // lockedCollateral if there were pending withdrawals at the time of liquidation
->>>>>>> af49c53c
 
         // Following variables set upon a dispute request
         address disputer; // Person who is disputing a liquidation
@@ -446,14 +426,10 @@
         }
         if (withdrawalMade > 0) {
             // TODO: add this amount to the event in the issue #875.
+            emit LiquidationWithdrawn(msg.sender);
             return withdrawalMade;
         }
-<<<<<<< HEAD
         require(false, "Either caller has already withdrawn or can not perform operation on liquidation");
-=======
-
-        emit LiquidationWithdrawn(msg.sender);
->>>>>>> af49c53c
     }
 
     function _getLiquidationData(address sponsor, uint uuid)

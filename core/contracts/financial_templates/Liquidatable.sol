--- conflicted
+++ resolved
@@ -145,26 +145,17 @@
         FixedPoint.Unsigned memory _sponsorDisputeRewardPct,
         FixedPoint.Unsigned memory _disputerDisputeRewardPct,
         uint _liquidationLiveness,
-<<<<<<< HEAD
-        address finderAddress
-=======
         address _finderAddress,
         bytes32 _priceFeedIdentifier
->>>>>>> 36daa0cd
     )
         public
         PricelessPositionManager(
             _positionExpiry,
             _positionWithdrawalLiveness,
             _collateralCurrency,
-<<<<<<< HEAD
-            finderAddress,
-            _isTest
-=======
             _isTest,
             _finderAddress,
             _priceFeedIdentifier
->>>>>>> 36daa0cd
         )
     {
         require(
@@ -208,15 +199,8 @@
         newLiquidation.lockedCollateral = positionCollateral;
         newLiquidation.liquidatedCollateral = positionCollateral.sub(positionToLiquidate.withdrawalRequestAmount);
 
-<<<<<<< HEAD
-        // TODO: Should "destroy" the position somehow, rendering its create/redeem/deposit/withdraw methods uncallable
-        // This should reduce totalTokensOutstanding and lockedCollateral, and also withdrawal request amount?
-        positionToLiquidate.tokensOutstanding = FixedPoint.fromUnscaledUint(0);
-        positionToLiquidate.rawCollateral = FixedPoint.fromUnscaledUint(0);
-=======
         // Remove underlying collateral and debt from position and decrement the overall contract collateral and debt.
         _deleteSponsorPosition(sponsor);
->>>>>>> 36daa0cd
 
         // Set parameters for new liquidation
         newLiquidation.expiry = getCurrentTime() + liquidationLiveness;

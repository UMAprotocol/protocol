--- conflicted
+++ resolved
@@ -184,20 +184,8 @@
     function createLiquidation(address sponsor) public returns (uint uuid) {
         // Attempt to retrieve Position data for sponsor
         PositionData storage positionToLiquidate = _getPositionData(sponsor);
-
-<<<<<<< HEAD
-        // TODO: can refactor this to use `liquidations.push` and then get the index returned from the push
-        // Allocate space for new liquidation and increment index
-        lastIndexUsed = sponsorLiquidationIndex[sponsor];
-        LiquidationData storage newLiquidation = liquidations[sponsor][lastIndexUsed];
-        sponsorLiquidationIndex[sponsor] = (lastIndexUsed + 1);
-
-        // Read position data into liquidation
-        newLiquidation.tokensOutstanding = positionToLiquidate.tokensOutstanding;
         FixedPoint.Unsigned memory positionCollateral = _getCollateral(positionToLiquidate);
-        newLiquidation.lockedCollateral = positionCollateral;
-        newLiquidation.liquidatedCollateral = positionCollateral.sub(positionToLiquidate.withdrawalRequestAmount);
-=======
+
         // Construct liquidation object.
         // Note: all dispute-related values are just zeroed out until a dispute occurs.
         uint newLength = liquidations[sponsor].push(
@@ -205,15 +193,14 @@
                 expiry: getCurrentTime() + liquidationLiveness,
                 liquidator: msg.sender,
                 state: Status.PreDispute,
-                lockedCollateral: positionToLiquidate.collateral,
+                lockedCollateral: positionCollateral,
                 tokensOutstanding: positionToLiquidate.tokensOutstanding,
-                liquidatedCollateral: positionToLiquidate.collateral.sub(positionToLiquidate.withdrawalRequestAmount),
+                liquidatedCollateral: positionCollateral.sub(positionToLiquidate.withdrawalRequestAmount),
                 disputer: address(0),
                 disputeTime: 0,
                 settlementPrice: FixedPoint.fromUnscaledUint(0)
             })
         );
->>>>>>> 71397115
 
         // UUID is the index of the LiquidationData that was just pushed into the array, which is length - 1.
         uuid = newLength.sub(1);

--- conflicted
+++ resolved
@@ -292,15 +292,11 @@
      * @param id uniquly identifies the sponsor's liqudation
      * @param sponsor address of the sponsor associated with the liquidation
      */
-<<<<<<< HEAD
     function withdrawLiquidation(uint id, address sponsor)
         public
         onlyPostExpiryOrPostDispute(id, sponsor)
         returns (uint)
     {
-=======
-    function withdrawLiquidation(uint id, address sponsor) external onlyPostExpiryOrPostDispute(id, sponsor) {
->>>>>>> 2a9f2fb3
         LiquidationData storage liquidation = _getLiquidationData(sponsor, id);
         require(
             (msg.sender == liquidation.disputer) ||
@@ -332,42 +328,28 @@
             if (msg.sender == liquidation.disputer) {
                 // Pay DISPUTER: disputer reward + dispute bond
                 FixedPoint.Unsigned memory payToDisputer = disputerDisputeReward.add(disputeBondAmount);
-<<<<<<< HEAD
                 require(collateralCurrency.transfer(msg.sender, payToDisputer.rawValue));
                 delete liquidation.disputer;
                 withdrawalMade = payToDisputer.rawValue;
-=======
-                collateralCurrency.safeTransfer(msg.sender, payToDisputer.rawValue);
->>>>>>> 2a9f2fb3
             } else if (msg.sender == sponsor) {
                 // Pay SPONSOR: remaining collateral (locked collateral - TRV) + sponsor reward
                 FixedPoint.Unsigned memory remainingCollateral;
                 remainingCollateral = liquidation.lockedCollateral.sub(tokenRedemptionValue);
                 FixedPoint.Unsigned memory payToSponsor = sponsorDisputeReward.add(remainingCollateral);
-<<<<<<< HEAD
                 require(collateralCurrency.transfer(msg.sender, payToSponsor.rawValue));
                 delete liquidation.sponsor;
                 withdrawalMade = payToSponsor.rawValue;
-=======
-                collateralCurrency.safeTransfer(msg.sender, payToSponsor.rawValue);
->>>>>>> 2a9f2fb3
             } else if (msg.sender == liquidation.liquidator) {
                 // Pay LIQUIDATOR: TRV - dispute reward - sponsor reward
                 // If TRV > Collateral, then subtract rewards from locked collateral
                 // NOTE: This should never be below zero since we prevent (sponsorDisputePct+disputerDisputePct) >= 0 in
                 // the constructor when these params are set
-<<<<<<< HEAD
                 FixedPoint.Unsigned memory payToLiquidator = tokenRedemptionValue.sub(sponsorDisputeReward).sub(
                     disputerDisputeReward
                 );
                 require(collateralCurrency.transfer(msg.sender, payToLiquidator.rawValue));
                 delete liquidation.liquidator;
                 withdrawalMade = payToLiquidator.rawValue;
-=======
-                FixedPoint.Unsigned memory payToLiquidator;
-                payToLiquidator = tokenRedemptionValue.sub(sponsorDisputeReward).sub(disputerDisputeReward);
-                collateralCurrency.safeTransfer(msg.sender, payToLiquidator.rawValue);
->>>>>>> 2a9f2fb3
             }
             // Free up space once all locked collateral is withdrawn
             if (collateralCurrency.balanceOf(address(this)) == 0) {
@@ -378,7 +360,6 @@
             FixedPoint.Unsigned memory payToLiquidator = liquidation.lockedCollateral.add(disputeBondAmount);
             require(collateralCurrency.transfer(msg.sender, payToLiquidator.rawValue));
             // Pay LIQUIDATOR: lockedCollateral + dispute bond
-<<<<<<< HEAD
             delete liquidation.liquidator;
             withdrawalMade = payToLiquidator.rawValue;
             delete liquidations[sponsor][id];
@@ -389,23 +370,6 @@
             delete liquidation.liquidator;
             withdrawalMade = liquidation.lockedCollateral.rawValue;
             delete liquidations[sponsor][id];
-=======
-            if (msg.sender == liquidation.liquidator) {
-                FixedPoint.Unsigned memory payToLiquidator = liquidation.lockedCollateral.add(disputeBondAmount);
-                collateralCurrency.safeTransfer(msg.sender, payToLiquidator.rawValue);
-                delete liquidations[sponsor][id];
-            } else {
-                require(false);
-            }
-        } else if (liquidation.state == Status.PreDispute) {
-            // Pay LIQUIDATOR: lockedCollateral
-            if (msg.sender == liquidation.liquidator) {
-                collateralCurrency.safeTransfer(msg.sender, liquidation.lockedCollateral.rawValue);
-                delete liquidations[sponsor][id];
-            } else {
-                require(false);
-            }
->>>>>>> 2a9f2fb3
         }
         if (withdrawalMade > 0) {
             // TODO: add this amount to the event in the issue #875.

pragma solidity ^0.5.0;
pragma experimental ABIEncoderV2;

import "@openzeppelin/contracts/math/SafeMath.sol";

// import "../OracleInteface.sol";
import "../common/FixedPoint.sol";
import "../common/Testable.sol";
import "./PricelessPositionManager.sol";

/**
@title Liquidatable
@notice Adds logic to a position-managing contract that enables callers to
liquidate an undercollateralized position.
@dev The liquidation has a liveness period before expiring successfully, during which
someone can "dispute" the liquidation, which sends a price request to the relevant
Oracle to settle the final collateralization ratio based on a DVM price. The
contract enforces dispute rewards in order to incentivize disputers to correctly
dispute false liquidations and compensate position sponsors who had their position
incorrectly liquidated. Importantly, a prospective disputer must deposit a dispute
bond that they can lose in the case of an unsuccessful dispute.
*/
contract Liquidatable is PricelessPositionManager {
    using FixedPoint for FixedPoint.Unsigned;
    using SafeMath for uint;

    enum Status { PreDispute, PendingDispute, DisputeSucceeded, DisputeFailed }

    struct LiquidationData {
        // * Following variables set upon creation of liquidation *
        uint expiry; // When Liquidation ends and becomes 'Expired'
        address liquidator; // caller who created this liquidation
        Status state; // Liquidated (and expired or not), Pending a Dispute, or Dispute has resolved
        // * Following variables determined by the position that is being liquidated *
        FixedPoint.Unsigned tokensOutstanding; // Synthetic Tokens required to be burned by liquidator to initiate dispute
        FixedPoint.Unsigned lockedCollateral; // Collateral locked by contract and released upon expiry or post-dispute
        FixedPoint.Unsigned liquidatedCollateral; // Amount of collateral being liquidated, which could be different from
        // lockedCollateral if there were pending withdrawals at the time of liquidation
        // * Following variables set upon a dispute request *
        address disputer; // Person who is disputing a liquidation
        uint liquidationTime; // Time when liquidation is initiated, needed to get price from Oracle
        FixedPoint.Unsigned settlementPrice; // Final price as determined by an Oracle following a dispute
    }

    // Liquidations are unique by ID per sponsor
    mapping(address => LiquidationData[]) public liquidations;

    // Amount of time for pending liquidation before expiry
    uint liquidationLiveness;
    // Required collateral:TRV ratio for a position to be considered sufficiently collateralized.
    FixedPoint.Unsigned collateralRequirement;
    // Percent of a Liquidation/Position's lockedCollateral to be deposited by a potential disputer
    // Represented as a multiplier, for example 1.5e18 = "150%" and 0.05e18 = "5%"
    FixedPoint.Unsigned disputeBondPct;
    // Percent of oraclePrice paid to sponsor in the Disputed state (i.e. following a successful dispute)
    // Represented as a multipler, see above
    FixedPoint.Unsigned sponsorDisputeRewardPct;
    // Percent of oraclePrice paid to disputer in the Disputed state (i.e. following a successful dispute)
    // Represented as a multipler, see above
    FixedPoint.Unsigned disputerDisputeRewardPct;

    event LiquidationCreated(
        address indexed sponsor,
        address indexed liquidator,
        uint indexed liquidationId,
        uint tokensOutstanding,
        uint lockedCollateral,
        uint liquidatedCollateral
    );
    event LiquidationDisputed(
        address indexed sponsor,
        address indexed liquidator,
        address indexed disputer,
        uint disputeId,
        uint disputeBondAmount
    );
    event DisputeSettled(
        address indexed caller,
        address indexed sponsor,
        address indexed liquidator,
        address disputer,
        uint disputeId,
        bool DisputeSucceeded
    );
    // TODO: add more fields to this event after refactoring the withdrawn function
    event LiquidationWithdrawn(address caller);

    // TODO: could this modifier be replaced with one called `onlyPreDispute` and then the function can use
    // the `onlyPreExpiration` modifier from the base contract and this one in conjunction?

    // Callable before the liquidation's expiry AND there is no pending dispute on the liquidation
    modifier onlyPreExpiryAndPreDispute(uint id, address sponsor) {
        LiquidationData storage liquidation = _getLiquidationData(sponsor, id);
        require((getCurrentTime() < liquidation.expiry) && (liquidation.state == Status.PreDispute));
        _;
    }
    // Callable either post the liquidation's expiry or after a dispute has been resolved,
    // i.e. once a dispute has been requested, the liquidation's expiry ceases to matter
    modifier onlyPostExpiryOrPostDispute(uint id, address sponsor) {
        LiquidationData storage liquidation = _getLiquidationData(sponsor, id);
        Status state = liquidation.state;
        require(
            (state == Status.DisputeSucceeded) ||
                (state == Status.DisputeFailed) ||
                ((liquidation.expiry <= getCurrentTime()) && (state == Status.PreDispute))
        );
        _;
    }
    // Callable only after a liquidation has been disputed but has not yet resolved
    modifier onlyPendingDispute(uint id, address sponsor) {
        require(_getLiquidationData(sponsor, id).state == Status.PendingDispute);
        _;
    }

    // Define the contract's constructor parameters as a struct to enable more variables to be spesified.
    struct ConstructorParams {
        // Params for PricelessPositionManager only.
        bool isTest;
        uint expirationTimestamp;
        uint withdrawalLiveness;
        address collateralAddress;
        address finderAddress;
        bytes32 priceFeedIdentifier;
        string syntheticName;
        string syntheticSymbol;
        // Params specifically for Liquidatable.
        uint liquidationLiveness;
        FixedPoint.Unsigned collateralRequirement;
        FixedPoint.Unsigned disputeBondPct;
        FixedPoint.Unsigned sponsorDisputeRewardPct;
        FixedPoint.Unsigned disputerDisputeRewardPct;
    }

    constructor(ConstructorParams memory params)
        public
        PricelessPositionManager(
            params.isTest,
            params.expirationTimestamp,
            params.withdrawalLiveness,
            params.collateralAddress,
            params.finderAddress,
            params.priceFeedIdentifier,
            params.syntheticName,
            params.syntheticSymbol
        )
    {
        require(params.collateralRequirement.isGreaterThan(1));
        require(params.sponsorDisputeRewardPct.add(params.disputerDisputeRewardPct).isLessThan(1));

        // Set liquidatable specific variables.
        liquidationLiveness = params.liquidationLiveness;
        collateralRequirement = params.collateralRequirement;
        disputeBondPct = params.disputeBondPct;
        sponsorDisputeRewardPct = params.sponsorDisputeRewardPct;
        disputerDisputeRewardPct = params.disputerDisputeRewardPct;
    }

    /**
     * @notice Liquidates the sponsor's position if the caller has enough
     * synthetic tokens to retire the position's outstanding tokens.
     * @dev This method generates an ID that will uniquely identify liquidation
     * for the sponsor.
     * @param sponsor address to liquidate
     * @return uuid of the newoly created liquidation
     */

    // TODO: Perhaps pass this ID via an event rather than a return value
    function createLiquidation(address sponsor) public returns (uint uuid) {
        // Attempt to retrieve Position data for sponsor
        PositionData storage positionToLiquidate = _getPositionData(sponsor);
        FixedPoint.Unsigned memory positionCollateral = _getCollateral(positionToLiquidate);
        require(positionCollateral.isGreaterThan(0));

        // Construct liquidation object.
        // Note: all dispute-related values are just zeroed out until a dispute occurs.
        uint newLength = liquidations[sponsor].push(
            LiquidationData({
                expiry: getCurrentTime() + liquidationLiveness,
                liquidator: msg.sender,
                state: Status.PreDispute,
                lockedCollateral: positionCollateral,
                tokensOutstanding: positionToLiquidate.tokensOutstanding,
                liquidatedCollateral: positionCollateral.sub(positionToLiquidate.withdrawalRequestAmount),
                disputer: address(0),
                liquidationTime: getCurrentTime(),
                settlementPrice: FixedPoint.fromUnscaledUint(0)
            })
        );

        // UUID is the index of the LiquidationData that was just pushed into the array, which is length - 1.
        uuid = newLength.sub(1);

        // Destroy tokens
<<<<<<< HEAD
        tokenCurrency.safeTransferFrom(msg.sender, address(this), positionToLiquidate.tokensOutstanding.rawValue);
=======
        require(tokenCurrency.transferFrom(msg.sender, address(this), positionToLiquidate.tokensOutstanding.rawValue));
>>>>>>> b89d9bd6
        tokenCurrency.burn(positionToLiquidate.tokensOutstanding.rawValue);

        // Remove underlying collateral and debt from position and decrement the overall contract collateral and debt.
        _deleteSponsorPosition(sponsor);

        emit LiquidationCreated(
            sponsor,
            msg.sender,
            uuid,
            liquidations[sponsor][uuid].tokensOutstanding.rawValue,
            liquidations[sponsor][uuid].lockedCollateral.rawValue,
            liquidations[sponsor][uuid].liquidatedCollateral.rawValue
        );
    }

    /**
     * @notice Disputes a liquidation, if the caller has enough collateral to post a dispute bond.
     * @dev Can only dispute a liquidation before the liquidation expires and if there are no
     * other pending disputes.
     * @param id of the disputed liquidation.
     * @param sponsor the address of the sponsor who's liquidation is being disputed.
     */
    function dispute(uint id, address sponsor) public onlyPreExpiryAndPreDispute(id, sponsor) {
        LiquidationData storage disputedLiquidation = _getLiquidationData(sponsor, id);

        FixedPoint.Unsigned memory disputeBondAmount = disputedLiquidation.lockedCollateral.mul(disputeBondPct);
<<<<<<< HEAD

        collateralCurrency.safeTransferFrom(msg.sender, address(this), disputeBondAmount.rawValue);
=======
        require(collateralCurrency.transferFrom(msg.sender, address(this), disputeBondAmount.rawValue));
>>>>>>> b89d9bd6

        // Request a price from DVM,
        // Liquidation is pending dispute until DVM returns a price
        disputedLiquidation.state = Status.PendingDispute;
        disputedLiquidation.disputer = msg.sender;

        // Enqueue a request with the DVM.
        _requestOraclePrice(disputedLiquidation.liquidationTime);

        emit LiquidationDisputed(sponsor, disputedLiquidation.liquidator, msg.sender, id, disputeBondAmount.rawValue);
    }

    /**
     * @notice After a liquidation has been disputed, it can be settled by any caller enabling withdrawal to occur.
     * @dev This is only possible after the DVM has resolved a price. Callers should
     * call hasPrice() on the DVM before calling this to ensure
     * that the DVM has resolved a price. This method then calculates whether the
     * dispute on the liquidation was successful using only the settlement price,
     * tokens outstanding, locked collateral (post-pending withdrawals), and liquidation ratio
     * @param id to uniquely identify the dispute to settle
     * @param sponsor the address of the sponsor who's dispute is being settled
     */
    function settleDispute(uint id, address sponsor) public onlyPendingDispute(id, sponsor) {
        LiquidationData storage disputedLiquidation = _getLiquidationData(sponsor, id);

        // Get the returned price from the oracle. If this has not yet resolved will revert.
        disputedLiquidation.settlementPrice = _getOraclePrice(disputedLiquidation.liquidationTime);

        // Find the value of the tokens in the underlying collateral.
        FixedPoint.Unsigned memory tokenRedemptionValue = disputedLiquidation.tokensOutstanding.mul(
            disputedLiquidation.settlementPrice
        );

        // The required collateral is the value of the tokens in underlying * required collateral ratio.
        FixedPoint.Unsigned memory requiredCollateral = tokenRedemptionValue.mul(collateralRequirement);

        // If the position has more than the required collateral it is solvent and the dispute is valid(liquidation is invalid)
        // Note that this check uses the liquidatedCollateral not the lockedCollateral as this considers withdrawals.

        // TODO: refactor this to use `isGreaterThanOrEqual` when the fixedpoint lib is updated
        bool disputeSucceeded = requiredCollateral.isLessThan(disputedLiquidation.liquidatedCollateral);
        // bool disputeSucceeded = disputedLiquidation.liquidatedCollateral.isGreaterThan(requiredCollateral);

        if (disputeSucceeded) {
            disputedLiquidation.state = Status.DisputeSucceeded;

        } else {
            disputedLiquidation.state = Status.DisputeFailed;
        }

        emit DisputeSettled(
            msg.sender,
            sponsor,
            disputedLiquidation.liquidator,
            disputedLiquidation.disputer,
            id,
            disputeSucceeded
        );
    }

    /**
     * @notice After a dispute has settled or after a non-disputed liquidation has expired,
     * the sponsor, liquidator, and/or disputer can call this method to receive payments.
     * @dev If the dispute SUCCEEDED: the sponsor, liquidator, and disputer are eligible for payment
     * If the dispute FAILED: only the liquidator can receive payment
     * Once all collateral is withdrawn, delete the liquidation data.
     * @param id uniquly identifies the sponsor's liqudation
     * @param sponsor address of the sponsor associated with the liquidation
     */
    function withdrawLiquidation(uint id, address sponsor) public onlyPostExpiryOrPostDispute(id, sponsor) {
        LiquidationData storage liquidation = _getLiquidationData(sponsor, id);
        require(msg.sender == liquidation.disputer || msg.sender == liquidation.liquidator || msg.sender == sponsor);

        FixedPoint.Unsigned memory tokenRedemptionValue = liquidation.tokensOutstanding.mul(
            liquidation.settlementPrice
        );

        // Calculate rewards as a function of the TRV
        FixedPoint.Unsigned memory disputerDisputeReward = disputerDisputeRewardPct.mul(tokenRedemptionValue);
        FixedPoint.Unsigned memory sponsorDisputeReward = sponsorDisputeRewardPct.mul(tokenRedemptionValue);

        // Dispute bond can always be paid out
        FixedPoint.Unsigned memory disputeBondAmount = liquidation.lockedCollateral.mul(disputeBondPct);

        if (liquidation.state == Status.DisputeSucceeded) {
            if (msg.sender == liquidation.disputer) {
                // TODO: right now this call can siphon out funds if the disputer calls it multiple times.
                // This needs to be addressed in a futuer PR + unit test coverage to ensure that if multiple
                // calls are done by the sponsor, disputor or liquidator they can only withdraw what is
                // entitled to them ONCE

                // Pay DISPUTER: disputer reward + dispute bond
                FixedPoint.Unsigned memory payToDisputer = disputerDisputeReward.add(disputeBondAmount);
<<<<<<< HEAD
                collateralCurrency.safeTransfer(msg.sender, payToDisputer.rawValue);
=======
                require(collateralCurrency.transfer(msg.sender, payToDisputer.rawValue));
>>>>>>> b89d9bd6
            } else if (msg.sender == sponsor) {
                // Pay SPONSOR: remaining collateral (locked collateral - TRV) + sponsor reward
                FixedPoint.Unsigned memory remainingCollateral;
                remainingCollateral = liquidation.lockedCollateral.sub(tokenRedemptionValue);
                FixedPoint.Unsigned memory payToSponsor = sponsorDisputeReward.add(remainingCollateral);
<<<<<<< HEAD
                collateralCurrency.safeTransfer(msg.sender, payToSponsor.rawValue);
=======
                require(collateralCurrency.transfer(msg.sender, payToSponsor.rawValue));
>>>>>>> b89d9bd6
            } else if (msg.sender == liquidation.liquidator) {
                // Pay LIQUIDATOR: TRV - dispute reward - sponsor reward
                // If TRV > Collateral, then subtract rewards from locked collateral
                // NOTE: This should never be below zero since we prevent (sponsorDisputePct+disputerDisputePct) >= 0 in
                // the constructor when these params are set
                FixedPoint.Unsigned memory payToLiquidator;
                payToLiquidator = tokenRedemptionValue.sub(sponsorDisputeReward).sub(disputerDisputeReward);
<<<<<<< HEAD
                collateralCurrency.safeTransfer(msg.sender, payToLiquidator.rawValue);
=======
                require(collateralCurrency.transfer(msg.sender, payToLiquidator.rawValue));
>>>>>>> b89d9bd6
            }
            // Free up space once all locked collateral is withdrawn
            if (collateralCurrency.balanceOf(address(this)) == 0) {
                delete liquidations[sponsor][id];
            }
        } else if (liquidation.state == Status.DisputeFailed) {
            // Pay LIQUIDATOR: lockedCollateral + dispute bond
            if (msg.sender == liquidation.liquidator) {
                FixedPoint.Unsigned memory payToLiquidator = liquidation.lockedCollateral.add(disputeBondAmount);
<<<<<<< HEAD
                collateralCurrency.safeTransfer(msg.sender, payToLiquidator.rawValue);
=======
                require(collateralCurrency.transfer(msg.sender, payToLiquidator.rawValue));
>>>>>>> b89d9bd6
                delete liquidations[sponsor][id];
            } else {
                require(false);
            }
        } else if (liquidation.state == Status.PreDispute) {
            // Pay LIQUIDATOR: lockedCollateral
            if (msg.sender == liquidation.liquidator) {
<<<<<<< HEAD
                collateralCurrency.safeTransfer(msg.sender, liquidation.lockedCollateral.rawValue);
=======
                require(collateralCurrency.transfer(msg.sender, liquidation.lockedCollateral.rawValue));
>>>>>>> b89d9bd6
                delete liquidations[sponsor][id];
            } else {
                require(false);
            }
        }

        emit LiquidationWithdrawn(msg.sender);
    }

    function _getLiquidationData(address sponsor, uint uuid)
        internal
        view
        returns (LiquidationData storage liquidation)
    {
        LiquidationData[] storage liquidationArray = liquidations[sponsor];

        // Revert if the caller is attempting to access an invalid liquidation (one that has never been created or one
        // that was deleted after resolution).
        require(uuid < liquidationArray.length && liquidationArray[uuid].liquidator != address(0));
        return liquidationArray[uuid];
    }
}<|MERGE_RESOLUTION|>--- conflicted
+++ resolved
@@ -191,11 +191,7 @@
         uuid = newLength.sub(1);
 
         // Destroy tokens
-<<<<<<< HEAD
         tokenCurrency.safeTransferFrom(msg.sender, address(this), positionToLiquidate.tokensOutstanding.rawValue);
-=======
-        require(tokenCurrency.transferFrom(msg.sender, address(this), positionToLiquidate.tokensOutstanding.rawValue));
->>>>>>> b89d9bd6
         tokenCurrency.burn(positionToLiquidate.tokensOutstanding.rawValue);
 
         // Remove underlying collateral and debt from position and decrement the overall contract collateral and debt.
@@ -222,12 +218,8 @@
         LiquidationData storage disputedLiquidation = _getLiquidationData(sponsor, id);
 
         FixedPoint.Unsigned memory disputeBondAmount = disputedLiquidation.lockedCollateral.mul(disputeBondPct);
-<<<<<<< HEAD
 
         collateralCurrency.safeTransferFrom(msg.sender, address(this), disputeBondAmount.rawValue);
-=======
-        require(collateralCurrency.transferFrom(msg.sender, address(this), disputeBondAmount.rawValue));
->>>>>>> b89d9bd6
 
         // Request a price from DVM,
         // Liquidation is pending dispute until DVM returns a price
@@ -321,21 +313,13 @@
 
                 // Pay DISPUTER: disputer reward + dispute bond
                 FixedPoint.Unsigned memory payToDisputer = disputerDisputeReward.add(disputeBondAmount);
-<<<<<<< HEAD
                 collateralCurrency.safeTransfer(msg.sender, payToDisputer.rawValue);
-=======
-                require(collateralCurrency.transfer(msg.sender, payToDisputer.rawValue));
->>>>>>> b89d9bd6
             } else if (msg.sender == sponsor) {
                 // Pay SPONSOR: remaining collateral (locked collateral - TRV) + sponsor reward
                 FixedPoint.Unsigned memory remainingCollateral;
                 remainingCollateral = liquidation.lockedCollateral.sub(tokenRedemptionValue);
                 FixedPoint.Unsigned memory payToSponsor = sponsorDisputeReward.add(remainingCollateral);
-<<<<<<< HEAD
                 collateralCurrency.safeTransfer(msg.sender, payToSponsor.rawValue);
-=======
-                require(collateralCurrency.transfer(msg.sender, payToSponsor.rawValue));
->>>>>>> b89d9bd6
             } else if (msg.sender == liquidation.liquidator) {
                 // Pay LIQUIDATOR: TRV - dispute reward - sponsor reward
                 // If TRV > Collateral, then subtract rewards from locked collateral
@@ -343,11 +327,7 @@
                 // the constructor when these params are set
                 FixedPoint.Unsigned memory payToLiquidator;
                 payToLiquidator = tokenRedemptionValue.sub(sponsorDisputeReward).sub(disputerDisputeReward);
-<<<<<<< HEAD
                 collateralCurrency.safeTransfer(msg.sender, payToLiquidator.rawValue);
-=======
-                require(collateralCurrency.transfer(msg.sender, payToLiquidator.rawValue));
->>>>>>> b89d9bd6
             }
             // Free up space once all locked collateral is withdrawn
             if (collateralCurrency.balanceOf(address(this)) == 0) {
@@ -357,11 +337,7 @@
             // Pay LIQUIDATOR: lockedCollateral + dispute bond
             if (msg.sender == liquidation.liquidator) {
                 FixedPoint.Unsigned memory payToLiquidator = liquidation.lockedCollateral.add(disputeBondAmount);
-<<<<<<< HEAD
                 collateralCurrency.safeTransfer(msg.sender, payToLiquidator.rawValue);
-=======
-                require(collateralCurrency.transfer(msg.sender, payToLiquidator.rawValue));
->>>>>>> b89d9bd6
                 delete liquidations[sponsor][id];
             } else {
                 require(false);
@@ -369,11 +345,7 @@
         } else if (liquidation.state == Status.PreDispute) {
             // Pay LIQUIDATOR: lockedCollateral
             if (msg.sender == liquidation.liquidator) {
-<<<<<<< HEAD
                 collateralCurrency.safeTransfer(msg.sender, liquidation.lockedCollateral.rawValue);
-=======
-                require(collateralCurrency.transfer(msg.sender, liquidation.lockedCollateral.rawValue));
->>>>>>> b89d9bd6
                 delete liquidations[sponsor][id];
             } else {
                 require(false);

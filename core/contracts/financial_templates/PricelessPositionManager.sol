--- conflicted
+++ resolved
@@ -43,21 +43,12 @@
     Finder public finder;
 
     // Unique identifier for DVM price feed ticker.
-<<<<<<< HEAD
     bytes32 public priceIdentifer;
     // Time that this contract expires.
-=======
-    bytes32 priceIdentifer;
-
-    /**
-     * @dev Time that this contract expires.
-     */
->>>>>>> 71397115
     uint public expirationTimestamp;
     // Time that has to elapse for a withdrawal request to be considered passed, if no liquidations occur.
     uint public withdrawalLiveness;
 
-<<<<<<< HEAD
     // Events for contract actions
     event Transfer(address oldSponsor, address newSponsor);
     event Deposit(address sponsor, uint collateralAmount);
@@ -69,27 +60,6 @@
     event Redeem(address sponsor, uint collateralAmount, uint tokenAmount);
     event ContractExpired(address caller);
     event SettleExpiredPosition(address caller, uint collateralAmountReturned, uint tokensBurned);
-=======
-    constructor(
-        uint _expirationTimestamp,
-        uint _withdrawalLiveness,
-        address _collateralAddress,
-        bool _isTest,
-        address _finderAddress,
-        bytes32 _priceFeedIdentifier
-    ) public Testable(_isTest) {
-        expirationTimestamp = _expirationTimestamp;
-        withdrawalLiveness = _withdrawalLiveness;
-        collateralCurrency = IERC20(_collateralAddress);
-        // TODO: add parameters to register the synthetic token's name and symbol.
-        // TODO: add the collateral requirement. This is needed at settlement and at dispute resolution.
-        // TODO: validate the input of the finder/price identifier inputs.
-        Token mintableToken = new Token();
-        tokenCurrency = ExpandedIERC20(address(mintableToken));
-        finder = Finder(_finderAddress);
-        priceIdentifer = _priceFeedIdentifier;
-    }
->>>>>>> 71397115
 
     // Function modifiers for common logic
     modifier onlyPreExpiration() {
@@ -102,7 +72,6 @@
         _;
     }
 
-<<<<<<< HEAD
     modifier onlyCollateralizedPosition(address sponsor) {
         require(positions[sponsor].collateral.rawValue > 0, "Position has no collateral and so is invalid");
         _;
@@ -127,23 +96,15 @@
         priceIdentifer = _priceFeedIdentifier;
     }
 
-=======
->>>>>>> 71397115
     /**
      * @notice Transfers ownership of the caller's current position to `newSponsorAddress`. The address
      * `newSponsorAddress` isn't allowed to have a position of their own before the transfer.
      */
-<<<<<<< HEAD
     function transfer(address newSponsorAddress) public onlyPreExpiration() onlyCollateralizedPosition(msg.sender) {
         require(
             positions[newSponsorAddress].collateral.rawValue == 0,
             "Cannot transfer to an address that already has a position"
         );
-=======
-    // TODO: transfer should not work if there is a pending withdraw
-    function transfer(address newSponsorAddress) public onlyPreExpiration() {
-        require(!positions[newSponsorAddress].isValid, "Cannot transfer to an address that already has a position");
->>>>>>> 71397115
         PositionData memory positionData = _getPositionData(msg.sender);
         require(positionData.requestPassTimestamp == 0, "Cannot transfer with a pending withdrawal request");
         positions[newSponsorAddress] = positionData;
@@ -189,27 +150,11 @@
         require(_checkCollateralizationRatio(positionData), "Cannot withdraw below global collateralization ratio");
         totalPositionCollateral = totalPositionCollateral.sub(collateralAmount);
 
-<<<<<<< HEAD
         // Move collateral currency from contract to sender.
         require(
             collateralCurrency.transfer(msg.sender, collateralAmount.rawValue),
             "Withdrawal of collateral currency failed."
         );
-=======
-    /**
-     * @notice After a passed withdrawal request (i.e., by a call to `requestWithdrawal` and waiting
-     * `withdrawalLiveness`), withdraws `positionData.withdrawalRequestAmount` of collateral currency.
-     */
-    // TODO: should this check if the position is valid first?
-    // TODO: should you be able to submit a withdraw without any collateral?
-    function withdrawPassedRequest() public onlyPreExpiration() {
-        // TODO: Decide whether to fold this functionality into withdraw() method above.
-        PositionData storage positionData = _getPositionData(msg.sender);
-        require(positionData.requestPassTimestamp < getCurrentTime(), "Cannot withdraw before request is passed");
-
-        positionData.collateral = positionData.collateral.sub(positionData.withdrawalRequestAmount);
-        totalPositionCollateral = totalPositionCollateral.sub(positionData.withdrawalRequestAmount);
->>>>>>> 71397115
 
         emit Withdrawal(msg.sender, collateralAmount.rawValue);
     }
@@ -218,18 +163,12 @@
      * @notice Starts a withdrawal request that, if passed, allows the sponsor to withdraw `collateralAmount` from their
      * position. The request will be pending for `withdrawalLiveness`, during which the position can be liquidated.
      */
-<<<<<<< HEAD
 
     function requestWithdrawal(FixedPoint.Unsigned memory collateralAmount)
         public
         onlyPreExpiration()
         onlyCollateralizedPosition(msg.sender)
     {
-=======
-    // TODO: should this check if the position is valid first?
-    // TODO: should this check if the contract is pre-expiration?
-    function requestWithdrawal(FixedPoint.Unsigned memory collateralAmount) public {
->>>>>>> 71397115
         PositionData storage positionData = _getPositionData(msg.sender);
         require(positionData.requestPassTimestamp == 0, "Cannot have concurrent withdrawal requests");
 
@@ -317,16 +256,11 @@
     /**
      * @notice Burns `numTokens` of `tokenCurrency` and sends back the proportional amount of `collateralCurrency`.
      */
-<<<<<<< HEAD
     function redeem(FixedPoint.Unsigned memory numTokens)
         public
         onlyPreExpiration()
         onlyCollateralizedPosition(msg.sender)
     {
-=======
-    // TODO: should this check if the position is valid first?
-    function redeem(FixedPoint.Unsigned memory numTokens) public onlyPreExpiration() {
->>>>>>> 71397115
         PositionData storage positionData = _getPositionData(msg.sender);
         require(positionData.requestPassTimestamp == 0, "Cannot redeem with a pending withdrawal request");
         require(!numTokens.isGreaterThan(positionData.tokensOutstanding), "Can't redeem more than position size");
@@ -368,11 +302,8 @@
     */
     function expire() public onlyPostExpiration() {
         _requestOraclePrice(expirationTimestamp);
-<<<<<<< HEAD
 
         emit ContractExpired(msg.sender);
-=======
->>>>>>> 71397115
     }
 
     /**
@@ -388,16 +319,8 @@
         FixedPoint.Unsigned memory tokensToRedeem = FixedPoint.Unsigned(tokenCurrency.balanceOf(msg.sender));
         FixedPoint.Unsigned memory totalRedeemableCollateral = tokensToRedeem.mul(settlementPrice);
 
-<<<<<<< HEAD
         // If the caller is a sponsor with outstanding collateral they are also entitled to their excess collateral after their debt.
         if (positions[msg.sender].collateral.rawValue > 0) {
-=======
-        // TODO: what happens in the case where the position is invalid but the contract has expired; i.e they were
-        // liquidated close to settlement and then contract settles before they withdraw.
-
-        // If the caller is a sponsor they are also entitled to their underlying excess collateral.
-        if (positions[msg.sender].isValid) {
->>>>>>> 71397115
             PositionData storage positionData = _getPositionData(msg.sender);
 
             // Calculate the underlying entitled to a token sponsor. This is collateral - debt in underlying.
@@ -427,11 +350,8 @@
         // Decrement total contract collateral and oustanding debt.
         totalPositionCollateral = totalPositionCollateral.sub(totalRedeemableCollateral);
         totalTokensOutstanding = totalTokensOutstanding.sub(tokensToRedeem);
-<<<<<<< HEAD
 
         emit SettleExpiredPosition(msg.sender, totalRedeemableCollateral.rawValue, tokensToRedeem.rawValue);
-=======
->>>>>>> 71397115
     }
 
     function _deleteSponsorPosition(address sponsor) internal {
@@ -445,7 +365,6 @@
         delete positions[sponsor];
     }
 
-<<<<<<< HEAD
     function _getPositionData(address sponsor)
         internal
         view
@@ -455,6 +374,20 @@
         return positions[sponsor];
     }
 
+    function _getIdentifierWhitelistAddress() internal view returns (address) {
+        bytes32 identifierWhitelistInterface = "IdentifierWhitelist";
+        return finder.getImplementationAddress(identifierWhitelistInterface);
+    }
+    function _getStoreAddress() internal view returns (address) {
+        bytes32 storeInterface = "Store";
+        return finder.getImplementationAddress(storeInterface);
+    }
+
+    function _getOracleAddress() internal view returns (address) {
+        bytes32 oracleInterface = "Oracle";
+        return finder.getImplementationAddress(oracleInterface);
+    }
+
     function _requestOraclePrice(uint requestedTime) internal {
         OracleInterface oracle = OracleInterface(_getOracleAddress());
         oracle.requestPrice(priceIdentifer, requestedTime);
@@ -473,48 +406,6 @@
         return FixedPoint.Unsigned(_safeUintCast(oraclePrice));
     }
 
-    function _getOracleAddress() internal view returns (address) {
-        bytes32 oracleInterface = "Oracle";
-        return finder.getImplementationAddress(oracleInterface);
-    }
-
-    function _getIdentifierWhitelistAddress() internal view returns (address) {
-        bytes32 identifierWhitelistInterface = "IdentifierWhitelist";
-        return finder.getImplementationAddress(identifierWhitelistInterface);
-    }
-    function _getStoreAddress() internal view returns (address) {
-        bytes32 storeInterface = "Store";
-        return finder.getImplementationAddress(storeInterface);
-=======
-    function _getPositionData(address sponsor) internal view returns (PositionData storage position) {
-        position = positions[sponsor];
-        require(position.isValid, "Position does not exist");
->>>>>>> 71397115
-    }
-
-    function _getOracleAddress() internal view returns (address) {
-        bytes32 oracleInterface = "Oracle";
-        return finder.getImplementationAddress(oracleInterface);
-    }
-
-    function _requestOraclePrice(uint requestedTime) internal {
-        OracleInterface oracle = OracleInterface(_getOracleAddress());
-        oracle.requestPrice(priceIdentifer, requestedTime);
-    }
-
-    function _getOraclePrice(uint requestedTime) public view returns (FixedPoint.Unsigned memory) {
-        // Create an instance of the oracle and get the price. If the price is not resolved revert.
-        OracleInterface oracle = OracleInterface(_getOracleAddress());
-        require(oracle.hasPrice(priceIdentifer, requestedTime), "Can only get a price once the DVM has resolved");
-        int oraclePrice = oracle.getPrice(priceIdentifer, requestedTime);
-
-        // For now we don't want to deal with negative prices in positions.
-        if (oraclePrice < 0) {
-            oraclePrice = 0;
-        }
-        return FixedPoint.Unsigned(_safeUintCast(oraclePrice));
-    }
-
     function _checkCollateralizationRatio(PositionData storage positionData) private view returns (bool) {
         FixedPoint.Unsigned memory global = _getCollateralizationRatio(totalPositionCollateral, totalTokensOutstanding);
         FixedPoint.Unsigned memory thisPos = _getCollateralizationRatio(

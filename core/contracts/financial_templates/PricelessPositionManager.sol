--- conflicted
+++ resolved
@@ -451,7 +451,6 @@
         oracle.requestPrice(priceIdentifer, requestedTime);
     }
 
-<<<<<<< HEAD
     function _payFinalFee() internal {
         FixedPoint.Unsigned memory initialTotalPositionCollateral = totalPositionCollateral;
 
@@ -479,9 +478,6 @@
     }
 
     function _getOraclePrice(uint requestedTime) public view returns (FixedPoint.Unsigned memory) {
-=======
-    function _getOraclePrice(uint requestedTime) internal view returns (FixedPoint.Unsigned memory) {
->>>>>>> d9efcba3
         // Create an instance of the oracle and get the price. If the price is not resolved revert.
         OracleInterface oracle = _getOracle();
         require(oracle.hasPrice(priceIdentifer, requestedTime), "Can only get a price once the DVM has resolved");

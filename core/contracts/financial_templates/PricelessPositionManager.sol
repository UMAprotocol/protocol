pragma solidity ^0.5.0;
pragma experimental ABIEncoderV2;

import "@openzeppelin/contracts/math/SafeMath.sol";
import "@openzeppelin/contracts/token/ERC20/IERC20.sol";
import "../ExpandedIERC20.sol";
import "../FixedPoint.sol";
import "../Testable.sol";
import "./Token.sol";
<<<<<<< HEAD
import "./FeePayer.sol";

=======
import "../Finder.sol";
import "../OracleInterface.sol";
>>>>>>> 36daa0cd
/**
 * @title Financial contract with priceless position management.
 * @dev Handles positions for multiple sponsors in an optimistic (i.e., priceless) way without relying on a price feed.
 * On construction, deploys a new ERC20 that this contract manages that is the synthetic token.
 */
<<<<<<< HEAD
contract PricelessPositionManager is FeePayer {
=======
// TODO: implement the AdministrateeInterface.sol interfaces and emergency shut down.
contract PricelessPositionManager is Testable {
>>>>>>> 36daa0cd
    using SafeMath for uint;
    using FixedPoint for FixedPoint.Unsigned;

    /**
     * @dev Represents a single sponsor's position. All collateral is actually held by the Position contract as a whole,
     * and this struct is bookkeeping for how much of that collateral is allocated to this sponsor.
     */
    struct PositionData {
        bool isValid;
        FixedPoint.Unsigned tokensOutstanding;
        // Tracks pending withdrawal requests. A withdrawal request is pending if `requestPassTimestamp != 0`.
        uint requestPassTimestamp;
        FixedPoint.Unsigned withdrawalRequestAmount;
        // Raw collateral value. This value should never be accessed directly -- always use _getCollateral().
        // To add or remove collateral, use _addCollateral() and _removeCollateral().
        FixedPoint.Unsigned rawCollateral;
    }

    // TODO: determine how we should adjust collateral when the user reads it out of the contract.
    /**
     * @dev Maps sponsor addresses to their positions. Each sponsor can have only one position.
     */
    mapping(address => PositionData) public positions;

    // Keep track of the total collateral and tokens across all positions to enable calculating the global
    // collateralization ratio without iterating over all positions.
    FixedPoint.Unsigned public totalPositionCollateral;
    FixedPoint.Unsigned public totalTokensOutstanding;

    ExpandedIERC20 public tokenCurrency;

    // Finder knows the deployed addresses of all other smart contracts in UMA ecosystem.
    Finder public finder;

    // Unique identifier for DVM price feed ticker.
    bytes32 priceIdentifer;

    /**
     * @dev Time that this contract expires.
     */
    uint public expirationTimestamp;
    /**
     * @dev Time that has to elapse for a withdrawal request to be considered passed, if no liquidations occur.
     */
    uint public withdrawalLiveness;

<<<<<<< HEAD
    /**
     * @dev Percentage adjustment that must be applied to rawCollateral so it takes fees into account.
     *
     * To adjust rawCollateral to a user-readable collateral value:
     * `realCollateral = rawCollateral * positionFeeAdjustment`
     *
     * When adding or removing collateral, the following adjustment must be made:
     * `updatedRawCollateral = rawCollateral + (addedCollateral / positionFeeAdjustment)`
     */
    FixedPoint.Unsigned positionFeeAdjustment;

    constructor(
        uint _expirationTimestamp,
        uint _withdrawalLiveness,
        address collateralAddress,
        address finderAddress,
        bool _isTest
    ) public FeePayer(collateralAddress, finderAddress, _isTest) {
        expirationTimestamp = _expirationTimestamp;
        withdrawalLiveness = _withdrawalLiveness;
        Token mintableToken = new Token();
        tokenCurrency = ExpandedIERC20(address(mintableToken));
        positionFeeAdjustment = FixedPoint.fromUnscaledUint(1);
=======
    constructor(
        uint _expirationTimestamp,
        uint _withdrawalLiveness,
        address _collateralAddress,
        bool _isTest,
        address _finderAddress,
        bytes32 _priceFeedIdentifier
    ) public Testable(_isTest) {
        expirationTimestamp = _expirationTimestamp;
        withdrawalLiveness = _withdrawalLiveness;
        collateralCurrency = IERC20(_collateralAddress);
        // TODO: add parameters to register the synthetic token's name and symbol.
        // TODO: add the collateral requirement. This is needed at settlement and at dispute resolution.
        // TODO: validate the input of the finder/price identifier inputs.
        Token mintableToken = new Token();
        tokenCurrency = ExpandedIERC20(address(mintableToken));
        finder = Finder(_finderAddress);
        priceIdentifer = _priceFeedIdentifier;
>>>>>>> 36daa0cd
    }

    modifier onlyPreExpiration() {
        require(getCurrentTime() < expirationTimestamp, "Cannot operate on a position past its expiry time");
        _;
    }

    modifier onlyPostExpiration() {
        require(getCurrentTime() >= expirationTimestamp, "Cannot operate on a position before its expiry time");
        _;
    }

    /**
     * @notice Transfers ownership of the caller's current position to `newSponsorAddress`. The address
     * `newSponsorAddress` isn't allowed to have a position of their own before the transfer.
     */
    // TODO: transfer should not work if there is a pending withdraw
    function transfer(address newSponsorAddress) public onlyPreExpiration() {
        require(!positions[newSponsorAddress].isValid, "Cannot transfer to an address that already has a position");
        PositionData memory positionData = _getPositionData(msg.sender);
        positions[newSponsorAddress] = positionData;
        delete positions[msg.sender];
    }

    /**
     * @notice Transfers `collateralAmount` of `collateralCurrency` into the calling sponsor's position. Used to
     * increase the collateralization level of a position.
     */
<<<<<<< HEAD
    function deposit(FixedPoint.Unsigned memory collateralAmount) public onlyPreExpiration() fees() {
=======
    // TODO: should this check if the position is valid first?
    function deposit(FixedPoint.Unsigned memory collateralAmount) public onlyPreExpiration() {
>>>>>>> 36daa0cd
        PositionData storage positionData = _getPositionData(msg.sender);
        require(positionData.requestPassTimestamp == 0, "Cannot deposit with a pending withdrawal request");
        _addCollateral(positionData, collateralAmount);
        totalPositionCollateral = totalPositionCollateral.add(collateralAmount);
        require(collateralCurrency.transferFrom(msg.sender, address(this), collateralAmount.rawValue));
    }

    /**
     * @notice Transfers `collateralAmount` of `collateralCurrency` from the calling sponsor's position to the caller.
     * Reverts if the withdrawal puts this position's collateralization ratio below the global collateralization ratio.
     * In that case, use `requestWithdrawawal`.
     */
    function withdraw(FixedPoint.Unsigned memory collateralAmount) public onlyPreExpiration() fees() {
        PositionData storage positionData = _getPositionData(msg.sender);
        require(positionData.requestPassTimestamp == 0, "Cannot withdraw with a pending withdrawal request");

        _removeCollateral(positionData, collateralAmount);
        require(_checkCollateralizationRatio(positionData), "Cannot withdraw below global collateralization ratio");
        totalPositionCollateral = totalPositionCollateral.sub(collateralAmount);
        require(collateralCurrency.transfer(msg.sender, collateralAmount.rawValue));
    }

    /**
     * @notice After a passed withdrawal request (i.e., by a call to `requestWithdrawal` and waiting
     * `withdrawalLiveness`), withdraws `positionData.withdrawalRequestAmount` of collateral currency.
     */
<<<<<<< HEAD
    function withdrawPassedRequest() public onlyPreExpiration() fees() {
=======
    // TODO: should this check if the position is valid first?
    // TODO: should you be able to submit a withdraw without any collateral?
    function withdrawPassedRequest() public onlyPreExpiration() {
>>>>>>> 36daa0cd
        // TODO: Decide whether to fold this functionality into withdraw() method above.
        PositionData storage positionData = _getPositionData(msg.sender);
        require(positionData.requestPassTimestamp < getCurrentTime(), "Cannot withdraw before request is passed");

        _removeCollateral(positionData, positionData.withdrawalRequestAmount);
        totalPositionCollateral = totalPositionCollateral.sub(positionData.withdrawalRequestAmount);

        positionData.requestPassTimestamp = 0;
        require(collateralCurrency.transfer(msg.sender, positionData.withdrawalRequestAmount.rawValue));
    }

    /**
     * @notice Starts a withdrawal request that, if passed, allows the sponsor to withdraw `collateralAmount` from their
     * position. The request will be pending for `withdrawalLiveness`, during which the position can be liquidated.
     */
    // TODO: should this check if the position is valid first?
    // TODO: should this check if the contract is pre-expiration?
    function requestWithdrawal(FixedPoint.Unsigned memory collateralAmount) public {
        PositionData storage positionData = _getPositionData(msg.sender);
        require(positionData.requestPassTimestamp == 0, "Cannot have concurrent withdrawal requests");

        // Not just pre-expiration: make sure the proposed expiration of this request is itself before expiry.
        uint requestPassTime = getCurrentTime() + withdrawalLiveness;
        require(
            requestPassTime < expirationTimestamp,
            "Cannot request withdrawal that would pass after contract expires"
        );

        // TODO: Handle case around downsizing a withdrawal request without resetting requestPassTime.
        positionData.requestPassTimestamp = requestPassTime;
        positionData.withdrawalRequestAmount = collateralAmount;
    }

    /**
     * @notice Cancels a pending withdrawal request.
     */
    function cancelWithdrawal() public onlyPreExpiration() {
        PositionData storage positionData = _getPositionData(msg.sender);
        require(positionData.requestPassTimestamp != 0, "Cannot cancel if no pending withdrawal request");
        positionData.requestPassTimestamp = 0;
    }

    /**
     * @notice Pulls `collateralAmount` into the sponsor's position and mints `numTokens` of `tokenCurrency`. Reverts if
     * the minting these tokens would put the position's collateralization ratio below the global collateralization
     * ratio.
     */
    function create(FixedPoint.Unsigned memory collateralAmount, FixedPoint.Unsigned memory numTokens)
        public
        onlyPreExpiration()
        fees()
    {
        PositionData storage positionData = positions[msg.sender];
        require(positionData.requestPassTimestamp == 0, "Cannot create with a pending withdrawal request");
        if (!positionData.isValid) {
            positionData.isValid = true;
        }
        _addCollateral(positionData, collateralAmount);
        positionData.tokensOutstanding = positionData.tokensOutstanding.add(numTokens);
        require(_checkCollateralizationRatio(positionData), "Cannot create below global collateralization ratio");

        totalPositionCollateral = totalPositionCollateral.add(collateralAmount);
        totalTokensOutstanding = totalTokensOutstanding.add(numTokens);
        require(collateralCurrency.transferFrom(msg.sender, address(this), collateralAmount.rawValue));
        require(tokenCurrency.mint(msg.sender, numTokens.rawValue));
    }

    /**
     * @notice Burns `numTokens` of `tokenCurrency` and sends back the proportional amount of `collateralCurrency`.
     */
<<<<<<< HEAD
    function redeem(FixedPoint.Unsigned memory numTokens) public onlyPreExpiration() fees() {
=======
    // TODO: should this check if the position is valid first?
    function redeem(FixedPoint.Unsigned memory numTokens) public onlyPreExpiration() {
>>>>>>> 36daa0cd
        PositionData storage positionData = _getPositionData(msg.sender);
        require(positionData.requestPassTimestamp == 0, "Cannot redeem with a pending withdrawal request");
        require(!numTokens.isGreaterThan(positionData.tokensOutstanding), "Can't redeem more than position size");

        FixedPoint.Unsigned memory fractionRedeemed = numTokens.div(positionData.tokensOutstanding);
        FixedPoint.Unsigned memory collateralRedeemed = fractionRedeemed.mul(_getCollateral(positionData));

        _removeCollateral(positionData, collateralRedeemed);
        totalPositionCollateral = totalPositionCollateral.sub(collateralRedeemed);
        // TODO: Need to wipe out the struct entirely on full redemption.
        positionData.tokensOutstanding = positionData.tokensOutstanding.sub(numTokens);
        totalTokensOutstanding = totalTokensOutstanding.sub(numTokens);

        require(collateralCurrency.transfer(msg.sender, collateralRedeemed.rawValue));
        // TODO: Use `burnFrom` here?
        require(tokenCurrency.transferFrom(msg.sender, address(this), numTokens.rawValue));
        tokenCurrency.burn(numTokens.rawValue);
    }

    /**
<<<<<<< HEAD
     * @dev This overrides pfc() so the PricelessPositionManager can report its profit from corruption.
     */

    function pfc() public view returns (FixedPoint.Unsigned memory) {
        return totalPositionCollateral;
    }

    /**
     * @dev This overrides payFees() so the PricelessPositionManager can update its internal bookkeeping to account for
     * the fees.
     */

    function payFees() public returns (FixedPoint.Unsigned memory totalPaid) {
        // Capture pfc upfront.
        FixedPoint.Unsigned memory initialPfc = pfc();

        // Send the fee payment.
        totalPaid = super.payFees();

        // Exit early if pfc == 0 to prevent divide by 0.
        // TODO(#884): replace this with a FixedPoint.equal().
        if (initialPfc.rawValue == 0) {
            return totalPaid;
        }

        // TODO(#873): add divCeil and mulCeil to make sure that all rounding favors the contract rather than the user.
        // Adjust internal variables below.
        // Compute fee percentage that was paid by the entire contract (fees / pfc).
        FixedPoint.Unsigned memory feePercentage = totalPaid.div(initialPfc);

        // Compute adjustment to be applied to the position collateral (1 - feePercentage).
        FixedPoint.Unsigned memory adjustment = FixedPoint.fromUnscaledUint(1).sub(feePercentage);

        // Apply fee percentage to adjust totalPositionCollateral and positionFeeAdjustment.
        totalPositionCollateral = totalPositionCollateral.mul(adjustment);
        positionFeeAdjustment = positionFeeAdjustment.mul(adjustment);
    }

    /**
     * @notice Accessor method for a sponsor's collateral.
     * @dev This is necessary because the struct returned by the positions() method shows rawCollateral, which isn't a
     * user-readable value.
     */
    function getCollateral(address sponsor) public view returns (FixedPoint.Unsigned memory) {
        return _getCollateral(_getPositionData(sponsor));
=======
    * @notice After expiration of the contract the DVM is asked what for the prevailing price at the time of
    * expiration.
    */
    function expire() public onlyPostExpiration() {
        _requestOraclePrice(expirationTimestamp);
    }

    /**
     * @notice After a contract has passed maturity all token holders can redeem their tokens for underlying at
     * the prevailing price defined by the DVM from the `expire` function. This Burns all tokens from the caller
     * of `tokenCurrency` and sends back the proportional amount of `collateralCurrency`.
     */
    function settleExpired() public onlyPostExpiration() {
        // Get the current settlement price. If it is not resolved will revert.
        FixedPoint.Unsigned memory settlementPrice = _getOraclePrice(expirationTimestamp);

        // Get caller's tokens balance and calculate amount of underlying entitled to them.
        FixedPoint.Unsigned memory tokensToRedeem = FixedPoint.Unsigned(tokenCurrency.balanceOf(msg.sender));
        FixedPoint.Unsigned memory totalRedeemableCollateral = tokensToRedeem.mul(settlementPrice);

        // TODO: what happens in the case where the position is invalid but the contract has expired; i.e they were
        // liquidated close to settlement and then contract settles before they withdraw.

        // If the caller is a sponsor they are also entitled to their underlying excess collateral.
        if (positions[msg.sender].isValid) {
            PositionData storage positionData = _getPositionData(msg.sender);

            // Calculate the underlying entitled to a token sponsor. This is collateral - debt in underlying.
            FixedPoint.Unsigned memory tokenDebtValueInCollateral = positionData.tokensOutstanding.mul(settlementPrice);
            FixedPoint.Unsigned memory positionRedeemableCollateral = positionData.collateral.sub(
                tokenDebtValueInCollateral
            );

            // Add the number of redeemable tokens for the sponsor to their total redeemable collateral.
            totalRedeemableCollateral = totalRedeemableCollateral.add(positionRedeemableCollateral);

            // Reset the position state as all the value has been removed after settlement.
            delete positions[msg.sender];
        }

        // Transfer tokens and collateral.
        require(
            collateralCurrency.transfer(msg.sender, totalRedeemableCollateral.rawValue),
            "Collateral redemption send failed"
        );
        require(
            tokenCurrency.transferFrom(msg.sender, address(this), tokensToRedeem.rawValue),
            "Token redemption send failed"
        );
        tokenCurrency.burn(tokensToRedeem.rawValue);

        // Decrement total contract collateral and oustanding debt.
        totalPositionCollateral = totalPositionCollateral.sub(totalRedeemableCollateral);
        totalTokensOutstanding = totalTokensOutstanding.sub(tokensToRedeem);
    }

    function _deleteSponsorPosition(address sponsor) internal {
        PositionData storage positionToLiquidate = _getPositionData(sponsor);

        // Remove the collateral and outstanding from the overall total position.
        totalPositionCollateral = totalPositionCollateral.sub(positionToLiquidate.collateral);
        totalTokensOutstanding = totalTokensOutstanding.sub(positionToLiquidate.tokensOutstanding);

        // Reset the sponsors position to have zero outstanding and collateral.
        delete positions[sponsor];
>>>>>>> 36daa0cd
    }

    function _getPositionData(address sponsor) internal view returns (PositionData storage position) {
        position = positions[sponsor];
        require(position.isValid, "Position does not exist");
    }

<<<<<<< HEAD
    function _getCollateral(PositionData storage positionData)
        internal
        view
        returns (FixedPoint.Unsigned memory collateral)
    {
        return positionData.rawCollateral.mul(positionFeeAdjustment);
    }

    function _removeCollateral(PositionData storage positionData, FixedPoint.Unsigned memory collateral) internal {
        FixedPoint.Unsigned memory adjustedCollateral = collateral.div(positionFeeAdjustment);
        positionData.rawCollateral = positionData.rawCollateral.sub(adjustedCollateral);
    }

    function _addCollateral(PositionData storage positionData, FixedPoint.Unsigned memory collateral) internal {
        FixedPoint.Unsigned memory adjustedCollateral = collateral.div(positionFeeAdjustment);
        positionData.rawCollateral = positionData.rawCollateral.add(adjustedCollateral);
=======
    function _getOracleAddress() internal view returns (address) {
        bytes32 oracleInterface = "Oracle";
        return finder.getImplementationAddress(oracleInterface);
    }

    function _requestOraclePrice(uint requestedTime) internal {
        OracleInterface oracle = OracleInterface(_getOracleAddress());
        oracle.requestPrice(priceIdentifer, requestedTime);
    }

    function _getOraclePrice(uint requestedTime) public view returns (FixedPoint.Unsigned memory) {
        // Create an instance of the oracle and get the price. If the price is not resolved revert.
        OracleInterface oracle = OracleInterface(_getOracleAddress());
        require(oracle.hasPrice(priceIdentifer, requestedTime), "Can only get a price once the DVM has resolved");
        int oraclePrice = oracle.getPrice(priceIdentifer, requestedTime);

        // For now we don't want to deal with negative prices in positions.
        if (oraclePrice < 0) {
            oraclePrice = 0;
        }
        return FixedPoint.Unsigned(_safeUintCast(oraclePrice));
>>>>>>> 36daa0cd
    }

    function _checkCollateralizationRatio(PositionData storage positionData) private view returns (bool) {
        FixedPoint.Unsigned memory global = _getCollateralizationRatio(totalPositionCollateral, totalTokensOutstanding);
        FixedPoint.Unsigned memory thisPos = _getCollateralizationRatio(
            _getCollateral(positionData),
            positionData.tokensOutstanding
        );
        return !global.isGreaterThan(thisPos);
    }

    function _getCollateralizationRatio(FixedPoint.Unsigned memory collateral, FixedPoint.Unsigned storage numTokens)
        private
        view
        returns (FixedPoint.Unsigned memory ratio)
    {
        if (!numTokens.isGreaterThan(0)) {
            return FixedPoint.fromUnscaledUint(0);
        } else {
            return collateral.div(numTokens);
        }
    }

    function _safeUintCast(int value) private pure returns (uint result) {
        require(value >= 0, "Uint underflow");
        return uint(value);
    }
}<|MERGE_RESOLUTION|>--- conflicted
+++ resolved
@@ -7,24 +7,17 @@
 import "../FixedPoint.sol";
 import "../Testable.sol";
 import "./Token.sol";
-<<<<<<< HEAD
-import "./FeePayer.sol";
-
-=======
 import "../Finder.sol";
 import "../OracleInterface.sol";
->>>>>>> 36daa0cd
+import "./FeePayer.sol";
+
 /**
  * @title Financial contract with priceless position management.
  * @dev Handles positions for multiple sponsors in an optimistic (i.e., priceless) way without relying on a price feed.
  * On construction, deploys a new ERC20 that this contract manages that is the synthetic token.
  */
-<<<<<<< HEAD
+ // TODO: implement the AdministrateeInterface.sol interfaces and emergency shut down.
 contract PricelessPositionManager is FeePayer {
-=======
-// TODO: implement the AdministrateeInterface.sol interfaces and emergency shut down.
-contract PricelessPositionManager is Testable {
->>>>>>> 36daa0cd
     using SafeMath for uint;
     using FixedPoint for FixedPoint.Unsigned;
 
@@ -56,9 +49,6 @@
 
     ExpandedIERC20 public tokenCurrency;
 
-    // Finder knows the deployed addresses of all other smart contracts in UMA ecosystem.
-    Finder public finder;
-
     // Unique identifier for DVM price feed ticker.
     bytes32 priceIdentifer;
 
@@ -71,7 +61,6 @@
      */
     uint public withdrawalLiveness;
 
-<<<<<<< HEAD
     /**
      * @dev Percentage adjustment that must be applied to rawCollateral so it takes fees into account.
      *
@@ -95,7 +84,6 @@
         Token mintableToken = new Token();
         tokenCurrency = ExpandedIERC20(address(mintableToken));
         positionFeeAdjustment = FixedPoint.fromUnscaledUint(1);
-=======
     constructor(
         uint _expirationTimestamp,
         uint _withdrawalLiveness,
@@ -103,18 +91,16 @@
         bool _isTest,
         address _finderAddress,
         bytes32 _priceFeedIdentifier
-    ) public Testable(_isTest) {
+    ) public FeePayer(_collateralAddress, _finderAddress, _isTest) {
         expirationTimestamp = _expirationTimestamp;
         withdrawalLiveness = _withdrawalLiveness;
-        collateralCurrency = IERC20(_collateralAddress);
         // TODO: add parameters to register the synthetic token's name and symbol.
         // TODO: add the collateral requirement. This is needed at settlement and at dispute resolution.
         // TODO: validate the input of the finder/price identifier inputs.
         Token mintableToken = new Token();
         tokenCurrency = ExpandedIERC20(address(mintableToken));
-        finder = Finder(_finderAddress);
         priceIdentifer = _priceFeedIdentifier;
->>>>>>> 36daa0cd
+        positionFeeAdjustment = FixedPoint.fromUnscaledUint(1);
     }
 
     modifier onlyPreExpiration() {
@@ -143,12 +129,8 @@
      * @notice Transfers `collateralAmount` of `collateralCurrency` into the calling sponsor's position. Used to
      * increase the collateralization level of a position.
      */
-<<<<<<< HEAD
+    // TODO: should this check if the position is valid first?
     function deposit(FixedPoint.Unsigned memory collateralAmount) public onlyPreExpiration() fees() {
-=======
-    // TODO: should this check if the position is valid first?
-    function deposit(FixedPoint.Unsigned memory collateralAmount) public onlyPreExpiration() {
->>>>>>> 36daa0cd
         PositionData storage positionData = _getPositionData(msg.sender);
         require(positionData.requestPassTimestamp == 0, "Cannot deposit with a pending withdrawal request");
         _addCollateral(positionData, collateralAmount);
@@ -175,13 +157,9 @@
      * @notice After a passed withdrawal request (i.e., by a call to `requestWithdrawal` and waiting
      * `withdrawalLiveness`), withdraws `positionData.withdrawalRequestAmount` of collateral currency.
      */
-<<<<<<< HEAD
-    function withdrawPassedRequest() public onlyPreExpiration() fees() {
-=======
     // TODO: should this check if the position is valid first?
     // TODO: should you be able to submit a withdraw without any collateral?
-    function withdrawPassedRequest() public onlyPreExpiration() {
->>>>>>> 36daa0cd
+    function withdrawPassedRequest() public onlyPreExpiration() fees() {
         // TODO: Decide whether to fold this functionality into withdraw() method above.
         PositionData storage positionData = _getPositionData(msg.sender);
         require(positionData.requestPassTimestamp < getCurrentTime(), "Cannot withdraw before request is passed");
@@ -252,12 +230,8 @@
     /**
      * @notice Burns `numTokens` of `tokenCurrency` and sends back the proportional amount of `collateralCurrency`.
      */
-<<<<<<< HEAD
+    // TODO: should this check if the position is valid first?
     function redeem(FixedPoint.Unsigned memory numTokens) public onlyPreExpiration() fees() {
-=======
-    // TODO: should this check if the position is valid first?
-    function redeem(FixedPoint.Unsigned memory numTokens) public onlyPreExpiration() {
->>>>>>> 36daa0cd
         PositionData storage positionData = _getPositionData(msg.sender);
         require(positionData.requestPassTimestamp == 0, "Cannot redeem with a pending withdrawal request");
         require(!numTokens.isGreaterThan(positionData.tokensOutstanding), "Can't redeem more than position size");
@@ -278,7 +252,6 @@
     }
 
     /**
-<<<<<<< HEAD
      * @dev This overrides pfc() so the PricelessPositionManager can report its profit from corruption.
      */
 
@@ -324,10 +297,12 @@
      */
     function getCollateral(address sponsor) public view returns (FixedPoint.Unsigned memory) {
         return _getCollateral(_getPositionData(sponsor));
-=======
-    * @notice After expiration of the contract the DVM is asked what for the prevailing price at the time of
-    * expiration.
-    */
+    }
+
+    /**
+     * @notice After expiration of the contract the DVM is asked what for the prevailing price at the time of
+     * expiration.
+     */
     function expire() public onlyPostExpiration() {
         _requestOraclePrice(expirationTimestamp);
     }
@@ -390,7 +365,6 @@
 
         // Reset the sponsors position to have zero outstanding and collateral.
         delete positions[sponsor];
->>>>>>> 36daa0cd
     }
 
     function _getPositionData(address sponsor) internal view returns (PositionData storage position) {
@@ -398,7 +372,6 @@
         require(position.isValid, "Position does not exist");
     }
 
-<<<<<<< HEAD
     function _getCollateral(PositionData storage positionData)
         internal
         view
@@ -415,7 +388,8 @@
     function _addCollateral(PositionData storage positionData, FixedPoint.Unsigned memory collateral) internal {
         FixedPoint.Unsigned memory adjustedCollateral = collateral.div(positionFeeAdjustment);
         positionData.rawCollateral = positionData.rawCollateral.add(adjustedCollateral);
-=======
+    }
+
     function _getOracleAddress() internal view returns (address) {
         bytes32 oracleInterface = "Oracle";
         return finder.getImplementationAddress(oracleInterface);
@@ -437,7 +411,6 @@
             oraclePrice = 0;
         }
         return FixedPoint.Unsigned(_safeUintCast(oraclePrice));
->>>>>>> 36daa0cd
     }
 
     function _checkCollateralizationRatio(PositionData storage positionData) private view returns (bool) {

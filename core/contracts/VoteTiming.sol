pragma solidity ^0.5.0;

import "@openzeppelin/contracts/math/SafeMath.sol";

/**
 * @title Library to compute rounds and phases for an equal length commit-reveal voting cycle. 
 */
library VoteTiming {
    using SafeMath for uint;

    // Note: the phases must be in order. Meaning the first enum value must be the first phase, etc.
    enum Phase { Commit, Reveal }

    // Note: this MUST match the number of values in the enum above.
    uint private constant NUM_PHASES = 2;

    struct Data {
        uint phaseLength;
    }

    /**
     * @notice Initializes the data object. Sets the phase length based on the input
     */
    function init(Data storage data, uint phaseLength) internal {
        data.phaseLength = phaseLength;
    }

    /**
<<<<<<< HEAD
     * @notice Computes the roundID based off the current time as floor(timestamp/phaseLength)
     */
    function computeCurrentRoundId(Data storage data, uint currentTime) internal view returns (uint roundId) {
        uint roundLength = data.phaseLength.mul(NUM_PHASES);
        return currentTime.div(roundLength);
=======
     * @notice Gets the most recently stored round ID set by updateRoundId().
     */
    function getLastUpdatedRoundId(Data storage data) internal view returns (uint) {
        return data.roundId;
    }

    /**
     * @notice Determines whether time has advanced far enough to advance to the next voting round and update the
     * stored round id.
     */
    function shouldUpdateRoundId(Data storage data, uint currentTime) internal view returns (bool) {
        (uint roundId, ) = _getCurrentRoundIdAndStartTime(data, currentTime);
        return data.roundId != roundId;
    }

    /**
     * @notice Updates the round id. Note: if shouldUpdateRoundId() returns false, this method will have no effect.
     */
    function updateRoundId(Data storage data, uint currentTime) internal {
        (data.roundId, data.roundStartTime) = _getCurrentRoundIdAndStartTime(data, currentTime);
    }

    /**
     * @notice Computes what the stored round id would be if it were updated right now, but this method does not
     * commit the update.
     */
    function computeCurrentRoundId(Data storage data, uint currentTime) internal view returns (uint roundId) {
        (roundId, ) = _getCurrentRoundIdAndStartTime(data, currentTime);
>>>>>>> 5ecebb0b
    }

    /**
     * @notice Computes the current phase based only on the current time.
     */
    function computeCurrentPhase(Data storage data, uint currentTime) internal view returns (Phase) {
        // This employs some hacky casting. We could make this an if-statement if we're worried about type safety.
        return Phase(currentTime.div(data.phaseLength).mod(NUM_PHASES));
    }
}<|MERGE_RESOLUTION|>--- conflicted
+++ resolved
@@ -26,42 +26,11 @@
     }
 
     /**
-<<<<<<< HEAD
      * @notice Computes the roundID based off the current time as floor(timestamp/phaseLength)
      */
     function computeCurrentRoundId(Data storage data, uint currentTime) internal view returns (uint roundId) {
         uint roundLength = data.phaseLength.mul(NUM_PHASES);
         return currentTime.div(roundLength);
-=======
-     * @notice Gets the most recently stored round ID set by updateRoundId().
-     */
-    function getLastUpdatedRoundId(Data storage data) internal view returns (uint) {
-        return data.roundId;
-    }
-
-    /**
-     * @notice Determines whether time has advanced far enough to advance to the next voting round and update the
-     * stored round id.
-     */
-    function shouldUpdateRoundId(Data storage data, uint currentTime) internal view returns (bool) {
-        (uint roundId, ) = _getCurrentRoundIdAndStartTime(data, currentTime);
-        return data.roundId != roundId;
-    }
-
-    /**
-     * @notice Updates the round id. Note: if shouldUpdateRoundId() returns false, this method will have no effect.
-     */
-    function updateRoundId(Data storage data, uint currentTime) internal {
-        (data.roundId, data.roundStartTime) = _getCurrentRoundIdAndStartTime(data, currentTime);
-    }
-
-    /**
-     * @notice Computes what the stored round id would be if it were updated right now, but this method does not
-     * commit the update.
-     */
-    function computeCurrentRoundId(Data storage data, uint currentTime) internal view returns (uint roundId) {
-        (roundId, ) = _getCurrentRoundIdAndStartTime(data, currentTime);
->>>>>>> 5ecebb0b
     }
 
     /**

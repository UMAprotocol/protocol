pragma solidity ^0.6.0;


/**
 * @title Universal store of current contract time for testing environments.
 */
contract Timer {
    uint256 private currentTime;

    constructor() public {
        currentTime = now; // solhint-disable-line not-rely-on-time
    }

    /**
     * @notice Sets the current time.
     * @dev Will revert if not running in test mode.
<<<<<<< HEAD
     * @param time timestamp to set current Tesable time to.
     */
    function setCurrentTime(uint time) external {
        currentTime = time;
=======
     * @param _time timestamp to set `currentTime` to.
     */
    function setCurrentTime(uint256 _time) external {
        currentTime = _time;
>>>>>>> dd20eec7
    }

    /**
     * @notice Gets the current time. Will return the last time set in `setCurrentTime` if running in test mode.
     * Otherwise, it will return the block timestamp.
     * @return uint256 for the current Testable timestamp.
     */
    function getCurrentTime() public view returns (uint256) {
        return currentTime;
    }
}<|MERGE_RESOLUTION|>--- conflicted
+++ resolved
@@ -14,17 +14,10 @@
     /**
      * @notice Sets the current time.
      * @dev Will revert if not running in test mode.
-<<<<<<< HEAD
-     * @param time timestamp to set current Tesable time to.
+     * @param time timestamp to set `currentTime` to.
      */
-    function setCurrentTime(uint time) external {
+    function setCurrentTime(uint256 time) external {
         currentTime = time;
-=======
-     * @param _time timestamp to set `currentTime` to.
-     */
-    function setCurrentTime(uint256 _time) external {
-        currentTime = _time;
->>>>>>> dd20eec7
     }
 
     /**

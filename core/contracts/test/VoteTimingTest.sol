pragma solidity ^0.5.0;

import "../VoteTiming.sol";

<<<<<<< HEAD

=======
>>>>>>> 5ecebb0b
// Wraps the library VoteTiming for testing purposes.
contract VoteTimingTest {
    using VoteTiming for VoteTiming.Data;

    VoteTiming.Data public voteTiming;

    constructor(uint phaseLength) public {
        wrapInit(phaseLength);
    }

    function wrapComputeCurrentRoundId(uint currentTime) external view returns (uint) {
        return voteTiming.computeCurrentRoundId(currentTime);
    }

    function wrapComputeCurrentPhase(uint currentTime) external view returns (VoteTiming.Phase) {
        return voteTiming.computeCurrentPhase(currentTime);
    }
    
    function wrapInit(uint phaseLength) public {
        voteTiming.init(phaseLength);
    }
}<|MERGE_RESOLUTION|>--- conflicted
+++ resolved
@@ -2,10 +2,6 @@
 
 import "../VoteTiming.sol";
 
-<<<<<<< HEAD
-
-=======
->>>>>>> 5ecebb0b
 // Wraps the library VoteTiming for testing purposes.
 contract VoteTimingTest {
     using VoteTiming for VoteTiming.Data;

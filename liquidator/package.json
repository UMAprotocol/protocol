{
  "name": "@umaprotocol/liquidator",
  "version": "1.0.0",
  "description": "UMA Liquidator",
  "private": true,
  "dependencies": {
    "@umaprotocol/common": "^1.0.0",
    "@umaprotocol/core": "^1.0.0",
    "@umaprotocol/financial-templates-lib": "^1.0.0",
<<<<<<< HEAD
    "@umaprotocol/ynatm": "^0.0.1",
=======
    "async-retry": "^1.3.1",
>>>>>>> 2a487825
    "dotenv": "^6.2.0",
    "truffle": "^5.1.35"
  },
  "devDependencies": {
    "sinon": "^9.0.2",
    "winston": "^3.2.1"
  },
  "homepage": "https://umaproject.org",
  "license": "AGPL-3.0-or-later",
  "main": "index.js",
  "publishConfig": {
    "registry": "https://registry.npmjs.com/"
  },
  "repository": {
    "type": "git",
    "url": "git+https://github.com/UMAprotocol/protocol.git"
  },
  "scripts": {
    "test": "truffle test && truffle test test-fork"
  },
  "bugs": {
    "url": "https://github.com/UMAprotocol/protocol/issues"
  }
}<|MERGE_RESOLUTION|>--- conflicted
+++ resolved
@@ -7,11 +7,8 @@
     "@umaprotocol/common": "^1.0.0",
     "@umaprotocol/core": "^1.0.0",
     "@umaprotocol/financial-templates-lib": "^1.0.0",
-<<<<<<< HEAD
     "@umaprotocol/ynatm": "^0.0.1",
-=======
     "async-retry": "^1.3.1",
->>>>>>> 2a487825
     "dotenv": "^6.2.0",
     "truffle": "^5.1.35"
   },

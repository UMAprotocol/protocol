--- conflicted
+++ resolved
@@ -84,24 +84,13 @@
     await uniswap.setPrice(toWei("1"), toWei("1"));
   });
 
-<<<<<<< HEAD
   it("Allowances are set", async function() {
     await Poll.run(spyLogger, emp.address, 0, defaultPriceFeedConfig);
-=======
-  it("Completes one iteration without throwing an error", async function() {
-    let errorThrown = false;
-    try {
-      await Poll.run(emp.address, 0, defaultPriceFeedConfig);
-    } catch (err) {
-      errorThrown = true;
-    }
->>>>>>> d76b6a01
 
     const collateralAllowance = await collateralToken.allowance(contractCreator, emp.address);
     assert.equal(collateralAllowance.toString(), MAX_UINT_VAL);
     const syntheticAllowance = await syntheticToken.allowance(contractCreator, emp.address);
     assert.equal(syntheticAllowance.toString(), MAX_UINT_VAL);
-    assert.isFalse(errorThrown);
   });
 
   it("Completes one iteration without logging any errors", async function() {

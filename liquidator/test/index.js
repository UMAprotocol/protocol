const { toWei, utf8ToHex } = web3.utils;
const { MAX_UINT_VAL } = require("../../common/Constants");

// Script to test
const Poll = require("../index.js");

// Contracts and helpers
const ExpiringMultiParty = artifacts.require("ExpiringMultiParty");
const Finder = artifacts.require("Finder");
const IdentifierWhitelist = artifacts.require("IdentifierWhitelist");
const TokenFactory = artifacts.require("TokenFactory");
const Token = artifacts.require("ExpandedERC20");
const Timer = artifacts.require("Timer");
const UniswapMock = artifacts.require("UniswapMock");

contract("index.js", function(accounts) {
  const contractCreator = accounts[0];

  let collateralToken;
  let syntheticToken;
  let emp;
  let uniswap;

  let defaultPriceFeedConfig;

  before(async function() {
    collateralToken = await Token.new("UMA", "UMA", 18, { from: contractCreator });

    // Create identifier whitelist and register the price tracking ticker with it.
    identifierWhitelist = await IdentifierWhitelist.deployed();
    await identifierWhitelist.addSupportedIdentifier(utf8ToHex("UMATEST"));
  });

  beforeEach(async function() {
    const constructorParams = {
      expirationTimestamp: "12345678900",
      withdrawalLiveness: "1000",
      collateralAddress: collateralToken.address,
      finderAddress: Finder.address,
      tokenFactoryAddress: TokenFactory.address,
      priceFeedIdentifier: utf8ToHex("UMATEST"),
      syntheticName: "Test UMA Token",
      syntheticSymbol: "UMATEST",
      liquidationLiveness: "1000",
      collateralRequirement: { rawValue: toWei("1.2") },
      disputeBondPct: { rawValue: toWei("0.1") },
      sponsorDisputeRewardPct: { rawValue: toWei("0.1") },
      disputerDisputeRewardPct: { rawValue: toWei("0.1") },
      minSponsorTokens: { rawValue: toWei("1") },
      timerAddress: Timer.address
    };

    // Deploy a new expiring multi party
    emp = await ExpiringMultiParty.new(constructorParams);

    syntheticToken = await Token.at(await emp.tokenCurrency());

    uniswap = await UniswapMock.new();

    defaultPriceFeedConfig = {
      type: "uniswap",
      uniswapAddress: uniswap.address,
      twapLength: 1,
      lookback: 1
    };

    // Set two uniswap prices to give it a little history.
    await uniswap.setPrice(toWei("1"), toWei("1"));
    await uniswap.setPrice(toWei("1"), toWei("1"));
  });

  it("Completes one iteration without throwing an error", async function() {
    let errorThrown = false;
    try {
      await Poll.run(emp.address, 0, defaultPriceFeedConfig);
    } catch (err) {
      errorThrown = true;
    }
    assert.isFalse(errorThrown);

    const collateralAllowance = await collateralToken.allowance(contractCreator, emp.address);
    assert.equal(collateralAllowance.toString(), MAX_UINT_VAL);
    const syntheticAllowance = await syntheticToken.allowance(contractCreator, emp.address);
    assert.equal(syntheticAllowance.toString(), MAX_UINT_VAL);
  });
<<<<<<< HEAD
  // TODO: remove this test when we remove the black box testing URL.
  it.skip("Responds to incoming monitor requests while bot is alive", async function() {
    const address = emp.address;

    const priceFeedConfig = defaultPriceFeedConfig;

    const monitorPort = 3333;
    const url = `http://localhost:${monitorPort}`;
    const route = "/";

    // Pinging server while bot is dead should throw an error.
    let errorThrown = false;
    try {
      await fetch(`${url}${route}`);
    } catch (err) {
      errorThrown = true;
    }
    assert.isTrue(errorThrown);

    // Start bot synchronously so that we can attempt to send a request to the monitor server without
    // having to wait for the `run` method to return. Wait a little bit for bot to start before sending the request.
    Poll.run(address, 0, priceFeedConfig, monitorPort);
    await delay(1000); // Empirically, anything > 100 ms seems to be sufficient delay.

    // Pinging server while bot is alive should succeed.
    const response = await fetch(`${url}${route}`);
    const data = await response.json();

    assert.equal(response.status, 200);
    assert.equal(data.message, "Bot is up");
  });
=======
>>>>>>> 88ee3184
});<|MERGE_RESOLUTION|>--- conflicted
+++ resolved
@@ -83,38 +83,4 @@
     const syntheticAllowance = await syntheticToken.allowance(contractCreator, emp.address);
     assert.equal(syntheticAllowance.toString(), MAX_UINT_VAL);
   });
-<<<<<<< HEAD
-  // TODO: remove this test when we remove the black box testing URL.
-  it.skip("Responds to incoming monitor requests while bot is alive", async function() {
-    const address = emp.address;
-
-    const priceFeedConfig = defaultPriceFeedConfig;
-
-    const monitorPort = 3333;
-    const url = `http://localhost:${monitorPort}`;
-    const route = "/";
-
-    // Pinging server while bot is dead should throw an error.
-    let errorThrown = false;
-    try {
-      await fetch(`${url}${route}`);
-    } catch (err) {
-      errorThrown = true;
-    }
-    assert.isTrue(errorThrown);
-
-    // Start bot synchronously so that we can attempt to send a request to the monitor server without
-    // having to wait for the `run` method to return. Wait a little bit for bot to start before sending the request.
-    Poll.run(address, 0, priceFeedConfig, monitorPort);
-    await delay(1000); // Empirically, anything > 100 ms seems to be sufficient delay.
-
-    // Pinging server while bot is alive should succeed.
-    const response = await fetch(`${url}${route}`);
-    const data = await response.json();
-
-    assert.equal(response.status, 200);
-    assert.equal(data.message, "Bot is up");
-  });
-=======
->>>>>>> 88ee3184
 });
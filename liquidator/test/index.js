const { toWei, utf8ToHex } = web3.utils;
const { MAX_UINT_VAL } = require("@umaprotocol/common");

// Script to test
const Poll = require("../index.js");
// Contracts and helpers
const ExpiringMultiParty = artifacts.require("ExpiringMultiParty");
const Finder = artifacts.require("Finder");
const IdentifierWhitelist = artifacts.require("IdentifierWhitelist");
const TokenFactory = artifacts.require("TokenFactory");
const Token = artifacts.require("ExpandedERC20");
const Timer = artifacts.require("Timer");
const UniswapMock = artifacts.require("UniswapMock");

// Custom winston transport module to monitor winston log outputs
const winston = require("winston");
const sinon = require("sinon");
const { SpyTransport, spyLogLevel, spyLogIncludes } = require("@umaprotocol/financial-templates-lib");

contract("index.js", function(accounts) {
  const contractCreator = accounts[0];

  let collateralToken;
  let syntheticToken;
  let emp;
  let uniswap;

  let defaultPriceFeedConfig;

  let spy;
  let spyLogger;

  let pollingDelay = 0; // 0 polling delay creates a serverless bot that yields after one full execution.
<<<<<<< HEAD
  let errorRetries = 1;
  let errorRetriesTimeout = 100; // 100 milliseconds between preforming retries
=======
  let executionRetries = 1;
  let errorRetriesTimeout = 0.1; // 100 milliseconds between preforming retries.
>>>>>>> 5c62f0e2

  before(async function() {
    collateralToken = await Token.new("DAI", "DAI", 18, { from: contractCreator });

    // Create identifier whitelist and register the price tracking ticker with it.
    identifierWhitelist = await IdentifierWhitelist.deployed();
    await identifierWhitelist.addSupportedIdentifier(utf8ToHex("ETH/BTC"));
  });

  beforeEach(async function() {
    // Create a sinon spy and give it to the SpyTransport as the winston logger. Use this to check all winston logs.
    spy = sinon.spy(); // Create a new spy for each test.
    spyLogger = winston.createLogger({
      level: "info",
      transports: [new SpyTransport({ level: "info" }, { spy: spy })]
    });

    const constructorParams = {
      expirationTimestamp: "12345678900",
      withdrawalLiveness: "1000",
      collateralAddress: collateralToken.address,
      finderAddress: Finder.address,
      tokenFactoryAddress: TokenFactory.address,
      priceFeedIdentifier: utf8ToHex("ETH/BTC"),
      syntheticName: "ETH/BTC synthetic token",
      syntheticSymbol: "ETH/BTC",
      liquidationLiveness: "1000",
      collateralRequirement: { rawValue: toWei("1.2") },
      disputeBondPct: { rawValue: toWei("0.1") },
      sponsorDisputeRewardPct: { rawValue: toWei("0.1") },
      disputerDisputeRewardPct: { rawValue: toWei("0.1") },
      minSponsorTokens: { rawValue: toWei("1") },
      timerAddress: Timer.address
    };

    // Deploy a new expiring multi party
    emp = await ExpiringMultiParty.new(constructorParams);

    syntheticToken = await Token.at(await emp.tokenCurrency());

    uniswap = await UniswapMock.new();

    defaultPriceFeedConfig = {
      type: "uniswap",
      uniswapAddress: uniswap.address,
      twapLength: 1,
      lookback: 1
    };

    // Set two uniswap prices to give it a little history.
    await uniswap.setPrice(toWei("1"), toWei("1"));
    await uniswap.setPrice(toWei("1"), toWei("1"));
  });

  it("Allowances are set", async function() {
    await Poll.run(
      spyLogger,
      web3,
      emp.address,
      pollingDelay,
      errorRetries,
      errorRetriesTimeout,
      defaultPriceFeedConfig
    );

    const collateralAllowance = await collateralToken.allowance(contractCreator, emp.address);
    assert.equal(collateralAllowance.toString(), MAX_UINT_VAL);
    const syntheticAllowance = await syntheticToken.allowance(contractCreator, emp.address);
    assert.equal(syntheticAllowance.toString(), MAX_UINT_VAL);
  });

  it("Completes one iteration without logging any errors", async function() {
    await Poll.run(
      spyLogger,
      web3,
      emp.address,
      pollingDelay,
      errorRetries,
      errorRetriesTimeout,
      defaultPriceFeedConfig
    );

    for (let i = 0; i < spy.callCount; i++) {
      assert.notEqual(spyLogLevel(spy, i), "error");
    }
  });
  it("Correctly re-tries after failed execution loop", async function() {
    // To create an error within the liquidator bot we can create a price feed that we know will throw an error.
    // Specifically, creating a uniswap feed with no `sync` events will generate an error. We can then check
    // the execution loop re-tries an appropriate number of times and that the associated logs are generated.
    uniswap = await UniswapMock.new();

    // We will also create a new spy logger, listening for debug events to validate the re-tries.
    spyLogger = winston.createLogger({
      level: "debug",
      transports: [new SpyTransport({ level: "debug" }, { spy: spy })]
    });

    defaultPriceFeedConfig = {
      type: "uniswap",
      uniswapAddress: uniswap.address,
      twapLength: 1,
      lookback: 1
    };

    errorRetries = 3; // set execution retries to 3 to validate.
    await Poll.run(
      spyLogger,
      web3,
      emp.address,
      pollingDelay,
      errorRetries,
      errorRetriesTimeout,
      defaultPriceFeedConfig
    );

    // Iterate over all log events and count the number of empStateUpdates, liquidator check for liquidation events
    // execution loop errors and finally liquidator polling errors.
    let reTryCounts = {
      empStateUpdates: 0,
      checkingForLiquidatable: 0,
      executionLoopErrors: 0,
      liquidatorPollingErrors: 0
    };
    for (let i = 0; i < spy.callCount; i++) {
      if (spyLogIncludes(spy, i, "Expiring multi party state updated")) reTryCounts.empStateUpdates += 1;
      if (spyLogIncludes(spy, i, "Checking for liquidatable positions")) reTryCounts.checkingForLiquidatable += 1;
      if (spyLogIncludes(spy, i, "An error was thrown in the execution loop")) reTryCounts.executionLoopErrors += 1;
      if (spyLogIncludes(spy, i, "Liquidator polling error")) reTryCounts.liquidatorPollingErrors += 1;
    }

    assert.equal(reTryCounts.empStateUpdates, 4); // Initial loop and each 3 re-try should update the EMP state. Expect 4 logs.
    assert.equal(reTryCounts.checkingForLiquidatable, 4); // Initial loop and 3 re-try should check for liquidable positions. Expect 4 logs.
    assert.equal(reTryCounts.executionLoopErrors, 3); // Each re-try create a log. These only occur on re-try and so expect 3 logs.
    assert.equal(reTryCounts.liquidatorPollingErrors, 1); // The final error should occur once when re-tries are all spent. Expect 1 log.
  });
});<|MERGE_RESOLUTION|>--- conflicted
+++ resolved
@@ -31,13 +31,8 @@
   let spyLogger;
 
   let pollingDelay = 0; // 0 polling delay creates a serverless bot that yields after one full execution.
-<<<<<<< HEAD
   let errorRetries = 1;
-  let errorRetriesTimeout = 100; // 100 milliseconds between preforming retries
-=======
-  let executionRetries = 1;
-  let errorRetriesTimeout = 0.1; // 100 milliseconds between preforming retries.
->>>>>>> 5c62f0e2
+  let errorRetriesTimeout = 0.1; // 100 milliseconds between preforming retries
 
   before(async function() {
     collateralToken = await Token.new("DAI", "DAI", 18, { from: contractCreator });

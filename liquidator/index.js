require("dotenv").config();
const retry = require("async-retry");

// Helpers
const { MAX_UINT_VAL } = require("@umaprotocol/common");
const { toBN } = web3.utils;

// JS libs
const { Liquidator } = require("./liquidator");
const {
  GasEstimator,
  ExpiringMultiPartyClient,
  Networker,
  Logger,
  createReferencePriceFeedForEmp,
  waitForLogger,
  delay
} = require("@umaprotocol/financial-templates-lib");

// Truffle contracts
const ExpiringMultiParty = artifacts.require("ExpiringMultiParty");
const ExpandedERC20 = artifacts.require("ExpandedERC20");
const Voting = artifacts.require("Voting");

/**
 * @notice Continuously attempts to liquidate positions in the EMP contract.
 * @param {Object} logger Module responsible for sending logs.
 * @param {String} address Contract address of the EMP.
 * @param {Number} pollingDelay The amount of seconds to wait between iterations. If set to 0 then running in serverless
 *     mode which will exit after the loop.
 * @param {Number} errorRetries The number of times the execution loop will re-try before throwing if an error occurs.
 * @param {Number} errorRetriesTimeout The amount of milliseconds to wait between re-try iterations on failed loops.
 * @param {Object} priceFeedConfig Configuration to construct the price feed object.
 * @param {Object} [liquidatorConfig] Configuration to construct the liquidator.
 * @param {String} [liquidatorOverridePrice] Optional String representing a Wei number to override the liquidator price feed.
 * @return None or throws an Error.
 */
<<<<<<< HEAD
async function run(logger, empAddress, pollingDelay, priceFeedConfig, liquidatorConfig, liquidatorOverridePrice) {
=======
async function run(
  logger,
  empAddress,
  pollingDelay,
  errorRetries,
  errorRetriesTimeout,
  priceFeedConfig,
  liquidatorConfig,
  liquidatorOverridePrice
) {
>>>>>>> 2a487825
  try {
    // If pollingDelay === 0 then the bot is running in serverless mode and should send a `debug` level log.
    // Else, if running in loop mode (pollingDelay != 0), then it should send a `info` level log.
    logger[pollingDelay === 0 ? "debug" : "info"]({
      at: "Liquidator#index",
      message: "Liquidator started 🌊",
      empAddress,
      pollingDelay,
      errorRetries,
      priceFeedConfig,
      liquidatorConfig,
      liquidatorOverridePrice
    });

    const getTime = () => Math.round(new Date().getTime() / 1000);

    // Setup web3 accounts, account instance and pricefeed for EMP.
    const [accounts, emp, voting, priceFeed] = await Promise.all([
      web3.eth.getAccounts(),
      ExpiringMultiParty.at(empAddress),
      Voting.deployed(),
      createReferencePriceFeedForEmp(logger, web3, new Networker(logger), getTime, empAddress, priceFeedConfig)
    ]);

<<<<<<< HEAD
    // Generate EMP properties to inform bot of important on-chain state values that we only want to query once.
    const [
      collateralRequirement,
      priceIdentifier,
      minSponsorTokens,
      collateralToken,
      syntheticToken
    ] = await Promise.all([
      emp.collateralRequirement(),
      emp.priceIdentifier(),
      emp.minSponsorTokens(),
      ExpandedERC20.at(await emp.collateralCurrency()),
      ExpandedERC20.at(await emp.tokenCurrency())
    ]);

    const empProps = {
      crRatio: collateralRequirement,
      priceIdentifier: priceIdentifier,
      minSponsorSize: minSponsorTokens
    };

=======
>>>>>>> 2a487825
    if (!priceFeed) {
      throw new Error("Price feed config is invalid");
    }

<<<<<<< HEAD
=======
    // Generate EMP properties to inform bot of important on-chain state values that we only want to query once.
    const [
      collateralRequirement,
      priceIdentifier,
      minSponsorTokens,
      collateralToken,
      syntheticToken
    ] = await Promise.all([
      emp.collateralRequirement(),
      emp.priceIdentifier(),
      emp.minSponsorTokens(),
      ExpandedERC20.at(await emp.collateralCurrency()),
      ExpandedERC20.at(await emp.tokenCurrency())
    ]);

    const empProps = {
      crRatio: collateralRequirement,
      priceIdentifier: priceIdentifier,
      minSponsorSize: minSponsorTokens
    };

>>>>>>> 2a487825
    // Create the ExpiringMultiPartyClient to query on-chain information, GasEstimator to get latest gas prices and an
    // instance of Liquidator to preform liquidations.
    const empClient = new ExpiringMultiPartyClient(logger, ExpiringMultiParty.abi, web3, empAddress);
    const gasEstimator = new GasEstimator(logger);
    const liquidator = new Liquidator(
      logger,
      empClient,
      voting,
      gasEstimator,
      priceFeed,
      accounts[0],
      empProps,
      liquidatorConfig
    );

    // The EMP requires approval to transfer the liquidator's collateral and synthetic tokens in order to liquidate
    // a position. We'll set this once to the max value and top up whenever the bot's allowance drops below MAX_INT / 2.
    const [currentCollateralAllowance, currentSyntheticAllowance] = await Promise.all([
      collateralToken.allowance(accounts[0], empAddress),
      syntheticToken.allowance(accounts[0], empAddress)
    ]);

    if (toBN(currentCollateralAllowance).lt(toBN(MAX_UINT_VAL).div(toBN("2")))) {
      await gasEstimator.update();
      const collateralApprovalTx = await collateralToken.approve(empAddress, MAX_UINT_VAL, {
        from: accounts[0],
        gasPrice: gasEstimator.getCurrentFastPrice()
      });
      logger.info({
        at: "Liquidator#index",
        message: "Approved EMP to transfer unlimited collateral tokens 💰",
        collateralApprovalTx: collateralApprovalTx.tx
      });
    }
    if (toBN(currentSyntheticAllowance).lt(toBN(MAX_UINT_VAL).div(toBN("2")))) {
      await gasEstimator.update();
      const syntheticApprovalTx = await syntheticToken.approve(empAddress, MAX_UINT_VAL, {
        from: accounts[0],
        gasPrice: gasEstimator.getCurrentFastPrice()
      });
      logger.info({
        at: "Liquidator#index",
        message: "Approved EMP to transfer unlimited synthetic tokens 💰",
        collateralApprovalTx: syntheticApprovalTx.tx
      });
    }

    // Create a execution loop that will run indefinitely (or yield early if in serverless mode)
    while (true) {
<<<<<<< HEAD
      // Get the current synthetic balance. Used to define the max tokens to liquidate.
      const currentSyntheticBalance = await syntheticToken.balanceOf(accounts[0]);
      // Update the liquidators state. This will update the clients, price feeds and gas estimator.
      await liquidator.update();
      // Check for liquidatable positions and submit liquidations. Bounded by current synthetic balance and considers the
      // override price if the user has specified one.
      await liquidator.liquidatePositions(currentSyntheticBalance, liquidatorOverridePrice);
      // Check for any finished liquidations that can be withdrawn.
      await liquidator.withdrawRewards();

=======
      await retry(
        async () => {
          // Update the liquidators state. This will update the clients, price feeds and gas estimator.
          await liquidator.update();
          // Check for liquidatable positions and submit liquidations. Bounded by current synthetic balance and
          // considers override price if the user has specified one.
          const currentSyntheticBalance = await syntheticToken.balanceOf(accounts[0]);
          await liquidator.liquidatePositions(currentSyntheticBalance, liquidatorOverridePrice);
          // Check for any finished liquidations that can be withdrawn.
          await liquidator.withdrawRewards();
        },
        {
          retries: errorRetries,
          minTimeout: errorRetriesTimeout,
          randomize: false,
          onRetry: error => {
            logger.debug({
              at: "Liquidator#index",
              message: "An error was thrown in the execution loop - retrying",
              error: typeof error === "string" ? new Error(error) : error
            });
          }
        }
      );
>>>>>>> 2a487825
      // If the polling delay is set to 0 then the script will terminate the bot after one full run.
      if (pollingDelay === 0) {
        logger.debug({
          at: "Liquidator#index",
          message: "End of serverless execution loop - terminating process"
        });
        await waitForLogger(logger);
        break;
      }
      logger.debug({
        at: "Liquidator#index",
        message: "End of execution loop - waiting polling delay"
      });
      await delay(Number(pollingDelay));
    }
  } catch (error) {
    logger.error({
      at: "Liquidator#index",
      message: "Liquidator polling error🚨",
      error: typeof error === "string" ? new Error(error) : error
    });
    await waitForLogger(logger);
  }
}

async function Poll(callback) {
  try {
    if (!process.env.EMP_ADDRESS) {
      throw new Error(
        "Bad input arg! Specify an `EMP_ADDRESS` for the location of the expiring Multi Party within your environment variables."
      );
    }

    // Default to 1 minute delay. If set to 0 in env variables then the script will exit after full execution.
    const pollingDelay = process.env.POLLING_DELAY ? Number(process.env.POLLING_DELAY) : 60;

    // Default to 3 re-tries on error within the execution loop.
    const errorRetries = process.env.ERROR_RETRIES ? Number(process.env.ERROR_RETRIES) : 5;

    // Default to 10 seconds in between error re-tries.
    const errorRetriesTimeout = process.env.ERROR_RETRIES__TIMEOUT ? Number(process.env.ERROR_RETRIES__TIMEOUT) : 10000;

    // Read price feed configuration from an environment variable. This can be a crypto watch, medianizer or uniswap
    // price feed Config defines the exchanges to use. If not provided then the bot will try and infer a price feed
    // from the EMP_ADDRESS. EG with medianizer: {"type":"medianizer","pair":"ethbtc",
    // "lookback":7200, "minTimeBetweenUpdates":60,"medianizedFeeds":[{"type":"cryptowatch","exchange":"coinbase-pro"},
    // {"type":"cryptowatch","exchange":"binance"}]}
    const priceFeedConfig = process.env.PRICE_FEED_CONFIG ? JSON.parse(process.env.PRICE_FEED_CONFIG) : null;

    // If there is a disputer config, add it. Else, set to null. This config contains crThreshold,liquidationDeadline,
    // liquidationMinPrice, txnGasLimit & logOverrides. Example config:
    // {"crThreshold":0.02,  -> Liquidate if a positions collateral falls more than this % below the min CR requirement
    //   "liquidationDeadline":300, -> Aborts if the transaction is mined this amount of time after the last update
    //   "liquidationMinPrice":0, -> Aborts if the amount of collateral in the position per token is below this ratio
    //   "txnGasLimit":9000000 -> Gas limit to set for sending on-chain transactions.
    //   "logOverrides":{"positionLiquidated":"warn"}} -> override specific events log levels.
    const liquidatorConfig = process.env.LIQUIDATOR_CONFIG ? JSON.parse(process.env.LIQUIDATOR_CONFIG) : null;

    // If there is a LIQUIDATOR_OVERRIDE_PRICE environment variable then the liquidator will disregard the price from the
    // price feed and preform liquidations at this override price. Use with caution as wrong input could cause invalid liquidations.
    const liquidatorOverridePrice = process.env.LIQUIDATOR_OVERRIDE_PRICE;

    await run(
      Logger,
      process.env.EMP_ADDRESS,
      pollingDelay,
      errorRetries,
      errorRetriesTimeout,
      priceFeedConfig,
      liquidatorConfig,
      liquidatorOverridePrice
    );
  } catch (error) {
    Logger.error({
      at: "Liquidator#index",
      message: "Liquidator configuration error🚨",
      error: typeof error === "string" ? new Error(error) : error
    });
    await waitForLogger(Logger);
    callback(error);
    return;
  }
  callback();
}

// Attach this function to the exported function in order to allow the script to be executed through both truffle and a test runner.
Poll.run = run;
module.exports = Poll;<|MERGE_RESOLUTION|>--- conflicted
+++ resolved
@@ -35,9 +35,6 @@
  * @param {String} [liquidatorOverridePrice] Optional String representing a Wei number to override the liquidator price feed.
  * @return None or throws an Error.
  */
-<<<<<<< HEAD
-async function run(logger, empAddress, pollingDelay, priceFeedConfig, liquidatorConfig, liquidatorOverridePrice) {
-=======
 async function run(
   logger,
   empAddress,
@@ -48,7 +45,6 @@
   liquidatorConfig,
   liquidatorOverridePrice
 ) {
->>>>>>> 2a487825
   try {
     // If pollingDelay === 0 then the bot is running in serverless mode and should send a `debug` level log.
     // Else, if running in loop mode (pollingDelay != 0), then it should send a `info` level log.
@@ -73,7 +69,10 @@
       createReferencePriceFeedForEmp(logger, web3, new Networker(logger), getTime, empAddress, priceFeedConfig)
     ]);
 
-<<<<<<< HEAD
+    if (!priceFeed) {
+      throw new Error("Price feed config is invalid");
+    }
+
     // Generate EMP properties to inform bot of important on-chain state values that we only want to query once.
     const [
       collateralRequirement,
@@ -95,36 +94,6 @@
       minSponsorSize: minSponsorTokens
     };
 
-=======
->>>>>>> 2a487825
-    if (!priceFeed) {
-      throw new Error("Price feed config is invalid");
-    }
-
-<<<<<<< HEAD
-=======
-    // Generate EMP properties to inform bot of important on-chain state values that we only want to query once.
-    const [
-      collateralRequirement,
-      priceIdentifier,
-      minSponsorTokens,
-      collateralToken,
-      syntheticToken
-    ] = await Promise.all([
-      emp.collateralRequirement(),
-      emp.priceIdentifier(),
-      emp.minSponsorTokens(),
-      ExpandedERC20.at(await emp.collateralCurrency()),
-      ExpandedERC20.at(await emp.tokenCurrency())
-    ]);
-
-    const empProps = {
-      crRatio: collateralRequirement,
-      priceIdentifier: priceIdentifier,
-      minSponsorSize: minSponsorTokens
-    };
-
->>>>>>> 2a487825
     // Create the ExpiringMultiPartyClient to query on-chain information, GasEstimator to get latest gas prices and an
     // instance of Liquidator to preform liquidations.
     const empClient = new ExpiringMultiPartyClient(logger, ExpiringMultiParty.abi, web3, empAddress);
@@ -174,18 +143,6 @@
 
     // Create a execution loop that will run indefinitely (or yield early if in serverless mode)
     while (true) {
-<<<<<<< HEAD
-      // Get the current synthetic balance. Used to define the max tokens to liquidate.
-      const currentSyntheticBalance = await syntheticToken.balanceOf(accounts[0]);
-      // Update the liquidators state. This will update the clients, price feeds and gas estimator.
-      await liquidator.update();
-      // Check for liquidatable positions and submit liquidations. Bounded by current synthetic balance and considers the
-      // override price if the user has specified one.
-      await liquidator.liquidatePositions(currentSyntheticBalance, liquidatorOverridePrice);
-      // Check for any finished liquidations that can be withdrawn.
-      await liquidator.withdrawRewards();
-
-=======
       await retry(
         async () => {
           // Update the liquidators state. This will update the clients, price feeds and gas estimator.
@@ -210,7 +167,6 @@
           }
         }
       );
->>>>>>> 2a487825
       // If the polling delay is set to 0 then the script will terminate the bot after one full run.
       if (pollingDelay === 0) {
         logger.debug({

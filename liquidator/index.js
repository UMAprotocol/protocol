require("dotenv").config();

// Helpers
const { delay } = require("../financial-templates-lib/helpers/delay");
const { Logger, waitForLogger } = require("../financial-templates-lib/logger/Logger");
const { MAX_UINT_VAL } = require("../common/Constants");
const { toBN } = web3.utils;

// JS libs
const { Liquidator } = require("./liquidator");
const { GasEstimator } = require("../financial-templates-lib/helpers/GasEstimator");
const { ExpiringMultiPartyClient } = require("../financial-templates-lib/clients/ExpiringMultiPartyClient");
const { createPriceFeed } = require("../financial-templates-lib/price-feed/CreatePriceFeed");
const { Networker } = require("../financial-templates-lib/price-feed/Networker");

// Truffle contracts
const ExpiringMultiParty = artifacts.require("ExpiringMultiParty");
const ExpandedERC20 = artifacts.require("ExpandedERC20");

/**
 * @notice Continuously attempts to liquidate positions in the EMP contract.
 * @param {String} address Contract address of the EMP.
 * @param {Number} pollingDelay The amount of seconds to wait between iterations. If set to 0 then running in serverless
 *     mode which will exit after the loop.
 * @param {Object} priceFeedConfig Configuration to construct the price feed object.
 * @param {Number} [monitorPort] Monitor server port number.
 * @param {Object} [liquidatorConfig] Configuration to construct the liquidator.
 * @return None or throws an Error.
 */
async function run(address, pollingDelay, priceFeedConfig, monitorPort, liquidatorConfig) {
  try {
    // If pollingDelay === 0 then the bot is running in serverless mode and should send a `debug` level log.
    // Else, if running in loop mode (pollingDelay != 0), then it should send a `info` level log.
    const logObject = {
      at: "Liquidator#index",
      message: "Liquidator started 🌊",
      empAddress: address,
      pollingDelay,
      priceFeedConfig,
      liquidatorConfig,
      monitorPort
    };
    if (pollingDelay === 0) Logger.debug(logObject);
    else Logger.info(logObject);

    // Setup web3 accounts an contract instance.
    const accounts = await web3.eth.getAccounts();
    const emp = await ExpiringMultiParty.at(address);

    // Setup price feed.
    const getTime = () => Math.round(new Date().getTime() / 1000);
    const priceFeed = await createPriceFeed(Logger, web3, new Networker(Logger), getTime, priceFeedConfig);

    if (!priceFeed) {
      throw "Price feed config is invalid";
    }

    // Client and liquidator bot
    const empClient = new ExpiringMultiPartyClient(Logger, ExpiringMultiParty.abi, web3, emp.address);
    const gasEstimator = new GasEstimator(Logger);
    const liquidator = new Liquidator(Logger, empClient, gasEstimator, priceFeed, accounts[0], liquidatorConfig);

    // The EMP requires approval to transfer the liquidator's collateral and synthetic tokens in order to liquidate
    // a position. We'll set this once to the max value and top up whenever the bot's allowance drops below MAX_INT / 2.
    const collateralToken = await ExpandedERC20.at(await emp.collateralCurrency());
    const syntheticToken = await ExpandedERC20.at(await emp.tokenCurrency());
    const currentCollateralAllowance = await collateralToken.allowance(accounts[0], empClient.empAddress);
    const currentSyntheticAllowance = await syntheticToken.allowance(accounts[0], empClient.empAddress);
    if (toBN(currentCollateralAllowance).lt(toBN(MAX_UINT_VAL).div(toBN("2")))) {
      const collateralApprovalTx = await collateralToken.approve(empClient.empAddress, MAX_UINT_VAL, {
        from: accounts[0]
      });
      Logger.info({
        at: "Liquidator#index",
        message: "Approved EMP to transfer unlimited collateral tokens 💰",
        collateralApprovalTx: collateralApprovalTx.transactionHash
      });
    }
    if (toBN(currentSyntheticAllowance).lt(toBN(MAX_UINT_VAL).div(toBN("2")))) {
      const syntheticApprovalTx = await syntheticToken.approve(empClient.empAddress, MAX_UINT_VAL, {
        from: accounts[0]
      });
      Logger.info({
        at: "Liquidator#index",
        message: "Approved EMP to transfer unlimited synthetic tokens 💰",
        collateralApprovalTx: syntheticApprovalTx.transactionHash
      });
    }

<<<<<<< HEAD
    // Start monitoring server, which should listen for incoming requests as long as this bot is alive.
    // const { server, portNumber } = startServer(monitorPort);
    // Logger.debug({
    //   at: "Liquidator#index",
    //   message: "Monitor server is listening",
    //   portNumber: portNumber
    // });

=======
>>>>>>> 88ee3184
    while (true) {
      await liquidator.queryAndLiquidate();
      await liquidator.queryAndWithdrawRewards();

      // If the polling delay is set to 0 then the script will terminate the bot after one full run.
      if (pollingDelay === 0) {
        await waitForLogger(Logger);
        break;
      }
      await delay(Number(pollingDelay));
    }
<<<<<<< HEAD

    // TODO: I'm not sure if this actually is working as expected.
    // Close server gracefully.
    // server.close();
=======
>>>>>>> 88ee3184
  } catch (error) {
    Logger.error({
      at: "Liquidator#index",
      message: "Liquidator polling error🚨",
      error: new Error(error)
    });
    await waitForLogger(Logger);
  }
}

const Poll = async function(callback) {
  try {
    if (!process.env.EMP_ADDRESS) {
      throw "Bad input arg! Specify an `EMP_ADDRESS` for the location of the expiring Multi Party within your environment variables.";
    }

    // Default to 1 minute delay. If set to 0 in env variables then the script will exit after full execution.
    const pollingDelay = process.env.POLLING_DELAY ? process.env.POLLING_DELAY : 60 * 1000;

    if (!process.env.PRICE_FEED_CONFIG) {
      throw "Bad input arg! Specify an `PRICE_FEED_CONFIG` for the location of the expiring Multi Party within your environment variables.";
    }

    // Read price feed configuration from an environment variable. This can be a crypto watch, medianizer or uniswap
    // price feed Config defines the exchanges to use. EG with medianizer: {"type":"medianizer","pair":"ethbtc",
    // "lookback":7200, "minTimeBetweenUpdates":60,"medianizedFeeds":[{"type":"cryptowatch","exchange":"coinbase-pro"},
    // {"type":"cryptowatch","exchange":"binance"}]}
    const priceFeedConfig = JSON.parse(process.env.PRICE_FEED_CONFIG);

    // If there is a disputer config, add it. Else, set to null. This config contains crThreshold,liquidationDeadline,
    // liquidationMinPrice and txnGasLimit. EG: {"crThreshold":0.02,"liquidationDeadline":300,"liquidationMinPrice":0,
    // "txnGasLimit":9000000}
    const liquidatorConfig = process.env.LIQUIDATOR_CONFIG ? process.env.LIQUIDATOR_CONFIG : null;

    const portNumber = 8888;

    await run(process.env.EMP_ADDRESS, pollingDelay, priceFeedConfig, portNumber, liquidatorConfig);
  } catch (error) {
    Logger.error({
      at: "Liquidator#index",
      message: "Liquidator configuration error🚨",
      error: new Error(error)
    });
    await waitForLogger(Logger);
    callback(error);
    return;
  }
  callback();
};

// Attach this function to the exported function in order to allow the script to be executed through both truffle and a test runner.
Poll.run = run;
module.exports = Poll;<|MERGE_RESOLUTION|>--- conflicted
+++ resolved
@@ -87,17 +87,6 @@
       });
     }
 
-<<<<<<< HEAD
-    // Start monitoring server, which should listen for incoming requests as long as this bot is alive.
-    // const { server, portNumber } = startServer(monitorPort);
-    // Logger.debug({
-    //   at: "Liquidator#index",
-    //   message: "Monitor server is listening",
-    //   portNumber: portNumber
-    // });
-
-=======
->>>>>>> 88ee3184
     while (true) {
       await liquidator.queryAndLiquidate();
       await liquidator.queryAndWithdrawRewards();
@@ -109,13 +98,6 @@
       }
       await delay(Number(pollingDelay));
     }
-<<<<<<< HEAD
-
-    // TODO: I'm not sure if this actually is working as expected.
-    // Close server gracefully.
-    // server.close();
-=======
->>>>>>> 88ee3184
   } catch (error) {
     Logger.error({
       at: "Liquidator#index",

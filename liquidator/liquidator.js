// When running this script it assumed that the account has enough tokens and allowance from the unlocked Truffle
// wallet to run the liquidations. Future versions will deal with generating additional synthetic tokens from EMPs as the bot needs.

const { createObjectFromDefaultProps } = require("../common/ObjectUtils");

class Liquidator {
  /**
   * @notice Constructs new Liquidator bot.
   * @param {Object} logger Module used to send logs.
   * @param {Object} expiringMultiPartyClient Module used to query EMP information on-chain.
   * @param {Object} gasEstimator Module used to estimate optimal gas price with which to send txns.
   * @param {Object} priceFeed Module used to query the current token price.
   * @param {String} account Ethereum account from which to send txns.
   * @param {Object} [config] Contains fields with which constructor will attempt to override defaults.
   */
  constructor(logger, expiringMultiPartyClient, gasEstimator, priceFeed, account, config) {
    this.logger = logger;
    this.account = account;

    // Expiring multiparty contract to read contract state
    this.empClient = expiringMultiPartyClient;
    this.web3 = this.empClient.web3;

    // Gas Estimator to calculate the current Fast gas rate.
    this.gasEstimator = gasEstimator;

    // Instance of the expiring multiparty to perform on-chain liquidations.
    this.empContract = this.empClient.emp;

    // Instance of the price feed to get the realtime token price.
    this.priceFeed = priceFeed;

    // The expiring multi party contract collateralization Ratio is needed to calculate minCollateralPerToken.
    this.empCRRatio = null;

    // Default config settings. Liquidator deployer can override these settings by passing in new
    // values via the `config` input object. The `isValid` property is a function that should be called
    // before resetting any config settings. `isValid` must return a Boolean.
    const { toBN, toWei } = this.web3.utils;
    const defaultConfig = {
      crThreshold: {
        // `crThreshold`: If collateral falls more than `crThreshold` % below the min collateral requirement,
        // then it will be liquidated. For example: If the minimum collateralization ratio is 120% and the TRV is 100,
        // then the minimum collateral requirement is 120. However, if `crThreshold = 0.02`, then the minimum
        // collateral requirement is 120 * (1-0.02) = 117.6, or 2% below 120.
        value: 0.02,
        isValid: x => {
          return x < 1 && x >= 0;
        }
      },
      liquidationDeadline: {
        // `liquidationDeadline`: Aborts the liquidation if the transaction is mined this amount of time after the
        // EMP client's last update time. Denominated in seconds, so 300 = 5 minutes.
        value: 300,
        isValid: x => {
          return x >= 0;
        }
      },
      liquidationMinPrice: {
        // `liquidationMinPrice`: Aborts the liquidation if the amount of collateral in the position per token
        // outstanding is below this ratio.
        value: toWei("0"),
        isValid: x => {
          return toBN(x).gte(toBN("0"));
        }
        // TODO: We should specify as a percentage of the token price so that no valid
        // liquidation would ever lose money.
      },
      txnGasLimit: {
        // `txnGasLimit`: Gas limit to set for sending on-chain transactions.
        value: 9000000, // Can see recent averages here: https://etherscan.io/chart/gaslimit
        isValid: x => {
          return x >= 6000000 && x < 15000000;
        }
      }
    };

    // Validate and set config settings to class state.
    Object.assign(this, createObjectFromDefaultProps(config, defaultConfig));
  }

  // Update the client and gasEstimator clients.
  // If a client has recently updated then it will do nothing.
  update = async () => {
    await this.empClient.update();
    await this.gasEstimator.update();
    await this.priceFeed.update();

    // Fetch the collateral requirement requirement from the contract. Will only execute on first update execution.
    if (this.empCRRatio == null) {
      this.empCRRatio = await this.empContract.methods.collateralRequirement().call();
    }
  };

  // Queries underCollateralized positions and performs liquidations against any under collateralized positions.
  queryAndLiquidate = async () => {
    await this.update();

    const { toBN, fromWei, toWei } = this.web3.utils;
    const price = this.priceFeed.getCurrentPrice();

    if (!price) {
      this.logger.warn({
        at: "Liquidator",
        message: "Cannot liquidate: price feed returned invalid value"
      });
      return;
    }

    // The `price` is a BN that is used to determine if a position is liquidatable. The higher the
    // `price` value, the more collateral that the position is required to have to be correctly collateralized.
<<<<<<< HEAD
    // Therefore, we add a buffer by deriving a `scaledPrice` from (`1 - crThreshold` * `price`)
    const scaledPrice = fromWei(price.mul(toBN(toWei("1")).sub(toBN(this.crThreshold))));

    // Calculate the maxCollateralPerToken as the scaled price, multiplied by the contracts CRRatio. For a liquidation
    // to be accepted by the contract the position's collateralization ratio must be between [minCollateralPerToken,
    // maxCollateralPerToken] ∴ maxCollateralPerToken >= startCollateralNetOfWithdrawal / startTokens. This criterion
    // checks for a positions correct capitalization, not collateralization. In order to liquidate a position that is
    // under collaterelaized (but over capitalized) The CR ratio needs to be included in the maxCollateralPerToken.
    const maxCollateralPerToken = toBN(scaledPrice)
      .mul(toBN(this.empCRRatio))
      .div(toBN(toWei("1")));

=======
    // Therefore, we add a buffer by deriving scaledPrice = price * (1 - crThreshold)
    const scaledPrice = fromWei(price.mul(toBN(toWei("1")).sub(toBN(toWei(this.crThreshold.toString())))));
>>>>>>> 525504c2
    this.logger.debug({
      at: "Liquidator",
      message: "Scaling down collateral threshold for liquidations",
      inputPrice: price.toString(),
      scaledPrice: scaledPrice.toString(),
<<<<<<< HEAD
      crThreshold: this.crThreshold.toString(),
      empCRRatio: this.empCRRatio.toString(),
      maxCollateralPerToken: maxCollateralPerToken.toString()
=======
      crThreshold: this.crThreshold
>>>>>>> 525504c2
    });

    this.logger.debug({
      at: "Liquidator",
      message: "Checking for under collateralized positions",
      scaledPrice: scaledPrice.toString()
    });

    // Get the latest undercollateralized positions from the client.
    const underCollateralizedPositions = this.empClient.getUnderCollateralizedPositions(scaledPrice);

    if (underCollateralizedPositions.length === 0) {
      this.logger.debug({
        at: "Liquidator",
        message: "No undercollateralized position"
      });
      return;
    }

    for (const position of underCollateralizedPositions) {
      // Note: query the time again during each iteration to ensure the deadline is set reasonably.
      const currentBlockTime = this.empClient.getLastUpdateTime();

      // Create the liquidation transaction.
      const liquidation = this.empContract.methods.createLiquidation(
        position.sponsor,
        { rawValue: this.liquidationMinPrice },
        { rawValue: maxCollateralPerToken.toString() },
        { rawValue: position.numTokens },
        parseInt(currentBlockTime) + this.liquidationDeadline
      );

      // Simple version of inventory management: simulate the transaction and assume that if it fails, the caller didn't have enough collateral.
      try {
        await liquidation.call({ from: this.account });
      } catch (error) {
        this.logger.error({
          at: "Liquidator",
          message:
            "Cannot liquidate position: not enough synthetic (or large enough approval) to initiate liquidation✋",
          sponsor: position.sponsor,
          inputPrice: scaledPrice.toString(),
          position: position,
          error: new Error(error)
        });
        continue;
      }

      const txnConfig = {
        from: this.account,
        gas: this.txnGasLimit,
        gasPrice: this.gasEstimator.getCurrentFastPrice()
      };
      this.logger.debug({
        at: "Liquidator",
        message: "Liquidating position",
        position: position,
        inputPrice: scaledPrice.toString(),
        txnConfig
      });

      // Send the transaction or report failure.
      let receipt;
      try {
        receipt = await liquidation.send(txnConfig);
      } catch (error) {
        this.logger.error({
          at: "Liquidator",
          message: "Failed to liquidate position🚨",
          error: new Error(error)
        });
        continue;
      }

      const logResult = {
        tx: receipt.transactionHash,
        sponsor: receipt.events.LiquidationCreated.returnValues.sponsor,
        liquidator: receipt.events.LiquidationCreated.returnValues.liquidator,
        liquidationId: receipt.events.LiquidationCreated.returnValues.liquidationId,
        tokensOutstanding: receipt.events.LiquidationCreated.returnValues.tokensOutstanding,
        lockedCollateral: receipt.events.LiquidationCreated.returnValues.lockedCollateral,
        liquidatedCollateral: receipt.events.LiquidationCreated.returnValues.liquidatedCollateral
      };
      this.logger.info({
        at: "Liquidator",
        message: "Position has been liquidated!🔫",
        position: position,
        inputPrice: scaledPrice.toString(),
        txnConfig,
        liquidationResult: logResult
      });
    }

    // Update the EMP Client since we created new liquidations.
    await this.empClient.update();
  };

  // Queries ongoing liquidations and attempts to withdraw rewards from both expired and disputed liquidations.
  queryAndWithdrawRewards = async () => {
    const { fromWei } = this.web3.utils;

    this.logger.debug({
      at: "Liquidator",
      message: "Checking for expired and disputed liquidations to withdraw rewards from"
    });

    await this.update();

    // All of the liquidations that we could withdraw rewards from are drawn from the pool of
    // expired and disputed liquidations.
    const expiredLiquidations = this.empClient.getExpiredLiquidations();
    const disputedLiquidations = this.empClient.getDisputedLiquidations();
    const potentialWithdrawableLiquidations = expiredLiquidations
      .concat(disputedLiquidations)
      .filter(liquidation => liquidation.liquidator === this.account);

    if (potentialWithdrawableLiquidations.length === 0) {
      this.logger.debug({
        at: "Liquidator",
        message: "No withdrawable liquidations"
      });
      return;
    }

    for (const liquidation of potentialWithdrawableLiquidations) {
      // Construct transaction.
      const withdraw = this.empContract.methods.withdrawLiquidation(liquidation.id, liquidation.sponsor);

      // Confirm that liquidation has eligible rewards to be withdrawn.
      let withdrawAmount;
      try {
        withdrawAmount = await withdraw.call({ from: this.account });
      } catch (error) {
        this.logger.debug({
          at: "Liquidator",
          message: "No rewards to withdraw",
          liquidation: liquidation,
          error: new Error(error)
        });
        continue;
      }

      const txnConfig = {
        from: this.account,
        gas: this.txnGasLimit,
        gasPrice: this.gasEstimator.getCurrentFastPrice()
      };
      this.logger.debug({
        at: "Liquidator",
        message: "Withdrawing liquidation",
        liquidation: liquidation,
        amount: fromWei(withdrawAmount.rawValue),
        txnConfig
      });

      // Send the transaction or report failure.
      let receipt;
      try {
        receipt = await withdraw.send(txnConfig);
      } catch (error) {
        this.logger.error({
          at: "Liquidator",
          message: "Failed to withdraw liquidation rewards🚨",
          error: new Error(error)
        });
        continue;
      }

      const logResult = {
        tx: receipt.transactionHash,
        caller: receipt.events.LiquidationWithdrawn.returnValues.caller,
        withdrawalAmount: receipt.events.LiquidationWithdrawn.returnValues.withdrawalAmount,
        liquidationStatus: receipt.events.LiquidationWithdrawn.returnValues.liquidationStatus
      };
      this.logger.info({
        at: "Liquidator",
        message: "Liquidation withdrawn🤑",
        liquidation: liquidation,
        amount: fromWei(withdrawAmount.rawValue),
        txnConfig,
        liquidationResult: logResult
      });
    }

    // Update the EMP Client since we withdrew rewards.
    await this.empClient.update();
  };
}

module.exports = {
  Liquidator
};<|MERGE_RESOLUTION|>--- conflicted
+++ resolved
@@ -109,10 +109,9 @@
 
     // The `price` is a BN that is used to determine if a position is liquidatable. The higher the
     // `price` value, the more collateral that the position is required to have to be correctly collateralized.
-<<<<<<< HEAD
-    // Therefore, we add a buffer by deriving a `scaledPrice` from (`1 - crThreshold` * `price`)
-    const scaledPrice = fromWei(price.mul(toBN(toWei("1")).sub(toBN(this.crThreshold))));
-
+    // Therefore, we add a buffer by deriving scaledPrice = price * (1 - crThreshold)
+    const scaledPrice = fromWei(price.mul(toBN(toWei("1")).sub(toBN(toWei(this.crThreshold.toString())))));
+    
     // Calculate the maxCollateralPerToken as the scaled price, multiplied by the contracts CRRatio. For a liquidation
     // to be accepted by the contract the position's collateralization ratio must be between [minCollateralPerToken,
     // maxCollateralPerToken] ∴ maxCollateralPerToken >= startCollateralNetOfWithdrawal / startTokens. This criterion
@@ -121,23 +120,15 @@
     const maxCollateralPerToken = toBN(scaledPrice)
       .mul(toBN(this.empCRRatio))
       .div(toBN(toWei("1")));
-
-=======
-    // Therefore, we add a buffer by deriving scaledPrice = price * (1 - crThreshold)
-    const scaledPrice = fromWei(price.mul(toBN(toWei("1")).sub(toBN(toWei(this.crThreshold.toString())))));
->>>>>>> 525504c2
+    
     this.logger.debug({
       at: "Liquidator",
       message: "Scaling down collateral threshold for liquidations",
       inputPrice: price.toString(),
       scaledPrice: scaledPrice.toString(),
-<<<<<<< HEAD
-      crThreshold: this.crThreshold.toString(),
       empCRRatio: this.empCRRatio.toString(),
       maxCollateralPerToken: maxCollateralPerToken.toString()
-=======
-      crThreshold: this.crThreshold
->>>>>>> 525504c2
+      crThreshold: this.crThreshold,
     });
 
     this.logger.debug({

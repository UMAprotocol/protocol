// When running this script it assumed that the account has enough tokens and allowance from the unlocked truffle
// wallet to run the liquidations. Future versions will deal with generating additional synthetic tokens from EMPs as the bot needs.

const { Logger } = require("../financial-templates-lib/Logger");
const { toWei } = web3.utils;

class Liquidator {
  constructor(expiringMultiPartyClient, gasEstimator, account) {
    this.account = account;

    // Expiring multiparty contract to read contract state
    this.empClient = expiringMultiPartyClient;

    // Gas Estimator to calculate the current Fast gas rate
    this.gasEstimator = gasEstimator;

    // Instance of the expiring multiparty to perform on-chain liquidations
    this.empContract = this.empClient.emp;
  }

  // Queries underCollateralized positions and performs liquidations against any under collateralized positions.
  queryAndLiquidate = async priceFeed => {
    Logger.info({
      at: "liquidator",
      message: "Checking for under collateralized positions",
      inputPrice: priceFeed
    });

    // Update the client to get the latest position information.
    await this.empClient._update();

    // Update the gasEstimator to get the latest gas price data.
    // If the client has a data point in the last 60 seconds returns immediately.
    await this.gasEstimator._update();

    console.log("Got latest gas price");
    console.log(this.gasEstimator.getCurrentFastPrice());

    // Get the latest undercollateralized positions from the client.
    const underCollateralizedPositions = this.empClient.getUnderCollateralizedPositions(priceFeed);

    if (underCollateralizedPositions.length > 0) {
      Logger.info({
        at: "liquidator",
        message: "undercollateralized positions detected!",
        number: underCollateralizedPositions.length,
        underCollateralizedPositions: underCollateralizedPositions
      });
    } else {
      Logger.info({
        at: "liquidator",
        message: "No undercollateralized position"
      });
    }

    let liquidationPromises = []; // store all promises to resolve in parallel later on.
    for (const position of underCollateralizedPositions) {
      // TODO: add additional information about this liquidation event to the log.
      Logger.info({
        at: "liquidator",
        message: "liquidating sponsor",
        address: position.sponsor,
        gas: this.gasEstimator.getCurrentFastPrice()
      });

      // Create the liquidation transaction to liquidate the entire position:
      // - Price to liquidate at (`collateralPerToken`): Since you are determining which positions are under collateralized positions based on the priceFeed, 
      // you also should be liquidating using that priceFeed.
      // - Maximum amount of Synthetic tokens to liquidate: Liquidate the entire position.
      liquidationPromises.push(
        this.empContract.methods
<<<<<<< HEAD
          .createLiquidation(position.sponsor, {
            rawValue: position.amountCollateral
          })
          .send({ from: this.account, gas: this.gasEstimator.getCurrentFastPrice() })
=======
          .createLiquidation(
            position.sponsor, 
            { rawValue: toWei(priceFeed) },
            { rawValue: position.numTokens }
          )
          .send({ from: this.account, gas: 1500000 })
>>>>>>> a05087fb
      );
    }
    // Resolve all promises in parallel.
    let promiseResponse = await Promise.all(liquidationPromises);

    for (const response of promiseResponse) {
      const logResult = {
        tx: response.transactionHash,
        sponsor: response.events.LiquidationCreated.returnValues.sponsor,
        liquidator: response.events.LiquidationCreated.returnValues.liquidator,
        liquidationId: response.events.LiquidationCreated.returnValues.liquidationId,
        tokensOutstanding: response.events.LiquidationCreated.returnValues.tokensOutstanding,
        lockedCollateral: response.events.LiquidationCreated.returnValues.lockedCollateral,
        liquidatedCollateral: response.events.LiquidationCreated.returnValues.liquidatedCollateral
      };
      Logger.info({
        at: "liquidator",
        message: "liquidation tx result",
        liquidationResult: logResult
      });
    }
  };
}

module.exports = {
  Liquidator
};<|MERGE_RESOLUTION|>--- conflicted
+++ resolved
@@ -69,19 +69,10 @@
       // - Maximum amount of Synthetic tokens to liquidate: Liquidate the entire position.
       liquidationPromises.push(
         this.empContract.methods
-<<<<<<< HEAD
           .createLiquidation(position.sponsor, {
             rawValue: position.amountCollateral
           })
           .send({ from: this.account, gas: this.gasEstimator.getCurrentFastPrice() })
-=======
-          .createLiquidation(
-            position.sponsor, 
-            { rawValue: toWei(priceFeed) },
-            { rawValue: position.numTokens }
-          )
-          .send({ from: this.account, gas: 1500000 })
->>>>>>> a05087fb
       );
     }
     // Resolve all promises in parallel.

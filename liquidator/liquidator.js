// When running this script it assumed that the account has enough tokens and allowance from the unlocked truffle
// wallet to run the liquidations. Future versions will deal with generating additional synthetic tokens from EMPs as the bot needs.

const { Logger } = require("../financial-templates-lib/Logger");
<<<<<<< HEAD
const { toWei, toBN } = web3.utils;
=======
>>>>>>> 46f99b97

class Liquidator {
  constructor(expiringMultiPartyClient, gasEstimator, account) {
    this.account = account;

    // Expiring multiparty contract to read contract state
    this.empClient = expiringMultiPartyClient;
    this.web3 = this.empClient.web3;

    // Gas Estimator to calculate the current Fast gas rate
    this.gasEstimator = gasEstimator;

    // Instance of the expiring multiparty to perform on-chain liquidations
    this.empContract = this.empClient.emp;
  }

  // Queries underCollateralized positions and performs liquidations against any under collateralized positions.
  queryAndLiquidate = async priceFeed => {
    Logger.info({
      at: "liquidator",
      message: "Checking for under collateralized positions",
      inputPrice: priceFeed
    });

    // Update the client to get the latest position information.
    await this.empClient._update();

    // Update the gasEstimator to get the latest gas price data.
    // If the client has a data point in the last 60 seconds returns immediately.
    await this.gasEstimator._update();

    // Get the latest undercollateralized positions from the client.
    const underCollateralizedPositions = this.empClient.getUnderCollateralizedPositions(priceFeed);

    if (underCollateralizedPositions.length > 0) {
      Logger.info({
        at: "liquidator",
        message: "undercollateralized positions detected!",
        number: underCollateralizedPositions.length,
        underCollateralizedPositions: underCollateralizedPositions
      });
    } else {
      Logger.info({
        at: "liquidator",
        message: "No undercollateralized position"
      });
    }

    let liquidationPromises = []; // store all promises to resolve in parallel later on.
    for (const position of underCollateralizedPositions) {
      // TODO: add additional information about this liquidation event to the log.
      Logger.info({
        at: "liquidator",
        message: "liquidating sponsor",
        address: position.sponsor,
        gasPrice: this.gasEstimator.getCurrentFastPrice()
      });

      // Create the liquidation transaction to liquidate the entire position:
      // - Price to liquidate at (`collateralPerToken`): Since you are determining which positions are under collateralized positions based on the priceFeed,
      // you also should be liquidating using that priceFeed.
      // - Maximum amount of Synthetic tokens to liquidate: Liquidate the entire position.
      liquidationPromises.push(
        this.empContract.methods
          .createLiquidation(
            position.sponsor,
            { rawValue: this.web3.utils.toWei(priceFeed) },
            { rawValue: position.numTokens }
          )
          .send({
            from: this.account,
            gas: 1500000,
            gasPrice: this.gasEstimator.getCurrentFastPrice()
          })
      );
    }
    // Resolve all promises in parallel.
    let promiseResponse = await Promise.all(liquidationPromises);

    for (const response of promiseResponse) {
      const logResult = {
        tx: response.transactionHash,
        sponsor: response.events.LiquidationCreated.returnValues.sponsor,
        liquidator: response.events.LiquidationCreated.returnValues.liquidator,
        liquidationId: response.events.LiquidationCreated.returnValues.liquidationId,
        tokensOutstanding: response.events.LiquidationCreated.returnValues.tokensOutstanding,
        lockedCollateral: response.events.LiquidationCreated.returnValues.lockedCollateral,
        liquidatedCollateral: response.events.LiquidationCreated.returnValues.liquidatedCollateral
      };
      Logger.info({
        at: "liquidator",
        message: "liquidation tx result",
        liquidationResult: logResult
      });
    }
  };

  // Queries ongoing liquidations and attempts to withdraw rewards from both expired and disputed liquidations.
  queryAndWithdrawRewards = async () => {
    Logger.info({
      at: "liquidator",
      message: "Checking for expired and disputed liquidations to withdraw rewards from"
    });

    // Update the client to get the latest information.
    await this.empClient._update();

    // All of the liquidations that we could withdraw rewards from are drawn from the pool of
    // expired and disputed liquidations.
    const expiredLiquidations = this.empClient.getExpiredLiquidations();
    const disputedLiquidations = this.empClient.getDisputedLiquidations();
    const potentialWithdrawableLiquidations = expiredLiquidations.concat(disputedLiquidations);

    if (potentialWithdrawableLiquidations.length > 0) {
      Logger.info({
        at: "liquidator",
        message: "potential withdrawable liquidations detected!",
        number: potentialWithdrawableLiquidations.length,
        potentialWithdrawableLiquidations: potentialWithdrawableLiquidations
      });

      // Save all withdraw promises to resolve in parallel later on.
      const withdrawPromises = []; 
      for (const liquidation of potentialWithdrawableLiquidations) {
        Logger.info({
          at: "liquidator",
          message: "attempting to withdraw rewards from liquidations",
          address: liquidation.sponsor,
          id: liquidation.id
        });

        // Confirm that liquidation has eligible rewards to be withdrawn.
        try {
          let withdraw = this.empContract.methods.withdrawLiquidation(liquidation.id, liquidation.sponsor)
          let withdrawAmount = await withdraw.call({ from: this.account })
          if (toBN(withdrawAmount.rawValue).gt('0')) {
            // TODO(#1062): Determine this gas price dynamically.
            withdrawPromises.push(
              withdraw.send({ from: this.account, gas: 1500000 })
            )
          }  
        } catch (err) {
          Logger.error({
            at: "liquidator",
            message: "failed to withdraw rewards from liquidation",
            address: liquidation.sponsor,
            id: liquidation.id
          });
          continue;
        }
      }

      // Resolve all promises in parallel.
      let promiseResponse = await Promise.all(withdrawPromises);

      for (const response of promiseResponse) {
        const logResult = {
          tx: response.transactionHash,
          caller: response.events.LiquidationWithdrawn.returnValues.caller,
          withdrawalAmount: response.events.LiquidationWithdrawn.returnValues.withdrawalAmount,
          liquidationStatus: response.events.LiquidationWithdrawn.returnValues.liquidationStatus
        };
        Logger.info({
          at: "liquidator",
          message: "withdraw tx result",
          liquidationResult: logResult
        });
      }

    } else {
      Logger.info({
        at: "liquidator",
        message: "No withdrawable liquidations"
      });
    }

  }
}

module.exports = {
  Liquidator
};<|MERGE_RESOLUTION|>--- conflicted
+++ resolved
@@ -2,10 +2,6 @@
 // wallet to run the liquidations. Future versions will deal with generating additional synthetic tokens from EMPs as the bot needs.
 
 const { Logger } = require("../financial-templates-lib/Logger");
-<<<<<<< HEAD
-const { toWei, toBN } = web3.utils;
-=======
->>>>>>> 46f99b97
 
 class Liquidator {
   constructor(expiringMultiPartyClient, gasEstimator, account) {
@@ -113,6 +109,10 @@
     // Update the client to get the latest information.
     await this.empClient._update();
 
+    // Update the gasEstimator to get the latest gas price data.
+    // If the client has a data point in the last 60 seconds returns immediately.
+    await this.gasEstimator._update();
+
     // All of the liquidations that we could withdraw rewards from are drawn from the pool of
     // expired and disputed liquidations.
     const expiredLiquidations = this.empClient.getExpiredLiquidations();
@@ -141,10 +141,13 @@
         try {
           let withdraw = this.empContract.methods.withdrawLiquidation(liquidation.id, liquidation.sponsor)
           let withdrawAmount = await withdraw.call({ from: this.account })
-          if (toBN(withdrawAmount.rawValue).gt('0')) {
-            // TODO(#1062): Determine this gas price dynamically.
+          if (this.web3.utils.toBN(withdrawAmount.rawValue).gt('0')) {
             withdrawPromises.push(
-              withdraw.send({ from: this.account, gas: 1500000 })
+              withdraw.send({ 
+                from: this.account, 
+                gas: 1500000,
+                gasPrice: this.gasEstimator.getCurrentFastPrice()
+              })
             )
           }  
         } catch (err) {

--- conflicted
+++ resolved
@@ -365,14 +365,9 @@
           withdraw.call({ from: this.account }),
           withdraw.estimateGas({ from: this.account })
         ]);
-<<<<<<< HEAD
-
-        if (!withdrawAmount) {
-=======
         // Mainnet view/pure functions sometimes don't revert, even if a require is not met. The revertWrapper ensures this
         // caught correctly. see https://forum.openzeppelin.com/t/require-in-view-pure-functions-dont-revert-on-public-networks/1211
         if (revertWrapper(withdrawAmount) === null) {
->>>>>>> a7d75fe9
           throw new Error("Simulated reward withdrawal failed");
         }
       } catch (error) {

--- conflicted
+++ resolved
@@ -126,13 +126,9 @@
       message: "Scaling down collateral threshold for liquidations",
       inputPrice: price.toString(),
       scaledPrice: scaledPrice.toString(),
-<<<<<<< HEAD
       crThreshold: this.crThreshold.toString(),
       empCRRatio: this.empCRRatio.toString(),
       maxCollateralPerToken: maxCollateralPerToken.toString()
-=======
-      crThreshold: this.crThreshold.toString()
->>>>>>> ce55be57
     });
 
     this.logger.debug({

--- conflicted
+++ resolved
@@ -39,7 +39,6 @@
   });
 
   beforeEach(async function() {
-<<<<<<< HEAD
     // Create a sinon spy and give it to the SpyTransport as the winston logger. Use this to check all winston logs.
     spy = sinon.spy(); // Create a new spy for each test.
     spyLogger = winston.createLogger({
@@ -47,10 +46,6 @@
       transports: [new SpyTransport({ level: "info" }, { spy: spy })]
     });
 
-    collateralToken = await Token.new("UMA", "UMA", 18, { from: contractCreator });
-
-=======
->>>>>>> d76b6a01
     const constructorParams = {
       expirationTimestamp: "12345678900",
       withdrawalLiveness: "1000",

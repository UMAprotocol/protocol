const { toWei, toBN, utf8ToHex } = web3.utils;

// Script to test
const { Disputer } = require("../disputer.js");

// Helper client script
const { ExpiringMultiPartyClient } = require("../../financial-templates-lib/ExpiringMultiPartyClient");
const { GasEstimator } = require("../../financial-templates-lib/GasEstimator");

// Contracts and helpers
const ExpiringMultiParty = artifacts.require("ExpiringMultiParty");
const Finder = artifacts.require("Finder");
const IdentifierWhitelist = artifacts.require("IdentifierWhitelist");
const MockOracle = artifacts.require("MockOracle");
const TokenFactory = artifacts.require("TokenFactory");
const Token = artifacts.require("ExpandedERC20");

contract("Disputer.js", function(accounts) {
  const disputeBot = accounts[0];
  const sponsor1 = accounts[1];
  const sponsor2 = accounts[2];
  const sponsor3 = accounts[3];
  const liquidator = accounts[4];
  const contractCreator = accounts[5];
  const rando = accounts[6];

  let collateralToken;
  let emp;
  let syntheticToken;
  let mockOracle;

  // States for Liquidation to be in
  const STATES = {
    UNINITIALIZED: "0",
    PRE_DISPUTE: "1",
    PENDING_DISPUTE: "2",
    DISPUTE_SUCCEEDED: "3",
    DISPUTE_FAILED: "4"
  };

  const zeroAddress = "0x0000000000000000000000000000000000000000";

  before(async function() {
    collateralToken = await Token.new({ from: contractCreator });
    await collateralToken.addMember(1, contractCreator, {
      from: contractCreator
    });

    // Seed the accounts.
    await collateralToken.mint(sponsor1, toWei("100000"), { from: contractCreator });
    await collateralToken.mint(sponsor2, toWei("100000"), { from: contractCreator });
    await collateralToken.mint(sponsor3, toWei("100000"), { from: contractCreator });
    await collateralToken.mint(liquidator, toWei("100000"), { from: contractCreator });
    await collateralToken.mint(disputeBot, toWei("100000"), { from: contractCreator });

    // Create a mockOracle and finder. Register the mockMoracle with the finder.
    mockOracle = await MockOracle.new(IdentifierWhitelist.address, {
      from: contractCreator
    });
    finder = await Finder.deployed();
    const mockOracleInterfaceName = web3.utils.utf8ToHex("Oracle");
    await finder.changeImplementationAddress(mockOracleInterfaceName, mockOracle.address);
  });

  beforeEach(async function() {
    const constructorParams = {
      isTest: true,
      expirationTimestamp: "12345678900",
      withdrawalLiveness: "1000",
      collateralAddress: collateralToken.address,
      finderAddress: Finder.address,
      tokenFactoryAddress: TokenFactory.address,
      priceFeedIdentifier: utf8ToHex("UMATEST"),
      syntheticName: "Test UMA Token",
      syntheticSymbol: "UMATEST",
      liquidationLiveness: "1000",
      collateralRequirement: { rawValue: toWei("1.2") },
      disputeBondPct: { rawValue: toWei("0.1") },
      sponsorDisputeRewardPct: { rawValue: toWei("0.1") },
      disputerDisputeRewardPct: { rawValue: toWei("0.1") }
    };

    identifierWhitelist = await IdentifierWhitelist.deployed();
    await identifierWhitelist.addSupportedIdentifier(constructorParams.priceFeedIdentifier, {
      from: accounts[0]
    });

    // Deploy a new expiring multi party
    emp = await ExpiringMultiParty.new(constructorParams);

    await collateralToken.approve(emp.address, toWei("100000000"), { from: sponsor1 });
    await collateralToken.approve(emp.address, toWei("100000000"), { from: sponsor2 });
    await collateralToken.approve(emp.address, toWei("100000000"), { from: sponsor3 });
    await collateralToken.approve(emp.address, toWei("100000000"), { from: liquidator });
    await collateralToken.approve(emp.address, toWei("100000000"), { from: disputeBot });

    syntheticToken = await Token.at(await emp.tokenCurrency());
    await syntheticToken.approve(emp.address, toWei("100000000"), { from: sponsor1 });
    await syntheticToken.approve(emp.address, toWei("100000000"), { from: sponsor2 });
    await syntheticToken.approve(emp.address, toWei("100000000"), { from: sponsor3 });
    await syntheticToken.approve(emp.address, toWei("100000000"), { from: liquidator });
    await syntheticToken.approve(emp.address, toWei("100000000"), { from: disputeBot });

    // Create a new instance of the ExpiringMultiPartyClient & GasEstimator to construct the disputer
    empClient = new ExpiringMultiPartyClient(ExpiringMultiParty.abi, web3, emp.address);
    gasEstimator = new GasEstimator();

    // Create a new instance of the disputer to test
    disputer = new Disputer(empClient, gasEstimator, accounts[0]);
  });

  it("Detect disputable positions and send dipsutes", async function() {
    // sponsor1 creates a position with 125 units of collateral, creating 100 synthetic tokens.
    await emp.create({ rawValue: toWei("125") }, { rawValue: toWei("100") }, { from: sponsor1 });

    // sponsor2 creates a position with 150 units of collateral, creating 100 synthetic tokens.
    await emp.create({ rawValue: toWei("150") }, { rawValue: toWei("100") }, { from: sponsor2 });

    // sponsor3 creates a position with 175 units of collateral, creating 100 synthetic tokens.
    await emp.create({ rawValue: toWei("175") }, { rawValue: toWei("100") }, { from: sponsor3 });

    // The liquidator creates a position to have synthetic tokens.
    await emp.create({ rawValue: toWei("1000") }, { rawValue: toWei("500") }, { from: liquidator });

    await emp.createLiquidation(
      sponsor1,
      { rawValue: toWei("1.75") },
      { rawValue: toWei("100") },
      { from: liquidator }
    );
    await emp.createLiquidation(
      sponsor2,
      { rawValue: toWei("1.75") },
      { rawValue: toWei("100") },
      { from: liquidator }
    );
    await emp.createLiquidation(
      sponsor3,
      { rawValue: toWei("1.75") },
      { rawValue: toWei("100") },
      { from: liquidator }
    );

    // Start with a mocked price of 1.75 usd per token.
    // This makes all sponsors undercollateralized, meaning no disputes are issued.
    await disputer.queryAndDispute(time => toWei("1.75"));

    // There should be no liquidations created from any sponsor account
    assert.equal((await emp.getLiquidations(sponsor1))[0].state, STATES.PRE_DISPUTE);
    assert.equal((await emp.getLiquidations(sponsor2))[0].state, STATES.PRE_DISPUTE);
    assert.equal((await emp.getLiquidations(sponsor3))[0].state, STATES.PRE_DISPUTE);

    // With a price of 1.1, two sponsors should be correctly collateralized, so disputes should be issued against sponsor2 and sponsor3's liquidations.
    await disputer.queryAndDispute(time => toWei("1.1"));

    // Sponsor2 and sponsor3 should be disputed.
    assert.equal((await emp.getLiquidations(sponsor1))[0].state, STATES.PRE_DISPUTE);
    assert.equal((await emp.getLiquidations(sponsor2))[0].state, STATES.PENDING_DISPUTE);
    assert.equal((await emp.getLiquidations(sponsor3))[0].state, STATES.PENDING_DISPUTE);

    // The disputeBot should be the disputer in sponsor2 and sponsor3's liquidations.
    assert.equal((await emp.getLiquidations(sponsor2))[0].disputer, disputeBot);
    assert.equal((await emp.getLiquidations(sponsor3))[0].disputer, disputeBot);
  });

<<<<<<< HEAD
  it.only("Too little collateral", async function() {
    // sponsor1 creates a position with 150 units of collateral, creating 100 synthetic tokens.
    await emp.create({ rawValue: toWei("150") }, { rawValue: toWei("100") }, { from: sponsor1 });

    // sponsor2 creates a position with 1.75 units of collateral, creating 1 synthetic tokens.
    await emp.create({ rawValue: toWei("1.75") }, { rawValue: toWei("1") }, { from: sponsor2 });
=======
  it("Withdraw from successful disputes", async function() {
    // sponsor1 creates a position with 150 units of collateral, creating 100 synthetic tokens.
    await emp.create({ rawValue: toWei("150") }, { rawValue: toWei("100") }, { from: sponsor1 });

    // sponsor2 creates a position with 175 units of collateral, creating 100 synthetic tokens.
    await emp.create({ rawValue: toWei("175") }, { rawValue: toWei("100") }, { from: sponsor2 });
>>>>>>> e2e5e4d4

    // The liquidator creates a position to have synthetic tokens.
    await emp.create({ rawValue: toWei("1000") }, { rawValue: toWei("500") }, { from: liquidator });

    await emp.createLiquidation(
      sponsor1,
      { rawValue: toWei("1.75") },
      { rawValue: toWei("100") },
      { from: liquidator }
    );
<<<<<<< HEAD
    await emp.createLiquidation(sponsor2, { rawValue: toWei("1.75") }, { rawValue: toWei("1") }, { from: liquidator });

    // Send most of the user's balance elsewhere leaving only enough to dispute sponsor1's position.
    const transferAmount = (await collateralToken.balanceOf(disputeBot)).sub(toBN(toWei("1")));
    await collateralToken.transfer(rando, transferAmount, { from: disputeBot });

    // Both positions should be disputed with a presumed price of 1.1, but will only have enough collateral for the smaller one.
    await disputer.queryAndDispute(time => toWei("1.1"));

    // Only sponsor2 should be disputed.
    assert.equal((await emp.getLiquidations(sponsor1))[0].state, STATES.PRE_DISPUTE);
    assert.equal((await emp.getLiquidations(sponsor2))[0].state, STATES.PENDING_DISPUTE);

    // Transfer balance back, and the dispute should go through.
    await collateralToken.transfer(disputeBot, transferAmount, { from: rando });
    await disputer.queryAndDispute(time => toWei("1.1"));

    // sponsor1 should now be disputed.
    assert.equal((await emp.getLiquidations(sponsor1))[0].state, STATES.PENDING_DISPUTE);
=======
    await emp.createLiquidation(
      sponsor2,
      { rawValue: toWei("1.75") },
      { rawValue: toWei("100") },
      { from: liquidator }
    );

    // With a price of 1.1, the sponsors should be correctly collateralized, so disputes should be issued against sponsor1 and sponsor2's liquidations.
    await disputer.queryAndDispute(time => toWei("1.1"));

    // Push a price of 1.3, which should cause sponsor1's dispute to fail and sponsor2's dispute to succeed.
    const liquidationTime = await emp.getCurrentTime();
    await mockOracle.pushPrice(web3.utils.utf8ToHex("UMATEST"), liquidationTime, toWei("1.3"));

    await disputer.queryAndWithdrawRewards();

    // sponsor1's dipsute was unsuccessful, so the disputeBot should not have called the withdraw method.
    assert.equal((await emp.getLiquidations(sponsor1))[0].disputer, disputeBot);
    assert.equal((await emp.getLiquidations(sponsor1))[0].state, STATES.PENDING_DISPUTE);

    // sponsor2's dispute was successful, so the disputeBot should've called the withdraw method.
    assert.equal((await emp.getLiquidations(sponsor2))[0].disputer, zeroAddress);
    assert.equal((await emp.getLiquidations(sponsor2))[0].state, STATES.DISPUTE_SUCCEEDED);
>>>>>>> e2e5e4d4
  });
});<|MERGE_RESOLUTION|>--- conflicted
+++ resolved
@@ -163,21 +163,54 @@
     assert.equal((await emp.getLiquidations(sponsor3))[0].disputer, disputeBot);
   });
 
-<<<<<<< HEAD
+  it("Withdraw from successful disputes", async function() {
+    // sponsor1 creates a position with 150 units of collateral, creating 100 synthetic tokens.
+    await emp.create({ rawValue: toWei("150") }, { rawValue: toWei("100") }, { from: sponsor1 });
+
+    // sponsor2 creates a position with 175 units of collateral, creating 100 synthetic tokens.
+    await emp.create({ rawValue: toWei("175") }, { rawValue: toWei("100") }, { from: sponsor2 });
+
+    // The liquidator creates a position to have synthetic tokens.
+    await emp.create({ rawValue: toWei("1000") }, { rawValue: toWei("500") }, { from: liquidator });
+
+    await emp.createLiquidation(
+      sponsor1,
+      { rawValue: toWei("1.75") },
+      { rawValue: toWei("100") },
+      { from: liquidator }
+    );
+
+    await emp.createLiquidation(
+      sponsor2,
+      { rawValue: toWei("1.75") },
+      { rawValue: toWei("100") },
+      { from: liquidator }
+    );
+
+    // With a price of 1.1, the sponsors should be correctly collateralized, so disputes should be issued against sponsor1 and sponsor2's liquidations.
+    await disputer.queryAndDispute(time => toWei("1.1"));
+
+    // Push a price of 1.3, which should cause sponsor1's dispute to fail and sponsor2's dispute to succeed.
+    const liquidationTime = await emp.getCurrentTime();
+    await mockOracle.pushPrice(web3.utils.utf8ToHex("UMATEST"), liquidationTime, toWei("1.3"));
+
+    await disputer.queryAndWithdrawRewards();
+
+    // sponsor1's dipsute was unsuccessful, so the disputeBot should not have called the withdraw method.
+    assert.equal((await emp.getLiquidations(sponsor1))[0].disputer, disputeBot);
+    assert.equal((await emp.getLiquidations(sponsor1))[0].state, STATES.PENDING_DISPUTE);
+
+    // sponsor2's dispute was successful, so the disputeBot should've called the withdraw method.
+    assert.equal((await emp.getLiquidations(sponsor2))[0].disputer, zeroAddress);
+    assert.equal((await emp.getLiquidations(sponsor2))[0].state, STATES.DISPUTE_SUCCEEDED);
+  });
+
   it.only("Too little collateral", async function() {
     // sponsor1 creates a position with 150 units of collateral, creating 100 synthetic tokens.
     await emp.create({ rawValue: toWei("150") }, { rawValue: toWei("100") }, { from: sponsor1 });
 
     // sponsor2 creates a position with 1.75 units of collateral, creating 1 synthetic tokens.
     await emp.create({ rawValue: toWei("1.75") }, { rawValue: toWei("1") }, { from: sponsor2 });
-=======
-  it("Withdraw from successful disputes", async function() {
-    // sponsor1 creates a position with 150 units of collateral, creating 100 synthetic tokens.
-    await emp.create({ rawValue: toWei("150") }, { rawValue: toWei("100") }, { from: sponsor1 });
-
-    // sponsor2 creates a position with 175 units of collateral, creating 100 synthetic tokens.
-    await emp.create({ rawValue: toWei("175") }, { rawValue: toWei("100") }, { from: sponsor2 });
->>>>>>> e2e5e4d4
 
     // The liquidator creates a position to have synthetic tokens.
     await emp.create({ rawValue: toWei("1000") }, { rawValue: toWei("500") }, { from: liquidator });
@@ -188,7 +221,7 @@
       { rawValue: toWei("100") },
       { from: liquidator }
     );
-<<<<<<< HEAD
+
     await emp.createLiquidation(sponsor2, { rawValue: toWei("1.75") }, { rawValue: toWei("1") }, { from: liquidator });
 
     // Send most of the user's balance elsewhere leaving only enough to dispute sponsor1's position.
@@ -208,30 +241,5 @@
 
     // sponsor1 should now be disputed.
     assert.equal((await emp.getLiquidations(sponsor1))[0].state, STATES.PENDING_DISPUTE);
-=======
-    await emp.createLiquidation(
-      sponsor2,
-      { rawValue: toWei("1.75") },
-      { rawValue: toWei("100") },
-      { from: liquidator }
-    );
-
-    // With a price of 1.1, the sponsors should be correctly collateralized, so disputes should be issued against sponsor1 and sponsor2's liquidations.
-    await disputer.queryAndDispute(time => toWei("1.1"));
-
-    // Push a price of 1.3, which should cause sponsor1's dispute to fail and sponsor2's dispute to succeed.
-    const liquidationTime = await emp.getCurrentTime();
-    await mockOracle.pushPrice(web3.utils.utf8ToHex("UMATEST"), liquidationTime, toWei("1.3"));
-
-    await disputer.queryAndWithdrawRewards();
-
-    // sponsor1's dipsute was unsuccessful, so the disputeBot should not have called the withdraw method.
-    assert.equal((await emp.getLiquidations(sponsor1))[0].disputer, disputeBot);
-    assert.equal((await emp.getLiquidations(sponsor1))[0].state, STATES.PENDING_DISPUTE);
-
-    // sponsor2's dispute was successful, so the disputeBot should've called the withdraw method.
-    assert.equal((await emp.getLiquidations(sponsor2))[0].disputer, zeroAddress);
-    assert.equal((await emp.getLiquidations(sponsor2))[0].state, STATES.DISPUTE_SUCCEEDED);
->>>>>>> e2e5e4d4
   });
 });
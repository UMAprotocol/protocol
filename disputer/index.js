const argv = require("minimist")(process.argv.slice(), { string: ["address", "price"] });
const { toWei, hexToUtf8, toBN } = web3.utils;

// Helpers
const { delay } = require("../financial-templates-lib/delay");
const { Logger } = require("../financial-templates-lib/Logger");

// JS libs
const { Disputer } = require("./Liquidator");
const { GasEstimator } = require("../financial-templates-lib/GasEstimator");
const { ExpiringMultiPartyClient } = require("../financial-templates-lib/ExpiringMultiPartyClient");

// Truffle contracts
const ExpiringMultiParty = artifacts.require("ExpiringMultiParty");

async function run() {
  if (!argv.address || !argv.price) {
    throw "Must provide --address and --price arguments";
  }
  Logger.info({
    at: "liquidator#index",
    message: "liquidator started",
    empAddress: argv.address,
    currentPrice: argv.price
  });

  // Setup web3 accounts an contract instance
  const accounts = await web3.eth.getAccounts();
  const emp = await ExpiringMultiParty.at(argv.address);

  // Client and dispute bot
  const empClient = new ExpiringMultiPartyClient(ExpiringMultiParty.abi, web3, emp.address);
<<<<<<< HEAD
  let gasEstimator = new GasEstimator();
=======
  const gasEstimator = new GasEstimator();
>>>>>>> 46f99b97
  const disputer = new Disputer(empClient, gasEstimator, accounts[0]);

  while (true) {
    try {
      await disputer.queryAndDispute(toWei(argv.price));
    } catch (error) {
      Logger.error({
        at: "Disputer#index",
        message: "Disputer error",
        error: error
      });
    }
    await delay(Number(10_000));
  }
}

module.exports = async function(callback) {
  try {
    await run();
  } catch (err) {
    console.error(err);
    callback(err);
  }
  callback();
};<|MERGE_RESOLUTION|>--- conflicted
+++ resolved
@@ -30,11 +30,7 @@
 
   // Client and dispute bot
   const empClient = new ExpiringMultiPartyClient(ExpiringMultiParty.abi, web3, emp.address);
-<<<<<<< HEAD
-  let gasEstimator = new GasEstimator();
-=======
   const gasEstimator = new GasEstimator();
->>>>>>> 46f99b97
   const disputer = new Disputer(empClient, gasEstimator, accounts[0]);
 
   while (true) {

const networkUtils = require("../common/PublicNetworks");

const BigNumber = require("bignumber.js");

const formatDate = (timestampInSeconds, web3) => {
  return new Date(
    parseInt(
      web3.utils
        .toBN(timestampInSeconds)
        .muln(1000)
        .toString(),
      10
    )
  ).toString();
};

// formatWei converts a string or BN instance from Wei to Ether, e.g., 1e19 -> 10.
const formatWei = (num, web3) => {
  // Web3's `fromWei` function doesn't work on BN objects in minified mode (e.g.,
  // `web3.utils.isBN(web3.utils.fromBN("5"))` is false), so we use a workaround where we always pass in strings.
  // See https://github.com/ethereum/web3.js/issues/1777.
  return web3.utils.fromWei(num.toString());
};

// Formats the input to round to decimalPlaces number of decimals.
const formatWithMaxDecimals = (num, decimalPlaces, roundUp) => {
  if (roundUp) {
    BigNumber.set({ ROUNDING_MODE: BigNumber.ROUND_UP });
  } else {
    BigNumber.set({ ROUNDING_MODE: BigNumber.ROUND_DOWN });
  }

  const fullPrecisionFloat = BigNumber(num);

  // Convert back to BN to truncate any trailing 0s that the toFixed() output would print.
  const fixedPrecisionFloat = BigNumber(fullPrecisionFloat).toFixed(decimalPlaces);
  return fixedPrecisionFloat.toString().replace(/\B(?=(\d{3})+(?!\d))/g, ",");
};

const createFormatFunction = (web3, numDisplayedDecimals) => {
  return valInWei => formatWithMaxDecimals(formatWei(valInWei, web3), numDisplayedDecimals, false);
};

// generate a etherscan link prefix
<<<<<<< HEAD
function createEtherscanLinkFromtx(web3, networkUtils) {
  // Construct etherscan link based on network
  // const networkId = web3.networkId;
  const networkId = 1;
=======
function createEtherscanLinkFromtx(web3) {
  // Construct etherscan link based on network
  const networkId = web3.networkId;
>>>>>>> 1045464c
  let url;
  if (networkUtils[networkId]) {
    url = `${networkUtils[networkId].etherscan}`;
  } else {
<<<<<<< HEAD
    // No URL for localhost, just show transaction ID
    url = "";
=======
    // Default to mainnet, even though it won't work for ganache runs.
    url = "https://etherscan.io/";
>>>>>>> 1045464c
  }
  return url;
}

// Convert either an address or transaction to a shorter version.
// 0x772871a444c6e4e9903d8533a5a13101b74037158123e6709470f0afbf6e7d94 -> 0x7787...7d94
function createShortHexString(hex) {
  return hex.substring(0, 5) + "..." + hex.substring(hex.length - 6, hex.length - 1);
}

// Take in either a transaction or an account and generate an etherscan link for the corresponding
// network formatted in markdown.
<<<<<<< HEAD
function createEtherscanLinkMarkdown(web3, networkUtils, hex) {
=======
function createEtherscanLinkMarkdown(web3, hex) {
>>>>>>> 1045464c
  let shortURLString = createShortHexString(hex);

  // Transaction hash
  if (hex.length == 66) {
    return `<${createEtherscanLinkFromtx(web3, networkUtils)}tx/${hex}|${shortURLString}>`;
  }
  // Account
  else if (hex.length == 42) {
    return `<${createEtherscanLinkFromtx(web3, networkUtils)}address/${hex}|${shortURLString}>`;
  }
}

module.exports = {
  formatDate,
  formatWei,
  formatWithMaxDecimals,
  createFormatFunction,
  createEtherscanLinkFromtx,
  createShortHexString,
  createEtherscanLinkMarkdown
};<|MERGE_RESOLUTION|>--- conflicted
+++ resolved
@@ -42,27 +42,15 @@
 };
 
 // generate a etherscan link prefix
-<<<<<<< HEAD
-function createEtherscanLinkFromtx(web3, networkUtils) {
-  // Construct etherscan link based on network
-  // const networkId = web3.networkId;
-  const networkId = 1;
-=======
 function createEtherscanLinkFromtx(web3) {
   // Construct etherscan link based on network
   const networkId = web3.networkId;
->>>>>>> 1045464c
   let url;
   if (networkUtils[networkId]) {
     url = `${networkUtils[networkId].etherscan}`;
   } else {
-<<<<<<< HEAD
-    // No URL for localhost, just show transaction ID
-    url = "";
-=======
     // Default to mainnet, even though it won't work for ganache runs.
     url = "https://etherscan.io/";
->>>>>>> 1045464c
   }
   return url;
 }
@@ -75,11 +63,7 @@
 
 // Take in either a transaction or an account and generate an etherscan link for the corresponding
 // network formatted in markdown.
-<<<<<<< HEAD
-function createEtherscanLinkMarkdown(web3, networkUtils, hex) {
-=======
 function createEtherscanLinkMarkdown(web3, hex) {
->>>>>>> 1045464c
   let shortURLString = createShortHexString(hex);
 
   // Transaction hash

--- conflicted
+++ resolved
@@ -48,11 +48,8 @@
 # Hacky way of running truffle tests outside of core.
 cd $PROTOCOL_DIR/core
 $(npm bin)/truffle test ../financial-templates-lib/test/*.js --network ci
-<<<<<<< HEAD
 $(npm bin)/truffle test ../liquidator/test/*.js --network ci
-=======
 $(npm bin)/truffle test ../disputer/test/*.js --network ci
->>>>>>> 8a52cfcc
 
 # Check the Kovan deployment.
 check_deployment $PROTOCOL_DIR/core 4 rinkeby_mnemonic
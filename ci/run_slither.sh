#!/usr/bin/env bash
set -e

PROTOCOL_DIR=$(pwd)
sudo chmod -R a+rwx /usr/local/lib/node_modules


run_slither() {
    cd $1
    mkdir -p node_modules/
    cp -r ../node_modules/@openzeppelin ./node_modules/@openzeppelin
<<<<<<< HEAD
    truffle compile
=======
>>>>>>> 556a66f5

    cd $PROTOCOL_DIR
    slither --exclude=naming-convention,pragma,solc-version,external-function,reentrancy-benign,reentrancy-no-eth,arbitrary-send,incorrect-equality,reentrancy-events,assembly --filter-paths=@openzeppelin $1
}

run_slither $PROTOCOL_DIR/core<|MERGE_RESOLUTION|>--- conflicted
+++ resolved
@@ -9,10 +9,6 @@
     cd $1
     mkdir -p node_modules/
     cp -r ../node_modules/@openzeppelin ./node_modules/@openzeppelin
-<<<<<<< HEAD
-    truffle compile
-=======
->>>>>>> 556a66f5
 
     cd $PROTOCOL_DIR
     slither --exclude=naming-convention,pragma,solc-version,external-function,reentrancy-benign,reentrancy-no-eth,arbitrary-send,incorrect-equality,reentrancy-events,assembly --filter-paths=@openzeppelin $1

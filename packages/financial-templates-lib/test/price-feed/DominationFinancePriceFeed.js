--- conflicted
+++ resolved
@@ -90,13 +90,9 @@
     networker.getJsonReturns = [...validResponses];
     await invertedPriceFeed.update();
 
-    // Before period 1 should return null.
+    // Before period 1 should return fail.
     assert.equal(earliestTick, historicalResponse.data.rows[0][0]);
-<<<<<<< HEAD
-    assert.equal(await invertedPriceFeed.getHistoricalPrice(earliestTick - 15), null);
-=======
-    assert.throws(() => invertedPriceFeed.getHistoricalPrice(earliestTick - 15));
->>>>>>> 530c32e3
+    await invertedPriceFeed.getHistoricalPrice(earliestTick - 15).then(() => assert.fail());
 
     // During period 1.
     assert.equal(
@@ -145,11 +141,7 @@
 
   it("No update", async function() {
     assert.equal(priceFeed.getCurrentPrice(), undefined);
-<<<<<<< HEAD
-    assert.equal(await priceFeed.getHistoricalPrice(1000), undefined);
-=======
-    assert.throws(() => priceFeed.getHistoricalPrice(1000));
->>>>>>> 530c32e3
+    await priceFeed.getHistoricalPrice(1000).then(() => assert.fail());
     assert.equal(priceFeed.getLastUpdateTime(), undefined);
     assert.equal(priceFeed.getLookback(), lookback);
   });
@@ -160,13 +152,9 @@
 
     await priceFeed.update();
 
-    // Before period 1 should return null.
+    // Before period 1 should fail.
     assert.equal(earliestTick, historicalResponse.data.rows[0][0]);
-<<<<<<< HEAD
-    assert.equal(await priceFeed.getHistoricalPrice(earliestTick - 15), null);
-=======
-    assert.throws(() => priceFeed.getHistoricalPrice(earliestTick - 15)[0]);
->>>>>>> 530c32e3
+    await priceFeed.getHistoricalPrice(earliestTick - 15).then(() => assert.fail());
 
     // During period 1.
     assert.equal(await priceFeed.getHistoricalPrice(historicalResponse.data.rows[0][0] + 5).toString(), toWei("1.1"));
@@ -220,15 +208,9 @@
     assert.isTrue(await invertedPriceFeed.update().catch(() => true), "Update didn't throw");
 
     assert.equal(priceFeed.getCurrentPrice(), undefined);
-<<<<<<< HEAD
-    assert.equal(await priceFeed.getHistoricalPrice(earliestTick), undefined);
+    await priceFeed.getHistoricalPrice(earliestTick).then(() => assert.fail());
     assert.equal(invertedPriceFeed.getCurrentPrice(), undefined);
-    assert.equal(await invertedPriceFeed.getHistoricalPrice(earliestTick), undefined);
-=======
-    assert.throws(() => priceFeed.getHistoricalPrice(earliestTick));
-    assert.equal(invertedPriceFeed.getCurrentPrice(), undefined);
-    assert.throws(() => invertedPriceFeed.getHistoricalPrice(earliestTick));
->>>>>>> 530c32e3
+    await invertedPriceFeed.getHistoricalPrice(earliestTick).then(() => assert.fail());
 
     // Bad historical ohlc response.
     networker.getJsonReturns = [
@@ -244,11 +226,7 @@
     assert.isTrue(await priceFeed.update().catch(() => true), "Update didn't throw");
 
     assert.equal(priceFeed.getCurrentPrice(), undefined);
-<<<<<<< HEAD
-    assert.equal(await priceFeed.getHistoricalPrice(earliestTick), undefined);
-=======
-    assert.throws(() => priceFeed.getHistoricalPrice(earliestTick));
->>>>>>> 530c32e3
+    await priceFeed.getHistoricalPrice(earliestTick).then(() => assert.fail());
 
     // Inverted price feed returns undefined for prices equal to 0 since it cannot divide by 0
     networker.getJsonReturns = [
@@ -264,11 +242,7 @@
     assert.isTrue(await invertedPriceFeed.update().catch(() => true), "Update didn't throw");
 
     assert.equal(invertedPriceFeed.getCurrentPrice(), undefined);
-<<<<<<< HEAD
-    assert.equal(await invertedPriceFeed.getHistoricalPrice(earliestTick), undefined);
-=======
-    assert.throws(() => invertedPriceFeed.getHistoricalPrice(earliestTick));
->>>>>>> 530c32e3
+    await invertedPriceFeed.getHistoricalPrice(earliestTick).then(() => assert.fail());
   });
 
   it("Update frequency", async function() {

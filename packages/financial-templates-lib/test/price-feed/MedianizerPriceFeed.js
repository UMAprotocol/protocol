const { toWei, toBN } = web3.utils;

const { MedianizerPriceFeed } = require("../../src/price-feed/MedianizerPriceFeed");
const { PriceFeedMock } = require("../../src/price-feed/PriceFeedMock");

contract("MedianizerPriceFeed.js", function() {
  it("Update", async function() {
    const priceFeeds = [new PriceFeedMock()];

    const medianizerPriceFeed = new MedianizerPriceFeed(priceFeeds);
    await medianizerPriceFeed.update();
    await medianizerPriceFeed.update();

    assert.equal(priceFeeds[0].updateCalled, 2);
  });

  it("Basic medians", async function() {
    const priceFeeds = [
      //                currentPrice      historicalPrice    lastUpdatedTime
      new PriceFeedMock(toBN(toWei("1")), toBN(toWei("25")), 100),
      new PriceFeedMock(toBN(toWei("2")), toBN(toWei("57")), 50000),
      new PriceFeedMock(toBN(toWei("9")), toBN(toWei("10")), 25)
    ];

    const medianizerPriceFeed = new MedianizerPriceFeed(priceFeeds);

    // Should return the median current price.
    assert.equal(medianizerPriceFeed.getCurrentPrice(), toWei("2"));

    // Should return the median historical price (because we're using mocks, the timestamp doesn't matter).
    const arbitraryHistoricalTimestamp = 1000;
    assert.equal(await medianizerPriceFeed.getHistoricalPrice(arbitraryHistoricalTimestamp), toWei("25"));

    // Should return the *maximum* lastUpdatedTime.
    assert.equal(medianizerPriceFeed.getLastUpdateTime(), 50000);
    assert.equal(medianizerPriceFeed.getLookback(), 3600);
  });

  it("Basic means", async function() {
    const priceFeeds = [
      //                currentPrice      historicalPrice    lastUpdatedTime
      new PriceFeedMock(toBN(toWei("1")), toBN(toWei("25")), 100),
      new PriceFeedMock(toBN(toWei("2")), toBN(toWei("57")), 50000),
      new PriceFeedMock(toBN(toWei("9")), toBN(toWei("11")), 25)
    ];

    const medianizerPriceFeed = new MedianizerPriceFeed(priceFeeds, true);

    // Should return the mean current price.
    assert.equal(medianizerPriceFeed.getCurrentPrice(), toWei("4"));

    // Should return the mean historical price (because we're using mocks, the timestamp doesn't matter).
    const arbitraryHistoricalTimestamp = 1000;
    assert.equal(await medianizerPriceFeed.getHistoricalPrice(arbitraryHistoricalTimestamp), toWei("31"));

    // Should return the *maximum* lastUpdatedTime.
    assert.equal(medianizerPriceFeed.getLastUpdateTime(), 50000);
  });

  it("Even count median", async function() {
    const priceFeeds = [
      //                currentPrice      historicalPrice    lastUpdatedTime
      new PriceFeedMock(toBN(toWei("1")), toBN(toWei("17")), 100),
      new PriceFeedMock(toBN(toWei("2")), toBN(toWei("58")), 50000),
      new PriceFeedMock(toBN(toWei("3")), toBN(toWei("45")), 25),
      new PriceFeedMock(toBN(toWei("4")), toBN(toWei("100")), 25)
    ];

    const medianizerPriceFeed = new MedianizerPriceFeed(priceFeeds);

    // Should return the average of 3 and 2 since there are an even number of elements.
    assert.equal(medianizerPriceFeed.getCurrentPrice(), toWei("2.5"));

    // Should return the average of 58 and 45 since there are an even number of elements.
    // Note: because we're using mocks, the timestamp doesn't matter.
    const arbitraryHistoricalTimestamp = 1000;
    assert.equal(await medianizerPriceFeed.getHistoricalPrice(arbitraryHistoricalTimestamp), toWei("51.5"));
  });

  it("Even count means", async function() {
    const priceFeeds = [
      //                currentPrice      historicalPrice    lastUpdatedTime
      new PriceFeedMock(toBN(toWei("1")), toBN(toWei("17")), 100),
      new PriceFeedMock(toBN(toWei("2")), toBN(toWei("58")), 50000),
      new PriceFeedMock(toBN(toWei("3")), toBN(toWei("45")), 25),
      new PriceFeedMock(toBN(toWei("4")), toBN(toWei("100")), 25)
    ];

    const medianizerPriceFeed = new MedianizerPriceFeed(priceFeeds, true);

    // Should return the mean, which is not neccessarily the average of 3 and 2.
    assert.equal(medianizerPriceFeed.getCurrentPrice(), toWei("2.5"));
    const arbitraryHistoricalTimestamp = 1000;
    assert.equal(await medianizerPriceFeed.getHistoricalPrice(arbitraryHistoricalTimestamp), toWei("55"));
  });

  it("sub-pricefeeds fail to return price", async function() {
    const priceFeeds = [
      //                currentPrice      historicalPrice    lastUpdatedTime
      new PriceFeedMock(toBN(toWei("1")), toBN(toWei("17")), 100),
      new PriceFeedMock(null, null, null),
      new PriceFeedMock(null, null, null)
    ];

    const medianizerPriceFeed = new MedianizerPriceFeed(priceFeeds);

    // Should return null since there was a null price output.
    assert.equal(medianizerPriceFeed.getCurrentPrice(), null);

    // Should throw an error for each null price output.
    const arbitraryHistoricalTimestamp = 1000;
<<<<<<< HEAD
    assert.equal(await medianizerPriceFeed.getHistoricalPrice(arbitraryHistoricalTimestamp), null);
=======
    try {
      medianizerPriceFeed.getHistoricalPrice(arbitraryHistoricalTimestamp);
    } catch (err) {
      assert.equal(err[0].message, "PriceFeedMock expected error thrown");
      assert.equal(err[1].message, "PriceFeedMock expected error thrown");
      assert.equal(err.length, 2);
    }
    assert.throws(() => medianizerPriceFeed.getHistoricalPrice(arbitraryHistoricalTimestamp));
>>>>>>> 530c32e3

    // Should return null since there was a null input.
    assert.equal(medianizerPriceFeed.getLastUpdateTime(), null);
  });

  it("undefined inputs", async function() {
    const priceFeeds = [
      //                currentPrice      historicalPrice    lastUpdatedTime
      new PriceFeedMock(toBN(toWei("1")), toBN(toWei("17")), 100),
      new PriceFeedMock(undefined, undefined, undefined)
    ];

    const medianizerPriceFeed = new MedianizerPriceFeed(priceFeeds);

    // Should return null since there was an undefined price output.
    assert.equal(medianizerPriceFeed.getCurrentPrice(), null);

    // Should throw since there was an undefined price output.
    const arbitraryHistoricalTimestamp = 1000;
<<<<<<< HEAD
    assert.equal(await medianizerPriceFeed.getHistoricalPrice(arbitraryHistoricalTimestamp), null);
=======
    assert.throws(() => medianizerPriceFeed.getHistoricalPrice(arbitraryHistoricalTimestamp));
>>>>>>> 530c32e3

    // Should return null since there was an undefined output.
    assert.equal(medianizerPriceFeed.getLastUpdateTime(), null);
  });
  it("Validates feeds decimals correctly", async function() {
    // Create three feeds, one with a diffrent number of decimals. Medianizer should reject this when checking the decimals.
    const validDecimalsPriceFeeds = [
      //                currentPrice      historicalPrice    lastUpdatedTime    PriceFeed decimals
      new PriceFeedMock(toBN(toWei("1")), toBN(toWei("25")), 100, 18),
      new PriceFeedMock(toBN(toWei("2")), toBN(toWei("57")), 50000, 18),
      new PriceFeedMock(toBN(toWei("9")), toBN(toWei("10")), 25, 18)
    ];

    const validMedianizerPriceFeed = new MedianizerPriceFeed(validDecimalsPriceFeeds);

    let didThrow = false;
    try {
      const feedDecimals = validMedianizerPriceFeed.getPriceFeedDecimals();
      assert.equal(feedDecimals, 18);
    } catch (error) {
      didThrow = true;
    }

    assert.isFalse(didThrow);

    const inValidDecimalsPriceFeeds = [
      //                currentPrice      historicalPrice    lastUpdatedTime    PriceFeed decimals
      new PriceFeedMock(toBN(toWei("1")), toBN(toWei("25")), 100, 18),
      new PriceFeedMock(toBN(toWei("2")), toBN(toWei("57")), 50000, 18),
      new PriceFeedMock(toBN(toWei("9")), toBN(toWei("10")), 25, 17)
    ];

    const invalidMedianizerPriceFeed = new MedianizerPriceFeed(inValidDecimalsPriceFeeds);
    try {
      invalidMedianizerPriceFeed.getPriceFeedDecimals();
    } catch (error) {
      didThrow = true;
    }
    assert.isTrue(didThrow);
  });
});<|MERGE_RESOLUTION|>--- conflicted
+++ resolved
@@ -109,18 +109,14 @@
 
     // Should throw an error for each null price output.
     const arbitraryHistoricalTimestamp = 1000;
-<<<<<<< HEAD
-    assert.equal(await medianizerPriceFeed.getHistoricalPrice(arbitraryHistoricalTimestamp), null);
-=======
-    try {
-      medianizerPriceFeed.getHistoricalPrice(arbitraryHistoricalTimestamp);
-    } catch (err) {
-      assert.equal(err[0].message, "PriceFeedMock expected error thrown");
-      assert.equal(err[1].message, "PriceFeedMock expected error thrown");
-      assert.equal(err.length, 2);
-    }
-    assert.throws(() => medianizerPriceFeed.getHistoricalPrice(arbitraryHistoricalTimestamp));
->>>>>>> 530c32e3
+    await medianizerPriceFeed.getHistoricalPrice(arbitraryHistoricalTimestamp).then(
+      () => assert.fail(),
+      err => {
+        assert.equal(err[0].message, "PriceFeedMock expected error thrown");
+        assert.equal(err[1].message, "PriceFeedMock expected error thrown");
+        assert.equal(err.length, 2);
+      }
+    );
 
     // Should return null since there was a null input.
     assert.equal(medianizerPriceFeed.getLastUpdateTime(), null);
@@ -140,11 +136,7 @@
 
     // Should throw since there was an undefined price output.
     const arbitraryHistoricalTimestamp = 1000;
-<<<<<<< HEAD
-    assert.equal(await medianizerPriceFeed.getHistoricalPrice(arbitraryHistoricalTimestamp), null);
-=======
-    assert.throws(() => medianizerPriceFeed.getHistoricalPrice(arbitraryHistoricalTimestamp));
->>>>>>> 530c32e3
+    await medianizerPriceFeed.getHistoricalPrice(arbitraryHistoricalTimestamp).catch(() => assert.fail());
 
     // Should return null since there was an undefined output.
     assert.equal(medianizerPriceFeed.getLastUpdateTime(), null);

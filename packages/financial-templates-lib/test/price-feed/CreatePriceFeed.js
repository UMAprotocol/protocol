const { toWei } = web3.utils;

// Tested Contract
const ExpiringMultiParty = artifacts.require("ExpiringMultiParty");

// Helper Contracts
const Finder = artifacts.require("Finder");
const IdentifierWhitelist = artifacts.require("IdentifierWhitelist");
const TokenFactory = artifacts.require("TokenFactory");
const Token = artifacts.require("ExpandedERC20");
const Timer = artifacts.require("Timer");
const Store = artifacts.require("Store");

const {
  createPriceFeed,
  createReferencePriceFeedForEmp,
  createUniswapPriceFeedForEmp,
  createTokenPriceFeedForEmp
} = require("../../src/price-feed/CreatePriceFeed");
const { CryptoWatchPriceFeed } = require("../../src/price-feed/CryptoWatchPriceFeed");
const { UniswapPriceFeed } = require("../../src/price-feed/UniswapPriceFeed");
const { BalancerPriceFeed } = require("../../src/price-feed/BalancerPriceFeed");
const { MedianizerPriceFeed } = require("../../src/price-feed/MedianizerPriceFeed");
const { NetworkerMock } = require("../../src/price-feed/NetworkerMock");
const winston = require("winston");

contract("CreatePriceFeed.js", function(accounts) {
  const { toChecksumAddress, randomHex } = web3.utils;

  let mockTime = 1588376548;
  let networker;
<<<<<<< HEAD
  let logger;
=======
  let store;
>>>>>>> 00e07e5a

  const apiKey = "test-api-key";
  const exchange = "test-exchange";
  const pair = "test-pair";
  const lookback = 120;
  const getTime = () => mockTime;
  const minTimeBetweenUpdates = 60;
  const twapLength = 180;
  const uniswapAddress = toChecksumAddress(randomHex(20));
  const balancerAddress = toChecksumAddress(randomHex(20));

  beforeEach(async function() {
    networker = new NetworkerMock();
    logger = winston.createLogger({
      silent: true
    });
    store = await Store.deployed();
  });

  it("No type", async function() {
    const config = {
      apiKey,
      exchange,
      pair,
      lookback,
      minTimeBetweenUpdates
    };

    assert.equal(await createPriceFeed(logger, web3, networker, getTime, config), null);
  });

  it("Valid CryptoWatch config", async function() {
    const config = {
      type: "cryptowatch",
      apiKey,
      exchange,
      pair,
      lookback,
      minTimeBetweenUpdates
    };

    const validCryptoWatchFeed = await createPriceFeed(logger, web3, networker, getTime, config);

    assert.isTrue(validCryptoWatchFeed instanceof CryptoWatchPriceFeed);
    assert.equal(validCryptoWatchFeed.apiKey, apiKey);
    assert.equal(validCryptoWatchFeed.exchange, exchange);
    assert.equal(validCryptoWatchFeed.pair, pair);
    assert.equal(validCryptoWatchFeed.lookback, lookback);
    assert.equal(validCryptoWatchFeed.getTime(), getTime());
    assert.equal(validCryptoWatchFeed.invertPrice, undefined);
  });

  it("Valid CryptoWatch config without apiKey", async function() {
    const config = {
      type: "cryptowatch",
      exchange,
      pair,
      lookback,
      minTimeBetweenUpdates
    };

    const validCryptoWatchFeed = await createPriceFeed(logger, web3, networker, getTime, config);

    assert.isTrue(validCryptoWatchFeed instanceof CryptoWatchPriceFeed);
    assert.equal(validCryptoWatchFeed.apiKey, undefined);
  });

  it("Invalid CryptoWatch config", async function() {
    const validConfig = {
      type: "cryptowatch",
      apiKey,
      exchange,
      pair,
      lookback,
      minTimeBetweenUpdates
    };

    assert.equal(
      await createPriceFeed(logger, web3, networker, getTime, { ...validConfig, exchange: undefined }),
      null
    );
    assert.equal(await createPriceFeed(logger, web3, networker, getTime, { ...validConfig, pair: undefined }), null);
    assert.equal(
      await createPriceFeed(logger, web3, networker, getTime, { ...validConfig, lookback: undefined }),
      null
    );
    assert.equal(
      await createPriceFeed(logger, web3, networker, getTime, { ...validConfig, minTimeBetweenUpdates: undefined }),
      null
    );
  });

  it("Valid Uniswap config", async function() {
    const config = {
      type: "uniswap",
      uniswapAddress,
      twapLength,
      lookback
    };

    const validUniswapFeed = await createPriceFeed(logger, web3, networker, getTime, config);

    assert.isTrue(validUniswapFeed instanceof UniswapPriceFeed);
    assert.equal(validUniswapFeed.uniswap.options.address, uniswapAddress);
    assert.equal(validUniswapFeed.twapLength, twapLength);
    assert.equal(validUniswapFeed.historicalLookback, lookback);
    assert.equal(validUniswapFeed.getTime(), getTime());
    assert.equal(validUniswapFeed.invertPrice, undefined);

    // Invert parameter should be passed through.
    const validInvertedUniswapFeed = await createPriceFeed(logger, web3, networker, getTime, {
      ...config,
      invertPrice: true
    });
    assert.isTrue(validInvertedUniswapFeed.invertPrice);
  });

  it("Invalid Uniswap config", async function() {
    const validConfig = {
      type: "uniswap",
      uniswapAddress,
      twapLength,
      lookback
    };

    assert.equal(
      await createPriceFeed(logger, web3, networker, getTime, { ...validConfig, uniswapAddress: undefined }),
      null
    );
    assert.equal(
      await createPriceFeed(logger, web3, networker, getTime, { ...validConfig, twapLength: undefined }),
      null
    );
    assert.equal(
      await createPriceFeed(logger, web3, networker, getTime, { ...validConfig, lookback: undefined }),
      null
    );
  });

  it("Default Uniswap Config", async function() {
    // Given the collateral token is 0x1, the , it should always come first, meaning the config should always be inverted.
    const collateralTokenAddress = "0x0000000000000000000000000000000000000001";

    const constructorParams = {
      expirationTimestamp: ((await web3.eth.getBlock("latest")).timestamp + 1000).toString(),
      withdrawalLiveness: "1000",
      collateralAddress: collateralTokenAddress,
      finderAddress: Finder.address,
      tokenFactoryAddress: TokenFactory.address,
      priceFeedIdentifier: web3.utils.utf8ToHex("ETH/BTC"),
      syntheticName: "Test UMA Token",
      syntheticSymbol: "UMATEST",
      liquidationLiveness: "1000",
      collateralRequirement: { rawValue: toWei("1.5") },
      disputeBondPct: { rawValue: toWei("0.1") },
      sponsorDisputeRewardPct: { rawValue: toWei("0.1") },
      disputerDisputeRewardPct: { rawValue: toWei("0.1") },
      minSponsorTokens: { rawValue: toWei("1") },
      timerAddress: Timer.address,
      excessTokenBeneficiary: store.address
    };

    const emp = await ExpiringMultiParty.new(constructorParams);

    const getIdBackup = web3.eth.net.getId;

    // Modify web3 to say the chain id is mainnet temporarily.
    web3.eth.net.getId = async () => 1;

    const twapLength = 100;
    const priceFeed = await createUniswapPriceFeedForEmp(logger, web3, networker, getTime, emp.address, { twapLength });

    // Cannot test for the uniswap address since that depends on the synthetic token address, which is generated in a non-hermetic way.
    // Price should always be inverted since the collateralTokenAddress is 0x1.
    assert.isTrue(priceFeed.invertPrice);

    // Config override should be passed through.
    assert.equal(priceFeed.twapLength, twapLength);

    // Reset getId method.
    web3.eth.net.getId = getIdBackup;
  });

  it("Uniswap address not found", async function() {
    const collateralToken = await Token.new("UMA", "UMA", 18, { from: accounts[0] });

    const constructorParams = {
      expirationTimestamp: ((await web3.eth.getBlock("latest")).timestamp + 1000).toString(),
      withdrawalLiveness: "1000",
      collateralAddress: collateralToken.address,
      finderAddress: Finder.address,
      tokenFactoryAddress: TokenFactory.address,
      priceFeedIdentifier: web3.utils.utf8ToHex("ETH/BTC"),
      syntheticName: "Test UMA Token",
      syntheticSymbol: "UMATEST",
      liquidationLiveness: "1000",
      collateralRequirement: { rawValue: toWei("1.5") },
      disputeBondPct: { rawValue: toWei("0.1") },
      sponsorDisputeRewardPct: { rawValue: toWei("0.1") },
      disputerDisputeRewardPct: { rawValue: toWei("0.1") },
      minSponsorTokens: { rawValue: toWei("1") },
      timerAddress: Timer.address,
      excessTokenBeneficiary: store.address
    };

    const emp = await ExpiringMultiParty.new(constructorParams);

    let didThrow = false;
    try {
      // Creation should fail because this test network has no deployed uniswap contract and UNISWAP_ADDRESS isn't
      // provided in the environment.
      await createUniswapPriceFeedForEmp(logger, web3, networker, getTime, emp.address);
    } catch (error) {
      didThrow = true;
    }

    assert.isTrue(didThrow);
  });

  it("Valid Balancer config", async function() {
    const config = {
      type: "balancer",
      balancerAddress,
      balancerTokenIn: accounts[1],
      balancerTokenOut: accounts[2],
      lookback: 7200
    };

    const balancerFeed = await createPriceFeed(logger, web3, networker, getTime, config);
    assert.isTrue(balancerFeed instanceof BalancerPriceFeed);
  });

  it("Invalid Balancer config", async function() {
    const config = {
      type: "balancer",
      balancerAddress
    };

    const balancerFeed = await createPriceFeed(logger, web3, networker, getTime, config);
    assert.equal(balancerFeed, null);
  });
  it("Create token price feed for Balancer", async function() {
    const collateralTokenAddress = "0x0000000000000000000000000000000000000001";
    const config = {
      type: "balancer",
      balancerAddress,
      balancerTokenIn: accounts[1],
      balancerTokenOut: accounts[2]
    };

    const constructorParams = {
      expirationTimestamp: ((await web3.eth.getBlock("latest")).timestamp + 1000).toString(),
      withdrawalLiveness: "1000",
      collateralAddress: collateralTokenAddress,
      finderAddress: Finder.address,
      tokenFactoryAddress: TokenFactory.address,
      priceFeedIdentifier: web3.utils.utf8ToHex("ETH/BTC"),
      syntheticName: "Test UMA Token",
      syntheticSymbol: "UMATEST",
      liquidationLiveness: "1000",
      collateralRequirement: { rawValue: toWei("1.5") },
      disputeBondPct: { rawValue: toWei("0.1") },
      sponsorDisputeRewardPct: { rawValue: toWei("0.1") },
      disputerDisputeRewardPct: { rawValue: toWei("0.1") },
      minSponsorTokens: { rawValue: toWei("1") },
      timerAddress: Timer.address,
      excessTokenBeneficiary: store.address
    };

    const emp = await ExpiringMultiParty.new(constructorParams);

    const balancerFeed = await createTokenPriceFeedForEmp(logger, web3, networker, getTime, emp.address, config);
    assert.isTrue(balancerFeed instanceof BalancerPriceFeed);
  });

  it("Create token price feed for Uniswap", async function() {
    const collateralTokenAddress = "0x0000000000000000000000000000000000000001";
    const config = {
      type: "uniswap",
      uniswapAddress,
      twapLength,
      lookback
    };

    const constructorParams = {
      expirationTimestamp: ((await web3.eth.getBlock("latest")).timestamp + 1000).toString(),
      withdrawalLiveness: "1000",
      collateralAddress: collateralTokenAddress,
      finderAddress: Finder.address,
      tokenFactoryAddress: TokenFactory.address,
      priceFeedIdentifier: web3.utils.utf8ToHex("ETH/BTC"),
      syntheticName: "Test UMA Token",
      syntheticSymbol: "UMATEST",
      liquidationLiveness: "1000",
      collateralRequirement: { rawValue: toWei("1.5") },
      disputeBondPct: { rawValue: toWei("0.1") },
      sponsorDisputeRewardPct: { rawValue: toWei("0.1") },
      disputerDisputeRewardPct: { rawValue: toWei("0.1") },
      minSponsorTokens: { rawValue: toWei("1") },
      timerAddress: Timer.address,
      excessTokenBeneficiary: store.address
    };

    const emp = await ExpiringMultiParty.new(constructorParams);

    const uniswapFeed = await createTokenPriceFeedForEmp(logger, web3, networker, getTime, emp.address, config);
    assert.isTrue(uniswapFeed instanceof UniswapPriceFeed);
  });

  it("Create token price feed defaults to Medianizer", async function() {
    const collateralTokenAddress = "0x0000000000000000000000000000000000000001";
    const constructorParams = {
      expirationTimestamp: ((await web3.eth.getBlock("latest")).timestamp + 1000).toString(),
      withdrawalLiveness: "1000",
      collateralAddress: collateralTokenAddress,
      finderAddress: Finder.address,
      tokenFactoryAddress: TokenFactory.address,
      priceFeedIdentifier: web3.utils.utf8ToHex("ETH/BTC"),
      syntheticName: "Test UMA Token",
      syntheticSymbol: "UMATEST",
      liquidationLiveness: "1000",
      collateralRequirement: { rawValue: toWei("1.5") },
      disputeBondPct: { rawValue: toWei("0.1") },
      sponsorDisputeRewardPct: { rawValue: toWei("0.1") },
      disputerDisputeRewardPct: { rawValue: toWei("0.1") },
      minSponsorTokens: { rawValue: toWei("1") },
      timerAddress: Timer.address,
      excessTokenBeneficiary: store.address
    };

    const emp = await ExpiringMultiParty.new(constructorParams);

    // If `config` is undefined or ommitted (and set to its default value), this should return a Medianizer Price Feed
    let medianizerFeed = await createTokenPriceFeedForEmp(logger, web3, networker, getTime, emp.address);
    assert.isTrue(medianizerFeed instanceof MedianizerPriceFeed);
    medianizerFeed = await createTokenPriceFeedForEmp(logger, web3, networker, getTime, emp.address, undefined);
    assert.isTrue(medianizerFeed instanceof MedianizerPriceFeed);
  });

  it("Valid Medianizer inherited config", async function() {
    const config = {
      type: "medianizer",
      apiKey,
      exchange,
      pair,
      lookback,
      minTimeBetweenUpdates,
      uniswapAddress,
      twapLength,
      medianizedFeeds: [
        {
          type: "cryptowatch"
        },
        {
          type: "uniswap"
        }
      ]
    };

    const validMedianizerFeed = await createPriceFeed(logger, web3, networker, getTime, config);

    assert.isTrue(validMedianizerFeed instanceof MedianizerPriceFeed);
    assert.isTrue(validMedianizerFeed.priceFeeds[0] instanceof CryptoWatchPriceFeed);
    assert.isTrue(validMedianizerFeed.priceFeeds[1] instanceof UniswapPriceFeed);

    assert.equal(validMedianizerFeed.priceFeeds[0].pair, pair);
    assert.equal(validMedianizerFeed.priceFeeds[1].uniswap.options.address, uniswapAddress);
  });

  it("Valid Medianizer override config", async function() {
    const lookbackOverride = 5;
    const config = {
      type: "medianizer",
      apiKey,
      exchange,
      pair,
      lookback,
      minTimeBetweenUpdates,
      medianizedFeeds: [
        {
          type: "cryptowatch",
          lookback: lookbackOverride
        }
      ]
    };

    const validMedianizerFeed = await createPriceFeed(logger, web3, networker, getTime, config);

    assert.equal(validMedianizerFeed.priceFeeds[0].lookback, lookbackOverride);
  });

  it("Medianizer feed cannot have 0 nested feeds to medianize", async function() {
    const config = {
      type: "medianizer",
      apiKey,
      exchange,
      pair,
      lookback,
      minTimeBetweenUpdates
    };

    await createPriceFeed(logger, web3, networker, getTime, config);

    // medianizedFeeds is missing.
    assert.equal(await createPriceFeed(logger, web3, networker, getTime, config), null);

    // medianizedFeeds is 0 length.
    assert.equal(await createPriceFeed(logger, web3, networker, getTime, { ...config, medianizedFeeds: [] }), null);
  });

  it("Medianizer feed cannot have a nested feed with an invalid config", async function() {
    const config = {
      type: "medianizer",
      apiKey,
      exchange,
      pair,
      lookback,
      minTimeBetweenUpdates,
      medianizedFeeds: [
        {
          type: "cryptowatch"
        },
        {} // Invalid because the second medianized feed has no type.
      ]
    };

    const medianizerFeed = await createPriceFeed(logger, web3, networker, getTime, config);

    assert.equal(medianizerFeed, null);
  });

  it("Default reference price feed", async function() {
    const collateralToken = await Token.new("UMA", "UMA", 18, { from: accounts[0] });

    const constructorParams = {
      expirationTimestamp: ((await web3.eth.getBlock("latest")).timestamp + 1000).toString(),
      withdrawalLiveness: "1000",
      collateralAddress: collateralToken.address,
      finderAddress: Finder.address,
      tokenFactoryAddress: TokenFactory.address,
      priceFeedIdentifier: web3.utils.utf8ToHex("ETH/BTC"),
      syntheticName: "Test UMA Token",
      syntheticSymbol: "UMATEST",
      liquidationLiveness: "1000",
      collateralRequirement: { rawValue: toWei("1.5") },
      disputeBondPct: { rawValue: toWei("0.1") },
      sponsorDisputeRewardPct: { rawValue: toWei("0.1") },
      disputerDisputeRewardPct: { rawValue: toWei("0.1") },
      minSponsorTokens: { rawValue: toWei("1") },
      timerAddress: Timer.address,
      excessTokenBeneficiary: store.address
    };

    let emp = await ExpiringMultiParty.new(constructorParams);

    // Should create a valid price feed with no config.
    const priceFeed = await createReferencePriceFeedForEmp(logger, web3, networker, getTime, emp.address, {
      minTimeBetweenUpdates: 5
    });

    assert.isTrue(priceFeed != null);
    assert.equal(priceFeed.priceFeeds[0].minTimeBetweenUpdates, 5);

    // Check that the default `lookback` property is overridden.
    assert.equal(priceFeed.priceFeeds[0].lookback, 1000);
  });

  it("Default reference price feed for invalid identifier", async function() {
    const collateralToken = await Token.new("UMA", "UMA", 18, { from: accounts[0] });

    const constructorParams = {
      expirationTimestamp: ((await web3.eth.getBlock("latest")).timestamp + 1000).toString(),
      withdrawalLiveness: "1000",
      collateralAddress: collateralToken.address,
      finderAddress: Finder.address,
      tokenFactoryAddress: TokenFactory.address,
      priceFeedIdentifier: web3.utils.utf8ToHex("Invalid Identifier"),
      syntheticName: "Test UMA Token",
      syntheticSymbol: "UMATEST",
      liquidationLiveness: "1000",
      collateralRequirement: { rawValue: toWei("1.5") },
      disputeBondPct: { rawValue: toWei("0.1") },
      sponsorDisputeRewardPct: { rawValue: toWei("0.1") },
      disputerDisputeRewardPct: { rawValue: toWei("0.1") },
      minSponsorTokens: { rawValue: toWei("1") },
      timerAddress: Timer.address,
      excessTokenBeneficiary: store.address
    };

    const identifierWhitelist = await IdentifierWhitelist.deployed();
    await identifierWhitelist.addSupportedIdentifier(constructorParams.priceFeedIdentifier, {
      from: accounts[0]
    });

    let emp = await ExpiringMultiParty.new(constructorParams);

    let didThrow = false;
    try {
      // Should create an invlid price feed since an invalid identifier was provided.
      await createReferencePriceFeedForEmp(logger, web3, networker, getTime, emp.address);
    } catch (error) {
      didThrow = true;
    }

    assert.isTrue(didThrow);
  });
});<|MERGE_RESOLUTION|>--- conflicted
+++ resolved
@@ -29,11 +29,8 @@
 
   let mockTime = 1588376548;
   let networker;
-<<<<<<< HEAD
   let logger;
-=======
   let store;
->>>>>>> 00e07e5a
 
   const apiKey = "test-api-key";
   const exchange = "test-exchange";

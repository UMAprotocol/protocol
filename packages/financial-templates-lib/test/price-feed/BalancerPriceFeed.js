--- conflicted
+++ resolved
@@ -2,18 +2,7 @@
 const lodash = require("lodash");
 
 const { BalancerPriceFeed } = require("../../src/price-feed/BalancerPriceFeed");
-<<<<<<< HEAD
-const { mineTransactionsAtTime } = require("@umaprotocol/common");
-=======
-const {
-  mineTransactionsAtTime,
-  advanceBlockAndSetTime,
-  MAX_SAFE_JS_INT,
-  stopMining,
-  startMining
-} = require("@uma/common");
-const { delay } = require("../../src/helpers/delay.js");
->>>>>>> 54f2fe49
+const { mineTransactionsAtTime } = require("@uma/common");
 
 const BalancerMock = artifacts.require("BalancerMock");
 const Balancer = artifacts.require("Balancer");

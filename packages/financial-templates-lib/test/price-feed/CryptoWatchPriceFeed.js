const { CryptoWatchPriceFeed } = require("../../src/price-feed/CryptoWatchPriceFeed");
const { NetworkerMock } = require("../../src/price-feed/NetworkerMock");
const winston = require("winston");

contract("CryptoWatchPriceFeed.js", function() {
  let cryptoWatchPriceFeed;
  let invertedCryptoWatchPriceFeed;
  let mockTime = 1588376548;
  let networker;

  const apiKey = "test-api-key";
  const exchange = "test-exchange";
  const pair = "test-pair";
  const lookback = 120; // 2 minutes.
  const getTime = () => mockTime;
  const minTimeBetweenUpdates = 60;

  const { toBN, toWei } = web3.utils;

  // Fake data to inject.
  // Note: the first element is the historical data and the second is the price. There's a lot of magic numbers here,
  // but with price data, it may be more confusing to attempt to name them all.
  const validResponses = [
    {
      result: {
        "60": [
          [
            1588376400, // CloseTime
            1.1, // OpenPrice
            1.7, // HighPrice
            0.5, // LowPrice
            1.2, // ClosePrice
            281.73395575, // Volume
            2705497.370853147 // QuoteVolume
          ],
          [1588376460, 1.2, 1.8, 0.6, 1.3, 281.73395575, 2705497.370853147],
          [1588376520, 1.3, 1.9, 0.7, 1.4, 888.92215493, 8601704.133826157]
        ]
      }
    },
    {
      result: {
        price: 1.5
      }
    }
  ];

  beforeEach(async function() {
    networker = new NetworkerMock();
    const dummyLogger = winston.createLogger({
      level: "info",
      transports: [new winston.transports.Console()]
    });
    cryptoWatchPriceFeed = new CryptoWatchPriceFeed(
      dummyLogger,
      web3,
      apiKey,
      exchange,
      pair,
      lookback,
      networker,
      getTime,
      minTimeBetweenUpdates,
      false,
      18 // Prove that this will not break existing functionality
    );
    invertedCryptoWatchPriceFeed = new CryptoWatchPriceFeed(
      dummyLogger,
      web3,
      apiKey,
      exchange,
      pair,
      lookback,
      networker,
      getTime,
      minTimeBetweenUpdates,
      true,
      10 // Add arbitrary decimal conversion and prove this works.
    );
  });

  it("Inverted current price", async function() {
    networker.getJsonReturns = [...validResponses];
    await invertedCryptoWatchPriceFeed.update();

    assert.equal(
      // Should be equal to: toWei(1/1.5)
      invertedCryptoWatchPriceFeed.getCurrentPrice().toString(),
      toBN(toWei("1"))
        .mul(toBN(toWei("1")))
        .div(toBN(toWei("1.5")))
        // we need this last division to convert final result to correct decimals
        // in this case its from 18 decimals to 10 decimals.
        // You will see this in the rest of the inverted tests.
        .div(toBN("10").pow(toBN(18 - 10)))
        .toString()
    );
  });

  it("Inverted historical price", async function() {
    networker.getJsonReturns = [...validResponses];
    await invertedCryptoWatchPriceFeed.update();

    // Before period 1 should return null.
<<<<<<< HEAD
    assert.equal(await invertedCryptoWatchPriceFeed.getHistoricalPrice(1588376339), null);
=======
    assert.throws(() => invertedCryptoWatchPriceFeed.getHistoricalPrice(1588376339));
>>>>>>> 530c32e3

    // During period 1.
    assert.equal(
      // Should be equal to: toWei(1/1.1)
      await invertedCryptoWatchPriceFeed.getHistoricalPrice(1588376340).toString(),
      toBN(toWei("1"))
        .mul(toBN(toWei("1")))
        .div(toBN(toWei("1.1")))
        .div(toBN("10").pow(toBN(18 - 10)))
        .toString()
    );

    // During period 2.
    assert.equal(
      // Should be equal to: toWei(1/1.2)
      await invertedCryptoWatchPriceFeed.getHistoricalPrice(1588376405).toString(),
      toBN(toWei("1"))
        .mul(toBN(toWei("1")))
        .div(toBN(toWei("1.2")))
        .div(toBN("10").pow(toBN(18 - 10)))
        .toString()
    );

    // During period 3.
    assert.equal(
      // Should be equal to: toWei(1/1.3)
      await invertedCryptoWatchPriceFeed.getHistoricalPrice(1588376515).toString(),
      toBN(toWei("1"))
        .mul(toBN(toWei("1")))
        .div(toBN(toWei("1.3")))
        .div(toBN("10").pow(toBN(18 - 10)))
        .toString()
    );

    // After period 3 should return the most recent price.
    assert.equal(
      // Should be equal to: toWei(1/1.5)
      await invertedCryptoWatchPriceFeed.getHistoricalPrice(1588376521),
      toBN(toWei("1"))
        .mul(toBN(toWei("1")))
        .div(toBN(toWei("1.5")))
        .div(toBN("10").pow(toBN(18 - 10)))
        .toString()
    );
  });

  it("No update", async function() {
    assert.equal(cryptoWatchPriceFeed.getCurrentPrice(), undefined);
<<<<<<< HEAD
    assert.equal(await cryptoWatchPriceFeed.getHistoricalPrice(1000), undefined);
=======
    assert.throws(() => cryptoWatchPriceFeed.getHistoricalPrice(1000));
>>>>>>> 530c32e3
    assert.equal(cryptoWatchPriceFeed.getLastUpdateTime(), undefined);
    assert.equal(cryptoWatchPriceFeed.getLookback(), 120);
  });

  it("Basic historical price", async function() {
    // Inject data.
    networker.getJsonReturns = [...validResponses];

    await cryptoWatchPriceFeed.update();

    // Before period 1 should return null.
<<<<<<< HEAD
    assert.equal(await cryptoWatchPriceFeed.getHistoricalPrice(1588376339), null);
=======
    assert.throws(() => cryptoWatchPriceFeed.getHistoricalPrice(1588376339));
>>>>>>> 530c32e3

    // During period 1.
    assert.equal(await cryptoWatchPriceFeed.getHistoricalPrice(1588376340).toString(), toWei("1.1"));

    // During period 2.
    assert.equal(await cryptoWatchPriceFeed.getHistoricalPrice(1588376405).toString(), toWei("1.2"));

    // During period 3.
    assert.equal(await cryptoWatchPriceFeed.getHistoricalPrice(1588376515).toString(), toWei("1.3"));

    // After period 3 should return the most recent price.
    assert.equal(await cryptoWatchPriceFeed.getHistoricalPrice(1588376521).toString(), toWei("1.5"));
  });

  it("Basic current price", async function() {
    // Inject data.
    networker.getJsonReturns = [...validResponses];

    await cryptoWatchPriceFeed.update();

    // Should return the current price in the data.
    assert.equal(cryptoWatchPriceFeed.getCurrentPrice().toString(), toWei("1.5"));
  });

  it("Last update time", async function() {
    // Inject data.
    networker.getJsonReturns = [...validResponses];

    await cryptoWatchPriceFeed.update();

    // Should return the mock time.
    assert.equal(cryptoWatchPriceFeed.getLastUpdateTime(), mockTime);
  });

  it("No or bad response", async function() {
    // Bad price response.
    networker.getJsonReturns = [
      {
        result: {
          "60": [] // Valid response, just no data points.
        }
      },
      {
        result: {
          error: "test"
        }
      }
    ];

    // Update should throw errors in both cases.
    assert.isTrue(await cryptoWatchPriceFeed.update().catch(() => true), "Update didn't throw");
    assert.isTrue(await invertedCryptoWatchPriceFeed.update().catch(() => true), "Update didn't throw");

    assert.equal(cryptoWatchPriceFeed.getCurrentPrice(), undefined);
<<<<<<< HEAD
    assert.equal(await cryptoWatchPriceFeed.getHistoricalPrice(1588376515), undefined);
    assert.equal(invertedCryptoWatchPriceFeed.getCurrentPrice(), undefined);
    assert.equal(await invertedCryptoWatchPriceFeed.getHistoricalPrice(1588376515), undefined);
=======
    assert.throws(() => cryptoWatchPriceFeed.getHistoricalPrice(1588376515));
    assert.equal(invertedCryptoWatchPriceFeed.getCurrentPrice(), undefined);
    assert.throws(() => invertedCryptoWatchPriceFeed.getHistoricalPrice(1588376515));
>>>>>>> 530c32e3

    // Bad historical ohlc response.
    networker.getJsonReturns = [
      {
        error: "test"
      },
      {
        result: {
          price: 15.1
        }
      }
    ];

    assert.isTrue(await cryptoWatchPriceFeed.update().catch(() => true), "Update didn't throw");

    assert.equal(cryptoWatchPriceFeed.getCurrentPrice(), undefined);
<<<<<<< HEAD
    assert.equal(await cryptoWatchPriceFeed.getHistoricalPrice(1588376515), undefined);
=======
    assert.throws(() => cryptoWatchPriceFeed.getHistoricalPrice(1588376515));
>>>>>>> 530c32e3

    // Inverted price feed returns undefined for prices equal to 0 since it cannot divide by 0
    networker.getJsonReturns = [
      {
        error: "test"
      },
      {
        result: {
          price: 0
        }
      }
    ];

    assert.isTrue(await invertedCryptoWatchPriceFeed.update().catch(() => true), "Update didn't throw");

    assert.equal(invertedCryptoWatchPriceFeed.getCurrentPrice(), undefined);
<<<<<<< HEAD
    assert.equal(await invertedCryptoWatchPriceFeed.getHistoricalPrice(1588376515), undefined);
=======
    assert.throws(() => invertedCryptoWatchPriceFeed.getHistoricalPrice(1588376515));
>>>>>>> 530c32e3
  });

  it("Update frequency", async function() {
    networker.getJsonReturns = [...validResponses];

    await cryptoWatchPriceFeed.update();

    networker.getJsonReturns = [...validResponses];

    // Update the return price to ensure it new data doesn't show up in the output.
    networker.getJsonReturns[1].result.price = 1.4;

    const originalMockTime = mockTime;
    mockTime += minTimeBetweenUpdates - 1;

    await cryptoWatchPriceFeed.update();
    assert.equal(cryptoWatchPriceFeed.getLastUpdateTime(), originalMockTime);
    assert.equal(cryptoWatchPriceFeed.getCurrentPrice().toString(), toWei("1.5"));
  });

  it("apiKey present", async function() {
    networker.getJsonReturns = [...validResponses];
    await cryptoWatchPriceFeed.update();

    assert.deepStrictEqual(networker.getJsonInputs, [
      "https://api.cryptowat.ch/markets/test-exchange/test-pair/price?apikey=test-api-key",
      "https://api.cryptowat.ch/markets/test-exchange/test-pair/ohlc?before=1588376607&after=1588376460&periods=60&apikey=test-api-key"
    ]);
  });

  it("apiKey absent", async function() {
    cryptoWatchPriceFeed.apiKey = undefined;
    networker.getJsonReturns = [...validResponses];
    await cryptoWatchPriceFeed.update();

    assert.deepStrictEqual(networker.getJsonInputs, [
      "https://api.cryptowat.ch/markets/test-exchange/test-pair/price",
      "https://api.cryptowat.ch/markets/test-exchange/test-pair/ohlc?before=1588376607&after=1588376460&periods=60"
    ]);
  });
});<|MERGE_RESOLUTION|>--- conflicted
+++ resolved
@@ -101,12 +101,8 @@
     networker.getJsonReturns = [...validResponses];
     await invertedCryptoWatchPriceFeed.update();
 
-    // Before period 1 should return null.
-<<<<<<< HEAD
-    assert.equal(await invertedCryptoWatchPriceFeed.getHistoricalPrice(1588376339), null);
-=======
-    assert.throws(() => invertedCryptoWatchPriceFeed.getHistoricalPrice(1588376339));
->>>>>>> 530c32e3
+    // Before period 1 should fail.
+    await invertedCryptoWatchPriceFeed.getHistoricalPrice(1588376339).then(() => assert.fail());
 
     // During period 1.
     assert.equal(
@@ -155,11 +151,7 @@
 
   it("No update", async function() {
     assert.equal(cryptoWatchPriceFeed.getCurrentPrice(), undefined);
-<<<<<<< HEAD
-    assert.equal(await cryptoWatchPriceFeed.getHistoricalPrice(1000), undefined);
-=======
-    assert.throws(() => cryptoWatchPriceFeed.getHistoricalPrice(1000));
->>>>>>> 530c32e3
+    await cryptoWatchPriceFeed.getHistoricalPrice(1000).then(() => assert.fail());
     assert.equal(cryptoWatchPriceFeed.getLastUpdateTime(), undefined);
     assert.equal(cryptoWatchPriceFeed.getLookback(), 120);
   });
@@ -170,12 +162,8 @@
 
     await cryptoWatchPriceFeed.update();
 
-    // Before period 1 should return null.
-<<<<<<< HEAD
-    assert.equal(await cryptoWatchPriceFeed.getHistoricalPrice(1588376339), null);
-=======
-    assert.throws(() => cryptoWatchPriceFeed.getHistoricalPrice(1588376339));
->>>>>>> 530c32e3
+    // Before period 1 should fail.
+    await cryptoWatchPriceFeed.getHistoricalPrice(1588376339).then(() => assert.fail());
 
     // During period 1.
     assert.equal(await cryptoWatchPriceFeed.getHistoricalPrice(1588376340).toString(), toWei("1.1"));
@@ -230,15 +218,9 @@
     assert.isTrue(await invertedCryptoWatchPriceFeed.update().catch(() => true), "Update didn't throw");
 
     assert.equal(cryptoWatchPriceFeed.getCurrentPrice(), undefined);
-<<<<<<< HEAD
-    assert.equal(await cryptoWatchPriceFeed.getHistoricalPrice(1588376515), undefined);
+    await cryptoWatchPriceFeed.getHistoricalPrice(1588376515).then(() => assert.fail());
     assert.equal(invertedCryptoWatchPriceFeed.getCurrentPrice(), undefined);
-    assert.equal(await invertedCryptoWatchPriceFeed.getHistoricalPrice(1588376515), undefined);
-=======
-    assert.throws(() => cryptoWatchPriceFeed.getHistoricalPrice(1588376515));
-    assert.equal(invertedCryptoWatchPriceFeed.getCurrentPrice(), undefined);
-    assert.throws(() => invertedCryptoWatchPriceFeed.getHistoricalPrice(1588376515));
->>>>>>> 530c32e3
+    await invertedCryptoWatchPriceFeed.getHistoricalPrice(1588376515).then(() => assert.fail());
 
     // Bad historical ohlc response.
     networker.getJsonReturns = [
@@ -255,11 +237,7 @@
     assert.isTrue(await cryptoWatchPriceFeed.update().catch(() => true), "Update didn't throw");
 
     assert.equal(cryptoWatchPriceFeed.getCurrentPrice(), undefined);
-<<<<<<< HEAD
-    assert.equal(await cryptoWatchPriceFeed.getHistoricalPrice(1588376515), undefined);
-=======
-    assert.throws(() => cryptoWatchPriceFeed.getHistoricalPrice(1588376515));
->>>>>>> 530c32e3
+    await cryptoWatchPriceFeed.getHistoricalPrice(1588376515).then(() => assert.fail());
 
     // Inverted price feed returns undefined for prices equal to 0 since it cannot divide by 0
     networker.getJsonReturns = [
@@ -276,11 +254,7 @@
     assert.isTrue(await invertedCryptoWatchPriceFeed.update().catch(() => true), "Update didn't throw");
 
     assert.equal(invertedCryptoWatchPriceFeed.getCurrentPrice(), undefined);
-<<<<<<< HEAD
-    assert.equal(await invertedCryptoWatchPriceFeed.getHistoricalPrice(1588376515), undefined);
-=======
-    assert.throws(() => invertedCryptoWatchPriceFeed.getHistoricalPrice(1588376515));
->>>>>>> 530c32e3
+    await invertedCryptoWatchPriceFeed.getHistoricalPrice(1588376515).then(() => assert.fail());
   });
 
   it("Update frequency", async function() {

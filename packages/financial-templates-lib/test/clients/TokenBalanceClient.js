--- conflicted
+++ resolved
@@ -17,13 +17,8 @@
 const Convert = decimals => number => parseFixed(number.toString(), decimals).toString();
 
 contract("TokenBalanceClient.js", function(accounts) {
-<<<<<<< HEAD
-  configs.forEach(({ collateralDecimals, tokenName }) => {
-    describe(`${collateralDecimals} decimals`, function() {
-=======
   for (let tokenConfig of configs) {
     describe(`${tokenConfig.collateralDecimals} decimals`, function() {
->>>>>>> b4d1a274
       const tokenCreator = accounts[0];
       const sponsor1 = accounts[1];
       const sponsor2 = accounts[2];
@@ -36,14 +31,6 @@
       let identifier;
       let convert;
       before(async function() {
-<<<<<<< HEAD
-        identifier = `${tokenName}TEST`;
-        convert = Convert(collateralDecimals);
-        // The TokenBalance Client is independent of the EMP and simply needs two tokens to monitor.
-        collateralToken = await Token.new(tokenName, tokenName, collateralDecimals, { from: tokenCreator });
-        await collateralToken.addMember(1, tokenCreator, { from: tokenCreator });
-        syntheticToken = await Token.new(tokenName, tokenName, 18, { from: tokenCreator });
-=======
         identifier = `${tokenConfig.tokenName}TEST`;
         convert = Convert(tokenConfig.collateralDecimals);
         // The TokenBalance Client is independent of the EMP and simply needs two tokens to monitor.
@@ -55,7 +42,6 @@
         );
         await collateralToken.addMember(1, tokenCreator, { from: tokenCreator });
         syntheticToken = await Token.new(tokenConfig.tokenName, tokenConfig.tokenName, 18, { from: tokenCreator });
->>>>>>> b4d1a274
         await syntheticToken.addMember(1, tokenCreator, { from: tokenCreator });
       });
 
@@ -128,9 +114,5 @@
         assert.equal(client.getEtherBalance(sponsor1), await web3.eth.getBalance(sponsor1));
       });
     });
-<<<<<<< HEAD
-  });
-=======
   }
->>>>>>> b4d1a274
 });
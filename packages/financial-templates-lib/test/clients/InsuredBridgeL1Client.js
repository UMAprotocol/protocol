--- conflicted
+++ resolved
@@ -394,16 +394,7 @@
 
       // Settle relay.
       await bridgePool.methods
-<<<<<<< HEAD
-        .settleRelay(
-          depositData,
-          relayAttemptData,
-          proposeEvent.returnValues.ancillaryData,
-          proposeEvent.returnValues.request
-        )
-=======
         .settleRelay(depositData, relayAttemptData, proposeEvent.returnValues.request)
->>>>>>> ff231b4d
         .send({ from: rando });
 
       await client.update();
@@ -590,16 +581,7 @@
         .send({ from: owner });
       const proposeEvent = (await optimisticOracle.getPastEvents("ProposePrice", { fromBlock: 0 }))[0];
       await bridgePool.methods
-<<<<<<< HEAD
-        .settleRelay(
-          depositData,
-          relayAttemptData,
-          proposeEvent.returnValues.ancillaryData,
-          proposeEvent.returnValues.request
-        )
-=======
         .settleRelay(depositData, relayAttemptData, proposeEvent.returnValues.request)
->>>>>>> ff231b4d
         .send({ from: rando });
 
       // Construct the expected relay data that the client should return.

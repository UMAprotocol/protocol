const hre = require("hardhat");
const { web3 } = require("hardhat");
const { interfaceName, TokenRolesEnum, InsuredBridgeRelayStateEnum, ZERO_ADDRESS } = require("@uma/common");
const { getContract } = hre;
const { utf8ToHex, toWei, toBN, soliditySha3 } = web3.utils;

<<<<<<< HEAD
// TODO: refactor to common util
const { deployContractMock } = require("../../../core/test/insured-bridge/helpers/SmockitHelper");

=======
>>>>>>> 96cb0a4a
const winston = require("winston");
const { assert } = require("chai");
const chainId = 10;
const Messenger = getContract("MessengerMock");
const BridgeAdmin = getContract("BridgeAdmin");
const BridgePool = getContract("BridgePool");
const Finder = getContract("Finder");
const IdentifierWhitelist = getContract("IdentifierWhitelist");
const AddressWhitelist = getContract("AddressWhitelist");
const OptimisticOracle = getContract("OptimisticOracle");
const Store = getContract("Store");
const ERC20 = getContract("ExpandedERC20");
const Timer = getContract("Timer");
const MockOracle = getContract("MockOracleAncillary");

// Client to test
const { InsuredBridgeL1Client } = require("../../dist/clients/InsuredBridgeL1Client");

// tested client
let client;

// Contract objects
let messenger, bridgeAdmin, bridgePool;

let finder,
  store,
  identifierWhitelist,
  collateralWhitelist,
  timer,
  optimisticOracle,
  l1Token,
  mockOracle,
  depositData,
  relayData,
  depositDataAbiEncoded,
  depositHash,
  relayAncillaryData,
  relayAncillaryDataHash,
  expectedRelayedDepositInformation;

// Hard-coded test params:
const defaultIdentifier = utf8ToHex("IS_CROSS_CHAIN_RELAY_VALID");
const defaultLiveness = 100;
const initialPoolLiquidity = toWei("100");
const relayAmount = toWei("10");
const defaultProposerBondPct = toWei("0.05");
const defaultSlowRelayFeePct = toWei("0.01");
const defaultRealizedLpFee = toWei("0.1");
const defaultInstantRelayFeePct = toWei("0.01");
const defaultQuoteTimestamp = 100000;
const lpFeeRatePerSecond = toWei("0.0000015");
const finalFee = toWei("1");
const defaultGasLimit = 1_000_000;

describe("InsuredBridgeL1Client", function () {
  let accounts,
    owner,
    depositContractImpersonator,
    depositor,
    relayer,
    instantRelayer,
    liquidityProvider,
    l1Recipient,
    l2Token,
    disputer,
    rando;

  const generateRelayParams = (depositDataOverride = {}, relayDataOverride = {}) => {
    const _depositData = { ...depositData, ...depositDataOverride };
    const _relayData = { ...relayData, ...relayDataOverride };
    // Remove the l1Token. This is part of the deposit data (hash) but is not part of the params for relayDeposit.
    // eslint-disable-next-line no-unused-vars
    const { l1Token, ...params } = _depositData;
    return [...Object.values(params), _relayData.realizedLpFeePct];
  };

  const generateRelayData = async (depositData, relayData, bridgePool, l1TokenAddress = l1Token.options.address) => {
    // Save other reused values.
    depositDataAbiEncoded = web3.eth.abi.encodeParameters(
      ["uint8", "uint64", "address", "address", "address", "uint256", "uint64", "uint64", "uint64"],
      [
        depositData.chainId,
        depositData.depositId,
        depositData.l1Recipient,
        depositData.l2Sender,
        l1TokenAddress,
        depositData.amount,
        depositData.slowRelayFeePct,
        depositData.instantRelayFeePct,
        depositData.quoteTimestamp,
      ]
    );
    depositHash = soliditySha3(depositDataAbiEncoded);
    relayAncillaryData = await bridgePool.methods.getRelayAncillaryData(depositData, relayData).call();
    relayAncillaryDataHash = soliditySha3(relayAncillaryData);
    return { depositHash, relayAncillaryData, relayAncillaryDataHash };
  };

  const syncExpectedRelayedDepositInformation = (_l1TokenAddress = l1Token.options.address) => {
    expectedRelayedDepositInformation = {
      relayId: relayData.relayId,
      chainId: depositData.chainId,
      depositId: depositData.depositId,
      l2Sender: depositData.l2Sender,
      slowRelayer: relayData.slowRelayer,
      disputedSlowRelayers: [],
      instantRelayer: relayData.instantRelayer, // not sped up so should be 0x000...
      l1Recipient: depositData.l1Recipient,
      l1Token: _l1TokenAddress,
      amount: depositData.amount,
      slowRelayFeePct: depositData.slowRelayFeePct,
      instantRelayFeePct: depositData.instantRelayFeePct,
      quoteTimestamp: Number(depositData.quoteTimestamp),
      realizedLpFeePct: relayData.realizedLpFeePct,
      depositHash: depositHash,
      depositContract: depositContractImpersonator,
      relayState: 0, // pending
    };
  };

  before(async function () {
    accounts = await web3.eth.getAccounts();
    [
      owner,
      depositContractImpersonator,
      depositor,
      relayer,
      instantRelayer,
      liquidityProvider,
      l1Recipient,
      l2Token,
      disputer,
      rando,
    ] = accounts;

    finder = await Finder.new().send({ from: owner });
    collateralWhitelist = await AddressWhitelist.new().send({ from: owner });
    await finder.methods
      .changeImplementationAddress(utf8ToHex(interfaceName.CollateralWhitelist), collateralWhitelist.options.address)
      .send({ from: owner });

    identifierWhitelist = await IdentifierWhitelist.new().send({ from: owner });
    await finder.methods
      .changeImplementationAddress(utf8ToHex(interfaceName.IdentifierWhitelist), identifierWhitelist.options.address)
      .send({ from: owner });
    timer = await Timer.new().send({ from: owner });
    store = await Store.new({ rawValue: "0" }, { rawValue: "0" }, timer.options.address).send({ from: owner });
    await finder.methods
      .changeImplementationAddress(utf8ToHex(interfaceName.Store), store.options.address)
      .send({ from: owner });

    // Other contract setup needed to relay deposit:
    await identifierWhitelist.methods.addSupportedIdentifier(defaultIdentifier).send({ from: owner });
  });

  beforeEach(async function () {
    // Deploy new contracts with clean state and perform setup:
    l1Token = await ERC20.new("TESTERC20", "TESTERC20", 18).send({ from: owner });
    await l1Token.methods.addMember(TokenRolesEnum.MINTER, owner).send({ from: owner });
    await collateralWhitelist.methods.addToWhitelist(l1Token.options.address).send({ from: owner });
    await store.methods.setFinalFee(l1Token.options.address, { rawValue: finalFee }).send({ from: owner });

    // Deploy new OptimisticOracle so that we can control its timing:
    // - Set initial liveness to something != `defaultLiveness` so we can test that the custom liveness is set
    //   correctly by the BridgePool.
    optimisticOracle = await OptimisticOracle.new(
      defaultLiveness * 10,
      finder.options.address,
      timer.options.address
    ).send({ from: owner });
    await finder.methods
      .changeImplementationAddress(utf8ToHex(interfaceName.OptimisticOracle), optimisticOracle.options.address)
      .send({ from: owner });

    // Deploy new MockOracle so that OptimisticOracle disputes can make price requests to it:
    mockOracle = await MockOracle.new(finder.options.address, timer.options.address).send({ from: owner });
    await finder.methods
      .changeImplementationAddress(utf8ToHex(interfaceName.Oracle), mockOracle.options.address)
      .send({ from: owner });

    // Set up the Insured bridge contracts.

    // Deploy and setup BridgeAdmin
<<<<<<< HEAD
    l1CrossDomainMessengerMock = await deployContractMock("OVM_L1CrossDomainMessenger");
=======
    messenger = await Messenger.new().send({ from: owner });
>>>>>>> 96cb0a4a
    bridgeAdmin = await BridgeAdmin.new(
      finder.options.address,
      defaultLiveness,
      defaultProposerBondPct,
      defaultIdentifier
    ).send({ from: owner });

    await bridgeAdmin.methods
      .setDepositContract(chainId, depositContractImpersonator, messenger.options.address)
      .send({ from: owner });

    // Deploy a bridgePool and whitelist it.
    bridgePool = await BridgePool.new(
      "LP Token",
      "LPT",
      bridgeAdmin.options.address,
      l1Token.options.address,
      lpFeeRatePerSecond,
      timer.options.address
    ).send({ from: owner });

    // Add L1-L2 token mapping
    await bridgeAdmin.methods
      .whitelistToken(chainId, l1Token.options.address, l2Token, bridgePool.options.address, defaultGasLimit)
      .send({ from: owner });

    // Add some liquidity to the pool to facilitate bridging actions.
    await l1Token.methods.mint(liquidityProvider, initialPoolLiquidity).send({ from: owner });
    await l1Token.methods.approve(bridgePool.options.address, initialPoolLiquidity).send({ from: liquidityProvider });
    await bridgePool.methods.addLiquidity(initialPoolLiquidity).send({ from: liquidityProvider });

    // Create the InsuredBridgeL1Client to be tested.

    // The InsuredBridgeL1Client does not emit any info `level` events.  Therefore no need to test Winston outputs.
    // DummyLogger will not print anything to console as only capture `info` level events.
    const dummyLogger = winston.createLogger({ level: "info", transports: [new winston.transports.Console()] });

    client = new InsuredBridgeL1Client(dummyLogger, web3, bridgeAdmin.options.address);

    // Create some data for relay the initial relay action.

    // Store expected relay data that we'll use to verify contract state:
    depositData = {
      chainId: chainId,
      depositId: 1,
      l1Recipient: l1Recipient,
      l2Sender: depositor,
      amount: relayAmount,
      slowRelayFeePct: defaultSlowRelayFeePct,
      instantRelayFeePct: defaultInstantRelayFeePct,
      quoteTimestamp: defaultQuoteTimestamp,
    };
    relayData = {
      relayId: 0,
      relayState: InsuredBridgeRelayStateEnum.UNINITIALIZED,
      priceRequestTime: 0,
      realizedLpFeePct: defaultRealizedLpFee,
      slowRelayer: relayer,
      instantRelayer: ZERO_ADDRESS,
    };

    ({ depositHash, relayAncillaryData, relayAncillaryDataHash } = await generateRelayData(
      depositData,
      relayData,
      bridgePool
    ));

    syncExpectedRelayedDepositInformation();
  });
  it("Client initial setup", async function () {
    // Before the client is updated, client should error out.
    assert.throws(client.getBridgePoolsAddresses, Error);

    // After updating the client it should contain the appropriate addresses.
    await client.update();
    assert.equal(JSON.stringify(client.getBridgePoolsAddresses()), JSON.stringify([bridgePool.options.address]));
  });
  describe("Lifecycle tests", function () {
    it("Relayed deposits: deposit, speedup finalize lifecycle", async function () {
      // Before relay should contain no data.
      await client.update();

      // After relaying a deposit, should contain the exacted data.
      const totalRelayBond = toBN(relayAmount).mul(toBN(defaultProposerBondPct));

      await l1Token.methods.mint(relayer, totalRelayBond).send({ from: owner });
      await l1Token.methods.approve(bridgePool.options.address, totalRelayBond).send({ from: relayer });
      await bridgePool.methods.relayDeposit(...generateRelayParams()).send({ from: relayer });

      const relayStatus = await bridgePool.methods.relays(depositHash).call();

      await client.update();

      // As there is only one L1Token that has been set up with the bridge, getAllRelayedDeposits and getRelayedDepositsForL1Token
      // should both return the same thing. This should correspond to the expected data.
      assert.equal(
        JSON.stringify(client.getAllRelayedDeposits()),
        JSON.stringify(client.getRelayedDepositsForL1Token(l1Token.options.address))
      );

      assert.equal(
        JSON.stringify(client.getPendingRelayedDepositsForL1Token(l1Token.options.address)),
        JSON.stringify(client.getAllRelayedDeposits())
      );
      assert.equal(JSON.stringify(client.getAllRelayedDeposits()), JSON.stringify([expectedRelayedDepositInformation]));

      assert.equal(
        JSON.stringify(client.getPendingRelayedDeposits()),
        JSON.stringify([expectedRelayedDepositInformation])
      );

      // Next, speed up the relay and check the client updates accordingly.
      const instantRelayAmountSubFee = toBN(relayAmount)
        .sub(
          toBN(defaultRealizedLpFee)
            .mul(toBN(relayAmount))
            .div(toBN(toWei("1")))
        )
        .sub(
          toBN(defaultSlowRelayFeePct)
            .mul(toBN(relayAmount))
            .div(toBN(toWei("1")))
        )
        .sub(
          toBN(defaultInstantRelayFeePct)
            .mul(toBN(relayAmount))
            .div(toBN(toWei("1")))
        )
        .toString();

      await l1Token.methods.mint(instantRelayer, instantRelayAmountSubFee).send({ from: owner });
      await l1Token.methods
        .approve(bridgePool.options.address, instantRelayAmountSubFee)
        .send({ from: instantRelayer });
      await bridgePool.methods.speedUpRelay(depositData).send({ from: instantRelayer });

      await client.update();

      // After the fast relay, there should be an instant relayer set and the relayState should be updated.
      expectedRelayedDepositInformation.instantRelayer = instantRelayer;
      expectedRelayedDepositInformation.relayState = 1; // sped up

      assert.equal(JSON.stringify(client.getAllRelayedDeposits()), JSON.stringify([expectedRelayedDepositInformation]));
      assert.equal(JSON.stringify(client.getPendingRelayedDeposits()), JSON.stringify([])); // Not pending anymore

      // Next, advance time and settle the relay. State should update accordingly.
      await timer.methods
        .setCurrentTime(Number(await timer.methods.getCurrentTime().call()) + defaultLiveness)
        .send({ from: owner });
      await optimisticOracle.methods
        .settle(
          bridgePool.options.address,
          defaultIdentifier,
          relayStatus.priceRequestTime.toString(),
          relayAncillaryData
        )
        .send({ from: relayer });

      // Settle relay.
      await bridgePool.methods.settleRelay(depositData).send({ from: rando });

      await client.update();
      expectedRelayedDepositInformation.relayState = 3; // settled
      assert.equal(JSON.stringify(client.getAllRelayedDeposits()), JSON.stringify([expectedRelayedDepositInformation]));
      assert.equal(JSON.stringify(client.getPendingRelayedDeposits()), JSON.stringify([])); // Not pending anymore
    });
    it("Relayed deposits: deposit, speedup dispute lifecycle", async function () {
      // Before relay should contain no data.
      await client.update();

      // After relaying a deposit, should contain the exacted data.
      const totalRelayBond = toBN(relayAmount).mul(toBN(defaultProposerBondPct));

      await l1Token.methods.mint(relayer, totalRelayBond).send({ from: owner });
      await l1Token.methods.approve(bridgePool.options.address, totalRelayBond).send({ from: relayer });
      await bridgePool.methods.relayDeposit(...generateRelayParams()).send({ from: relayer });

      const relayStatus = await bridgePool.methods.relays(depositHash).call();

      await client.update();

      // As there is only one L1Token that has been set up with the bridge, getAllRelayedDeposits and getRelayedDepositsForL1Token
      // should both return the same thing. This should correspond to the expected data.
      assert.equal(
        JSON.stringify(client.getAllRelayedDeposits()),
        JSON.stringify(client.getRelayedDepositsForL1Token(l1Token.options.address))
      );

      assert.equal(JSON.stringify(client.getAllRelayedDeposits()), JSON.stringify([expectedRelayedDepositInformation]));
      assert.equal(
        JSON.stringify(client.getPendingRelayedDeposits()),
        JSON.stringify([expectedRelayedDepositInformation])
      );
      // Next, speed up the relay and check the client updates accordingly.
      const instantRelayAmountSubFee = toBN(relayAmount)
        .sub(
          toBN(defaultRealizedLpFee)
            .mul(toBN(relayAmount))
            .div(toBN(toWei("1")))
        )
        .sub(
          toBN(defaultSlowRelayFeePct)
            .mul(toBN(relayAmount))
            .div(toBN(toWei("1")))
        )
        .sub(
          toBN(defaultInstantRelayFeePct)
            .mul(toBN(relayAmount))
            .div(toBN(toWei("1")))
        )
        .toString();

      await l1Token.methods.mint(instantRelayer, instantRelayAmountSubFee).send({ from: owner });
      await l1Token.methods
        .approve(bridgePool.options.address, instantRelayAmountSubFee)
        .send({ from: instantRelayer });
      await bridgePool.methods.speedUpRelay(depositData).send({ from: instantRelayer });

      await client.update();

      // After the fast relay, there should be an instant relayer set and the relayState should be updated.
      expectedRelayedDepositInformation.instantRelayer = instantRelayer;
      expectedRelayedDepositInformation.relayState = 1; // sped up

      assert.equal(JSON.stringify(client.getAllRelayedDeposits()), JSON.stringify([expectedRelayedDepositInformation]));
      assert.equal(JSON.stringify(client.getPendingRelayedDeposits()), JSON.stringify([]));

      // Next, dispute the relay.
      await timer.methods.setCurrentTime(Number(await timer.methods.getCurrentTime().call()) + 1).send({ from: owner });
      await l1Token.methods.mint(disputer, totalRelayBond).send({ from: owner });
      await l1Token.methods.approve(optimisticOracle.options.address, totalRelayBond).send({ from: disputer });
      await optimisticOracle.methods
        .disputePrice(
          bridgePool.options.address,
          defaultIdentifier,
          relayStatus.priceRequestTime.toString(),
          relayAncillaryData
        )
        .send({ from: disputer });

      // Can re-relay the deposit.
      await l1Token.methods.mint(rando, totalRelayBond).send({ from: owner });
      await l1Token.methods.approve(bridgePool.options.address, totalRelayBond).send({ from: rando });
      // Cache price request timestamp.

      await bridgePool.methods.relayDeposit(...generateRelayParams()).send({ from: rando });

      // Check the client updated accordingly. Importantly there should be a new slow relayer, the disputed slow relayers
      // should contain the previous relayer.
      await client.update();
      expectedRelayedDepositInformation.slowRelayer = rando; // The re-relayer was the rando account.
      expectedRelayedDepositInformation.disputedSlowRelayers.push(relayer); // disputed
      assert.equal(JSON.stringify(client.getAllRelayedDeposits()), JSON.stringify([expectedRelayedDepositInformation]));
      assert.equal(JSON.stringify(client.getPendingRelayedDeposits()), JSON.stringify([]));
    });
  });
  describe("Multi-relay, multi pool tests", function () {
    it("Client handles multiple pools with multiple deposits", async function () {
      // Deploy a new bridgePool and validate that the client correctly pulls in the information, updating its state.
      const l1Token2 = await ERC20.new("TESTERC202", "TESTERC202", 18).send({ from: owner });
      await l1Token2.methods.addMember(TokenRolesEnum.MINTER, owner).send({ from: owner });
      await collateralWhitelist.methods.addToWhitelist(l1Token2.options.address).send({ from: owner });
      await store.methods.setFinalFee(l1Token2.options.address, { rawValue: finalFee }).send({ from: owner });

      // Deploy a bridgePool and whitelist it.
      const bridgePool2 = await BridgePool.new(
        "LP Token2",
        "LPT2",
        bridgeAdmin.options.address,
        l1Token2.options.address,
        lpFeeRatePerSecond,
        timer.options.address
      ).send({ from: owner });

      // Add L1-L2 token mapping
      const l2Token2Address = web3.utils.toChecksumAddress(web3.utils.randomHex(20));
      await bridgeAdmin.methods
        .whitelistToken(
          chainId,
          l1Token2.options.address,
          l2Token2Address,
          bridgePool2.options.address,
          defaultGasLimit
        )
        .send({ from: owner });

      // Update the client. should now contain the new bridgepool2 address as well as the original one.
      await client.update();
      assert.equal(
        JSON.stringify(client.getBridgePoolsAddresses()),
        JSON.stringify([bridgePool.options.address, bridgePool2.options.address])
      );

      // Updating again should not change anything
      // Update the client. should now contain the new bridgepool2 address as well as the original one.
      await client.update();
      assert.equal(
        JSON.stringify(client.getBridgePoolsAddresses()),
        JSON.stringify([bridgePool.options.address, bridgePool2.options.address])
      );

      // Initiating relay actions on both bridgePools should be correctly captured by the client.
      const totalRelayBond = toBN(relayAmount).mul(toBN(defaultProposerBondPct));
      await l1Token.methods.mint(relayer, totalRelayBond).send({ from: owner });
      await l1Token.methods.approve(bridgePool.options.address, totalRelayBond).send({ from: relayer });
      await bridgePool.methods.relayDeposit(...generateRelayParams()).send({ from: relayer });

      // Next, advance time and settle the relay. State should update accordingly.
      await timer.methods
        .setCurrentTime(Number(await timer.methods.getCurrentTime().call()) + defaultLiveness)
        .send({ from: owner });
      const relayStatus = await bridgePool.methods.relays(depositHash).call();
      await optimisticOracle.methods
        .settle(
          bridgePool.options.address,
          defaultIdentifier,
          relayStatus.priceRequestTime.toString(),
          relayAncillaryData
        )
        .send({ from: relayer });

      // Settle relay.
      await bridgePool.methods.settleRelay(depositData).send({ from: rando });

      // Construct the expected relay data that the client should return.
      expectedRelayedDepositInformation.relayState = 3; // settled
      let expectedBridgePool1Relays = [JSON.parse(JSON.stringify(expectedRelayedDepositInformation))]; // deep copy

      // Change some of the variables and and re-relay.
      depositData.depositId = 2;
      depositData.l2Sender = rando;
      depositData.l1Recipient = rando;
      depositData.amount = toWei("4.2");
      relayData.realizedLpFeePct = toWei("0.11");
      relayData.slowRelayer = rando;
      relayData.relayId = 1;
      await l1Token.methods.mint(rando, totalRelayBond).send({ from: owner });
      await l1Token.methods.approve(bridgePool.options.address, totalRelayBond).send({ from: rando });
      await bridgePool.methods.relayDeposit(...generateRelayParams()).send({ from: rando });

      // Sync the modified deposit and relay data with the expected returned data and store it.
      syncExpectedRelayedDepositInformation();

      ({ depositHash, relayAncillaryData, relayAncillaryDataHash } = await generateRelayData(
        depositData,
        relayData,
        bridgePool
      ));
      expectedRelayedDepositInformation.relayState = 0; // Pending
      expectedRelayedDepositInformation.depositHash = depositHash;
      expectedBridgePool1Relays.push(JSON.parse(JSON.stringify(expectedRelayedDepositInformation)));

      // Again, change some more variable and relay something on the second bridgePool
      depositData.depositId = 3;
      depositData.l1Recipient = l1Recipient;
      depositData.l2Sender = depositor;
      depositData.amount = toWei("4.21");
      relayData.slowRelayer = relayer;
      relayData.realizedLpFeePct = toWei("0.13");
      relayData.relayId = 0; // First relay on new Bridge
      await l1Token2.methods.mint(liquidityProvider, initialPoolLiquidity).send({ from: owner });
      await l1Token2.methods
        .approve(bridgePool2.options.address, initialPoolLiquidity)
        .send({ from: liquidityProvider });
      await bridgePool2.methods.addLiquidity(initialPoolLiquidity).send({ from: liquidityProvider });
      await l1Token2.methods.mint(relayer, totalRelayBond).send({ from: owner });
      await l1Token2.methods.approve(bridgePool2.options.address, totalRelayBond).send({ from: relayer });
      await bridgePool2.methods.relayDeposit(...generateRelayParams()).send({ from: relayer });

      // Sync the modified deposit and relay data with the expected returned data and store it.
      syncExpectedRelayedDepositInformation(l1Token2.options.address);
      ({ depositHash, relayAncillaryData, relayAncillaryDataHash } = await generateRelayData(
        depositData,
        relayData,
        bridgePool,
        l1Token2.options.address
      ));
      expectedRelayedDepositInformation.depositHash = depositHash;
      let expectedBridgePool2Relays = [expectedRelayedDepositInformation];

      await client.update();

      // There should be 3 relayed deposits in total. 2 for the first l1Token and 1 for the second token.
      assert.equal((await client.getAllRelayedDeposits()).length, 3);
      assert.equal((await client.getRelayedDepositsForL1Token(l1Token.options.address)).length, 2);
      assert.equal((await client.getRelayedDepositsForL1Token(l1Token2.options.address)).length, 1);

      // Finally, check the contents of the client data matches to what was expected
      // All relays should contain info about both relays.
      assert.equal(
        JSON.stringify(await client.getAllRelayedDeposits()),
        JSON.stringify([...expectedBridgePool1Relays, ...expectedBridgePool2Relays])
      );

      // Filtering by an l1Token should return only those relays.
      assert.equal(
        JSON.stringify(await client.getRelayedDepositsForL1Token(l1Token.options.address)),
        JSON.stringify(expectedBridgePool1Relays)
      );

      assert.equal(
        JSON.stringify(await client.getRelayedDepositsForL1Token(l1Token2.options.address)),
        JSON.stringify(expectedBridgePool2Relays)
      );

      // Filtering by pendingRelays should return accordingly.
      assert.equal(
        JSON.stringify(await client.getPendingRelayedDeposits()),
        JSON.stringify([expectedBridgePool1Relays[1], ...expectedBridgePool2Relays])
      );

      assert.equal(
        JSON.stringify(await client.getPendingRelayedDepositsForL1Token(l1Token.options.address)),
        JSON.stringify([expectedBridgePool1Relays[1]])
      );

      assert.equal(
        JSON.stringify(await client.getPendingRelayedDepositsForL1Token(l1Token2.options.address)),
        JSON.stringify(expectedBridgePool2Relays)
      );
    });
  });
});<|MERGE_RESOLUTION|>--- conflicted
+++ resolved
@@ -4,12 +4,6 @@
 const { getContract } = hre;
 const { utf8ToHex, toWei, toBN, soliditySha3 } = web3.utils;
 
-<<<<<<< HEAD
-// TODO: refactor to common util
-const { deployContractMock } = require("../../../core/test/insured-bridge/helpers/SmockitHelper");
-
-=======
->>>>>>> 96cb0a4a
 const winston = require("winston");
 const { assert } = require("chai");
 const chainId = 10;
@@ -193,11 +187,7 @@
     // Set up the Insured bridge contracts.
 
     // Deploy and setup BridgeAdmin
-<<<<<<< HEAD
-    l1CrossDomainMessengerMock = await deployContractMock("OVM_L1CrossDomainMessenger");
-=======
     messenger = await Messenger.new().send({ from: owner });
->>>>>>> 96cb0a4a
     bridgeAdmin = await BridgeAdmin.new(
       finder.options.address,
       defaultLiveness,

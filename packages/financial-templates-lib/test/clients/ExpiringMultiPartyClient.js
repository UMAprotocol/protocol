--- conflicted
+++ resolved
@@ -23,28 +23,9 @@
 // 2) non-matching 8 collateral & 18 synthetic for legacy UMA synthetics.
 // 3) matching 8 collateral & 8 synthetic for current UMA synthetics.
 const configs = [
-<<<<<<< HEAD
-  {
-    tokenName: "Wrapped Ether",
-    tokenSymbol: "WETH",
-    collateralDecimals: 18,
-    syntheticDecimals: 18,
-    priceFeedDecimals: 18
-  },
-  {
-    tokenName: "Legacy Wrapped Bitcoin",
-    tokenSymbol: "BTC",
-    collateralDecimals: 8,
-    syntheticDecimals: 18,
-    priceFeedDecimals: 8
-  },
-  {
-    tokenName: "Wrapped Bitcoin",
-=======
   { tokenSymbol: "WETH", collateralDecimals: 18, syntheticDecimals: 18, priceFeedDecimals: 18 },
   { tokenSymbol: "BTC", collateralDecimals: 8, syntheticDecimals: 18, priceFeedDecimals: 8 },
   {
->>>>>>> a558781d
     tokenSymbol: "BTC",
     collateralDecimals: 8,
     syntheticDecimals: 8,
@@ -88,11 +69,6 @@
         convertCollateral = Convert(testConfig.collateralDecimals);
         convertSynthetic = Convert(testConfig.syntheticDecimals);
         convertPrice = Convert(testConfig.priceFeedDecimals);
-<<<<<<< HEAD
-        collateralToken = await Token.new(testConfig.tokenName, testConfig.tokenSymbol, testConfig.collateralDecimals, {
-          from: sponsor1
-        });
-=======
         collateralToken = await Token.new(
           testConfig.tokenSymbol + "Token", // Construct the token name.
           testConfig.tokenSymbol,
@@ -101,7 +77,6 @@
             from: sponsor1
           }
         );
->>>>>>> a558781d
         syntheticToken = await SyntheticToken.new("Test Synthetic Token", "SYNTH", testConfig.syntheticDecimals, {
           from: sponsor1
         });

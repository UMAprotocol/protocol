const { toWei, toBN } = web3.utils;
const { parseFixed } = require("@ethersproject/bignumber");
const winston = require("winston");

const { interfaceName } = require("@umaprotocol/common");
const { MAX_UINT_VAL } = require("@umaprotocol/common");

const { ExpiringMultiPartyClient } = require("../../src/clients/ExpiringMultiPartyClient");

const ExpiringMultiParty = artifacts.require("ExpiringMultiParty");
const Finder = artifacts.require("Finder");
const IdentifierWhitelist = artifacts.require("IdentifierWhitelist");
const MockOracle = artifacts.require("MockOracle");
const TokenFactory = artifacts.require("TokenFactory");
const Token = artifacts.require("ExpandedERC20");
const Timer = artifacts.require("Timer");

const configs = [
  { tokenName: "UMA", collateralDecimals: 18 },
  { tokenName: "BTC", collateralDecimals: 8 }
];

const Convert = decimals => number => parseFixed(number.toString(), decimals).toString();

contract("ExpiringMultiPartyClient.js", function(accounts) {
<<<<<<< HEAD
  configs.forEach(({ collateralDecimals, tokenName }) => {
    describe(`${collateralDecimals} decimals`, function() {
=======
  for (let tokenConfig of configs) {
    describe(`${tokenConfig.collateralDecimals} decimals`, function() {
>>>>>>> b4d1a274
      const sponsor1 = accounts[0];
      const sponsor2 = accounts[1];

      const zeroAddress = "0x0000000000000000000000000000000000000000";
      const unreachableDeadline = MAX_UINT_VAL;

      let collateralToken;
      let emp;
      let client;
      let syntheticToken;
      let mockOracle;
      let identifierWhitelist;
      let identifier;
      let convert;

      const updateAndVerify = async (client, expectedSponsors, expectedPositions) => {
        await client.update();
        assert.deepStrictEqual(client.getAllSponsors().sort(), expectedSponsors.sort());
        assert.deepStrictEqual(client.getAllPositions().sort(), expectedPositions.sort());
      };

      before(async function() {
<<<<<<< HEAD
        identifier = `${tokenName}TEST`;
        convert = Convert(collateralDecimals);
        collateralToken = await Token.new(tokenName, tokenName, collateralDecimals, { from: sponsor1 });
=======
        identifier = `${tokenConfig.tokenName}TEST`;
        convert = Convert(tokenConfig.collateralDecimals);
        collateralToken = await Token.new(
          tokenConfig.tokenName,
          tokenConfig.tokenName,
          tokenConfig.collateralDecimals,
          { from: sponsor1 }
        );
>>>>>>> b4d1a274
        await collateralToken.addMember(1, sponsor1, { from: sponsor1 });
        await collateralToken.mint(sponsor1, convert("100000"), { from: sponsor1 });
        await collateralToken.mint(sponsor2, convert("100000"), { from: sponsor1 });

        identifierWhitelist = await IdentifierWhitelist.deployed();
        await identifierWhitelist.addSupportedIdentifier(web3.utils.utf8ToHex(identifier));

        // Create a mockOracle and finder. Register the mockOracle with the finder.
        finder = await Finder.deployed();
        mockOracle = await MockOracle.new(finder.address, Timer.address);
        const mockOracleInterfaceName = web3.utils.utf8ToHex(interfaceName.Oracle);
        await finder.changeImplementationAddress(mockOracleInterfaceName, mockOracle.address);
      });

      beforeEach(async function() {
        const constructorParams = {
          expirationTimestamp: "12345678900",
          withdrawalLiveness: "1000",
          collateralAddress: collateralToken.address,
          finderAddress: Finder.address,
          tokenFactoryAddress: TokenFactory.address,
          priceFeedIdentifier: web3.utils.utf8ToHex(identifier),
          syntheticName: `Test ${identifier} Token`,
          syntheticSymbol: identifier,
          liquidationLiveness: "1000",
          collateralRequirement: { rawValue: toWei("1.5") },
          disputeBondPct: { rawValue: toWei("0.1") },
          sponsorDisputeRewardPct: { rawValue: toWei("0.1") },
          disputerDisputeRewardPct: { rawValue: toWei("0.1") },
          minSponsorTokens: { rawValue: toWei("1") },
          timerAddress: Timer.address
        };

        // The ExpiringMultiPartyClient does not emit any info `level` events.  Therefore no need to test Winston outputs.
        // DummyLogger will not print anything to console as only capture `info` level events.
        const dummyLogger = winston.createLogger({
          level: "info",
          transports: [new winston.transports.Console()]
        });

        emp = await ExpiringMultiParty.new(constructorParams);
        client = new ExpiringMultiPartyClient(
          dummyLogger,
          ExpiringMultiParty.abi,
          web3,
          emp.address,
<<<<<<< HEAD
          collateralDecimals
=======
          tokenConfig.collateralDecimals
>>>>>>> b4d1a274
        );
        await collateralToken.approve(emp.address, convert("1000000"), { from: sponsor1 });
        await collateralToken.approve(emp.address, convert("1000000"), { from: sponsor2 });

        syntheticToken = await Token.at(await emp.tokenCurrency());
        await syntheticToken.approve(emp.address, toWei("100000000"), { from: sponsor1 });
        await syntheticToken.approve(emp.address, toWei("100000000"), { from: sponsor2 });
      });

      it("Returns all positions", async function() {
        // Create a position and check that it is detected correctly from the client.
        await emp.create({ rawValue: convert("10") }, { rawValue: toWei("50") }, { from: sponsor1 });
        await updateAndVerify(
          client,
          [sponsor1], // expected sponsor
          [
            {
              sponsor: sponsor1,
              numTokens: toWei("50"),
              amountCollateral: convert("10"),
              hasPendingWithdrawal: false,
              withdrawalRequestPassTimestamp: "0",
              withdrawalRequestAmount: "0"
            }
          ] // expected position
        );

        // Calling create again from the same sponsor should add additional collateral & debt.
        await emp.create({ rawValue: convert("10") }, { rawValue: toWei("50") }, { from: sponsor1 });
        await updateAndVerify(
          client,
          [sponsor1],
          [
            {
              sponsor: sponsor1,
              numTokens: toWei("100"),
              amountCollateral: convert("20"),
              hasPendingWithdrawal: false,
              withdrawalRequestPassTimestamp: "0",
              withdrawalRequestAmount: "0"
            }
          ]
        );

        // Calling create from a new address will create a new position and this should be added the the client.
        await emp.create({ rawValue: convert("100") }, { rawValue: toWei("45") }, { from: sponsor2 });
        await updateAndVerify(
          client,
          [sponsor1, sponsor2],
          [
            {
              sponsor: sponsor1,
              numTokens: toWei("100"),
              amountCollateral: convert("20"),
              hasPendingWithdrawal: false,
              withdrawalRequestPassTimestamp: "0",
              withdrawalRequestAmount: "0"
            },
            {
              sponsor: sponsor2,
              numTokens: toWei("45"),
              amountCollateral: convert("100"),
              hasPendingWithdrawal: false,
              withdrawalRequestPassTimestamp: "0",
              withdrawalRequestAmount: "0"
            }
          ]
        );

        // If a position is liquidated it should be removed from the list of positions and added to the undisputed liquidations.
        const { liquidationId } = await emp.createLiquidation.call(
          sponsor2,
          { rawValue: "0" },
          { rawValue: toWei("99999") },
          { rawValue: toWei("100") },
          unreachableDeadline,
          { from: sponsor1 }
        );
        await emp.createLiquidation(
          sponsor2,
          { rawValue: "0" },
          { rawValue: toWei("99999") },
          { rawValue: toWei("100") },
          unreachableDeadline,
          { from: sponsor1 }
        );

        await updateAndVerify(
          client,
          [sponsor1],
          [
            {
              sponsor: sponsor1,
              numTokens: toWei("100"),
              amountCollateral: convert("20"),
              hasPendingWithdrawal: false,
              withdrawalRequestPassTimestamp: "0",
              withdrawalRequestAmount: "0"
            }
          ]
        );
        const expectedLiquidations = [
          {
            sponsor: sponsor2,
            id: liquidationId.toString(),
            numTokens: toWei("45"),
            liquidatedCollateral: convert("100"),
            lockedCollateral: convert("100"),
            liquidationTime: (await emp.getCurrentTime()).toString(),
            state: "1",
            liquidator: sponsor1,
            disputer: zeroAddress
          }
        ];
        assert.deepStrictEqual(expectedLiquidations.sort(), client.getUndisputedLiquidations().sort());

        // Pending withdrawals state should be correctly identified.
        await emp.requestWithdrawal({ rawValue: convert("10") }, { from: sponsor1 });
        await client.update();

        await updateAndVerify(
          client,
          [sponsor1],
          [
            {
              sponsor: sponsor1,
              numTokens: toWei("100"),
              amountCollateral: convert("20"),
              hasPendingWithdrawal: true,
              withdrawalRequestPassTimestamp: (await emp.getCurrentTime())
                .add(await emp.withdrawalLiveness())
                .toString(),
              withdrawalRequestAmount: convert("10")
            }
          ]
        );

        // Remove the pending withdrawal and ensure it is removed from the client.
        await emp.cancelWithdrawal({ from: sponsor1 });
        await client.update();
        await updateAndVerify(
          client,
          [sponsor1],
          [
            {
              sponsor: sponsor1,
              numTokens: toWei("100"),
              amountCollateral: convert("20"),
              hasPendingWithdrawal: false,
              withdrawalRequestPassTimestamp: "0",
              withdrawalRequestAmount: "0"
            }
          ]
        );

        // Correctly returns sponsors who create, redeem.
        await emp.create({ rawValue: convert("100") }, { rawValue: toWei("45") }, { from: sponsor2 });
        await emp.redeem({ rawValue: toWei("45") }, { from: sponsor2 });
        // as created and redeemed sponsor should not show up in table as they are no longer an active sponsor.
<<<<<<< HEAD
        console.log({ sponsor1, sponsor2 });
=======
>>>>>>> b4d1a274

        await updateAndVerify(
          client,
          [sponsor1],
          [
            {
              sponsor: sponsor1,
              numTokens: toWei("100"),
              amountCollateral: convert("20"),
              hasPendingWithdrawal: false,
              withdrawalRequestPassTimestamp: "0",
              withdrawalRequestAmount: "0"
            }
          ]
        );
        // If sponsor, creates, redeemes and then creates again they should now appear in the table.
        await emp.create({ rawValue: convert("100") }, { rawValue: toWei("45") }, { from: sponsor2 });
        await emp.redeem({ rawValue: toWei("45") }, { from: sponsor2 });
        await emp.create({ rawValue: convert("100") }, { rawValue: toWei("45") }, { from: sponsor2 });
        await emp.redeem({ rawValue: toWei("45") }, { from: sponsor2 });
        await emp.create({ rawValue: convert("100") }, { rawValue: toWei("45") }, { from: sponsor2 });

        await updateAndVerify(
          client,
          [sponsor1, sponsor2],
          [
            {
              sponsor: sponsor1,
              numTokens: toWei("100"),
              amountCollateral: convert("20"),
              hasPendingWithdrawal: false,
              withdrawalRequestPassTimestamp: "0",
              withdrawalRequestAmount: "0"
            },
            {
              sponsor: sponsor2,
              numTokens: toWei("45"),
              amountCollateral: convert("100"),
              hasPendingWithdrawal: false,
              withdrawalRequestPassTimestamp: "0",
              withdrawalRequestAmount: "0"
            }
          ]
        );
      });

      it("Returns undercollateralized positions", async function() {
        await emp.create({ rawValue: convert("150") }, { rawValue: toWei("100") }, { from: sponsor1 });
        await emp.create({ rawValue: convert("1500") }, { rawValue: toWei("100") }, { from: sponsor2 });

        await client.update();
        // At 150% collateralization requirement, the position is just collateralized enough at a token price of 1.
        assert.deepStrictEqual([], client.getUnderCollateralizedPositions(toWei("1")));
        // Undercollateralized at a price just above 1.
        assert.deepStrictEqual(
          [
            {
              sponsor: sponsor1,
              numTokens: toWei("100"),
              amountCollateral: convert("150"),
              hasPendingWithdrawal: false,
              withdrawalRequestPassTimestamp: "0",
              withdrawalRequestAmount: "0"
            }
          ],
          client.getUnderCollateralizedPositions(toWei("1.00000000000000001"))
        );

        // After submitting a withdraw request that brings the position below the CR ratio the client should detect this.
        // Withdrawing just 1 wei of collateral will place the position below the CR ratio.
        await emp.requestWithdrawal({ rawValue: convert("1") }, { from: sponsor1 });

        await client.update();
        // Update client to get withdrawal information.
        const currentTime = Number(await emp.getCurrentTime());
        assert.deepStrictEqual(
          [
            {
              sponsor: sponsor1,
              numTokens: toWei("100"),
              amountCollateral: convert("150"),
              hasPendingWithdrawal: true,
              withdrawalRequestPassTimestamp: (currentTime + 1000).toString(),
              withdrawalRequestAmount: convert("1")
            }
          ],
          client.getUnderCollateralizedPositions(toWei("1"))
        );
      });

      it("Returns undisputed liquidations", async function() {
        const liquidator = sponsor2;

        await emp.create({ rawValue: convert("150") }, { rawValue: toWei("100") }, { from: sponsor1 });
        await syntheticToken.transfer(liquidator, toWei("100"), { from: sponsor1 });

        // Create a new liquidation for account[0]'s position.
        const { liquidationId } = await emp.createLiquidation.call(
          sponsor1,
          { rawValue: "0" },
          { rawValue: toWei("9999999") },
          { rawValue: toWei("100") },
          unreachableDeadline,
          { from: liquidator }
        );
        await emp.createLiquidation(
          sponsor1,
          { rawValue: "0" },
          { rawValue: toWei("9999999") },
          { rawValue: toWei("100") },
          unreachableDeadline,
          { from: liquidator }
        );
        await client.update();

        const liquidations = client.getUndisputedLiquidations();
        // Disputable if the disputer believes the price was `1`, and not disputable if they believe the price was just
        // above `1`.
        assert.isTrue(client.isDisputable(liquidations[0], toWei("1")));
        assert.isFalse(client.isDisputable(liquidations[0], toWei("1.00000000000000001")));

        // Dispute the liquidation and make sure it no longer shows up in the list.
        // We need to advance the Oracle time forward to make `requestPrice` work.
        await mockOracle.setCurrentTime(Number(await emp.getCurrentTime()) + 1);
        await emp.dispute(liquidationId.toString(), sponsor1, { from: sponsor1 });
        await client.update();

        // The disputed liquidation should no longer show up as undisputed.
        assert.deepStrictEqual([], client.getUndisputedLiquidations().sort());
      });

      it("Returns expired liquidations", async function() {
        const liquidator = sponsor2;

        await emp.create({ rawValue: convert("150") }, { rawValue: toWei("100") }, { from: sponsor1 });
        await syntheticToken.transfer(liquidator, toWei("100"), { from: sponsor1 });
        await emp.requestWithdrawal({ rawValue: convert("10") }, { from: sponsor1 });

        // Create a new liquidation for account[0]'s position.
        await emp.createLiquidation.call(
          sponsor1,
          { rawValue: "0" },
          { rawValue: toWei("9999999") },
          { rawValue: toWei("100") },
          unreachableDeadline,
          { from: liquidator }
        );
        await emp.createLiquidation(
          sponsor1,
          { rawValue: "0" },
          { rawValue: toWei("9999999") },
          { rawValue: toWei("100") },
          unreachableDeadline,
          { from: liquidator }
        );
        await client.update();

        const liquidations = client.getUndisputedLiquidations();
        const liquidationTime = liquidations[0].liquidationTime;
        assert.deepStrictEqual(
          [
            {
              sponsor: sponsor1,
              id: "0",
              state: "1",
              liquidationTime: liquidationTime,
              numTokens: toWei("100"),
              liquidatedCollateral: convert("140"), // This should `lockedCollateral` reduced by requested withdrawal amount
              lockedCollateral: convert("150"),
              liquidator: liquidator,
              disputer: zeroAddress
            }
          ],
          liquidations
        );
        assert.deepStrictEqual([], client.getExpiredLiquidations().sort());

        // Move EMP time to the liquidation's expiry.
        const liquidationLiveness = 1000;
        await emp.setCurrentTime(Number(liquidationTime) + liquidationLiveness);
        await client.update();

        // The liquidation is registered by the EMP client as expired.
        assert.deepStrictEqual([], client.getUndisputedLiquidations().sort());
        const expiredLiquidations = client.getExpiredLiquidations();
        assert.deepStrictEqual(
          [
            {
              sponsor: sponsor1,
              id: "0",
              state: "1",
              liquidationTime: liquidationTime,
              numTokens: toWei("100"),
              liquidatedCollateral: convert("140"),
              lockedCollateral: convert("150"),
              liquidator: liquidator,
              disputer: zeroAddress
            }
          ],
          expiredLiquidations
        );

        // Withdraw from the expired liquidation and check that the liquidation is deleted.
        await emp.withdrawLiquidation("0", sponsor1, { from: liquidator });
        await client.update();
        assert.deepStrictEqual([], client.getExpiredLiquidations().sort());
      });

      it("Returns disputed liquidations", async function() {
        const liquidator = sponsor2;

        await emp.create({ rawValue: convert("150") }, { rawValue: toWei("100") }, { from: sponsor1 });
        await syntheticToken.transfer(liquidator, toWei("100"), { from: sponsor1 });

        // Create a new liquidation for account[0]'s position.
        const { liquidationId } = await emp.createLiquidation.call(
          sponsor1,
          { rawValue: "0" },
          { rawValue: toWei("9999999") },
          { rawValue: toWei("100") },
          unreachableDeadline,
          { from: liquidator }
        );
        await emp.createLiquidation(
          sponsor1,
          { rawValue: "0" },
          { rawValue: toWei("9999999") },
          { rawValue: toWei("100") },
          unreachableDeadline,
          { from: liquidator }
        );
        await client.update();
        const liquidations = client.getUndisputedLiquidations();
        const liquidationTime = liquidations[0].liquidationTime;

        // There should be no disputed liquidations initially.
        assert.deepStrictEqual([], client.getDisputedLiquidations().sort());

        // Dispute the liquidation and make sure it no longer shows up in the list.
        // We need to advance the Oracle time forward to make `requestPrice` work.
        await mockOracle.setCurrentTime(Number(await emp.getCurrentTime()) + 1);
        await emp.dispute(liquidationId.toString(), sponsor1, { from: sponsor1 });
        await client.update();

        // The disputed liquidation should no longer show up as undisputed.
        assert.deepStrictEqual(
          [
            {
              sponsor: sponsor1,
              id: "0",
              state: "2",
              liquidationTime: liquidationTime,
              numTokens: toWei("100"),
              liquidatedCollateral: convert("150"),
              lockedCollateral: convert("150"),
              liquidator: liquidator,
              disputer: sponsor1
            }
          ],
          client.getDisputedLiquidations().sort()
        );
        assert.deepStrictEqual([], client.getUndisputedLiquidations().sort());

        // Force a price such that the dispute fails, and then
        // withdraw from the unsuccessfully disputed liquidation and check that the liquidation is deleted.
        const disputePrice = convert("1.6");
        await mockOracle.pushPrice(web3.utils.utf8ToHex(identifier), liquidationTime, disputePrice);
        await emp.withdrawLiquidation("0", sponsor1, { from: liquidator });
        await client.update();
        assert.deepStrictEqual([], client.getDisputedLiquidations().sort());
      });
    });
<<<<<<< HEAD
  });
=======
  }
>>>>>>> b4d1a274
});<|MERGE_RESOLUTION|>--- conflicted
+++ resolved
@@ -23,13 +23,8 @@
 const Convert = decimals => number => parseFixed(number.toString(), decimals).toString();
 
 contract("ExpiringMultiPartyClient.js", function(accounts) {
-<<<<<<< HEAD
-  configs.forEach(({ collateralDecimals, tokenName }) => {
-    describe(`${collateralDecimals} decimals`, function() {
-=======
   for (let tokenConfig of configs) {
     describe(`${tokenConfig.collateralDecimals} decimals`, function() {
->>>>>>> b4d1a274
       const sponsor1 = accounts[0];
       const sponsor2 = accounts[1];
 
@@ -52,11 +47,6 @@
       };
 
       before(async function() {
-<<<<<<< HEAD
-        identifier = `${tokenName}TEST`;
-        convert = Convert(collateralDecimals);
-        collateralToken = await Token.new(tokenName, tokenName, collateralDecimals, { from: sponsor1 });
-=======
         identifier = `${tokenConfig.tokenName}TEST`;
         convert = Convert(tokenConfig.collateralDecimals);
         collateralToken = await Token.new(
@@ -65,7 +55,6 @@
           tokenConfig.collateralDecimals,
           { from: sponsor1 }
         );
->>>>>>> b4d1a274
         await collateralToken.addMember(1, sponsor1, { from: sponsor1 });
         await collateralToken.mint(sponsor1, convert("100000"), { from: sponsor1 });
         await collateralToken.mint(sponsor2, convert("100000"), { from: sponsor1 });
@@ -112,11 +101,7 @@
           ExpiringMultiParty.abi,
           web3,
           emp.address,
-<<<<<<< HEAD
-          collateralDecimals
-=======
           tokenConfig.collateralDecimals
->>>>>>> b4d1a274
         );
         await collateralToken.approve(emp.address, convert("1000000"), { from: sponsor1 });
         await collateralToken.approve(emp.address, convert("1000000"), { from: sponsor2 });
@@ -276,10 +261,6 @@
         await emp.create({ rawValue: convert("100") }, { rawValue: toWei("45") }, { from: sponsor2 });
         await emp.redeem({ rawValue: toWei("45") }, { from: sponsor2 });
         // as created and redeemed sponsor should not show up in table as they are no longer an active sponsor.
-<<<<<<< HEAD
-        console.log({ sponsor1, sponsor2 });
-=======
->>>>>>> b4d1a274
 
         await updateAndVerify(
           client,
@@ -552,9 +533,5 @@
         assert.deepStrictEqual([], client.getDisputedLiquidations().sort());
       });
     });
-<<<<<<< HEAD
-  });
-=======
   }
->>>>>>> b4d1a274
 });
import { delay } from "../helpers/delay";
<<<<<<< HEAD
import { TransportError } from "./TransportError";
=======
import { isDictionary } from "./Logger";
>>>>>>> ae096928

import Transport from "winston-transport";

import axios from "axios";

type TransportOptions = ConstructorParameters<typeof Transport>[0];

// Interface for log info object.
interface DiscordInfo {
  message: string;
  mrkdwn: string;
  notificationPath?: string;
  discordPaths?: string[] | null; // Optional as also might send to default channel.
}

interface Body {
  username: string;
  avatar_url: string;
  embeds: { title: string; description: string; color: number }[];
}
interface QueueElement {
  body: Body;
  webHook: string;
}

// Type guard for log info object.
export const isDiscordInfo = (info: unknown): info is DiscordInfo => {
  if (!isDictionary(info)) return false;
  if (typeof info.message !== "string" || typeof info.mrkdwn !== "string") return false;
  if (typeof info.notificationPath !== "undefined" && typeof info.notificationPath !== "string") return false;
  if (typeof info.discordPaths === "undefined") return true; // Optional
  if (info.discordPaths === null) return true; // Can be explicitly set to null.

  // If provided and not null, discordPaths should be an array of strings.
  if (!Array.isArray(info.discordPaths)) return false;
  return info.discordPaths.every((path) => typeof path === "string");
};

export class DiscordTransport extends Transport {
  private readonly defaultWebHookUrl: string;
  private readonly escalationPathWebhookUrls: { [key: string]: string };
  private readonly postOnNonEscalationPaths: boolean;

  private logQueue: QueueElement[];
  private isQueueBeingExecuted: boolean;

  private enqueuedLogCounter: number;

  constructor(
    winstonOpts: TransportOptions,
    ops: {
      defaultWebHookUrl: string;
      escalationPathWebhookUrls: { [key: string]: string };
      postOnNonEscalationPaths: boolean;
    }
  ) {
    super(winstonOpts);
    this.defaultWebHookUrl = ops.defaultWebHookUrl;
    this.escalationPathWebhookUrls = ops.escalationPathWebhookUrls ?? {};
    this.postOnNonEscalationPaths = ops.postOnNonEscalationPaths ?? true;

    this.logQueue = [];
    this.isQueueBeingExecuted = false;
    this.enqueuedLogCounter = 0;
  }

  // Getter for checking if the transport is flushed.
  get isFlushed(): boolean {
    return this.enqueuedLogCounter === 0;
  }

  // Note: info must be any because that's what the base class uses.
<<<<<<< HEAD
  async log(info: any, callback: (error?: unknown) => void): Promise<void> {
    try {
      if (!info.mrkdwn) return callback(); // We only ever want to send messages to Discord that have Markdown in them.
      const body = {
        username: "UMA Infrastructure",
        avatar_url: "https://i.imgur.com/RCcxxEZ.png",
        embeds: [{ title: `${info.message}`, description: this.formatLinks(info.mrkdwn), color: 9696729 }],
      };

      // A log message can conditionally contain additional Discord specific paths. Validate these first.
      let webHooks: string[] = [];
      if (info.discordPaths) {
        // If it is null then this is a noop message for Discord and the log should be skipped.
        if (info.discordPaths === null) return callback();

        // Else, Assign a webhook for each escalationPathWebHook defined for the provided discordPaths. This lets
        // the logger define exactly which logs should go to which discord channel.
        webHooks = info.discordPaths.map((discordPath: string) => this.escalationPathWebhookUrls[discordPath]);
      }

      // Else, There are no discord specific settings. In this case, we treat this like a normal log. Either the
      // transport is configured to send on undefined escalation paths (will use default path if path does
      // not exist) or the transport has a defined escalation path for the given message's notification path.
      else if (this.postOnNonEscalationPaths || this.escalationPathWebhookUrls[info.notificationPath]) {
        // The webhook is preferentially set to the defined escalation path, or the default webhook.
        const webHook = this.escalationPathWebhookUrls[info.notificationPath] ?? this.defaultWebHookUrl;
=======
  async log(info: any, callback: () => void): Promise<void> {
    // We only try sending if we have message and mrkdwn.
    // Also if discordPaths is null when provided then this is a noop message for Discord and the log should be skipped
    const canSend = isDiscordInfo(info) && info.discordPaths !== null;
>>>>>>> ae096928

    if (canSend) {
      try {
        this.enqueuedLogCounter++; // Used by isFlushed getter. Make sure to decrement when done or catching an error.

        const body = {
          username: "UMA Infrastructure",
          avatar_url: "https://i.imgur.com/RCcxxEZ.png",
          embeds: [{ title: `${info.message}`, description: this.formatLinks(info.mrkdwn), color: 9696729 }],
        };

        // A log message can conditionally contain additional Discord specific paths. Validate these first.
        let webHooks: string[] = [];
        if (info.discordPaths) {
          // Assign a webhook for each escalationPathWebHook defined for the provided discordPaths. This lets
          // the logger define exactly which logs should go to which discord channel.
          webHooks = info.discordPaths.map((discordPath) => this.escalationPathWebhookUrls[discordPath]);
        }

        // Else, There are no discord specific settings. In this case, we treat this like a normal log. Either the
        // transport is configured to send on undefined escalation paths (will use default path if path does
        // not exist) or the transport has a defined escalation path for the given message's notification path.
        else if (
          this.postOnNonEscalationPaths ||
          (info.notificationPath && this.escalationPathWebhookUrls[info.notificationPath])
        ) {
          // The webhook is preferentially set to the defined escalation path, or the default webhook.
          webHooks =
            info.notificationPath && this.escalationPathWebhookUrls[info.notificationPath]
              ? [this.escalationPathWebhookUrls[info.notificationPath]]
              : [this.defaultWebHookUrl];
        }

        // Send webhook request to each of the configured webhooks upstream. This posts the messages on Discord. Add
        // them to log queue to avoid hitting the discord rate limit.
        if (webHooks.length > 0) for (const webHook of webHooks) this.logQueue.push({ webHook, body });

        await this.executeLogQueue(); // Start processing the log que.
        this.enqueuedLogCounter--; // Decrement counter for the isFlushed getter when done.
      } catch (error) {
        this.enqueuedLogCounter--; // Decrement the counter for the isFlushed getter when catching an error.
        console.error("Discord error", error);
      }
<<<<<<< HEAD

      // Send webhook request to each of the configured webhooks upstream. This posts the messages on Discord. Execute
      // these sequentially with a soft delay of 2 seconds between calls to avoid hitting the discord rate limit.
      if (webHooks.length) for (const webHook of webHooks) this.logQueue.push({ webHook, body });

      await this.executeLogQueue(); // Start processing the log que.
    } catch (error) {
      return callback(new TransportError("Discord", error, info));
=======
>>>>>>> ae096928
    }

    callback();
  }

  // Processes a queue of logs produced by the transport. Executes sequentially and listens to the response from the
  // Discord API to back off and sleep if we are exceeding their rate limiting. Sets the parent transports isFlushed
  // variable to block the bot from closing until the whole queue has been flushed.
  private async executeLogQueue(backOffDuration = 0): Promise<void> {
    if (this.isQueueBeingExecuted) return; // If the queue is currently being executed, return.
    this.isQueueBeingExecuted = true; // Set the queue to being executed.

    // If the previous iteration set a backOffDuration then wait for this duration.
    if (backOffDuration != 0) await delay(backOffDuration);

    while (this.logQueue.length > 0) {
      try {
        // Pop off the first element (oldest) and try send it to discord. If this errors then we are being rate limited.
        await axios.post(this.logQueue[0].webHook, this.logQueue[0].body);
        this.logQueue.shift(); // If the request does not fail remove it from the log queue as having been executed.
      } catch (error: any) {
        // Extract the retry_after from the response. This is the Discord API telling us how long to back off for.
        let _backOffDuration = error?.response?.data.retry_after;
        // If they tell us to back off for more than a minute then ignore it and cap at 1 min. This is enough time in
        // practice to recover from a rate limit while not making the bot hang indefinitely.
        if (_backOffDuration > 60) _backOffDuration = 60;
        // We removed the element in the shift above, push it back on to the start of the queue to not drop any message.
        // As we have errored we now need to re-enter the executeLogQuery method. Set isQueueBeingExecuted to false and
        // re-call the executeLogQuery. This will initiate the backoff delay and then continue to process the queue.
        this.isQueueBeingExecuted = false;
        await this.executeLogQueue(_backOffDuration);
      }
    }

    // Unlock the queue execution.
    this.isQueueBeingExecuted = false;
  }

  // Discord URLS are formatted differently to markdown links produced upstream in the bots. For example, slack links
  // will look like this <https://google.com|google.com> but links for discord should look like this
  // [google.com](https://google.com).This function takes in the one format and converts it to the other such that
  // links sent to discord are nicely formatted and clickable.
  formatLinks(msg: any): any {
    // Find the start and end indexes of all the markdown links.
    const startIndexes: any = [];
    const endIndexes: any = [];
    for (let i = 0; i < msg.length; i++) {
      const startIndex = msg.indexOf("<", i);
      if (!startIndexes.includes(startIndex) && startIndex != -1) startIndexes.push(startIndex);

      const endIndex = msg.indexOf(">", i);
      if (!endIndexes.includes(endIndex) && endIndex != -1) endIndexes.push(endIndex);
    }

    // For each markdown link, build the new link with the discord format. Replace the original link with the new one.
    let modifiedMessage = msg;
    for (let i = 0; i < startIndexes.length; i++) {
      const originalUrl = msg.substring(startIndexes[i], endIndexes[i] + 1);
      const pipeIndex = originalUrl.indexOf("|");
      const markdownUrl =
        `[${originalUrl.substring(pipeIndex + 1, originalUrl.length - 1)}]` + // hyperlink
        `(${originalUrl.substring(1, pipeIndex)})`; // url
      modifiedMessage = modifiedMessage.replace(originalUrl, markdownUrl);
    }
    return modifiedMessage;
  }
}<|MERGE_RESOLUTION|>--- conflicted
+++ resolved
@@ -1,9 +1,6 @@
 import { delay } from "../helpers/delay";
-<<<<<<< HEAD
+import { isDictionary } from "./Logger";
 import { TransportError } from "./TransportError";
-=======
-import { isDictionary } from "./Logger";
->>>>>>> ae096928
 
 import Transport from "winston-transport";
 
@@ -76,39 +73,10 @@
   }
 
   // Note: info must be any because that's what the base class uses.
-<<<<<<< HEAD
   async log(info: any, callback: (error?: unknown) => void): Promise<void> {
-    try {
-      if (!info.mrkdwn) return callback(); // We only ever want to send messages to Discord that have Markdown in them.
-      const body = {
-        username: "UMA Infrastructure",
-        avatar_url: "https://i.imgur.com/RCcxxEZ.png",
-        embeds: [{ title: `${info.message}`, description: this.formatLinks(info.mrkdwn), color: 9696729 }],
-      };
-
-      // A log message can conditionally contain additional Discord specific paths. Validate these first.
-      let webHooks: string[] = [];
-      if (info.discordPaths) {
-        // If it is null then this is a noop message for Discord and the log should be skipped.
-        if (info.discordPaths === null) return callback();
-
-        // Else, Assign a webhook for each escalationPathWebHook defined for the provided discordPaths. This lets
-        // the logger define exactly which logs should go to which discord channel.
-        webHooks = info.discordPaths.map((discordPath: string) => this.escalationPathWebhookUrls[discordPath]);
-      }
-
-      // Else, There are no discord specific settings. In this case, we treat this like a normal log. Either the
-      // transport is configured to send on undefined escalation paths (will use default path if path does
-      // not exist) or the transport has a defined escalation path for the given message's notification path.
-      else if (this.postOnNonEscalationPaths || this.escalationPathWebhookUrls[info.notificationPath]) {
-        // The webhook is preferentially set to the defined escalation path, or the default webhook.
-        const webHook = this.escalationPathWebhookUrls[info.notificationPath] ?? this.defaultWebHookUrl;
-=======
-  async log(info: any, callback: () => void): Promise<void> {
     // We only try sending if we have message and mrkdwn.
     // Also if discordPaths is null when provided then this is a noop message for Discord and the log should be skipped
     const canSend = isDiscordInfo(info) && info.discordPaths !== null;
->>>>>>> ae096928
 
     if (canSend) {
       try {
@@ -150,19 +118,8 @@
         this.enqueuedLogCounter--; // Decrement counter for the isFlushed getter when done.
       } catch (error) {
         this.enqueuedLogCounter--; // Decrement the counter for the isFlushed getter when catching an error.
-        console.error("Discord error", error);
+        return callback(new TransportError("Discord", error, info));
       }
-<<<<<<< HEAD
-
-      // Send webhook request to each of the configured webhooks upstream. This posts the messages on Discord. Execute
-      // these sequentially with a soft delay of 2 seconds between calls to avoid hitting the discord rate limit.
-      if (webHooks.length) for (const webHook of webHooks) this.logQueue.push({ webHook, body });
-
-      await this.executeLogQueue(); // Start processing the log que.
-    } catch (error) {
-      return callback(new TransportError("Discord", error, info));
-=======
->>>>>>> ae096928
     }
 
     callback();

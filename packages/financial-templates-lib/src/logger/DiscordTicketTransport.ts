// This transport enables winston logging to trigger opening of tickets through Discord bot. The transport configuration
// requires bot authentication token and a dictionary of channel IDs. In order to send the ticket command this bot also
// requires that the passed log object contains both message and mrkdwn strings, as well as discordTicketChannel
// resolving to any of configured channel ID mapping.
// This transport should be used with Ticket Tool (https://tickettool.xyz/) configured to trigger ticket commands on
// the resolved channel ID and whitelisting of bot ID. Also the Discord server should be configured to allow the bot
// to post messages on the ticket opening channel.
import { Client, GatewayIntentBits, TextBasedChannel } from "discord.js";
import * as ss from "superstruct";
import Transport from "winston-transport";

import { delay } from "../helpers/delay";
import { removeAnchorTextFromLinks } from "./Formatters";
import { isDictionary } from "./Logger";
import { TransportError } from "./TransportError";

type TransportOptions = ConstructorParameters<typeof Transport>[0];

const Config = ss.object({
  botToken: ss.string(),
  channelIds: ss.optional(ss.record(ss.string(), ss.string())),
});
// Config object becomes a type
// {
//   botToken: string;
//   channelIds?: Record<string,string>;
// }
export type Config = ss.Infer<typeof Config>;

// this turns an unknown ( like json parsed data) into a config, or throws an error
export function createConfig(config: unknown): Config {
  return ss.create(config, Config);
}

// Interface for log info object.
interface DiscordTicketInfo {
  message: string;
  mrkdwn: string;
  discordTicketChannel: string;
}

// Interface for log que element.
interface QueueElement {
  channel: TextBasedChannel;
  message: string;
}

// Type guard for log info object.
export const isDiscordTicketInfo = (info: unknown): info is DiscordTicketInfo => {
  if (!isDictionary(info)) return false;
  return (
    typeof info.message === "string" && typeof info.mrkdwn === "string" && typeof info.discordTicketChannel === "string"
  );
};

export class DiscordTicketTransport extends Transport {
  private readonly botToken: string;
  private readonly channelIds: { [key: string]: string };

  private client: Client;

  private logQueue: QueueElement[];
  private isQueueBeingExecuted: boolean;

  private enqueuedLogCounter: number;

  constructor(winstonOpts: TransportOptions, { botToken, channelIds = {} }: Config) {
    super(winstonOpts);
    this.botToken = botToken;
    this.channelIds = channelIds;

    this.client = new Client({ intents: [GatewayIntentBits.Guilds] });

    this.logQueue = [];
    this.isQueueBeingExecuted = false;
    this.enqueuedLogCounter = 0;
  }

<<<<<<< HEAD
  // Note: info must be any because that's what the base class uses.
  async log(info: any, callback: (error?: unknown) => void): Promise<void> {
    // We only try sending if we have all expected parameters and a matching channel ID.
    const canSend = isDiscordTicketInfo(info) && info.discordTicketChannel in this.channelIds;
=======
  // Getter for checking if the transport is flushed.
  get isFlushed(): boolean {
    return this.enqueuedLogCounter === 0;
  }
>>>>>>> 38ac2979

  // Note: info must be any because that's what the base class uses.
  async log(info: any, callback: (error?: unknown) => void): Promise<void> {
    // We only try sending if the logging application has passed required parameters.
    if (isDiscordTicketInfo(info)) {
      try {
        this.enqueuedLogCounter++; // Used by isFlushed getter. Make sure to decrement when done or catching an error.

        // Check if the channel ID is configured.
        if (!(info.discordTicketChannel in this.channelIds))
          throw new Error(`Missing channel ID for ${info.discordTicketChannel}!`);

        if (!this.client.isReady()) await this.login(); // Log in if not yet established the connection.

        // Get and verify requested Discord channel to post.
        const channelId = this.channelIds[info.discordTicketChannel];
        const channel = await this.client.channels.fetch(channelId);
        if (channel === null) throw new Error(`Discord channel ${channelId} not available!`);
        if (!channel.isTextBased()) throw new Error(`Invalid type for Discord channel ${channelId}!`);

        // Prepend the $ticket command and concatenate message title and content separated by newline.
        const message = `$ticket ${info.message}\n${removeAnchorTextFromLinks(info.mrkdwn)}`;

        // Add the message to the queue and process it.
        this.logQueue.push({ channel, message });
        await this.executeLogQueue();

        this.enqueuedLogCounter--; // Decrement counter for the isFlushed getter when done.
      } catch (error) {
<<<<<<< HEAD
=======
        this.enqueuedLogCounter--; // Decrement the counter for the isFlushed getter when catching an error.
>>>>>>> 38ac2979
        return callback(new TransportError("Discord Ticket", error, info));
      }
    }

    callback();
  }

  // Use bot token for establishing a connection to Discord API.
  private async login(): Promise<void> {
    await this.client.login(this.botToken);
  }

  private async executeLogQueue(): Promise<void> {
    if (this.isQueueBeingExecuted) return; // If the queue is currently being executed, return.
    this.isQueueBeingExecuted = true; // Lock the queue to being executed.

    while (this.logQueue.length > 0) {
      try {
        // Try sending the oldest message from the queue.
        await this.logQueue[0].channel.send(this.logQueue[0].message);
        this.logQueue.shift(); // If the sending does not fail, remove it from the log queue as having been executed.

        // Ticket tool does not allow more than 1 ticket to be opened per 10 seconds. We are conservative and wait 15
        // seconds before opening the next ticket.
        await delay(15);
      } catch (error) {
        // If the sending fails, unlock the queue execution and throw the error so that the caller can handle it.
        // TODO: Add retry logic.
        this.isQueueBeingExecuted = false;
        throw error;
      }
    }

    // Unlock the queue execution.
    this.isQueueBeingExecuted = false;
  }
}<|MERGE_RESOLUTION|>--- conflicted
+++ resolved
@@ -76,17 +76,10 @@
     this.enqueuedLogCounter = 0;
   }
 
-<<<<<<< HEAD
-  // Note: info must be any because that's what the base class uses.
-  async log(info: any, callback: (error?: unknown) => void): Promise<void> {
-    // We only try sending if we have all expected parameters and a matching channel ID.
-    const canSend = isDiscordTicketInfo(info) && info.discordTicketChannel in this.channelIds;
-=======
   // Getter for checking if the transport is flushed.
   get isFlushed(): boolean {
     return this.enqueuedLogCounter === 0;
   }
->>>>>>> 38ac2979
 
   // Note: info must be any because that's what the base class uses.
   async log(info: any, callback: (error?: unknown) => void): Promise<void> {
@@ -116,10 +109,7 @@
 
         this.enqueuedLogCounter--; // Decrement counter for the isFlushed getter when done.
       } catch (error) {
-<<<<<<< HEAD
-=======
         this.enqueuedLogCounter--; // Decrement the counter for the isFlushed getter when catching an error.
->>>>>>> 38ac2979
         return callback(new TransportError("Discord Ticket", error, info));
       }
     }

--- conflicted
+++ resolved
@@ -82,17 +82,9 @@
   }
 
   // Note: info must be any because that's what the base class uses.
-<<<<<<< HEAD
   async log(info: any, callback: (error?: unknown) => void): Promise<void> {
-    // We only try sending if we have all expected parameters and a matching channel ID.
-    const canSend = isDiscordTicketInfo(info) && info.discordTicketChannel in this.channelIds;
-
-    if (canSend) {
-=======
-  async log(info: any, callback: () => void): Promise<void> {
     // We only try sending if the logging application has passed required parameters.
     if (isDiscordTicketInfo(info)) {
->>>>>>> 4f9d0f7b
       try {
         this.enqueuedLogCounter++; // Used by isFlushed getter. Make sure to decrement when done or catching an error.
 

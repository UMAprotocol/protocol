--- conflicted
+++ resolved
@@ -107,12 +107,8 @@
 
         this.enqueuedLogCounter--; // Decrement counter for the isFlushed getter when done.
       } catch (error) {
-<<<<<<< HEAD
+        this.enqueuedLogCounter--; // Decrement the counter for the isFlushed getter when catching an error.
         return callback(new TransportError("Discord Ticket", error, info));
-=======
-        this.enqueuedLogCounter--; // Decrement the counter for the isFlushed getter when catching an error.
-        console.error("Discord Ticket error", error);
->>>>>>> ae096928
       }
     }
 

--- conflicted
+++ resolved
@@ -66,11 +66,7 @@
 }
 
 export interface AugmentedLogger extends _Logger {
-<<<<<<< HEAD
-  isFlushed: boolean;
-=======
   flushTimeout: number; // Timeout in seconds to wait for logger to flush before closing.
->>>>>>> 38ac2979
   transportErrorLogger: _Logger; // Dedicated logger for logging transport execution errors.
 }
 
@@ -112,11 +108,7 @@
   const transports = [...createTransports(transportsConfig), ...injectedTransports];
   const logger = createBaseLogger("debug", transports, botIdentifier) as AugmentedLogger;
 
-<<<<<<< HEAD
-  logger.isFlushed = true; // The logger should start off in a flushed state of "true". i.e it is ready to be close.
-=======
   logger.flushTimeout = process.env.LOGGER_FLUSH_TIMEOUT ? parseInt(process.env.LOGGER_FLUSH_TIMEOUT) : 30;
->>>>>>> 38ac2979
 
   // Attach dedicated logger for handling and logging transport execution errors.
   logger.transportErrorLogger = createBaseLogger("error", filterLogErrorTransports(logger.transports), botIdentifier);

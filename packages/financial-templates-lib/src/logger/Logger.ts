// The logger has a four different levels based on the severity of the incident:
// -> Debug. It can be considered a console log. Used periodically to inform status updates of repetitive state changes
//    like polling or no events found. Only viewable on GCE logs.
// -> Info. Used to report informative events, like a  liquidation/dispute/dispute settlement. These events are
//    noteworthy but don’t require action or acknowledgment from any
//    team member. Viewable on GCE logs and sends a slack message to appropriate channels.
// -> Warn. Used to report warning events that might require a response but don't necessarily indicate system failure.
//    Require Acknowledgment from the person on duty, or escalation occurs until the warning is acknowledged. For
//    example, warnings would be used to indicate that a bot’s balance has dropped below a given threshold or a
//    collateralization ratio of a given account moves below a threshold. Viewable on GCE logs, send a slack message to
//    the appropriate channel and initiates a PagerDuty incident with urgency set ‘low’.
// -> Error. Used to report system failure or situations that require an immediate response from appropriate team members.
//    For example, an error level message is generated when a liquidation/dispute/dispute settlement transaction from a
//    UMA bot reverts, token price deviates significantly from the target price or a bot crashes. Viewable on GCE logs,
//    send a slack message to the appropriate channel and initiates a PagerDuty incident with urgency setting ‘high’.

// calling debug/info/error logging requires an specificity formatted json object as a param for the logger.
// All objects must have an `at`, `message` as a minimum to describe where the error was logged from
// and what has occurred. Any addition key value pairing can be attached, including json objects which
// will be spread. A transaction should be within an object that contains a `tx` key containing the mined
// transaction hash. See `liquidator.js` for an example. An example object is shown below:

// Logger.error({
//   at: "liquidator",
//   message: "failed to withdraw rewards from liquidation",
//   address: liquidation.sponsor,
//   id: liquidation.id
// });

import winston from "winston";
import type { Logger as _Logger } from "winston";
import type * as Transport from "winston-transport";
import { createTransports } from "./Transports";
<<<<<<< HEAD
import { botIdentifyFormatter, errorStackTracerFormatter, bigNumberFormatter } from "./Formatters";
=======
>>>>>>> 3b1a88ea
import { delay } from "../helpers/delay";

// This async function can be called by a bot if the log message is generated right before the process terminates.
// This method will check if the AugmentedLogger's isFlushed is set to true. If not, it will block until such time
// that it has been set to true. Note that each blocking transport should implement this isFlushed bool to prevent
// the logger from closing before all logs have been propagated.
export async function waitForLogger(logger: AugmentedLogger) {
  while (!logger.isFlushed) await delay(0.5); // While the logger is not flushed, wait for it to be flushed.
}

export interface AugmentedLogger extends _Logger {
  isFlushed: boolean;
}

export interface AugmentedLogger extends _Logger {
  isFlushed: boolean;
}

export function createNewLogger(
  injectedTransports: Transport[] = [],
  transportsConfig = {},
  botIdentifier = process.env.BOT_IDENTIFIER || "NO_BOT_ID"
): AugmentedLogger {
  const logger = winston.createLogger({
    level: "debug",
    format: winston.format.combine(
      winston.format(botIdentifyFormatter(botIdentifier))(),
      winston.format((logEntry) => logEntry)(),
      winston.format(errorStackTracerFormatter)(),
      winston.format(bigNumberFormatter)(),
      winston.format.json()
    ),
    transports: [...createTransports(transportsConfig), ...injectedTransports],
    exitOnError: !!process.env.EXIT_ON_ERROR,
  }) as AugmentedLogger;
  logger.isFlushed = true; // The logger should start off in a flushed state of "true". i.e it is ready to be close.
  return logger;
}

export const Logger: AugmentedLogger = createNewLogger();<|MERGE_RESOLUTION|>--- conflicted
+++ resolved
@@ -28,14 +28,12 @@
 // });
 
 import winston from "winston";
+import { createTransports } from "./Transports";
+import { botIdentifyFormatter, errorStackTracerFormatter, bigNumberFormatter } from "./Formatters";
+import { delay } from "../helpers/delay";
+
 import type { Logger as _Logger } from "winston";
 import type * as Transport from "winston-transport";
-import { createTransports } from "./Transports";
-<<<<<<< HEAD
-import { botIdentifyFormatter, errorStackTracerFormatter, bigNumberFormatter } from "./Formatters";
-=======
->>>>>>> 3b1a88ea
-import { delay } from "../helpers/delay";
 
 // This async function can be called by a bot if the log message is generated right before the process terminates.
 // This method will check if the AugmentedLogger's isFlushed is set to true. If not, it will block until such time

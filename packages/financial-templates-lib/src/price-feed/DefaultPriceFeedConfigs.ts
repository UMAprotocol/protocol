import { getPrecisionForIdentifier } from "@uma/common";

// Default price feed configs for currently approved identifiers.
// TODO: maybe add a more well-specified type that defines precisely what configs are possible/allowed.
export const defaultConfigs: { [name: string]: { type: string; [key: string]: any } } = {
  "ETH/BTC": {
    type: "medianizer",
    pair: "ethbtc",
    minTimeBetweenUpdates: 60,
    medianizedFeeds: [
      { type: "cryptowatch", exchange: "coinbase-pro" },
      { type: "cryptowatch", exchange: "binance" },
      { type: "cryptowatch", exchange: "bitstamp" },
    ],
  },
  "COMP/USD": {
    // Kovan uses the "/"
    type: "medianizer",
    minTimeBetweenUpdates: 60,
    medianizedFeeds: [
      { type: "cryptowatch", exchange: "coinbase-pro", pair: "compusd" },
      { type: "cryptowatch", exchange: "poloniex", pair: "compusdt" },
      { type: "cryptowatch", exchange: "ftx", pair: "compusd" },
    ],
  },
  COMPUSD: {
    // Mainnet has no "/"
    type: "medianizer",
    minTimeBetweenUpdates: 60,
    medianizedFeeds: [
      { type: "cryptowatch", exchange: "coinbase-pro", pair: "compusd" },
      { type: "cryptowatch", exchange: "poloniex", pair: "compusdt" },
      { type: "cryptowatch", exchange: "ftx", pair: "compusd" },
    ],
  },
  USDETH: {
    type: "medianizer",
    invertPrice: true,
    minTimeBetweenUpdates: 60,
    medianizedFeeds: [
      { type: "cryptowatch", exchange: "coinbase-pro", pair: "ethusd" },
      { type: "cryptowatch", exchange: "binance", pair: "ethusdt" },
      { type: "cryptowatch", exchange: "kraken", pair: "ethusd" },
    ],
  },
  ETHUSD: {
    type: "medianizer",
    invertPrice: false,
    minTimeBetweenUpdates: 60,
    medianizedFeeds: [
      { type: "cryptowatch", exchange: "coinbase-pro", pair: "ethusd" },
      { type: "cryptowatch", exchange: "binance", pair: "ethusdt" },
      { type: "cryptowatch", exchange: "kraken", pair: "ethusd" },
    ],
  },
  USDBTC: {
    type: "medianizer",
    invertPrice: true,
    minTimeBetweenUpdates: 60,
    medianizedFeeds: [
      { type: "cryptowatch", exchange: "coinbase-pro", pair: "btcusd" },
      { type: "cryptowatch", exchange: "binance", pair: "btcusdt" },
      { type: "cryptowatch", exchange: "bitstamp", pair: "btcusd" },
    ],
  },
  BTCUSD: {
    type: "medianizer",
    invertPrice: false,
    minTimeBetweenUpdates: 60,
    medianizedFeeds: [
      { type: "cryptowatch", exchange: "coinbase-pro", pair: "btcusd" },
      { type: "cryptowatch", exchange: "binance", pair: "btcusdt" },
      { type: "cryptowatch", exchange: "bitstamp", pair: "btcusd" },
    ],
  },
  USDPERL: {
    type: "medianizer",
    invertPrice: true,
    minTimeBetweenUpdates: 60,
    medianizedFeeds: [{ type: "cryptowatch", exchange: "binance", pair: "perlusdt" }],
  },
  BCHNBTC: {
    type: "medianizer",
    minTimeBetweenUpdates: 60,
    medianizedFeeds: [
      { type: "cryptowatch", exchange: "coinbase-pro", pair: "BCHBTC" },
      { type: "cryptowatch", exchange: "binance", pair: "BCHBTC" },
      { type: "cryptowatch", exchange: "huobi", pair: "BCHBTC" },
    ],
  },
  STABLESPREAD: {
    // This is alternatively known as "STABLESPREAD/ETH"
    type: "basketspread",
    lookback: 7200,
    minTimeBetweenUpdates: 60,
    experimentalPriceFeeds: [
      {
        type: "medianizer",
        computeMean: true,
        medianizedFeeds: [
          { type: "cryptowatch", exchange: "bittrex", pair: "ustusdt" },
          { type: "uniswap", uniswapAddress: "0xc50ef7861153c51d383d9a7d48e6c9467fb90c38", twapLength: 2 },
        ],
      },
      {
        type: "medianizer",
        computeMean: true,
        medianizedFeeds: [
          { type: "cryptowatch", exchange: "binance", pair: "busdusdt" },
          { type: "uniswap", uniswapAddress: "0xa0abda1f980e03d7eadb78aed8fc1f2dd0fe83dd", twapLength: 2 },
        ],
      },
      {
        type: "medianizer",
        computeMean: true,
        medianizedFeeds: [
          { type: "cryptowatch", exchange: "bittrex", pair: "cusdusdt" },
          // NOTE: The OKCoin exchange is not available on Cryptowatch for this pair,
          // presumably because it has such low volume.
          // { type: "cryptowatch", exchange: "okcoin" }
        ],
      },
    ],
    baselinePriceFeeds: [
      {
        type: "medianizer",
        medianizedFeeds: [
          {
            type: "medianizer",
            computeMean: true,
            medianizedFeeds: [
              { type: "cryptowatch", exchange: "bitfinex", pair: "usdtusd" },
              { type: "cryptowatch", exchange: "kraken", pair: "usdtusd" },
            ],
          },
          {
            type: "medianizer",
            computeMean: true,
            medianizedFeeds: [
              { type: "cryptowatch", exchange: "kraken", pair: "usdcusd" },
              { type: "cryptowatch", exchange: "bitstamp", pair: "usdcusd" },
            ],
          },
        ],
      },
    ],
    denominatorPriceFeed: {
      type: "medianizer",
      medianizedFeeds: [
        { type: "cryptowatch", exchange: "coinbase-pro", pair: "ethusd" },
        { type: "cryptowatch", exchange: "binance", pair: "ethusdt" },
      ],
    },
  },
  "STABLESPREAD/USDC": {
    type: "basketspread",
    lookback: 7200,
    minTimeBetweenUpdates: 60,
    experimentalPriceFeeds: [
      {
        type: "medianizer",
        computeMean: true,
        medianizedFeeds: [
          { type: "cryptowatch", exchange: "bittrex", pair: "ustusdt" },
          { type: "uniswap", uniswapAddress: "0xc50ef7861153c51d383d9a7d48e6c9467fb90c38", twapLength: 2 },
        ],
      },
      {
        type: "medianizer",
        computeMean: true,
        medianizedFeeds: [
          { type: "cryptowatch", exchange: "binance", pair: "busdusdt" },
          { type: "uniswap", uniswapAddress: "0xa0abda1f980e03d7eadb78aed8fc1f2dd0fe83dd", twapLength: 2 },
        ],
      },
      {
        type: "medianizer",
        computeMean: true,
        medianizedFeeds: [
          { type: "cryptowatch", exchange: "bittrex", pair: "cusdusdt" },
          // NOTE: The OKCoin exchange is not available on Cryptowatch for this pair,
          // presumably because it has such low volume.
          // { type: "cryptowatch", exchange: "okcoin" }
        ],
      },
    ],
    baselinePriceFeeds: [
      {
        type: "medianizer",
        medianizedFeeds: [
          {
            type: "medianizer",
            computeMean: true,
            medianizedFeeds: [
              { type: "cryptowatch", exchange: "bitfinex", pair: "usdtusd" },
              { type: "cryptowatch", exchange: "kraken", pair: "usdtusd" },
            ],
          },
          {
            type: "medianizer",
            computeMean: true,
            medianizedFeeds: [
              { type: "cryptowatch", exchange: "kraken", pair: "usdcusd" },
              { type: "cryptowatch", exchange: "bitstamp", pair: "usdcusd" },
            ],
          },
        ],
      },
    ],
  },
  "STABLESPREAD/BTC": {
    type: "basketspread",
    lookback: 7200,
    minTimeBetweenUpdates: 60,
    experimentalPriceFeeds: [
      {
        type: "medianizer",
        computeMean: true,
        medianizedFeeds: [
          { type: "cryptowatch", exchange: "bittrex", pair: "ustusdt" },
          { type: "uniswap", uniswapAddress: "0xc50ef7861153c51d383d9a7d48e6c9467fb90c38", twapLength: 2 },
        ],
      },
      {
        type: "medianizer",
        computeMean: true,
        medianizedFeeds: [
          { type: "cryptowatch", exchange: "binance", pair: "busdusdt" },
          { type: "uniswap", uniswapAddress: "0xa0abda1f980e03d7eadb78aed8fc1f2dd0fe83dd", twapLength: 2 },
        ],
      },
      {
        type: "medianizer",
        computeMean: true,
        medianizedFeeds: [
          { type: "cryptowatch", exchange: "bittrex", pair: "cusdusdt" },
          // NOTE: The OKCoin exchange is not available on Cryptowatch for this pair,
          // presumably because it has such low volume.
          // { type: "cryptowatch", exchange: "okcoin" }
        ],
      },
    ],
    baselinePriceFeeds: [
      {
        type: "medianizer",
        medianizedFeeds: [
          {
            type: "medianizer",
            computeMean: true,
            medianizedFeeds: [
              { type: "cryptowatch", exchange: "bitfinex", pair: "usdtusd" },
              { type: "cryptowatch", exchange: "kraken", pair: "usdtusd" },
            ],
          },
          {
            type: "medianizer",
            computeMean: true,
            medianizedFeeds: [
              { type: "cryptowatch", exchange: "kraken", pair: "usdcusd" },
              { type: "cryptowatch", exchange: "bitstamp", pair: "usdcusd" },
            ],
          },
        ],
      },
    ],
    denominatorPriceFeed: {
      type: "medianizer",
      medianizedFeeds: [
        { type: "cryptowatch", exchange: "kraken", pair: "btcusd" },
        { type: "cryptowatch", exchange: "bitstamp", pair: "btcusd" },
      ],
    },
  },
  "ELASTIC_STABLESPREAD/USDC": {
    type: "basketspread",
    lookback: 7200,
    minTimeBetweenUpdates: 60,
    experimentalPriceFeeds: [
      {
        type: "medianizer",
        medianizedFeeds: [
          // FRAX/USDC:
          { type: "uniswap", uniswapAddress: "0x97c4adc5d28a86f9470c70dd91dc6cc2f20d2d4d", twapLength: 2 },
        ],
      },
      {
        type: "medianizer",
        medianizedFeeds: [
          // ESD/USDC:
          { type: "uniswap", uniswapAddress: "0x88ff79eb2bc5850f27315415da8685282c7610f9", twapLength: 2 },
        ],
      },
      {
        type: "medianizer",
        medianizedFeeds: [
          // BAC/DAI:
          { type: "uniswap", uniswapAddress: "0xd4405f0704621dbe9d4dea60e128e0c3b26bddbd", twapLength: 2 },
        ],
      },
    ],
    baselinePriceFeeds: [
      {
        type: "medianizer",
        medianizedFeeds: [
          {
            type: "medianizer",
            computeMean: true,
            medianizedFeeds: [
              { type: "cryptowatch", exchange: "bitfinex", pair: "usdtusd" },
              { type: "cryptowatch", exchange: "kraken", pair: "usdtusd" },
            ],
          },
          {
            type: "medianizer",
            computeMean: true,
            medianizedFeeds: [
              { type: "cryptowatch", exchange: "kraken", pair: "usdcusd" },
              { type: "cryptowatch", exchange: "bitstamp", pair: "usdcusd" },
            ],
          },
        ],
      },
    ],
  },
  "GASETH-TWAP-1Mx1M": {
    type: "uniswap",
    uniswapAddress: "0x2b5dfb7874f685bea30b7d8426c9643a4bcf5873",
    twapLength: 7200,
  },
  "GASETH-FEB21": { type: "uniswap", uniswapAddress: "0x4a8a2ea3718964ed0551a3191c30e49ea38a5ade", twapLength: 7200 },
  "GASETH-MAR21": { type: "uniswap", uniswapAddress: "0x683ea972ffa19b7bad6d6be0440e0a8465dba71c", twapLength: 7200 },
  "COMPUSDC-APR-MAR28/USDC": {
    type: "uniswap",
    uniswapAddress: "0xd8ecab1d50c3335d01885c17b1ce498105238f24",
    twapLength: 7200,
    poolDecimals: 6,
  },
  BTCDOM: { type: "domfi", pair: "BTCDOM", minTimeBetweenUpdates: 60, lookback: 7200 },
  ALTDOM: { type: "domfi", pair: "ALTDOM", minTimeBetweenUpdates: 60, lookback: 7200 },
  ETHDOM: { type: "domfi", pair: "ETHDOM", minTimeBetweenUpdates: 60, lookback: 7200 },
  USDTDOM: { type: "domfi", pair: "USDTDOM", minTimeBetweenUpdates: 60, lookback: 7200 },
  AMPLUSD: {
    type: "medianizer",
    lookback: 7200,
    minTimeBetweenUpdates: 60,
    medianizedFeeds: [
      { type: "cryptowatch", exchange: "ftx", pair: "amplusdt" },
      { type: "cryptowatch", exchange: "gateio", pair: "amplusdt" },
      { type: "cryptowatch", exchange: "bitfinex", pair: "amplusd" },
    ],
  },
  DEFI_PULSE_TOTAL_TVL: { type: "defipulse", lookback: 604800, minTimeBetweenUpdates: 600, project: "all" },
  DEFI_PULSE_SUSHI_TVL: { type: "defipulse", lookback: 604800, minTimeBetweenUpdates: 600, project: "SushiSwap" },
  DEFI_PULSE_UNISWAP_TVL: { type: "defipulse", lookback: 604800, minTimeBetweenUpdates: 600, project: "Uniswap" },
  SUSHIUNI: { type: "expression", expression: "10 * DEFI_PULSE_SUSHI_TVL / DEFI_PULSE_UNISWAP_TVL" },
  CNYUSD: {
    type: "fallback",
    orderedFeeds: [
      {
        type: "tradermade",
        pair: "CNYUSD",
        minTimeBetweenUpdates: 600,
        minuteLookback: 7200,
        hourlyLookback: 259200,
        ohlcPeriod: 10, // CNYUSD only available at 10 minute granularity
      },
      { type: "forexdaily", base: "CNY", symbol: "USD", lookback: 259200 },
    ],
  },
  EURUSD: {
    type: "fallback",
    orderedFeeds: [
      { type: "tradermade", pair: "EURUSD", minTimeBetweenUpdates: 60, minuteLookback: 7200, hourlyLookback: 259200 },
      { type: "forexdaily", base: "EUR", symbol: "USD", lookback: 259200 },
    ],
  },
  PHPDAI: {
    type: "medianizer",
    computeMean: true,
    lookback: 7200,
    minTimeBetweenUpdates: 60,
    medianizedFeeds: [
      { type: "coinmarketcap", symbol: "DAI", quoteCurrency: "PHP", invertPrice: true },
      {
        type: "coingecko",
        contractAddress: "0x6b175474e89094c44da98b954eedeac495271d0f",
        quoteCurrency: "php",
        invertPrice: true,
      },
    ],
  },
  "ETH-BASIS-6M/USDC": {
    type: "expression",
    expression: `
      SPOT = median(SPOT_BINANCE, SPOT_OKEX, SPOT_FTX);
      FUTURES = median(FUT_BINANCE, FUT_OKEX, FUT_FTX);
      min(1.25, max(0.75, 1.0 + ((FUTURES - SPOT) / SPOT))) * 100
      `,
    lookback: 7200,
    minTimeBetweenUpdates: 60,
    customFeeds: {
      SPOT_BINANCE: { type: "cryptowatch", exchange: "binance", pair: "ethusdt" },
      SPOT_OKEX: { type: "cryptowatch", exchange: "okex", pair: "ethusdt" },
      SPOT_FTX: { type: "cryptowatch", exchange: "ftx", pair: "ethusdt" },
      FUT_BINANCE: { type: "cryptowatch", exchange: "binance", pair: "ethusd-quarterly-future-inverse-25jun21" },
      FUT_OKEX: { type: "cryptowatch", exchange: "okex", pair: "ethusd-biquarterly-future-inverse" },
      FUT_FTX: { type: "cryptowatch", exchange: "ftx", pair: "ethusd-quarterly-futures-25jun21" },
    },
  },
  "ETH-BASIS-3M/USDC": {
    type: "expression",
    expression: `
      SPOT = median(SPOT_BINANCE, SPOT_OKEX, SPOT_FTX);
      FUTURES = median(FUT_BINANCE, FUT_OKEX, FUT_FTX);
      min(1.25, max(0.75, 1.0 + ((FUTURES - SPOT) / SPOT))) * 100
      `,
    lookback: 7200,
    minTimeBetweenUpdates: 60,
    customFeeds: {
      SPOT_BINANCE: { type: "cryptowatch", exchange: "binance", pair: "ethusdt" },
      SPOT_OKEX: { type: "cryptowatch", exchange: "okex", pair: "ethusdt" },
      SPOT_FTX: { type: "cryptowatch", exchange: "ftx", pair: "ethusdt" },
      FUT_BINANCE: { type: "cryptowatch", exchange: "binance", pair: "ethusd-quarterly-future-inverse-24sep21" },
      FUT_OKEX: { type: "cryptowatch", exchange: "okex", pair: "ethusd-quarterly-future-inverse" },
      FUT_FTX: { type: "cryptowatch", exchange: "ftx", pair: "ethusd-quarterly-futures-24sep21" },
    },
  },
  "BTC-BASIS-6M/USDC": {
    type: "expression",
    expression: `
      SPOT = median(SPOT_BINANCE, SPOT_OKEX, SPOT_FTX);
      FUTURES = median(FUT_BINANCE, FUT_OKEX, FUT_FTX);
      min(1.25, max(0.75, 1.0 + ((FUTURES - SPOT) / SPOT))) * 100
      `,
    lookback: 7200,
    minTimeBetweenUpdates: 60,
    customFeeds: {
      SPOT_BINANCE: { type: "cryptowatch", exchange: "binance", pair: "btcusdt" },
      SPOT_OKEX: { type: "cryptowatch", exchange: "okex", pair: "btcusdt" },
      SPOT_FTX: { type: "cryptowatch", exchange: "ftx", pair: "btcusdt" },
      FUT_BINANCE: { type: "cryptowatch", exchange: "binance", pair: "btcusd-quarterly-future-inverse-25jun21" },
      FUT_OKEX: { type: "cryptowatch", exchange: "okex", pair: "btcusd-biquarterly-future-inverse" },
      FUT_FTX: { type: "cryptowatch", exchange: "ftx", pair: "btcusd-quarterly-futures-25jun21" },
    },
  },
  "BTC-BASIS-3M/USDC": {
    type: "expression",
    expression: `
      SPOT = median(SPOT_BINANCE, SPOT_OKEX, SPOT_FTX);
      FUTURES = median(FUT_BINANCE, FUT_OKEX, FUT_FTX);
      min(1.25, max(0.75, 1.0 + ((FUTURES - SPOT) / SPOT))) * 100
      `,
    lookback: 7200,
    minTimeBetweenUpdates: 60,
    customFeeds: {
      SPOT_BINANCE: { type: "cryptowatch", exchange: "binance", pair: "btcusdt" },
      SPOT_OKEX: { type: "cryptowatch", exchange: "okex", pair: "btcusdt" },
      SPOT_FTX: { type: "cryptowatch", exchange: "ftx", pair: "btcusdt" },
      FUT_BINANCE: { type: "cryptowatch", exchange: "binance", pair: "btcusd-quarterly-future-inverse-24sep21" },
      FUT_OKEX: { type: "cryptowatch", exchange: "okex", pair: "btcusd-quarterly-future-inverse" },
      FUT_FTX: { type: "cryptowatch", exchange: "ftx", pair: "btcusd-quarterly-futures-24sep21" },
    },
  },
  "USD/bBadger": {
    type: "expression",
    // Note: lower-case variables are intermediate, upper-case are configured feeds.
    expression: `
      wbtc_usd = mean(WBTC_ETH_SUSHI, WBTC_ETH_UNI) / USDETH;
      badger_usd_sushi = wbtc_usd * BADGER_WBTC_SUSHI;
      badger_usd_uni = wbtc_usd * BADGER_WBTC_UNI;
      badger_usd = median(badger_usd_sushi, badger_usd_uni, BADGER_USD_HUOBI);
      1 / (badger_usd * BBADGER_BADGER)
    `,
    lookback: 7200,
    minTimeBetweenUpdates: 60,
    twapLength: 300,
    priceFeedDecimals: 18,
    customFeeds: {
      WBTC_ETH_SUSHI: { type: "uniswap", uniswapAddress: "0xCEfF51756c56CeFFCA006cD410B03FFC46dd3a58" },
      WBTC_ETH_UNI: { type: "uniswap", uniswapAddress: "0xBb2b8038a1640196FbE3e38816F3e67Cba72D940" },
      BADGER_WBTC_SUSHI: {
        type: "uniswap",
        uniswapAddress: "0x110492b31c59716ac47337e616804e3e3adc0b4a",
        invertPrice: true,
      },
      BADGER_WBTC_UNI: {
        type: "uniswap",
        uniswapAddress: "0xcd7989894bc033581532d2cd88da5db0a4b12859",
        invertPrice: true,
      },
      BADGER_USD_HUOBI: { type: "cryptowatch", exchange: "huobi", pair: "badgerusdt", twapLength: 0 },
      BBADGER_BADGER: { type: "vault", address: "0x19d97d8fa813ee2f51ad4b4e04ea08baf4dffc28" },
    },
  },
  "USD-[bwBTC/ETH SLP]": {
    type: "expression",
    expression: `
      wbtc_usd = mean(WBTC_ETH_SUSHI, WBTC_ETH_UNI) / USDETH;
      eth_usd = 1 / USDETH;
      lp_usd = (wbtc_usd * WBTC_PER_SHARE) + (eth_usd * ETH_PER_SHARE);
      1 / (BLP_LP * lp_usd)
    `,
    lookback: 7200,
    minTimeBetweenUpdates: 60,
    twapLength: 300,
    priceFeedDecimals: 18,
    customFeeds: {
      WBTC_ETH_SUSHI: { type: "uniswap", uniswapAddress: "0xCEfF51756c56CeFFCA006cD410B03FFC46dd3a58" },
      WBTC_ETH_UNI: { type: "uniswap", uniswapAddress: "0xBb2b8038a1640196FbE3e38816F3e67Cba72D940" },
      ETH_PER_SHARE: {
        type: "lp",
        poolAddress: "0xCEfF51756c56CeFFCA006cD410B03FFC46dd3a58",
        tokenAddress: "0xc02aaa39b223fe8d0a0e5c4f27ead9083c756cc2",
      },
      WBTC_PER_SHARE: {
        type: "lp",
        poolAddress: "0xCEfF51756c56CeFFCA006cD410B03FFC46dd3a58",
        tokenAddress: "0x2260fac5e5542a773aa44fbcfedf7c193bc2c599",
      },
      BLP_LP: { type: "vault", address: "0x758A43EE2BFf8230eeb784879CdcFF4828F2544D" },
    },
  },
  XAUPERL: { type: "expression", expression: "XAUUSD * USDPERL" },
  XAUUSD: {
    type: "fallback",
    orderedFeeds: [
      { type: "tradermade", pair: "XAUUSD", minuteLookback: 7200, hourlyLookback: 259200, minTimeBetweenUpdates: 60 },
    ],
  },
  uSTONKS_APR21: {
    type: "uniswap",
    uniswapAddress: "0xedf187890af846bd59f560827ebd2091c49b75df",
    twapLength: 7200,
    invertPrice: true,
  },
  DIGGBTC: {
    type: "expression",
    // Note: lower-case variables are intermediate, upper-case are configured feeds.
    expression: `
      mean(DIGG_WBTC_SUSHI, DIGG_WBTC_UNI)
    `,
    lookback: 93600,
    minTimeBetweenUpdates: 60,
    twapLength: 86400,
    priceFeedDecimals: 8,
    customFeeds: {
      DIGG_WBTC_SUSHI: {
        type: "uniswap",
        uniswapAddress: "0x9a13867048e01c663ce8ce2fe0cdae69ff9f35e3",
        invertPrice: true,
      },
      DIGG_WBTC_UNI: {
        type: "uniswap",
        uniswapAddress: "0xe86204c4eddd2f70ee00ead6805f917671f56c52",
        invertPrice: true,
      },
    },
  },
  DIGGETH: {
    type: "expression",
    // Note: lower-case variables are intermediate, upper-case are configured feeds.
    expression: `
      wbtc_eth = mean(WBTC_ETH_SUSHI, WBTC_ETH_UNI);
      DIGGBTC * wbtc_eth
    `,
    lookback: 7200,
    minTimeBetweenUpdates: 60,
    twapLength: 1800,
    priceFeedDecimals: 8,
    customFeeds: {
      WBTC_ETH_SUSHI: { type: "uniswap", uniswapAddress: "0xCEfF51756c56CeFFCA006cD410B03FFC46dd3a58" },
      WBTC_ETH_UNI: { type: "uniswap", uniswapAddress: "0xBb2b8038a1640196FbE3e38816F3e67Cba72D940" },
      DIGGBTC: {
        type: "expression",
        // Note: lower-case variables are intermediate, upper-case are configured feeds.
        expression: `
          mean(DIGG_WBTC_SUSHI, DIGG_WBTC_UNI)
        `,
        lookback: 7200,
        minTimeBetweenUpdates: 60,
        twapLength: 1800,
        priceFeedDecimals: 8,
        customFeeds: {
          DIGG_WBTC_SUSHI: {
            type: "uniswap",
            uniswapAddress: "0x9a13867048e01c663ce8ce2fe0cdae69ff9f35e3",
            invertPrice: true,
          },
          DIGG_WBTC_UNI: {
            type: "uniswap",
            uniswapAddress: "0xe86204c4eddd2f70ee00ead6805f917671f56c52",
            invertPrice: true,
          },
        },
      },
    },
  },
  DIGGUSD: {
    type: "expression",
    // Note: lower-case variables are intermediate, upper-case are configured feeds.
    expression: `
      eth_usd = 1 / USDETH;
      DIGGETH * eth_usd
    `,
    lookback: 7200,
    minTimeBetweenUpdates: 60,
    twapLength: 1800,
    priceFeedDecimals: 6,
  },
  USDAAVE: {
    type: "medianizer",
    invertPrice: true,
    minTimeBetweenUpdates: 60,
    medianizedFeeds: [
      { type: "cryptowatch", exchange: "coinbase-pro", pair: "aaveusd" },
      { type: "cryptowatch", exchange: "binance", pair: "aaveusdt" },
      { type: "cryptowatch", exchange: "okex", pair: "aaveusdt" },
    ],
  },
  AAVEUSD: {
    type: "medianizer",
    minTimeBetweenUpdates: 60,
    medianizedFeeds: [
      { type: "cryptowatch", exchange: "coinbase-pro", pair: "aaveusd" },
      { type: "cryptowatch", exchange: "binance", pair: "aaveusdt" },
      { type: "cryptowatch", exchange: "okex", pair: "aaveusdt" },
    ],
  },
  USDLINK: {
    type: "medianizer",
    invertPrice: true,
    minTimeBetweenUpdates: 60,
    medianizedFeeds: [
      { type: "cryptowatch", exchange: "coinbase-pro", pair: "linkusd" },
      { type: "cryptowatch", exchange: "binance", pair: "linkusdt" },
      { type: "cryptowatch", exchange: "okex", pair: "linkusdt" },
    ],
  },
  LINKUSD: {
    type: "medianizer",
    minTimeBetweenUpdates: 60,
    medianizedFeeds: [
      { type: "cryptowatch", exchange: "coinbase-pro", pair: "linkusd" },
      { type: "cryptowatch", exchange: "binance", pair: "linkusdt" },
      { type: "cryptowatch", exchange: "okex", pair: "linkusdt" },
    ],
  },
  USDSNX: {
    type: "medianizer",
    invertPrice: true,
    minTimeBetweenUpdates: 60,
    medianizedFeeds: [
      { type: "cryptowatch", exchange: "coinbase-pro", pair: "snxusd" },
      { type: "cryptowatch", exchange: "binance", pair: "snxusdt" },
      { type: "cryptowatch", exchange: "okex", pair: "snxusdt" },
    ],
  },
  SNXUSD: {
    type: "medianizer",
    minTimeBetweenUpdates: 60,
    medianizedFeeds: [
      { type: "cryptowatch", exchange: "coinbase-pro", pair: "snxusd" },
      { type: "cryptowatch", exchange: "binance", pair: "snxusdt" },
      { type: "cryptowatch", exchange: "okex", pair: "snxusdt" },
    ],
  },
  USDUMA: {
    type: "medianizer",
    invertPrice: true,
    minTimeBetweenUpdates: 60,
    medianizedFeeds: [
      { type: "cryptowatch", exchange: "coinbase-pro", pair: "umausd" },
      { type: "cryptowatch", exchange: "binance", pair: "umausdt" },
      { type: "cryptowatch", exchange: "okex", pair: "umausdt" },
    ],
  },
  UMAUSD: {
    type: "medianizer",
    minTimeBetweenUpdates: 60,
    twapLength: 3600,
    medianizedFeeds: [
      { type: "cryptowatch", exchange: "coinbase-pro", pair: "umausd" },
      { type: "cryptowatch", exchange: "binance", pair: "umausdt" },
      { type: "cryptowatch", exchange: "okex", pair: "umausdt" },
    ],
  },
  USDUNI: {
    type: "medianizer",
    invertPrice: true,
    minTimeBetweenUpdates: 60,
    medianizedFeeds: [
      { type: "cryptowatch", exchange: "coinbase-pro", pair: "uniusd" },
      { type: "cryptowatch", exchange: "binance", pair: "uniusdt" },
      { type: "cryptowatch", exchange: "okex", pair: "uniusdt" },
    ],
  },
  UNIUSD: {
    type: "medianizer",
    minTimeBetweenUpdates: 60,
    medianizedFeeds: [
      { type: "cryptowatch", exchange: "coinbase-pro", pair: "uniusd" },
      { type: "cryptowatch", exchange: "binance", pair: "uniusdt" },
      { type: "cryptowatch", exchange: "okex", pair: "uniusdt" },
    ],
  },
  USDOCEAN: {
    type: "medianizer",
    invertPrice: true,
    minTimeBetweenUpdates: 60,
    historicalTimestampBuffer: 60,
    medianizedFeeds: [
      { type: "cryptowatch", exchange: "binance", pair: "oceanusdt" },
      { type: "cryptowatch", exchange: "gateio", pair: "oceanusdt" },
    ],
  },
  OCEANUSD: {
    type: "medianizer",
    minTimeBetweenUpdates: 60,
    historicalTimestampBuffer: 60,
    medianizedFeeds: [
      { type: "cryptowatch", exchange: "binance", pair: "oceanusdt" },
      { type: "cryptowatch", exchange: "gateio", pair: "oceanusdt" },
    ],
  },
  USDBTC_18DEC: {
    type: "medianizer",
    invertPrice: true,
    minTimeBetweenUpdates: 60,
    medianizedFeeds: [
      { type: "cryptowatch", exchange: "coinbase-pro", pair: "btcusd" },
      { type: "cryptowatch", exchange: "binance", pair: "btcusdt" },
      { type: "cryptowatch", exchange: "bitstamp", pair: "btcusd" },
    ],
  },
  "STABLESPREAD/USDC_18DEC": {
    type: "basketspread",
    lookback: 7200,
    minTimeBetweenUpdates: 60,
    experimentalPriceFeeds: [
      {
        type: "medianizer",
        computeMean: true,
        medianizedFeeds: [
          { type: "cryptowatch", exchange: "bittrex", pair: "ustusdt" },
          { type: "uniswap", uniswapAddress: "0xc50ef7861153c51d383d9a7d48e6c9467fb90c38", twapLength: 2 },
        ],
      },
      {
        type: "medianizer",
        computeMean: true,
        medianizedFeeds: [
          { type: "cryptowatch", exchange: "binance", pair: "busdusdt" },
          { type: "uniswap", uniswapAddress: "0xa0abda1f980e03d7eadb78aed8fc1f2dd0fe83dd", twapLength: 2 },
        ],
      },
      {
        type: "medianizer",
        computeMean: true,
        medianizedFeeds: [
          { type: "cryptowatch", exchange: "bittrex", pair: "cusdusdt" },
          // NOTE: The OKCoin exchange is not available on Cryptowatch for this pair,
          // presumably because it has such low volume.
          // { type: "cryptowatch", exchange: "okcoin" }
        ],
      },
    ],
    baselinePriceFeeds: [
      {
        type: "medianizer",
        medianizedFeeds: [
          {
            type: "medianizer",
            computeMean: true,
            medianizedFeeds: [
              { type: "cryptowatch", exchange: "bitfinex", pair: "usdtusd" },
              { type: "cryptowatch", exchange: "kraken", pair: "usdtusd" },
            ],
          },
          {
            type: "medianizer",
            computeMean: true,
            medianizedFeeds: [
              { type: "cryptowatch", exchange: "kraken", pair: "usdcusd" },
              { type: "cryptowatch", exchange: "bitstamp", pair: "usdcusd" },
            ],
          },
        ],
      },
    ],
  },
  BCHNBTC_18DEC: {
    type: "medianizer",
    minTimeBetweenUpdates: 60,
    medianizedFeeds: [
      { type: "cryptowatch", exchange: "coinbase-pro", pair: "BCHBTC" },
      { type: "cryptowatch", exchange: "binance", pair: "BCHBTC" },
      { type: "cryptowatch", exchange: "huobi", pair: "BCHBTC" },
    ],
  },
  ETHBTC_FR: {
    type: "expression",
    expression: `
        ETHBTC_FV = ETH\\/BTC * PERP_FRM;
        round(max(-0.00001, min(0.00001, (ETHBTC_FV - ETHBTC_PERP) / ETHBTC_FV / 86400)), 9)
    `,
    lookback: 7200,
    minTimeBetweenUpdates: 60,
    twapLength: 3600,
    customFeeds: {
      ETHBTC_PERP: { type: "uniswap", invertPrice: true, uniswapAddress: "0x899a45ee5a03d8cc57447157a17ce4ea4745b199" },
      PERP_FRM: { type: "frm", perpetualAddress: "0x32f0405834c4b50be53199628c45603cea3a28aa" },
    },
  },
  BALUSD: {
    type: "expression",
    expression: `
      SPOT_BALANCER = SPOT_BALANCER_ETH * ETHUSD;
      median(SPOT_BINANCE, SPOT_COINBASE_PRO, SPOT_BALANCER)
    `,
    lookback: 7200,
    minTimeBetweenUpdates: 60,
    customFeeds: {
      SPOT_BALANCER_ETH: {
        type: "balancer",
        twapLength: 2,
        lookback: 7200,
        balancerAddress: "0x59a19d8c652fa0284f44113d0ff9aba70bd46fb4",
        balancerTokenIn: "0xC02aaA39b223FE8D0A0e5C4F27eAD9083C756Cc2",
        balancerTokenOut: "0xba100000625a3754423978a60c9317c58a424e3D",
        poolDecimals: 18,
      },
      SPOT_BINANCE: { type: "cryptowatch", exchange: "binance", pair: "balusdt" },
      SPOT_COINBASE_PRO: { type: "cryptowatch", exchange: "coinbase-pro", pair: "balusd" },
      ETHUSD: {
        type: "medianizer",
        minTimeBetweenUpdates: 60,
        medianizedFeeds: [
          { type: "cryptowatch", exchange: "coinbase-pro", pair: "ethusd" },
          { type: "cryptowatch", exchange: "binance", pair: "ethusdt" },
          { type: "cryptowatch", exchange: "kraken", pair: "ethusd" },
        ],
      },
    },
  },
  XSUSHIUSD: {
    type: "expression",
    expression: `
        SPOT_SUSHISWAP = SPOT_SUSHISWAP_ETH * ETHUSD;
        SUSHIUSD = median(SPOT_BINANCE, SPOT_HUOBI, SPOT_SUSHISWAP);
        SUSHIUSD * SUSHI_PER_SHARE
    `,
    lookback: 7200,
    minTimeBetweenUpdates: 60,
    customFeeds: {
      SPOT_BINANCE: { type: "cryptowatch", exchange: "binance", pair: "sushiusdt" },
      SPOT_HUOBI: { type: "cryptowatch", exchange: "huobi", pair: "sushiusdt" },
      SPOT_SUSHISWAP_ETH: {
        type: "uniswap",
        uniswapAddress: "0x795065dCc9f64b5614C407a6EFDC400DA6221FB0",
        twapLength: 2,
      },
      ETHUSD: {
        type: "medianizer",
        minTimeBetweenUpdates: 60,
        medianizedFeeds: [
          { type: "cryptowatch", exchange: "coinbase-pro", pair: "ethusd" },
          { type: "cryptowatch", exchange: "binance", pair: "ethusdt" },
          { type: "cryptowatch", exchange: "kraken", pair: "ethusd" },
        ],
      },
      SUSHI_PER_SHARE: {
        type: "lp",
        poolAddress: "0x8798249c2E607446EfB7Ad49eC89dD1865Ff4272",
        tokenAddress: "0x6b3595068778dd592e39a122f4f5a5cf09c90fe2",
      },
    },
  },
  uSTONKS_JUN21: {
    type: "uniswap",
    uniswapAddress: "0x360acfeb5c1548bad3583c559a646d803077236d",
    twapLength: 7200,
    invertPrice: false,
  },
  PUNKETH_TWAP: {
    type: "uniswap",
    uniswapAddress: "0x6E01DB46b183593374A49c0025e42c4bB7Ee3ffA",
    twapLength: 7200,
    invertPrice: false,
  },
  USDXIO: {
    type: "expression",
    expression: "ETHXIO * USDETH",
    lookback: 7200,
    minTimeBetweenUpdates: 60,
    twapLength: 3600,
    customFeeds: {
      ETHXIO: { type: "uniswap", uniswapAddress: "0xe0cc5afc0ff2c76183416fb8d1a29f6799fb2cdf", invertPrice: true },
    },
  },
  iFARMUSD: {
    type: "expression",
    expression: `
        FARMUSD = FARMETH_UNISWAP / USDETH;
        FARMUSD * FARM_PER_SHARE
    `,
    lookback: 7200,
    minTimeBetweenUpdates: 60,
    customFeeds: {
      FARMETH_UNISWAP: {
        type: "uniswap",
        uniswapAddress: "0x56feAccb7f750B997B36A68625C7C596F0B41A58",
        twapLength: 900,
      },
      FARM_PER_SHARE: { type: "harvestvault", address: "0x1571eD0bed4D987fe2b498DdBaE7DFA19519F651" },
    },
  },
  USDiFARM: { type: "expression", expression: "1 / iFARMUSD" },
  USDDEXTF: {
    type: "expression",
    expression: "ETHDEXTF * USDETH",
    lookback: 7200,
    minTimeBetweenUpdates: 60,
    twapLength: 300,
    customFeeds: {
      ETHDEXTF: { type: "uniswap", uniswapAddress: "0xa1444ac5b8ac4f20f748558fe4e848087f528e00", invertPrice: true },
    },
  },
  DEXTFUSD: {
    type: "expression",
    expression: "1 / (ETHDEXTF * USDETH)",
    lookback: 7200,
    minTimeBetweenUpdates: 60,
    twapLength: 300,
    customFeeds: {
      ETHDEXTF: { type: "uniswap", uniswapAddress: "0xa1444ac5b8ac4f20f748558fe4e848087f528e00", invertPrice: true },
    },
  },
  uSTONKS_0921: {
    type: "uniswap",
    uniswapAddress: "0xb9292B40cab08e5208b863ea9c4c4927a2308eEE",
    twapLength: 7200,
    invertPrice: true,
  },
  "ibBTC/BTC": {
    type: "medianizer",
    lookback: 7200,
    twapLength: 1800,
    invertPrice: true,
    medianizedFeeds: [
      { type: "uniswap", uniswapAddress: "0x18d98D452072Ac2EB7b74ce3DB723374360539f1" },
      {
        type: "uniswap",
        chainId: 137,
        uniswapAddress: "0x8F8e95Ff4B4c5E354ccB005c6B0278492D7B5907",
      },
    ],
  },
  "BTC/ibBTC": { type: "expression", expression: "1 / ibBTC\\/BTC" },
  "ibBTC/USD": { type: "expression", expression: "ibBTC\\/BTC * BTCUSD" },
  "USD/ibBTC": { type: "expression", expression: "1 / ibBTC\\/USD" },
  "GASETH-0921": {
    type: "uniswap",
    uniswapAddress: "0x5CCD155ad26B74913ed6266A516A085A2343D426",
    twapLength: 7200,
    invertPrice: true,
  },
  "PUNKETH-1221": {
    type: "uniswap",
    uniswapAddress: "0x9469313a1702dC275015775249883cFc35Aa94d8",
    twapLength: 7200,
    invertPrice: false,
  },
  "GASETH-1221": {
    type: "uniswap",
    uniswapAddress: "0xF6E15Cdf292D36A589276C835cC576F0DF0Fe53A",
    twapLength: 7200,
    invertPrice: true,
  },
  IS_RELAY_VALID: {
    type: "insuredbridge",
    l2BlockLookback: 99000, // Arbitrum only supports lookbacks of 100,000 blocks
    l2NetId: 42161,
    bridgeAdminAddress: "0x30B44C676A05F1264d1dE9cC31dB5F2A945186b6",
    rateModelAddress: "0xd18fFeb5fdd1F2e122251eA7Bf357D8Af0B60B50",
  },
  CVXUSD: {
    type: "expression",
    expression: ` 
      convex_usd_sushi = ETHUSD * CVX_WETH_SUSHI;
      convex_usd_uni = ETHUSD * CVX_WETH_UNI;
      median( convex_usd_sushi, convex_usd_uni, CVX_USD_OKEX )
    `,
    lookback: 7200,
    minTimeBetweenUpdates: 60,
    customFeeds: {
      CVX_WETH_SUSHI: {
        type: "uniswap",
        uniswapAddress: "0x05767d9EF41dC40689678fFca0608878fb3dE906",
        twapLength: 300,
      },
      CVX_WETH_UNI: {
        type: "uniswap",
        version: "v3",
        uniswapAddress: "0x2E4784446A0a06dF3D1A040b03e1680Ee266c35a",
        twapLength: 300,
      },
      CVX_USD_OKEX: { type: "cryptowatch", exchange: "okex", pair: "cvxusdt", twapLength: 300 },
    },
  },
  USDCVX: {
    type: "expression",
    expression: "1 / CVXUSD",
  },
<<<<<<< HEAD
  uSPAC10: {
    type: "uSPAC",
    lookback: 7200,
    correctionFactor: "0.95951",
    symbols: ["DWAC", "IRDM", "MP", "PRIM", "WSC", "SMPL", "TGLS", "CERE", "KW", "HPK"],
  },
=======
>>>>>>> 99b0e664
};

// Pull in the number of decimals for each identifier from the common getPrecisionForIdentifier. This is used within the
// Voterdapp and ensures that price feeds are consistently scaled through the UMA ecosystem.
Object.keys(defaultConfigs).forEach((identifierName) => {
  defaultConfigs[identifierName].priceFeedDecimals = getPrecisionForIdentifier(identifierName);
});<|MERGE_RESOLUTION|>--- conflicted
+++ resolved
@@ -1011,15 +1011,12 @@
     type: "expression",
     expression: "1 / CVXUSD",
   },
-<<<<<<< HEAD
   uSPAC10: {
     type: "uSPAC",
     lookback: 7200,
     correctionFactor: "0.95951",
     symbols: ["DWAC", "IRDM", "MP", "PRIM", "WSC", "SMPL", "TGLS", "CERE", "KW", "HPK"],
   },
-=======
->>>>>>> 99b0e664
 };
 
 // Pull in the number of decimals for each identifier from the common getPrecisionForIdentifier. This is used within the

--- conflicted
+++ resolved
@@ -384,13 +384,11 @@
       { type: "cryptowatch", exchange: "bitfinex", pair: "amplusd" }
     ]
   },
-<<<<<<< HEAD
   DEFI_PULSE_TOTAL_TVL: {
     type: "defipulsetotal",
     lookback: 604800,
     minTimeBetweenUpdates: 600
   },
-=======
   CNYUSD: {
     type: "tradermade",
     pair: "CNYUSD",
@@ -418,7 +416,6 @@
       }
     ]
   },
->>>>>>> 12917b22
   // The following identifiers can be used to test how `CreatePriceFeed` interacts with this
   // default price feed config.
   TEST8DECIMALS: {

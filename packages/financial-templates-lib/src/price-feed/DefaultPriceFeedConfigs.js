--- conflicted
+++ resolved
@@ -408,7 +408,6 @@
       }
     ]
   },
-<<<<<<< HEAD
   "USD/bBadger": {
     type: "expression",
     // Note: lower-case variables are intermediate, upper-case are configured feeds.
@@ -467,7 +466,7 @@
       },
       BLP_LP: { type: "vault", address: "0x758A43EE2BFf8230eeb784879CdcFF4828F2544D" }
     }
-=======
+  },
   XAUPERL: {
     type: "expression",
     expression: "XAUUSD * USDPERL"
@@ -478,7 +477,6 @@
     minTimeBetweenUpdates: 60,
     minuteLookback: 7200,
     hourlyLookback: 604800
->>>>>>> cd4ea942
   },
   // The following identifiers can be used to test how `CreatePriceFeed` interacts with this
   // default price feed config.

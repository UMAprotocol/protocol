--- conflicted
+++ resolved
@@ -384,14 +384,13 @@
       { type: "cryptowatch", exchange: "bitfinex", pair: "amplusd" }
     ]
   },
-<<<<<<< HEAD
   CNYUSD: {
     type: "tradermade",
     pair: "CNYUSD",
     minuteLookback: 7200, // interval=minute allowed lookback up to 2 days
     hourlyLookback: 604800, // interval=hour allowed lookback up to 2 months
     minTimeBetweenUpdates: 600
-=======
+  },
   PHPDAI: {
     type: "medianizer",
     computeMean: true,
@@ -411,7 +410,6 @@
         invertPrice: true
       }
     ]
->>>>>>> f0991dbd
   },
   // The following identifiers can be used to test how `CreatePriceFeed` interacts with this
   // default price feed config.

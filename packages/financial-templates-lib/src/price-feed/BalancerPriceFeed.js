const assert = require("assert");
const { PriceFeedInterface } = require("./PriceFeedInterface");
const { BlockHistory, PriceHistory, computeTWAP } = require("./utils");
const { ConvertDecimals } = require("@uma/common");

// Gets balancer spot and historical prices. This price feed assumes that it is returning
// prices as 18 decimals of precision, so it will scale up the pool's price as reported by Balancer contracts
// if the user specifies that the Balancer contract is returning non-18 decimal precision prices.
class BalancerPriceFeed extends PriceFeedInterface {
  constructor(
    logger,
    web3,
    getTime,
    abi,
    address,
    tokenIn,
    tokenOut,
    lookback,
    twapLength,
    poolDecimals = 18,
    decimals = 18
  ) {
    assert(tokenIn, "BalancerPriceFeed requires tokenIn");
    assert(tokenOut, "BalancerPriceFeed requires tokenOut");
    assert(lookback >= 0, "BalancerPriceFeed requires lookback >= 0");
    assert(twapLength >= 0, "BalancerPriceFeed requires lookback >= 0");
    super();
    this.logger = logger;
    this.web3 = web3;
    this.toBN = web3.utils.toBN;
    this.getTime = getTime;

    this.contract = new web3.eth.Contract(abi, address);
    this.currentPrice = null;
    this.lastUpdateTime = null;
    this.tokenIn = tokenIn;
    this.tokenOut = tokenOut;
    this.lookback = lookback;
    this.twapLength = twapLength;
    this.getLatestBlock = number => web3.eth.getBlock(number >= 0 ? number : "latest");
    // Provide a getblock function which returns the latest value if no number provided.
    this.blockHistory = BlockHistory(this.getLatestBlock);

    // Add a callback to get price, error can be thrown from web3 disconection or maybe something else
    // which affects the update call.
    this.priceHistory = PriceHistory(async number => {
      try {
        let bPoolPrice = this.toBN(
          await this.contract.methods.getSpotPriceSansFee(this.tokenIn, this.tokenOut).call(number)
        );
        // Like the Uniswap price feed, if pool price is 0, then return null
        if (!bPoolPrice.isZero()) {
          return bPoolPrice;
        } else {
          return null;
        }
      } catch (err) {
        // Like the UniswapPriceFeed, when the price is unavailable then return null instead of throwing.
        return null;
      }
    });

    // poolPrecision represents the # of decimals that Balancer pool prices are returned in.
    // TODO: Should/Can we read in `poolDecimals` from this.contract?
    this.poolPrecision = poolDecimals;
    this.decimals = decimals;

    // Convert _bn precision from poolDecimals to desired decimals by scaling up or down based
    // on the relationship between poolPrecision and the desired decimals.
    this.convertDecimals = ConvertDecimals(this.poolPrecision, this.decimals, this.web3);
  }

  getHistoricalPrice(time) {
    if (time < this.lastUpdateTime - this.lookback) {
      // Requesting an historical TWAP earlier than the lookback.
      return null;
    }

    let historicalPrice;
    if (this.twapLength === 0) {
      historicalPrice = this.getSpotPrice(time);
    } else {
      historicalPrice = this._computeTwap(time - this.twapLength, time);
    }
    return historicalPrice && this.convertDecimals(historicalPrice);
  }

  getLastUpdateTime() {
    return this.lastUpdateTime;
  }

  getCurrentPrice() {
    let currentPrice;
    // If twap window is 0, then return last price
    if (this.twapLength === 0) {
      currentPrice = this.getSpotPrice();
    } else {
      currentPrice = this._computeTwap(this.lastUpdateTime - this.twapLength, this.lastUpdateTime);
    }
    return currentPrice && this.convertDecimals(currentPrice);
  }
<<<<<<< HEAD

  getPriceFeedDecimals() {
    return 18;
=======
  // Not part of the price feed interface. Can be used to pull the balancer price at the most recent block.
  // If `time` is undefined, return latest block price.
  getSpotPrice(time) {
    if (!time) {
      return this.priceHistory.currentPrice() && this.convertDecimals(this.priceHistory.currentPrice());
    } else {
      // We want the block and price equal to or before this time
      const block = this.blockHistory.getClosestBefore(time);
      if (block == null) return null;
      if (!this.priceHistory.has(block.timestamp)) {
        return null;
      }
      return this.priceHistory.get(block.timestamp) && this.convertDecimals(this.priceHistory.get(block.timestamp));
    }
  }

  getPriceFeedDecimals() {
    return this.decimals;
>>>>>>> c386f732
  }

  async update() {
    const currentTime = await this.getTime();
    this.logger.debug({
      at: "BalancerPriceFeed",
      message: "Updating",
      lastUpdateTimestamp: currentTime
    });
    let blocks = [];
    // disabled lookback by setting it to 0
    if (this.lookback === 0) {
      // handle no lookback, we just want to insert the latest block into the blockHistory.
      const block = await this.getLatestBlock();
      this.blockHistory.insert(block);
      blocks = this.blockHistory.listBlocks();
    } else {
      // handle historical lookback. Have to be careful your lookback time gives a big enough
      // window to find a single block, otherwise you will have errors. This essentially maps
      // blockHistory.insert() over all blocks in the lookback window.
      blocks = await this.blockHistory.update(this.lookback + this.twapLength, currentTime);
    }
    // The priceHistory.update() method should strip out any blocks where the price is null
    await Promise.all(blocks.map(this.priceHistory.update));

    this.lastUpdateTime = currentTime;
  }
  // If priceHistory only encompasses 1 block, which happens if the `lookback` window is 0,
  // then this should return the last and only price.
  _computeTwap(startTime, endTime) {
    const events = this.priceHistory.list().slice();
    return computeTWAP(events, startTime, endTime, this.toBN("0"));
  }
}

module.exports = {
  BalancerPriceFeed
};<|MERGE_RESOLUTION|>--- conflicted
+++ resolved
@@ -99,11 +99,6 @@
     }
     return currentPrice && this.convertDecimals(currentPrice);
   }
-<<<<<<< HEAD
-
-  getPriceFeedDecimals() {
-    return 18;
-=======
   // Not part of the price feed interface. Can be used to pull the balancer price at the most recent block.
   // If `time` is undefined, return latest block price.
   getSpotPrice(time) {
@@ -122,7 +117,6 @@
 
   getPriceFeedDecimals() {
     return this.decimals;
->>>>>>> c386f732
   }
 
   async update() {

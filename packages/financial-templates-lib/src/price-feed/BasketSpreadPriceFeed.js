const { PriceFeedInterface } = require("./PriceFeedInterface");
const { parseFixed } = require("@ethersproject/bignumber");

// An implementation of PriceFeedInterface that takes as input two sets ("baskets") of price feeds,
// computes the average price feed for each basket, and returns the spread between the two averages.
// !!Note: This PriceFeed assumes that the baselinePriceFeeds, experimentalPriceFeed, and denominatorPriceFeed
// are all returning prices in the same precision as `decimals`.
class BasketSpreadPriceFeed extends PriceFeedInterface {
  /**
   * @notice Constructs new BasketSpreadPriceFeed.
   * @param {Object} logger Winston module used to send logs.
   * @param {Object} web3 Provider from truffle instance to connect to Ethereum network.
   * @param {List} baselinePriceFeeds The baseline list of priceFeeds to compute the average of. All elements must be of type PriceFeedInterface.
   *      Must be an array of at least one element.
   * @param {List} experimentalPriceFeed The baseline list of priceFeeds to compute the average of. All elements must be of type PriceFeedInterface.
   *      Must be an array of at least one element.
   * @param {Object?} denominatorPriceFeed We optionally divide the price spread between the baseline and experimental baskets by this denominator price
   *      in order to "denominate" the basket spread price in a specified unit. For example, we might want to express the basket spread in terms
   *      of ETH-USD.
   */
  constructor(web3, logger, baselinePriceFeeds, experimentalPriceFeeds, denominatorPriceFeed) {
    super();

    if (baselinePriceFeeds.length === 0 || experimentalPriceFeeds.length === 0) {
      throw new Error("BasketSpreadPriceFeed cannot be constructed with empty baseline or experimental baskets.");
    }

    this.baselinePriceFeeds = baselinePriceFeeds;
    this.experimentalPriceFeeds = experimentalPriceFeeds;
    this.denominatorPriceFeed = denominatorPriceFeed;

    // For convenience, concatenate all constituent price feeds.
    this.allPriceFeeds = this.baselinePriceFeeds.concat(this.experimentalPriceFeeds);
    if (this.denominatorPriceFeed) {
      this.allPriceFeeds = this.allPriceFeeds.concat(this.denominatorPriceFeed);
    }

    // Helper modules.
    this.web3 = web3;
    this.toBN = this.web3.utils.toBN;
    this.toWei = this.web3.utils.toWei;
    this.logger = logger;

    // The precision that the user wants to return prices in must match all basket constituent price feeds and the denominator.
    this.decimals = this.allPriceFeeds[0].getPriceFeedDecimals();

    // Scale `number` by 10**decimals.
    this.convertPriceFeedDecimals = number => {
      // Converts price result to wei
      // returns price conversion to correct decimals as a big number
      return this.toBN(parseFixed(number.toString(), this.decimals).toString());
    };
  }

  // Given lists of experimental and baseline prices, and a denominator price,
  // return the spread price, which is:
  // (avg(experimental) - avg(baseline) + 1) / denominator
  _getSpreadFromBasketPrices(experimentalPrices, baselinePrices, denominatorPrice) {
    // Compute experimental basket mean.
    if (
      experimentalPrices.length === 0 ||
      experimentalPrices.some(element => element === undefined || element === null)
    ) {
      throw new Error("BasketSpreadPriceFeed: Missing unknown experimental basket price");
    }
    const experimentalMean = this._computeMean(experimentalPrices);

    // Second, compute the average of the baseline pricefeeds.
    if (baselinePrices.length === 0 || baselinePrices.some(element => element === undefined || element === null)) {
      throw new Error("BasketSpreadPriceFeed: Missing unknown baseline basket price");
    }
    const baselineMean = this._computeMean(baselinePrices);

    // All calculations within this if statement will produce unexpected results if any of the
    // experimental mean, baseline mean, or denominator price are NOT in the same precision as
    // the one that this.convertPriceFeedDecimals() uses.
    if (!baselineMean || !experimentalMean)
      throw new Error("BasketSpreadPriceFeed: missing baselineMean or experimentalMean");

    // TODO: Parameterize the lower (0) and upper (2) bounds, as well as allow for custom "spreadValue" formulas,
    // for example we might not want to have the spread centered around 1, like it is here:
    let spreadValue = experimentalMean.sub(baselineMean).add(this.convertPriceFeedDecimals("1"));

    // Ensure non-negativity
    if (spreadValue.lt(this.toBN("0"))) {
      spreadValue = this.toBN("0");
    }
    // Ensure symmetry
    else if (spreadValue.gt(this.convertPriceFeedDecimals("2"))) {
      spreadValue = this.convertPriceFeedDecimals("2");
    }

    // Optionally divide by denominator pricefeed.
    if (!denominatorPrice) return spreadValue;
    spreadValue = spreadValue.mul(this.convertPriceFeedDecimals("1")).div(denominatorPrice);

    return spreadValue;
  }

  getCurrentPrice() {
    const experimentalPrices = this.experimentalPriceFeeds.map(priceFeed => priceFeed.getCurrentPrice());
    const baselinePrices = this.baselinePriceFeeds.map(priceFeed => priceFeed.getCurrentPrice());
    const denominatorPrice = this.denominatorPriceFeed && this.denominatorPriceFeed.getCurrentPrice();

    try {
      return this._getSpreadFromBasketPrices(experimentalPrices, baselinePrices, denominatorPrice);
    } catch (err) {
      return null;
    }
  }

<<<<<<< HEAD
  async getHistoricalPrice(time) {
    const experimentalPrices = await Promise.all(
      this.experimentalPriceFeeds.map(priceFeed => priceFeed.getHistoricalPrice(time))
    );
    const baselinePrices = await Promise.all(
      this.baselinePriceFeeds.map(priceFeed => priceFeed.getHistoricalPrice(time))
    );
    const denominatorPrice = this.denominatorPriceFeed && (await this.denominatorPriceFeed.getHistoricalPrice(time));
=======
  getHistoricalPrice(time) {
    // If failure to fetch any constituent historical prices, then throw
    // array of errors.
    let errors = [];
    let experimentalPrices = this.experimentalPriceFeeds.map(priceFeed => {
      try {
        return priceFeed.getHistoricalPrice(time);
      } catch (err) {
        errors.push(err);
      }
    });
    let baselinePrices = this.baselinePriceFeeds.map(priceFeed => {
      try {
        return priceFeed.getHistoricalPrice(time);
      } catch (err) {
        errors.push(err);
      }
    });
    let denominatorPrice;
    if (this.denominatorPriceFeed) {
      try {
        denominatorPrice = this.denominatorPriceFeed.getHistoricalPrice(time);
      } catch (err) {
        errors.push(err);
      }
    }
>>>>>>> 530c32e3

    if (errors.length > 0) {
      throw errors;
    } else {
      return this._getSpreadFromBasketPrices(experimentalPrices, baselinePrices, denominatorPrice);
    }
  }

  // Gets the *most recent* update time for all constituent price feeds.
  getLastUpdateTime() {
    const lastUpdateTimes = this.allPriceFeeds.map(priceFeed => priceFeed.getLastUpdateTime());
    if (lastUpdateTimes.some(element => element === undefined || element === null)) {
      return null;
    }

    // Take the most recent update time.
    return Math.max(...lastUpdateTimes);
  }

  // Returns the shortest lookback window of the constituent price feeds.
  getLookback() {
    const lookbacks = this.allPriceFeeds.map(priceFeed => priceFeed.getLookback());
    if (lookbacks.some(element => element === undefined || element === null)) {
      return null;
    }
    return Math.min(...lookbacks);
  }

  getPriceFeedDecimals() {
    // Check that every price feeds decimals are the same.
    const priceFeedDecimals = this.allPriceFeeds.map(priceFeed => priceFeed.getPriceFeedDecimals());
    if (!priceFeedDecimals.every(feedDecimals => feedDecimals === this.decimals)) {
      throw new Error("BasketPriceFeed's constituent feeds do not all match the denominator price feed's precision!");
    }

    return this.decimals;
  }

  // Updates all constituent price feeds.
  async update() {
    await Promise.all(this.allPriceFeeds.map(priceFeed => priceFeed.update()));
  }

  // Inputs are expected to be BNs.
  _computeMean(inputs) {
    let sum = this.toBN("0");

    for (let priceBN of inputs) {
      sum = sum.add(priceBN);
    }

    return sum.divn(inputs.length);
  }
}

module.exports = {
  BasketSpreadPriceFeed
};<|MERGE_RESOLUTION|>--- conflicted
+++ resolved
@@ -109,43 +109,24 @@
     }
   }
 
-<<<<<<< HEAD
   async getHistoricalPrice(time) {
+    // If failure to fetch any constituent historical prices, then throw
+    // array of errors.
+    const errors = [];
     const experimentalPrices = await Promise.all(
-      this.experimentalPriceFeeds.map(priceFeed => priceFeed.getHistoricalPrice(time))
+      this.experimentalPriceFeeds.map(priceFeed => {
+        return priceFeed.getHistoricalPrice(time).catch(err => errors.push(err));
+      })
     );
     const baselinePrices = await Promise.all(
-      this.baselinePriceFeeds.map(priceFeed => priceFeed.getHistoricalPrice(time))
+      this.baselinePriceFeeds.map(priceFeed => {
+        return priceFeed.getHistoricalPrice(time).catch(err => errors.push(err));
+      })
     );
-    const denominatorPrice = this.denominatorPriceFeed && (await this.denominatorPriceFeed.getHistoricalPrice(time));
-=======
-  getHistoricalPrice(time) {
-    // If failure to fetch any constituent historical prices, then throw
-    // array of errors.
-    let errors = [];
-    let experimentalPrices = this.experimentalPriceFeeds.map(priceFeed => {
-      try {
-        return priceFeed.getHistoricalPrice(time);
-      } catch (err) {
-        errors.push(err);
-      }
-    });
-    let baselinePrices = this.baselinePriceFeeds.map(priceFeed => {
-      try {
-        return priceFeed.getHistoricalPrice(time);
-      } catch (err) {
-        errors.push(err);
-      }
-    });
     let denominatorPrice;
     if (this.denominatorPriceFeed) {
-      try {
-        denominatorPrice = this.denominatorPriceFeed.getHistoricalPrice(time);
-      } catch (err) {
-        errors.push(err);
-      }
+      denominatorPrice = await this.denominatorPriceFeed.getHistoricalPrice(time).catch(err => errors.push(err));
     }
->>>>>>> 530c32e3
 
     if (errors.length > 0) {
       throw errors;

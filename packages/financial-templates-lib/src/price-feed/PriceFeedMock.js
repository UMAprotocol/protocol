--- conflicted
+++ resolved
@@ -6,13 +6,8 @@
   // Constructs the MedianizerPriceFeed.
   // priceFeeds a list of priceFeeds to medianize. All elements must be of type PriceFeedInterface. Must be an array of
   // at least one element. Note that no decimals are included in this price feed. It simply stores the exact input number
-<<<<<<< HEAD
-  // provided by teh test suite. Therefore, decimal conversion is expected to occur within the tests themselves.
+  // provided by the test suite. Therefore, decimal conversion is expected to occur within the tests themselves.
   constructor(currentPrice, historicalPrice, lastUpdateTime, priceFeedDecimals = 18) {
-=======
-  // provided by the test suite. Therefore, decimal conversion is expected to occur within the tests themselves.
-  constructor(currentPrice, historicalPrice, lastUpdateTime) {
->>>>>>> caefd1de
     super();
     this.updateCalled = 0;
     this.currentPrice = currentPrice;
@@ -34,13 +29,8 @@
       if (isNaN(_price.timestamp)) {
         throw "Invalid historical price => [{timestamp, price}]";
       }
-<<<<<<< HEAD
-
-      this.historicalPrices[_price.timestamp] = toBN(_price.price);
-=======
       // allows this to be set to null without throwing.
       this.historicalPrices[_price.timestamp] = _price.price ? toBN(_price.price) : _price.price;
->>>>>>> caefd1de
     });
   }
 

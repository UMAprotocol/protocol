import { PriceFeedInterface } from "./PriceFeedInterface";
import Web3 from "web3";
import { parseAncillaryData } from "@uma/common";
import { BN } from "../types";
import type { Logger } from "winston";
import { InsuredBridgeL1Client } from "../clients/InsuredBridgeL1Client";
import { InsuredBridgeL2Client, Deposit } from "../clients/InsuredBridgeL2Client";

const { toBN, toWei, toChecksumAddress } = Web3.utils;
const toBNWei = (number: string | number) => toBN(toWei(number.toString()).toString());

enum isRelayValid {
  No, // Should be 0
  Yes, // Should be 1
}

interface Params {
  logger: Logger;
  web3: Web3;
  l1Client: InsuredBridgeL1Client;
  l2Client: InsuredBridgeL2Client;
}

interface RelayAncillaryData {
  chainId: number;
  depositId: number;
<<<<<<< HEAD
  recipient: string;
=======
  depositTimestamp: number;
  l1Recipient: string;
>>>>>>> 8edb5492
  l2Sender: string;
  l1Token: string;
  amount: number;
  slowRelayFeePct: number;
  instantRelayFeePct: number;
  quoteTimestamp: number;
  realizedLpFeePct: number;
  depositContract: string;
  priceRequestTime: string;
}

// Allows user to respond to a "relay" price request that was sent in response to a "deposit" on a InsuredBridge
// deployed to an L2 network. The relay price request is submitted on L1. This pricefeed will respond "Yes" or "No"
// based on whether the relay was correctly constructed to match a deposit. The price request includes parameters in
// its ancillary data that must be parsed from the hex ancillary data.
export class InsuredBridgePriceFeed extends PriceFeedInterface {
  private readonly decimals: number;
  private readonly logger: Logger;
  private readonly l1Client: InsuredBridgeL1Client;
  private readonly l2Client: InsuredBridgeL2Client;
  private deposits: Deposit[] = [];

  /**
   * @notice Constructs the InsuredBridgePriceFeed.
   * @param {Object} logger Winston module used to send logs.
   * @param {Object} l1Client Fetches and returns latest state of L1 pool and admin contracts.
   * @param {Object} l2Client Fetches and returns latest state of L2 deposit contract.
   */
  constructor({ logger, l1Client, l2Client }: Params) {
    super();

    this.decimals = 18;
    this.logger = logger;
    this.l1Client = l1Client;
    this.l2Client = l2Client;
  }

  // This method returns the validity of a relay price request attempt. The relay request was valid if and only if it:
  // The price request's ancillary data contains parameters that match with an L2 deposit event.
  public async getHistoricalPrice(time: number | string, ancillaryData: string): Promise<BN> {
    // Note: `time` is unused in this method because it is not included in the relay ancillary data.

    // Parse ancillary data for relay request and find deposit if possible with matching params.
    const parsedAncillaryData: RelayAncillaryData = (parseAncillaryData(
      ancillaryData
    ) as unknown) as RelayAncillaryData;
    const matchedDeposit = this.deposits.filter(
      (deposit: Deposit) =>
        deposit.chainId === parsedAncillaryData.chainId &&
        deposit.depositId === parsedAncillaryData.depositId &&
<<<<<<< HEAD
        deposit.recipient === toChecksumAddress("0x" + parsedAncillaryData.recipient) &&
        deposit.sender === toChecksumAddress("0x" + parsedAncillaryData.l2Sender) &&
=======
        deposit.depositTimestamp === parsedAncillaryData.depositTimestamp &&
        deposit.l1Recipient === toChecksumAddress("0x" + parsedAncillaryData.l1Recipient) &&
        deposit.l2Sender === toChecksumAddress("0x" + parsedAncillaryData.l2Sender) &&
>>>>>>> 8edb5492
        deposit.l1Token === toChecksumAddress("0x" + parsedAncillaryData.l1Token) &&
        deposit.amount === parsedAncillaryData.amount.toString() &&
        deposit.slowRelayFeePct === parsedAncillaryData.slowRelayFeePct.toString() &&
        deposit.instantRelayFeePct === parsedAncillaryData.instantRelayFeePct.toString() &&
        deposit.quoteTimestamp === parsedAncillaryData.quoteTimestamp &&
        this.l2Client.bridgeDepositAddress === toChecksumAddress("0x" + parsedAncillaryData.depositContract)
    );
    // TODO: Do we need to check the `relayId` at all thats included in ancillary data?

    // TODO: Do we need to handle the case where all of these params are matched and matchedDeposit.length > 1?
    if (matchedDeposit.length === 0) {
      this.logger.debug({
        at: "InsuredBridgePriceFeed",
        message: "No deposit event found matching relay request ancillary data and time",
        parsedAncillaryData,
      });
      return toBNWei(isRelayValid.No);
    }

    // Validate relays proposed realized fee percentage.
    const expectedRealizedFeePct = await this.l1Client.calculateRealizedLpFeePctForDeposit(matchedDeposit[0]);
    if (expectedRealizedFeePct.toString() !== parsedAncillaryData.realizedLpFeePct.toString()) {
      this.logger.debug({ at: "InsuredBridgePriceFeed", message: "Matched deposit realized fee % is incorrect" });
      return toBNWei(isRelayValid.No);
    }

    // Passed all checks, relay is valid!
    return toBNWei(isRelayValid.Yes);
  }

  public getLastUpdateTime(): number | null {
    // TODO.
    return null;
  }

  public getLookback(): number | null {
    // TODO. We could use the L1/L2 client's starting block number and network average block propagation time to
    // determine this value.
    return null;
  }

  public getCurrentPrice(): BN | null {
    // TODO. This doesn't seem appropriate for this pricefeed, perhaps it should always return null. Or, it could
    // re-use the `getHistoricalPrice` logic and for the current timestamp.
    return null;
  }

  public getPriceFeedDecimals(): number {
    return this.decimals;
  }

  public async update(): Promise<void> {
    // Update clients
    await Promise.all([this.l1Client.update(), this.l2Client.update()]);

    // Store all deposit and relay data.
    this.deposits = this.l2Client.getAllDeposits();
  }
}<|MERGE_RESOLUTION|>--- conflicted
+++ resolved
@@ -24,12 +24,7 @@
 interface RelayAncillaryData {
   chainId: number;
   depositId: number;
-<<<<<<< HEAD
-  recipient: string;
-=======
-  depositTimestamp: number;
   l1Recipient: string;
->>>>>>> 8edb5492
   l2Sender: string;
   l1Token: string;
   amount: number;
@@ -80,14 +75,8 @@
       (deposit: Deposit) =>
         deposit.chainId === parsedAncillaryData.chainId &&
         deposit.depositId === parsedAncillaryData.depositId &&
-<<<<<<< HEAD
-        deposit.recipient === toChecksumAddress("0x" + parsedAncillaryData.recipient) &&
-        deposit.sender === toChecksumAddress("0x" + parsedAncillaryData.l2Sender) &&
-=======
-        deposit.depositTimestamp === parsedAncillaryData.depositTimestamp &&
         deposit.l1Recipient === toChecksumAddress("0x" + parsedAncillaryData.l1Recipient) &&
         deposit.l2Sender === toChecksumAddress("0x" + parsedAncillaryData.l2Sender) &&
->>>>>>> 8edb5492
         deposit.l1Token === toChecksumAddress("0x" + parsedAncillaryData.l1Token) &&
         deposit.amount === parsedAncillaryData.amount.toString() &&
         deposit.slowRelayFeePct === parsedAncillaryData.slowRelayFeePct.toString() &&

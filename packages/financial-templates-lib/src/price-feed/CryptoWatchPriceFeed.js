--- conflicted
+++ resolved
@@ -55,14 +55,9 @@
 
     this.convertPriceFeedDecimals = number => {
       // Converts price result to wei
-<<<<<<< HEAD
       // returns price conversion to correct decimals as a big number.
-      // Note: Must ensure that `number` has no more decimal places than `decimals`.
-      return this.toBN(parseFixed(number.toString().substring(0, decimals), decimals).toString());
-=======
-      // returns price conversion to correct priceFeedDecimals as a big number
-      return this.toBN(parseFixed(number.toString(), priceFeedDecimals).toString());
->>>>>>> c6eb413e
+      // Note: Must ensure that `number` has no more decimal places than `priceFeedDecimals`.
+      return this.toBN(parseFixed(number.toString().substring(0, priceFeedDecimals), priceFeedDecimals).toString());
     };
   }
 

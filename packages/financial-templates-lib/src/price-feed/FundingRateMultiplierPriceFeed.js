--- conflicted
+++ resolved
@@ -35,12 +35,8 @@
     assert(logger, "logger required");
     assert(perpetualAbi, "perpetualAbi required");
     assert(web3, "web3 required");
-<<<<<<< HEAD
-    assert(perpetualAddress, "perpetualAddress required");
     assert(web3.utils.isAddress(multicallAddress), "multicallAddress required");
-=======
     assert(web3.utils.isAddress(perpetualAddress), "perpetualAddress required");
->>>>>>> dfe23ad5
     assert(getTime, "getTime required");
 
     this.logger = logger;

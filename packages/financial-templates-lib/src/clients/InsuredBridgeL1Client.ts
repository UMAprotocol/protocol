--- conflicted
+++ resolved
@@ -16,17 +16,10 @@
   Finalized,
 }
 
-<<<<<<< HEAD
-export enum RelayAbility {
-  Any, // Deposit on L2, nothing yet on L1. Can be slow relayed and can be sped up.
-  SpeedUpOnly, // Deposit on L2 and has been slow relayed on L1. Can be sped up to instantly relay.
-  None, // Relay has been finalized through slow relay passed liveness or instantly relayed. Cant do anything.
-=======
 export enum ClientRelayState {
   Uninitialized, // Deposit on L2, nothing yet on L1. Can be slow relayed and can be sped up to instantly relay.
   Pending, // Deposit on L2 and has been slow relayed on L1. Can be sped up to instantly relay.
   Finalized, // Relay has been finalized through slow relay passed liveness or instantly relayed. Cant do anything.
->>>>>>> dfb578a1
 }
 
 export interface Relay {
@@ -108,16 +101,6 @@
     return toBN(this.toWei("0.05"));
   }
 
-<<<<<<< HEAD
-  getDepositRelayAbility(l2Deposit: Deposit): RelayAbility {
-    const relay = this.relays[l2Deposit.l1Token][l2Deposit.depositHash];
-    // If the relay is undefined then the deposit has not yet been sent on L1 and can be relayed.
-    if (relay === undefined) return RelayAbility.Any;
-    // Else, if the relatable state is "Pending" then the deposit can be sped up to an instant relay.
-    else if (relay.relayState === RelayState.Pending) return RelayAbility.SpeedUpOnly;
-    // If neither condition is met then the relay is finalized.
-    return RelayAbility.None;
-=======
   getDepositRelayState(l2Deposit: Deposit): ClientRelayState {
     const relay = this.relays[l2Deposit.l1Token][l2Deposit.depositHash];
     // If the relay is undefined then the deposit has not yet been sent on L1 and can be relayed.
@@ -126,7 +109,6 @@
     else if (relay.relayState === RelayState.Pending) return ClientRelayState.Pending;
     // If neither condition is met then the relay is finalized.
     return ClientRelayState.Finalized;
->>>>>>> dfb578a1
   }
 
   getBridgePoolForDeposit(l2Deposit: Deposit): BridgePoolWeb3 {

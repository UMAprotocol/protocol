import Web3 from "web3";
const { toBN, soliditySha3, toChecksumAddress } = Web3.utils;

import { BlockFinder } from "../price-feed/utils";
import { getAbi } from "@uma/contracts-node";
import { Deposit } from "./InsuredBridgeL2Client";
import { across } from "@uma/sdk";

import type { BridgeAdminInterfaceWeb3, BridgePoolWeb3 } from "@uma/contracts-node";
import type { Logger } from "winston";
import type { BN } from "@uma/common";
import type { BlockTransactionBase } from "web3-eth";

export enum ClientRelayState {
  Uninitialized, // Deposit on L2, nothing yet on L1. Can be slow relayed and can be sped up to instantly relay.
  Pending, // Deposit on L2 and has been slow relayed on L1. Can be sped up to instantly relay.
  Finalized, // Relay has been finalized through slow relay passed liveness or instantly relayed. Cant do anything.
}

export enum SettleableRelay {
  CannotSettle,
  SlowRelayerCanSettle,
  AnyoneCanSettle,
}

export interface Relay {
  relayId: number;
  chainId: number;
  depositId: number;
  l2Sender: string;
  slowRelayer: string;
  l1Recipient: string;
  l1Token: string;
  amount: string;
  slowRelayFeePct: string;
  instantRelayFeePct: string;
  quoteTimestamp: number;
  realizedLpFeePct: string;
  priceRequestTime: number;
  depositHash: string;
  relayState: ClientRelayState;
  relayAncillaryDataHash: string;
  proposerBond: string;
  finalFee: string;
  settleable: SettleableRelay;
  blockNumber: number;
}

export interface InstantRelay {
  instantRelayer: string;
}

export interface BridgePoolData {
  contract: BridgePoolWeb3;
  l2Token: { [chainId: string]: string }; // chainID=>L2TokenAddress
  currentTime: number;
  relayNonce: number;
  poolCollateralDecimals: number;
  poolCollateralSymbol: string;
}

export class InsuredBridgeL1Client {
  public readonly bridgeAdmin: BridgeAdminInterfaceWeb3;
  public bridgePools: { [key: string]: BridgePoolData }; // L1TokenAddress=>BridgePoolData
<<<<<<< HEAD
  public whitelistedTokens: { [chainId: string]: { [l1TokenAddress: string]: string } } = {};
=======
  private whitelistedTokens: { [chainId: string]: { [l1TokenAddress: string]: string } } = {}; // chainId => L1TokenAddress => L2TokenAddress
>>>>>>> a06c0f37
  public optimisticOracleLiveness = 0;
  public firstBlockToSearch: number;

  private relays: { [key: string]: { [key: string]: Relay } } = {}; // L1TokenAddress=>depositHash=>Relay.
  private instantRelays: { [key: string]: { [key: string]: InstantRelay } } = {}; // L1TokenAddress=>{depositHash, realizedLpFeePct}=>InstantRelay.

  private readonly blockFinder: BlockFinder<BlockTransactionBase>;

  constructor(
    private readonly logger: Logger,
    readonly l1Web3: Web3,
    readonly bridgeAdminAddress: string,
    readonly rateModels: { [key: string]: across.constants.RateModel },
    readonly startingBlockNumber = 0,
    readonly endingBlockNumber: number | null = null
  ) {
    this.bridgeAdmin = (new l1Web3.eth.Contract(
      getAbi("BridgeAdminInterface"),
      bridgeAdminAddress
    ) as unknown) as BridgeAdminInterfaceWeb3; // Cast to web3-specific type

    this.bridgePools = {}; // Initialize the bridgePools with no pools yet. Will be populated in the _initialSetup.

    this.firstBlockToSearch = startingBlockNumber;
    this.blockFinder = new BlockFinder<BlockTransactionBase>(this.l1Web3.eth.getBlock);
  }

  // Return an array of all bridgePool addresses
  getBridgePoolsAddresses(): string[] {
    this._throwIfNotInitialized();
    return Object.values(this.bridgePools).map((bridgePool: BridgePoolData) => bridgePool.contract.options.address);
  }

  getAllRelayedDeposits(): Relay[] {
    this._throwIfNotInitialized();
    return Object.keys(this.relays)
      .map((l1Token: string) =>
        Object.keys(this.relays[l1Token]).map((depositHash: string) => this.relays[l1Token][depositHash])
      )
      .flat();
  }

  getRelayedDepositsForL1Token(l1Token: string): Relay[] {
    this._throwIfNotInitialized();
    return Object.values(this.relays[l1Token]);
  }

  getRelayForDeposit(l1Token: string, deposit: Deposit): Relay | undefined {
    this._throwIfNotInitialized();
    return this.relays[l1Token][deposit.depositHash];
  }

  getWhitelistedTokensForChainId(chainId: string): { [l1TokenAddress: string]: string } {
    this._throwIfNotInitialized();
    return this.whitelistedTokens[chainId];
  }

  getWhitelistedL2TokensForChainId(chainId: string) {
    this._throwIfNotInitialized();
    return Object.values(this.getWhitelistedTokensForChainId(chainId));
  }

  hasInstantRelayer(l1Token: string, depositHash: string, realizedLpFeePct: string): boolean {
    this._throwIfNotInitialized();
    return this.getInstantRelayer(l1Token, depositHash, realizedLpFeePct) !== undefined;
  }

  getInstantRelayer(l1Token: string, depositHash: string, realizedLpFeePct: string): string | undefined {
    this._throwIfNotInitialized();
    const instantRelayDataHash = this._getInstantRelayHash(depositHash, realizedLpFeePct);
    return instantRelayDataHash !== null
      ? this.instantRelays[l1Token][instantRelayDataHash]?.instantRelayer
      : undefined;
  }

  // Return all relays in the Pending state, ordered by amount relayed.
  getPendingRelayedDeposits(): Relay[] {
    return this.getAllRelayedDeposits()
      .filter((relay: Relay) => relay.relayState === ClientRelayState.Pending)
      .sort((a, b) => (toBN(a.amount).lt(toBN(b.amount)) ? 1 : toBN(b.amount).lt(toBN(a.amount)) ? -1 : 0));
  }

  getPendingRelayedDepositsGroupedByL1Token(): { [key: string]: Relay[] } {
    const pendingRelayedDeposits = this.getPendingRelayedDeposits();
    const groupedL1Deposits: { [key: string]: Relay[] } = {};
    pendingRelayedDeposits.forEach((relay: Relay) => {
      if (groupedL1Deposits[relay.l1Token] === undefined) groupedL1Deposits[relay.l1Token] = [];
      groupedL1Deposits[relay.l1Token].push(relay);
    });
    return groupedL1Deposits;
  }

  getPendingRelayedDepositsForL1Token(l1Token: string): Relay[] {
    return this.getRelayedDepositsForL1Token(l1Token).filter(
      (relay: Relay) => relay.relayState === ClientRelayState.Pending
    );
  }

  getSettleableRelayedDeposits(): Relay[] {
    return this.getAllRelayedDeposits().filter(
      (relay: Relay) =>
        relay.relayState === ClientRelayState.Pending && relay.settleable != SettleableRelay.CannotSettle
    );
  }

  getSettleableRelayedDepositsForL1Token(l1Token: string): Relay[] {
    return this.getRelayedDepositsForL1Token(l1Token).filter(
      (relay: Relay) =>
        relay.relayState === ClientRelayState.Pending && // The relay is in the Pending state.
        relay.settleable != SettleableRelay.CannotSettle // The relay is not set to CannotSettle.
    );
  }

  async calculateRealizedLpFeePctForDeposit(deposit: Deposit): Promise<BN> {
    if (this.rateModels === undefined || this.rateModels[deposit.l1Token] === undefined)
      throw new Error("No rate model for l1Token");

    // The block number must be exactly the one containing the deposit.quoteTimestamp, so we use the lowest block delta
    // of 1. Setting averageBlockTime to 14 increases the speed at the cost of more web3 requests.
    const quoteBlockNumber = (await this.blockFinder.getBlockForTimestamp(deposit.quoteTimestamp)).number;
    const bridgePool = this.getBridgePoolForDeposit(deposit).contract;
    const [liquidityUtilizationCurrent, liquidityUtilizationPostRelay] = await Promise.all([
      bridgePool.methods.liquidityUtilizationCurrent().call(undefined, quoteBlockNumber),
      bridgePool.methods.liquidityUtilizationPostRelay(deposit.amount.toString()).call(undefined, quoteBlockNumber),
    ]);

    this.logger.debug({
      at: "InsuredBridgeL1Client",
      message: "Computed realized LP fee % for deposit",
      deposit,
      quoteBlockNumber,
      liquidityUtilizationCurrent: liquidityUtilizationCurrent.toString(),
      liquidityUtilizationPostRelay: liquidityUtilizationPostRelay.toString(),
    });

    return toBN(
      across.feeCalculator
        .calculateRealizedLpFeePct(
          this.rateModels[deposit.l1Token],
          liquidityUtilizationCurrent.toString(),
          liquidityUtilizationPostRelay.toString()
        )
        .toString()
    );
  }

  getDepositRelayState(l2Deposit: Deposit): ClientRelayState {
    const relay = this.relays[l2Deposit.l1Token][l2Deposit.depositHash];
    // If the relay is undefined then the deposit has not yet been sent on L1 and can be relayed.
    if (relay === undefined) return ClientRelayState.Uninitialized;
    // Else, if the relatable state is "Pending" then the deposit can be sped up to an instant relay.
    else if (relay.relayState === ClientRelayState.Pending) return ClientRelayState.Pending;
    // If neither condition is met then the relay is finalized.
    return ClientRelayState.Finalized;
  }

  getBridgePoolCollateralInfoForDeposit(l2Deposit: Deposit): { collateralDecimals: number; collateralSymbol: string } {
    if (!this.bridgePools[l2Deposit.l1Token]) throw new Error(`No bridge pool initialized for ${l2Deposit.l1Token}`);
    return {
      collateralDecimals: this.getBridgePoolForDeposit(l2Deposit).poolCollateralDecimals,
      collateralSymbol: this.getBridgePoolForDeposit(l2Deposit).poolCollateralSymbol,
    };
  }

  getBridgePoolForDeposit(l2Deposit: Deposit): BridgePoolData {
    if (!this.bridgePools[l2Deposit.l1Token]) throw new Error(`No bridge pool initialized for ${l2Deposit.l1Token}`);
    return this.getBridgePoolForL1Token(l2Deposit.l1Token);
  }

  getBridgePoolForL1Token(l1Token: string): BridgePoolData {
    if (!this.bridgePools[l1Token]) throw new Error(`No bridge pool initialized for ${l1Token}`);
    return this.bridgePools[l1Token];
  }

  getBridgePoolForL2Token(l2Token: string, chainId: string): BridgePoolData {
    const bridgePoolData = Object.values(this.bridgePools).find((bridgePool) => {
      return toChecksumAddress(bridgePool.l2Token[chainId]) === toChecksumAddress(l2Token);
    });
    if (!bridgePoolData) throw new Error(`No bridge pool initialized for ${l2Token} and chainID: ${chainId}`);
    return bridgePoolData;
  }

  async getProposerBondPct(): Promise<BN> {
    return toBN(await this.bridgeAdmin.methods.proposerBondPct().call());
  }

  // Returns the L2 Deposit box address for a given bridgeAdmin on L1.
  async getL2DepositBoxAddress(chainId: number): Promise<string> {
    const depositContracts = (await this.bridgeAdmin.methods.depositContracts(chainId).call()) as any;
    return depositContracts.depositContract || depositContracts[0]; // When latest BridgeAdmin is redeployed, can remove the "|| depositContracts[0]".
  }

  async update(): Promise<void> {
    // Define a config to bound the queries by.
    const blockSearchConfig = {
      fromBlock: this.firstBlockToSearch,
      toBlock: this.endingBlockNumber || (await this.l1Web3.eth.getBlockNumber()),
    };
    if (blockSearchConfig.fromBlock > blockSearchConfig.toBlock) {
      this.logger.debug({
        at: "InsuredBridgeL1Client",
        message: "All blocks are searched, returning early",
        toBlock: blockSearchConfig.toBlock,
      });
      return;
    }

    // Check for new bridgePools deployed. This acts as the initial setup and acts to more pools if they are deployed
    // while the bot is running.
    const whitelistedTokenEvents = await this.bridgeAdmin.getPastEvents("WhitelistToken", blockSearchConfig);
    for (const whitelistedTokenEvent of whitelistedTokenEvents) {
      // Add L1=>L2 token mapping to whitelisted dictionary for this chain ID.
      const whitelistedTokenMappingsForChainId = this.whitelistedTokens[whitelistedTokenEvent.returnValues.chainId];
      this.whitelistedTokens[whitelistedTokenEvent.returnValues.chainId] = {
        ...whitelistedTokenMappingsForChainId,
        [toChecksumAddress(whitelistedTokenEvent.returnValues.l1Token)]: toChecksumAddress(
          whitelistedTokenEvent.returnValues.l2Token
        ),
      };

      const l1Token = toChecksumAddress(whitelistedTokenEvent.returnValues.l1Token);
      const l2Tokens = this.bridgePools[l1Token]?.l2Token;
      this.bridgePools[l1Token] = {
        l2Token: l2Tokens, // Re-use existing L2 token array and update after resetting other state.
        contract: (new this.l1Web3.eth.Contract(
          getAbi("BridgePool"),
          whitelistedTokenEvent.returnValues.bridgePool
        ) as unknown) as BridgePoolWeb3,
        // We'll set the following params when fetching bridge pool state in parallel.
        currentTime: 0,
        relayNonce: 0,
        poolCollateralDecimals: 0,
        poolCollateralSymbol: "",
      };

      // Associate whitelisted L2 token with chain ID for L2.
      this.bridgePools[l1Token].l2Token = {
        ...l2Tokens,
        [whitelistedTokenEvent.returnValues.chainId]: toChecksumAddress(whitelistedTokenEvent.returnValues.l2Token),
      };
      this.relays[l1Token] = {};
      this.instantRelays[l1Token] = {};
    }

    // Set the optimisticOracleLiveness. Note that if this value changes in the contract the bot will need to be
    // restarted to get the latest value. This is a fine assumption as: a) our production bots run in serverless mode
    // (restarting all the time) and b) this value changes very infrequently.
    if (this.optimisticOracleLiveness == 0)
      this.optimisticOracleLiveness = Number(await this.bridgeAdmin.methods.optimisticOracleLiveness().call());

    // Fetch event information
    // TODO: consider optimizing this further. Right now it will make a series of sequential BlueBird calls for each pool.
    for (const [l1Token, bridgePool] of Object.entries(this.bridgePools)) {
      const l1TokenInstance = new this.l1Web3.eth.Contract(getAbi("ERC20"), l1Token);
      const [
        depositRelayedEvents,
        relaySpedUpEvents,
        relaySettledEvents,
        relayDisputedEvents,
        relayCanceledEvents,
        contractTime,
        relayNonce,
        poolCollateralDecimals,
        poolCollateralSymbol,
      ] = await Promise.all([
        bridgePool.contract.getPastEvents("DepositRelayed", blockSearchConfig),
        bridgePool.contract.getPastEvents("RelaySpedUp", blockSearchConfig),
        bridgePool.contract.getPastEvents("RelaySettled", blockSearchConfig),
        bridgePool.contract.getPastEvents("RelayDisputed", blockSearchConfig),
        bridgePool.contract.getPastEvents("RelayCanceled", blockSearchConfig),
        bridgePool.contract.methods.getCurrentTime().call(),
        bridgePool.contract.methods.numberOfRelays().call(),
        l1TokenInstance.methods.decimals().call(),
        l1TokenInstance.methods.symbol().call(),
      ]);

      // Store current contract time and relay nonce that user can use to send instant relays (where there is no pending
      // relay) for a deposit. Store the l1Token decimals and symbol to enhance logging.
      bridgePool.currentTime = Number(contractTime);
      bridgePool.relayNonce = Number(relayNonce);
      bridgePool.poolCollateralDecimals = Number(poolCollateralDecimals);
      bridgePool.poolCollateralSymbol = poolCollateralSymbol;

      // Process events an set in state.
      for (const depositRelayedEvent of depositRelayedEvents) {
        const relayData: Relay = {
          relayId: Number(depositRelayedEvent.returnValues.relay.relayId),
          chainId: Number(depositRelayedEvent.returnValues.depositData.chainId),
          depositId: Number(depositRelayedEvent.returnValues.depositData.depositId),
          l2Sender: depositRelayedEvent.returnValues.depositData.l2Sender,
          slowRelayer: depositRelayedEvent.returnValues.relay.slowRelayer,
          l1Recipient: depositRelayedEvent.returnValues.depositData.l1Recipient,
          l1Token: l1Token,
          amount: depositRelayedEvent.returnValues.depositData.amount,
          slowRelayFeePct: depositRelayedEvent.returnValues.depositData.slowRelayFeePct,
          instantRelayFeePct: depositRelayedEvent.returnValues.depositData.instantRelayFeePct,
          quoteTimestamp: Number(depositRelayedEvent.returnValues.depositData.quoteTimestamp),
          realizedLpFeePct: depositRelayedEvent.returnValues.relay.realizedLpFeePct,
          priceRequestTime: Number(depositRelayedEvent.returnValues.relay.priceRequestTime),
          depositHash: depositRelayedEvent.returnValues.depositHash,
          relayState: ClientRelayState.Pending, // Should be equal to depositRelayedEvent.returnValues.relay.relayState
          relayAncillaryDataHash: depositRelayedEvent.returnValues.relayAncillaryDataHash,
          proposerBond: depositRelayedEvent.returnValues.relay.proposerBond,
          finalFee: depositRelayedEvent.returnValues.relay.finalFee,
          settleable: SettleableRelay.CannotSettle,
          blockNumber: depositRelayedEvent.blockNumber,
        };
        this.relays[l1Token][relayData.depositHash] = relayData;
      }

      // For all RelaySpedUp, set the instant relayer.
      for (const relaySpedUpEvent of relaySpedUpEvents) {
        const instantRelayDataHash = this._getInstantRelayHash(
          relaySpedUpEvent.returnValues.depositHash,
          relaySpedUpEvent.returnValues.relay.realizedLpFeePct
        );
        if (instantRelayDataHash !== null) {
          this.instantRelays[l1Token][instantRelayDataHash] = {
            instantRelayer: relaySpedUpEvent.returnValues.instantRelayer,
          };
        }
      }

      // If the latest stored relay hash matches a dispute event's relay hash, then delete the relay struct because
      // it has been disputed and deleted on-chain.
      const potentialDisputedRelays = relayDisputedEvents.concat(relayCanceledEvents);
      for (const relayDisputedEvent of potentialDisputedRelays) {
        const pendingRelay = this.relays[l1Token][relayDisputedEvent.returnValues.depositHash];
        const pendingRelayHash = this._getRelayHash(pendingRelay);

        if (pendingRelay && pendingRelayHash === relayDisputedEvent.returnValues.relayHash)
          delete this.relays[l1Token][relayDisputedEvent.returnValues.depositHash];
      }

      for (const relaySettledEvent of relaySettledEvents) {
        this.relays[l1Token][relaySettledEvent.returnValues.depositHash].relayState = ClientRelayState.Finalized;
        this.relays[l1Token][relaySettledEvent.returnValues.depositHash].settleable = SettleableRelay.CannotSettle;
      }

      for (const pendingRelay of this.getPendingRelayedDepositsForL1Token(l1Token)) {
        // If relay is pending and the time is past the OO liveness, then it is settleable by the slow relayer.
        if (bridgePool.currentTime >= pendingRelay.priceRequestTime + this.optimisticOracleLiveness) {
          this.relays[l1Token][pendingRelay.depositHash].settleable = SettleableRelay.SlowRelayerCanSettle;
        }
        // If relay is pending and the time is past the OO liveness +15 mins, then it is settleable by anyone.
        if (bridgePool.currentTime >= pendingRelay.priceRequestTime + this.optimisticOracleLiveness + 900) {
          this.relays[l1Token][pendingRelay.depositHash].settleable = SettleableRelay.AnyoneCanSettle;
        }
      }
    }
    this.firstBlockToSearch = blockSearchConfig.toBlock + 1;

    this.logger.debug({ at: "InsuredBridgeL1Client", message: "Insured bridge l1 client updated" });
  }

  private _getInstantRelayHash(depositHash: string, realizedLpFeePct: string): string | null {
    const instantRelayDataHash = soliditySha3(
      this.l1Web3.eth.abi.encodeParameters(["bytes32", "uint64"], [depositHash, realizedLpFeePct])
    );
    return instantRelayDataHash;
  }

  private _getRelayHash = (relay: Relay) => {
    return soliditySha3(
      this.l1Web3.eth.abi.encodeParameters(
        ["uint256", "address", "uint32", "uint64", "uint256", "uint256", "uint256"],
        [
          relay.relayState,
          relay.slowRelayer,
          relay.relayId,
          relay.realizedLpFeePct,
          relay.priceRequestTime,
          relay.proposerBond,
          relay.finalFee,
        ]
      )
    );
  };

  private _throwIfNotInitialized() {
    if (Object.keys(this.bridgePools).length == 0)
      throw new Error("InsuredBridgeClient method called before initialization! Call `update` first.");
  }
}<|MERGE_RESOLUTION|>--- conflicted
+++ resolved
@@ -62,11 +62,7 @@
 export class InsuredBridgeL1Client {
   public readonly bridgeAdmin: BridgeAdminInterfaceWeb3;
   public bridgePools: { [key: string]: BridgePoolData }; // L1TokenAddress=>BridgePoolData
-<<<<<<< HEAD
-  public whitelistedTokens: { [chainId: string]: { [l1TokenAddress: string]: string } } = {};
-=======
   private whitelistedTokens: { [chainId: string]: { [l1TokenAddress: string]: string } } = {}; // chainId => L1TokenAddress => L2TokenAddress
->>>>>>> a06c0f37
   public optimisticOracleLiveness = 0;
   public firstBlockToSearch: number;
 

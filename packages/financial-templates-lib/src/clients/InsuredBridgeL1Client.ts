--- conflicted
+++ resolved
@@ -16,17 +16,10 @@
   Finalized,
 }
 
-<<<<<<< HEAD
-export enum RelayAbility {
-  Any, // Deposit on L2, nothing yet on L1. Can be slow relayed and can be sped up.
-  SpeedUpOnly, // Deposit on L2 and has been slow relayed on L1. Can be sped up to instantly relay.
-  None, // Relay has been finalized through slow relay passed liveness or instantly relayed. Cant do anything.
-=======
 export enum ClientRelayState {
   Uninitialized, // Deposit on L2, nothing yet on L1. Can be slow relayed and can be sped up to instantly relay.
   Pending, // Deposit on L2 and has been slow relayed on L1. Can be sped up to instantly relay.
   Finalized, // Relay has been finalized through slow relay passed liveness or instantly relayed. Cant do anything.
->>>>>>> 2a818889
 }
 
 export interface Relay {
@@ -108,16 +101,6 @@
     return toBN(this.toWei("0.05"));
   }
 
-<<<<<<< HEAD
-  getDepositRelayAbility(l2Deposit: Deposit): RelayAbility {
-    const relay = this.relays[l2Deposit.l1Token][l2Deposit.depositHash];
-    // If the relay is undefined then the deposit has not yet been sent on L1 and can be relayed.
-    if (relay === undefined) return RelayAbility.Any;
-    // Else, if the relatable state is "Pending" then the deposit can be sped up to an instant relay.
-    else if (relay.relayState === RelayState.Pending) return RelayAbility.SpeedUpOnly;
-    // If neither condition is met then the relay is finalized.
-    return RelayAbility.None;
-=======
   getDepositRelayState(l2Deposit: Deposit): ClientRelayState {
     const relay = this.relays[l2Deposit.l1Token][l2Deposit.depositHash];
     // If the relay is undefined then the deposit has not yet been sent on L1 and can be relayed.
@@ -126,7 +109,6 @@
     else if (relay.relayState === RelayState.Pending) return ClientRelayState.Pending;
     // If neither condition is met then the relay is finalized.
     return ClientRelayState.Finalized;
->>>>>>> 2a818889
   }
 
   getBridgePoolForDeposit(l2Deposit: Deposit): BridgePoolWeb3 {
@@ -176,13 +158,8 @@
           slowRelayer: depositRelayedEvent.returnValues.slowRelayer,
           disputedSlowRelayers: [],
           instantRelayer: ZERO_ADDRESS,
-<<<<<<< HEAD
           depositTimestamp: depositRelayedEvent.returnValues.depositTimestamp,
           l1Recipient: depositRelayedEvent.returnValues.l1Recipient,
-=======
-          depositTimestamp: Number(depositRelayedEvent.returnValues.depositTimestamp),
-          recipient: depositRelayedEvent.returnValues.recipient,
->>>>>>> 2a818889
           l1Token: depositRelayedEvent.returnValues.l1Token,
           amount: depositRelayedEvent.returnValues.amount,
           slowRelayFeePct: depositRelayedEvent.returnValues.slowRelayFeePct,

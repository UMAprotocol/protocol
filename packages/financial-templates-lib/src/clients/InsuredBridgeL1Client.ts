--- conflicted
+++ resolved
@@ -6,12 +6,7 @@
 import { Deposit } from "./InsuredBridgeL2Client";
 import { RateModel, calculateRealizedLpFeePct } from "../helpers/acrossFeesCalculator";
 
-<<<<<<< HEAD
-import type { BridgeAdminWeb3, BridgePoolWeb3 } from "@uma/contracts-node";
-=======
 import type { BridgeAdminInterfaceWeb3, BridgePoolWeb3 } from "@uma/contracts-node";
-import type { BN } from "@uma/common";
->>>>>>> 96cb0a4a
 import type { Logger } from "winston";
 import type { BN } from "@uma/common";
 

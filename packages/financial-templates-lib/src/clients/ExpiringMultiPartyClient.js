--- conflicted
+++ resolved
@@ -45,11 +45,7 @@
     // currently not implemented
     this.convertSynthetic = Convert(syntheticDecimals);
     this.convertCollateral = Convert(collateralDecimals);
-<<<<<<< HEAD
-    this.convertCollateralToSynthetic = ConvertDecimals(collateralDecimals, syntheticDecimals);
-=======
     this.convertCollateralToSynthetic = ConvertDecimals(collateralDecimals, syntheticDecimals, this.web3);
->>>>>>> b4d1a274
   }
 
   // Returns an array of { sponsor, numTokens, amountCollateral } for each open position.

--- conflicted
+++ resolved
@@ -8,10 +8,6 @@
     "@google-cloud/trace-agent": "^4.2.5",
     "@uma/common": "^2.6.0",
     "@uma/contracts-node": "^0.1.0",
-<<<<<<< HEAD
-    "@uma/core": "^2.7.0",
-=======
->>>>>>> 05d34f8f
     "@uniswap/sdk": "^2.0.5",
     "bluebird": "^3.7.2",
     "dotenv": "^9.0.0",

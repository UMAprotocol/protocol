--- conflicted
+++ resolved
@@ -125,12 +125,7 @@
         ...uniqueCollateralTypes[collateralAddress].activeFinancialContracts[financialContractIndex],
         contractPriceIdentifier: hexToUtf8((contractPriceIdentifier as any).value),
         collateralRequirement: Number(fromWei(collateralRequirement)),
-<<<<<<< HEAD
-        contractExpirationTime:
-          contractExpirationTime.status == "fulfilled" ? contractExpirationTime.value : "perpetual"
-=======
         contractExpirationTime,
->>>>>>> d1c2a453
       };
 
       // Else, we can start building up draw down information.

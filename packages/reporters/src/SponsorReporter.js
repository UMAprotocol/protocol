--- conflicted
+++ resolved
@@ -1,8 +1,4 @@
-<<<<<<< HEAD
-const { createFormatFunction } = require("@umaprotocol/common");
-=======
-const { createFormatFunction, createShortHexString } = require("@uma/common");
->>>>>>> 54f2fe49
+const { createFormatFunction } = require("@uma/common");
 const chalkPipe = require("chalk-pipe");
 const italic = chalkPipe("italic");
 

--- conflicted
+++ resolved
@@ -123,11 +123,7 @@
   });
   it("Cloud Run Spoke can correctly execute bot logic with valid body", async function() {
     const validBody = {
-<<<<<<< HEAD
-      cloudRunCommand: `node ${path.resolve(__dirname)}/../../../../monitors/index.js --network test`,
-=======
-      cloudRunCommand: "yarn monitors --network test",
->>>>>>> 74deff60
+      cloudRunCommand: "yarn monitors --network test",
       environmentVariables: {
         CUSTOM_NODE_URL: web3.currentProvider.host, // ensures that script runs correctly in tests & CI.
         POLLING_DELAY: 0,
@@ -146,11 +142,7 @@
   it("Cloud Run Spoke can correctly returns errors over http calls(invalid path)", async function() {
     // Invalid path should error out when trying to run an executable that does not exist
     const invalidPathBody = {
-<<<<<<< HEAD
-      cloudRunCommand: `node ${path.resolve(__dirname)}/../../../../INVALID/index.js --network test`,
-=======
-      cloudRunCommand: "yarn monitors --network test",
->>>>>>> 74deff60
+      cloudRunCommand: "yarn monitors --network test",
       environmentVariables: {
         CUSTOM_NODE_URL: web3.currentProvider.host,
         POLLING_DELAY: 0,
@@ -162,10 +154,6 @@
     const invalidPathResponse = await sendRequest(invalidPathBody);
     assert.equal(invalidPathResponse.res.statusCode, 500); // error code
     // Expected error text from an invalid path
-<<<<<<< HEAD
-
-=======
->>>>>>> 74deff60
     assert.isTrue(invalidPathResponse.res.text.includes("Cannot find module")); // Check the HTTP response.
     assert.isTrue(lastSpyLogIncludes(spy, "Cannot find module")); // Check the process logger contained the error.
     assert.isTrue(lastSpyLogIncludes(spy, "Process exited with error")); // Check the process logger contains exit error.
@@ -173,11 +161,7 @@
   it("Cloud Run Spoke can correctly returns errors over http calls(invalid body)", async function() {
     // Invalid config should error out before entering the main while loop in the bot.
     const invalidConfigBody = {
-<<<<<<< HEAD
-      cloudRunCommand: `node ${path.resolve(__dirname)}/../../../../monitors/index.js --network test`,
-=======
-      cloudRunCommand: "yarn monitors --network test",
->>>>>>> 74deff60
+      cloudRunCommand: "yarn monitors --network test",
       environmentVariables: {
         CUSTOM_NODE_URL: web3.currentProvider.host,
         POLLING_DELAY: 0,
@@ -196,11 +180,7 @@
   it("Cloud Run Spoke can correctly returns errors over http calls(invalid network identifier)", async function() {
     // Invalid price feed config should error out before entering main while loop
     const invalidPriceFeed = {
-<<<<<<< HEAD
-      cloudRunCommand: `node ${path.resolve(__dirname)}/../../../../monitors/index.js --network INVALID`,
-=======
       cloudRunCommand: "yarn monitors --network INVALID",
->>>>>>> 74deff60
       environmentVariables: {
         CUSTOM_NODE_URL: web3.currentProvider.host,
         POLLING_DELAY: 0,
@@ -219,11 +199,7 @@
   it("Cloud Run Spoke can correctly returns errors over http calls(invalid emp)", async function() {
     // Invalid EMP address should error out when trying to retrieve on-chain data.
     const invalidEMPAddressBody = {
-<<<<<<< HEAD
-      cloudRunCommand: `node ${path.resolve(__dirname)}/../../../../monitors/index.js --network test`,
-=======
-      cloudRunCommand: "yarn monitors --network test",
->>>>>>> 74deff60
+      cloudRunCommand: "yarn monitors --network test",
       environmentVariables: {
         CUSTOM_NODE_URL: web3.currentProvider.host,
         POLLING_DELAY: 0,

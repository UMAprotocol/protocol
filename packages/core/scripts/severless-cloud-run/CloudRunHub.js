/**
 * @notice This script reads in a global configuration file stored on GCP buckets and executes parallel Cloud Run
 * instances for each configured bot. This enables one global config file to define all bot instances. This drastically
 * simplifying the devops and management overhead for spinning up new instances as this can be done by simply updating
 * a config file. This script is designed to be run within a GCP Cloud Run (or cloud function) environment with a
 * permissioned service account to pull config objects from GCP buckets and execute Cloud Run functions.
 * This script assumes the caller is providing a HTTP POST with a body formatted as:
 * {"bucket":"<config-bucket>","configFile":"<config-file-name>"}
 *
 * If you want to run it in your local environment, you need to do the following configuration changes:
 * 1) Set the environment variable PROTOCOL_RUNNER_URL to point to your remote cloud run instance URL.
 * 2) To access service accounts you need to configure your local environment with the associated config file. Go to:
 * https://console.cloud.google.com/apis/credentials/serviceaccountkey and generate a json config file. Save this to
 * a safe place. Then, set the environment variable GOOGLE_APPLICATION_CREDENTIALS to point to this config file.
 * 3) Once this is done the script can be started by running: node ../reporters/cloud-run-scripts/CloudRunnerHub.js
 * This will start a restful API server on PORT (default 8080).
 * 4) call the restful query using CURL as:
 * curl -X POST -H 'Content-type: application/json' --data '{"bucket":"bot-configs","configFile":"global-bot-config.json"}' https://localhost:8080
 */

const express = require("express");
const hub = express();
hub.use(express.json()); // Enables json to be parsed by the express process.
require("dotenv").config();
const fetch = require("node-fetch");
const { URL } = require("url");

// GCP helpers.
const { GoogleAuth } = require("google-auth-library"); // Used to get authentication headers to execute cloud run & cloud functions.
const auth = new GoogleAuth();
const { Storage } = require("@google-cloud/storage"); // Used to get global config objects to parameterize bots.
const storage = new Storage();
const { Datastore } = require("@google-cloud/datastore"); // Used to read/write the last block number the monitor used.
const datastore = new Datastore();

// Web3 instance to get current block numbers of polling loops.
const Web3 = require("web3");

<<<<<<< HEAD
const { Logger } = require("@umaprotocol/financial-templates-lib");
=======
const { Logger, waitForLogger } = require("@uma/financial-templates-lib");
>>>>>>> 54f2fe49
let logger;
let protocolRunnerUrl;
let customNodeUrl;
let hubConfig = { configRetrieval: "localStorage", saveQueriedBlock: "localStorage", spokeRunner: "localStorage" };

hub.post("/", async (req, res) => {
  try {
    logger.debug({
      at: "CloudRunHub",
      message: "Running CloudRun hub query",
      reqBody: req.body
    });
    // Validate the post request has both the `bucket` and `configFile` params.
    if (!req.body.bucket || !req.body.configFile) {
      throw new Error("Body missing json bucket or file parameters!");
    }
    // Get the config file from the GCP bucket if running in production mode. Else, pull the config from env.
    const configObject = await _fetchConfig(req.body.bucket, req.body.configFile);

    // Fetch the last block number this given config file queried the blockchain at if running in production. Else, pull from env.
    const lastQueriedBlockNumber = await _getLastQueriedBlockNumber(req.body.configFile);
    if (!configObject || !lastQueriedBlockNumber)
      throw new Error("CloudRun hub requires a config object and a last updated block number!");

    // Get the latest block number. The query will run from the last queried block number to the latest block number.
    const latestBlockNumber = await _getLatestBlockNumber();

    // Save the current latest block number to the remote cache. This will be the used as the "lastQueriedBlockNumber"
    // in the next iteration when the hub is called again.
    await _saveQueriedBlockNumber(req.body.configFile, latestBlockNumber);

    // Loop over all config objects in the config file and for each append a call promise to the promiseArray.
    let promiseArray = [];
    for (const botName in configObject) {
      const botConfig = _appendBlockNumberEnvVars(configObject[botName], lastQueriedBlockNumber, latestBlockNumber);
      promiseArray.push(_executeCloudRunSpoke(protocolRunnerUrl, botConfig));
    }
    logger.debug({
      at: "CloudRunHub",
      message: "Executing CloudRun query from config file",
      lastQueriedBlockNumber,
      latestBlockNumber,
      protocolRunnerUrl,
      botsExecuted: Object.keys(configObject)
    });

    // Loop through promise array and submit all in parallel. `allSettled` does not fail early if a promise is rejected.
    // This `results` object will contain all information sent back from the spokes. This contains the process exit code,
    // and importantly the full execution output which can be used in debugging.
    const results = await Promise.allSettled(promiseArray);

    logger.debug({
      at: "CloudRunHub",
      message: "Batch execution promise resolved",
      results
    });

    // Validate that the promises returned correctly. If ANY have error, then catch them and throw them all together.
    let errorOutputs = [];
    let validOutputs = [];
    results.forEach((result, index) => {
      if (result.status == "rejected" || result?.value?.execResponse?.error || result?.value?.execResponse?.stderr) {
        // If the child process in the spoke crashed it will return 500 (rejected). OR If the child process exited
        // correctly but contained an error.
        errorOutputs.push({
          status: result.status,
          execResponse: result?.value?.execResponse,
          botIdentifier: Object.keys(configObject)[index]
        });
      } else {
        validOutputs.push({
          status: result.status,
          execResponse: result?.value?.execResponse,
          botIdentifier: Object.keys(configObject)[index]
        });
      }
    });
    if (errorOutputs.length > 0) {
      throw { errorOutputs, validOutputs };
    }

    // If no errors and got to this point correctly then return a 200 success status.
    logger.debug({
      at: "CloudRunHub",
      message: "All calls returned correctly",
      output: { errorOutputs, validOutputs }
    });
    res.status(200).send({ message: "All calls returned correctly", output: { errorOutputs, validOutputs } });
  } catch (errorOutput) {
    logger.error({
      at: "CloudRunHub",
      message: "Some calls returned errors 🚨",
      output: errorOutput instanceof Error ? errorOutput.message : errorOutput
    });

    res.status(500).send({
      message: "Some calls returned errors",
      output: errorOutput instanceof Error ? errorOutput.message : errorOutput
    });
  }
});

// Execute a CloudRun Post command on a given `url` with a provided json `body`. This is used to initiate the spoke
// instance from the hub. If running in gcp mode then local service account must be permissioned to execute this command.
const _executeCloudRunSpoke = async (url, body) => {
  if (hubConfig.spokeRunner == "gcp") {
    const targetAudience = new URL(url).origin;

    const client = await auth.getIdTokenClient(targetAudience);
    const res = await client.request({
      url: url,
      method: "post",
      data: body
    });

    return res.data;
  } else if (hubConfig.spokeRunner == "localStorage") {
    return _postJson(url, body);
  }
};

// Fetch configs for cloud run hub. Either read from a gcp bucket or local storage. GCP uses a readStream which is
// converted into a buffer such that the config file does not need to first be downloaded from the bucket.
// This will use the local service account.
const _fetchConfig = async (bucket, file) => {
  if (hubConfig.configRetrieval == "gcp") {
    const requestPromise = new Promise((resolve, reject) => {
      let buf = "";
      storage
        .bucket(bucket)
        .file(file)
        .createReadStream()
        .on("data", d => (buf += d))
        .on("end", () => resolve(buf))
        .on("error", e => reject(e));
    });
    return JSON.parse(await requestPromise);
  } else if (hubConfig.configRetrieval == "localStorage") {
    const config = process.env[`${bucket}-${file}`];
    if (!config) {
      throw new Error(`No local storage config found for ${bucket}-${file}`);
    }
    return JSON.parse(config);
  }
};

// Save a the last blocknumber seen by the hub to GCP datastore. `BlockNumberLog` is the entry kind and
// `lastHubUpdateBlockNumber` is the entry ID. Will override the previous value on each run.
async function _saveQueriedBlockNumber(configIdentifier, blockNumber) {
  if (hubConfig.saveQueriedBlock == "gcp") {
    const key = datastore.key(["BlockNumberLog", configIdentifier]);
    const dataBlob = {
      key: key,
      data: {
        blockNumber
      }
    };
    await datastore.save(dataBlob); // Saves the entity
  } else if (hubConfig.saveQueriedBlock == "localStorage") {
    process.env[`lastQueriedBlockNumber-${configIdentifier}`] = blockNumber;
  }
}

// Query entry kind `BlockNumberLog` with unique entry ID of `configIdentifier`. Used to get the last block number
// recorded by the bot to inform where searches should start from.
async function _getLastQueriedBlockNumber(configIdentifier) {
  if (hubConfig.saveQueriedBlock == "gcp") {
    const key = datastore.key(["BlockNumberLog", configIdentifier]);
    const [dataField] = await datastore.get(key);
    // If the data field is undefined then this is the first time the hub is run. Therefore return the latest block number.
    if (dataField == undefined) return await _getLatestBlockNumber();
    return dataField.blockNumber;
  } else if (hubConfig.saveQueriedBlock == "localStorage") {
    return process.env[`lastQueriedBlockNumber-${configIdentifier}`] != undefined
      ? process.env[`lastQueriedBlockNumber-${configIdentifier}`]
      : await _getLatestBlockNumber();
  }
}

// Get the latest block number from `CUSTOM_NODE_URL`. Used to update the `lastSeenBlockNumber` after each run.
async function _getLatestBlockNumber() {
  const web3 = new Web3(customNodeUrl);
  return await web3.eth.getBlockNumber();
}

// Add additional environment variables for a given config file. Used to attach starting and ending block numbers.
function _appendBlockNumberEnvVars(config, lastQueriedBlockNumber, latestBlockNumber) {
  // The starting block number should be one block after the last queried block number to not double report that block.
  config.environmentVariables["STARTING_BLOCK_NUMBER"] = Number(lastQueriedBlockNumber) + 1;
  config.environmentVariables["ENDING_BLOCK_NUMBER"] = latestBlockNumber;
  return config;
}

// Execute a post query on a arbitrary `url` with a given json `body. Used to test the hub script locally.
async function _postJson(url, body) {
  const response = await fetch(url, {
    method: "POST",
    body: JSON.stringify(body),
    headers: {
      "Content-type": "application/json",
      Accept: "application/json",
      "Accept-Charset": "utf-8"
    }
  });
  return await response.json(); // extract JSON from the http response
}

// Start the hub's async listening process. Enables injection of a logging instance & port for testing.
async function Poll(_Logger = Logger, port = 8080, _ProtocolRunnerUrl, _CustomNodeUrl, _hubConfig) {
  // The CloudRun hub should have a configured URL to define the remote instance & a local node URL to boot.
  if (!_ProtocolRunnerUrl || !_CustomNodeUrl) {
    throw new Error(
      "Bad environment! Specify a `PROTOCOL_RUNNER_URL` & `CUSTOM_NODE_URL` to point to the a CloudRun spoke instance and an Ethereum node"
    );
  }

  // Set configs to be used in the sererless execution.
  logger = _Logger;
  protocolRunnerUrl = _ProtocolRunnerUrl;
  customNodeUrl = _CustomNodeUrl;
  if (_hubConfig) hubConfig = _hubConfig;

  return hub.listen(port, () => {
    logger.debug({
      at: "CloudRunHub",
      message: "CloudRun hub initialized",
      protocolRunnerUrl,
      customNodeUrl,
      hubConfig,
      port,
      processEnvironment: process.env
    });
  });
}
// If called directly by node, start the Poll process. If imported as a module then do nothing.
if (require.main === module) {
  // add the logger, port, protocol runnerURL and custom node URL as params.
  Poll(
    Logger,
    process.env.PORT,
    process.env.PROTOCOL_RUNNER_URL,
    process.env.CUSTOM_NODE_URL,
    process.env.HUB_CONFIG ? JSON.parse(process.env.HUB_CONFIG) : null
  ).then(() => {});
}

hub.Poll = Poll;
module.exports = hub;<|MERGE_RESOLUTION|>--- conflicted
+++ resolved
@@ -36,11 +36,7 @@
 // Web3 instance to get current block numbers of polling loops.
 const Web3 = require("web3");
 
-<<<<<<< HEAD
-const { Logger } = require("@umaprotocol/financial-templates-lib");
-=======
-const { Logger, waitForLogger } = require("@uma/financial-templates-lib");
->>>>>>> 54f2fe49
+const { Logger } = require("@uma/financial-templates-lib");
 let logger;
 let protocolRunnerUrl;
 let customNodeUrl;

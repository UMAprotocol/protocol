--- conflicted
+++ resolved
@@ -108,20 +108,14 @@
   if (!output) return output;
   return _regexStrip(output)
     .replace(/\r?\n|\r/g, "")
-    .replace(/\"/g, ""); // Remove escaped new line chars. Replace with no space.
+    .replace(/"/g, ""); // Remove escaped new line chars. Replace with no space.
 }
 
 // This Regex removes unnasasary punctuation from the logs and formats the output in a digestible fashion.
 function _regexStrip(output) {
   return output
-<<<<<<< HEAD
-    .replace(/\r?\n|\r/g, "") // Remove escaped new line chars
-    .replace(/\s\s+/g, " ") // Remove tabbed chars
-    .replace(/"/g, ""); // Remove escaped quotes
-=======
     .replace(/\s\s+/g, " ") // Remove tabbed chars.
     .replace(/\\"/g, ""); // Remove escaped quotes.
->>>>>>> 00e07e5a
 }
 
 function _getChildProcessIdentifier(req) {

--- conflicted
+++ resolved
@@ -26,8 +26,6 @@
   callback();
 };
 
-<<<<<<< HEAD
-=======
 function nodeCallback(err) {
   if (err) {
     console.error(err);
@@ -42,9 +40,6 @@
     .catch(nodeCallback);
 }
 
-module.exports = FindBlockAtTimeStamp;
-
->>>>>>> adbd6915
 async function _findBlockNumberAtTimestamp(web3, targetTimestamp, higherLimitMax = 15, lowerLimitMax = 15) {
   const higherLimitStamp = targetTimestamp + higherLimitMax;
   const lowerLimitStamp = targetTimestamp - lowerLimitMax;
@@ -99,13 +94,8 @@
       }
     }
   }
-<<<<<<< HEAD
-  return block.number;
+  return { blockNumber: block.number, error: Math.abs(targetTimestamp - block.timestamp) };
 }
 
 FindBlockAtTimeStamp._findBlockNumberAtTimestamp = _findBlockNumberAtTimestamp;
-module.exports = FindBlockAtTimeStamp;
-=======
-  return { blockNumber: block.number, error: Math.abs(targetTimestamp - block.timestamp) };
-}
->>>>>>> adbd6915
+module.exports = FindBlockAtTimeStamp;
--- conflicted
+++ resolved
@@ -1,13 +1,8 @@
 const { ZERO_ADDRESS } = require("@uma/common");
 
 const func = async function (hre) {
-<<<<<<< HEAD
   const { deployments, getNamedAccounts, web3 } = hre;
-  const { deploy } = deployments;
-=======
-  const { deployments, getNamedAccounts } = hre;
   const { deploy, save } = deployments;
->>>>>>> d0d173fc
 
   const { deployer } = await getNamedAccounts();
 
@@ -31,7 +26,6 @@
   // If a price request falls in the last 2 hours of the previous reveal phase then auto roll it to the next round.
   const minRollToNextRoundLength = "7200";
 
-<<<<<<< HEAD
   // Note: this is a bit hacky, but we must have _some_ tokens in existence to set a GAT.
   const votingToken = new web3.eth.Contract(VotingToken.abi, VotingToken.address);
   await votingToken.methods.addMember(1, deployer).send({ from: deployer });
@@ -39,29 +33,6 @@
   const mintAmount = gat.addn(1).toString();
   await votingToken.methods.mint(deployer, mintAmount).send({ from: deployer });
 
-  await deploy("VotingV2", {
-    from: deployer,
-    args: [
-      emissionRate,
-      spamDeletionProposalBond,
-      unstakeCooldown,
-      phaseLength,
-      minRollToNextRoundLength,
-      gat.toString(),
-      VotingToken.address,
-      Finder.address,
-      Timer.address,
-      SlashingLibrary.address,
-    ],
-    log: true,
-    skipIfAlreadyDeployed: true,
-  });
-
-  // Destroy the tokens minted above.
-  await votingToken.methods.burn(mintAmount).send({ from: deployer });
-  await votingToken.methods.removeMember(1, deployer).send({ from: deployer });
-  await votingToken.methods.removeMember(2, deployer).send({ from: deployer });
-=======
   if (Timer.address === ZERO_ADDRESS) {
     await deploy("VotingV2", {
       from: deployer,
@@ -71,7 +42,7 @@
         unstakeCooldown,
         phaseLength,
         minRollToNextRoundLength,
-        gatPercentage,
+        gat,
         VotingToken.address,
         Finder.address,
         SlashingLibrary.address,
@@ -88,7 +59,7 @@
         unstakeCooldown,
         phaseLength,
         minRollToNextRoundLength,
-        gatPercentage,
+        gat,
         VotingToken.address,
         Finder.address,
         SlashingLibrary.address,
@@ -101,7 +72,11 @@
     // Save this under VotingV2 as well.
     await save("VotingV2", submission);
   }
->>>>>>> d0d173fc
+
+  // Destroy the tokens minted above.
+  await votingToken.methods.burn(mintAmount).send({ from: deployer });
+  await votingToken.methods.removeMember(1, deployer).send({ from: deployer });
+  await votingToken.methods.removeMember(2, deployer).send({ from: deployer });
 };
 module.exports = func;
 func.tags = ["dvmv2"];

--- conflicted
+++ resolved
@@ -43,11 +43,7 @@
         phaseLength,
         maxRolls,
         gat.toString(),
-<<<<<<< HEAD
         pat.toString(),
-        "0", // Starting request index of 0 (no offset).
-=======
->>>>>>> ae4b3aab
         VotingToken.address,
         Finder.address,
         SlashingLibrary.address,
@@ -65,11 +61,7 @@
         phaseLength,
         maxRolls,
         gat.toString(),
-<<<<<<< HEAD
         pat.toString(),
-        "0", // Starting request index of 0 (no offset).
-=======
->>>>>>> ae4b3aab
         VotingToken.address,
         Finder.address,
         SlashingLibrary.address,

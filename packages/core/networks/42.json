[
  {
    "contractName": "Finder",
    "address": "0xeD0169a88d267063184b0853BaAAAe66c3c154B2"
  },
  {
    "contractName": "VotingToken",
    "address": "0x489Bf230d4Ab5c2083556E394a28276C22c3B580"
  },
  {
    "contractName": "Registry",
    "address": "0x7b1c04D2826B140779e2B97d5783AF05cf00Fbab"
  },
  {
    "contractName": "FinancialContractsAdmin",
    "address": "0xe101B874431B5dc96f6d19fC1DE16eAD922D639b"
  },
  {
    "contractName": "Store",
    "address": "0x41AF40Eb92Bec4dD8DA77103597838b3dBBD3B6f"
  },
  {
    "contractName": "Governor",
    "address": "0xca4575EE197308c9D2aBF813A5f064f44898b7a4"
  },
  {
    "contractName": "DesignatedVotingFactory",
    "address": "0xe6614f50Ea93A2497ae7a392E0BC36239845b9a4"
  },
  {
    "contractName": "TokenFactory",
    "address": "0x29aBe06dB681c0effB6C8892E0028cfe24baAfdf"
  },
  {
    "contractName": "WETH9",
    "address": "0xd0A1E359811322d97991E03f863a0C30C2cF029C"
  },
  {
    "contractName": "TestnetERC20",
    "address": "0xbF7A7169562078c96f0eC1A8aFD6aE50f12e5A99"
  },
  {
    "contractName": "AddressWhitelist",
    "address": "0xf8bdAb5d675F76eD863fF9Fa35B129A6e43e71cA"
  },
  {
    "contractName": "IdentifierWhitelist",
    "address": "0x7b3c4D3B6a4eB3259DAfc8416981131E870f85a7"
  },
  {
    "contractName": "Voting",
    "address": "0x0740C93a3D2B6088d0E345Da47c3B412b9874562"
  },
  {
    "contractName": "OptimisticOracle",
    "address": "0xB1d3A89333BBC3F5e98A991d6d4C1910802986BC"
  },
  {
    "contractName": "ExpiringMultiPartyLib",
    "address": "0x89a469720D45ed82181cd6d5558d6E87855e9E96"
  },
  {
    "contractName": "ExpiringMultiPartyCreator",
    "address": "0x9a689BfD9f3a963b20d5ba4Ed7ed0b7bE16CfCcB"
  },
  {
    "contractName": "PerpetualLib",
    "address": "0x3B18e629C56F496B0E4C156150eFAc16f2ccd1D9"
  },
  {
    "contractName": "PerpetualCreator",
    "address": "0x6b876861d2F15616a6C8ed8a3E3BAD071EAD3DDE"
  },
  {
    "contractName": "DSProxyFactory",
    "address": "0xFB8da0B386F2Ab00B04c7f01f9faC19E21ECC405"
  },
  {
    "contractName": "LongShortPairCreator",
    "address": "0x25E2b2068567397f2d4118DAE436780822F66b48"
  },
  {
    "contractName": "BinaryOptionLongShortPairFinancialProductLibrary",
    "address": "0x78DA11E049f21563824784126DfbF7B80d9A4B0d"
  },
  {
    "contractName": "CoveredCallLongShortPairFinancialProductLibrary",
    "address": "0x914F9acDfB2231912AA43d30509A5Db27fdeD3CE"
  },
  {
    "contractName": "LinearLongShortPairFinancialProductLibrary",
    "address": "0x3EE1EA84ad75913E02B341FE09630bAedca0658D"
  },
  {
    "contractName": "RangeBondLongShortPairFinancialProductLibrary",
    "address": "0x09381C827438605B5ea3e760A27666Be3497602C"
  },
  {
    "contractName": "BridgeAdmin",
<<<<<<< HEAD
    "address": "0xC2cd5064Bbe7173E095a2d410CBc95fB6e5E3321"
  },
  {
    "contractName": "SimpleSuccessTokenLongShortPairFinancialProductLibrary",
    "address": "0x906Bf04a36822299293e0ee8dE0dA557e183319B"
  },
  {
    "contractName": "CappedYieldDollarLongShortPairFinancialProductLibrary",
    "address": "0x5e9131cbfFF5E4D0347256cf7A3D9e5bAF159e23"
  },
  {
    "contractName": "SuccessTokenLongShortPairFinancialProductLibrary",
    "address": "0x62AfB7C96c9DC17A103e7999Ac1bad64427227fb"
=======
    "address": "0x9358EE1e780fdf1A9534cF8c7bC617928E5E27C0"
  },
  {
    "contractName": "SkinnyOptimisticOracle",
    "address": "0xAa04b5D40574Fb8C001249B24d1c6B35a207F0bD"
  },
  {
    "contractName": "Optimism_Messenger",
    "address": "0xB9B6116E1F1bE6C586dD4868d09f4B0DFf6DB0Ee"
>>>>>>> 3c0c92d0
  }
]<|MERGE_RESOLUTION|>--- conflicted
+++ resolved
@@ -97,8 +97,15 @@
   },
   {
     "contractName": "BridgeAdmin",
-<<<<<<< HEAD
-    "address": "0xC2cd5064Bbe7173E095a2d410CBc95fB6e5E3321"
+    "address": "0x9358EE1e780fdf1A9534cF8c7bC617928E5E27C0"
+  },
+  {
+    "contractName": "SkinnyOptimisticOracle",
+    "address": "0xAa04b5D40574Fb8C001249B24d1c6B35a207F0bD"
+  },
+  {
+    "contractName": "Optimism_Messenger",
+    "address": "0xB9B6116E1F1bE6C586dD4868d09f4B0DFf6DB0Ee"
   },
   {
     "contractName": "SimpleSuccessTokenLongShortPairFinancialProductLibrary",
@@ -111,16 +118,5 @@
   {
     "contractName": "SuccessTokenLongShortPairFinancialProductLibrary",
     "address": "0x62AfB7C96c9DC17A103e7999Ac1bad64427227fb"
-=======
-    "address": "0x9358EE1e780fdf1A9534cF8c7bC617928E5E27C0"
-  },
-  {
-    "contractName": "SkinnyOptimisticOracle",
-    "address": "0xAa04b5D40574Fb8C001249B24d1c6B35a207F0bD"
-  },
-  {
-    "contractName": "Optimism_Messenger",
-    "address": "0xB9B6116E1F1bE6C586dD4868d09f4B0DFf6DB0Ee"
->>>>>>> 3c0c92d0
   }
 ]
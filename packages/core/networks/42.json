[
  {
    "contractName": "Migrations",
    "address": "0xB851449bC030F08E0f1Aa57A0a7cAEFE73030De0"
  },
  {
    "contractName": "Finder",
    "address": "0xeD0169a88d267063184b0853BaAAAe66c3c154B2"
  },
  {
    "contractName": "VotingToken",
    "address": "0x489Bf230d4Ab5c2083556E394a28276C22c3B580"
  },
  {
    "contractName": "Registry",
    "address": "0x7b1c04D2826B140779e2B97d5783AF05cf00Fbab"
  },
  {
    "contractName": "FinancialContractsAdmin",
    "address": "0xe101B874431B5dc96f6d19fC1DE16eAD922D639b"
  },
  {
    "contractName": "Store",
    "address": "0x41AF40Eb92Bec4dD8DA77103597838b3dBBD3B6f"
  },
  {
    "contractName": "Governor",
    "address": "0xca4575EE197308c9D2aBF813A5f064f44898b7a4"
  },
  {
    "contractName": "DesignatedVotingFactory",
    "address": "0xe6614f50Ea93A2497ae7a392E0BC36239845b9a4"
  },
  {
    "contractName": "TokenFactory",
    "address": "0xe7e87f89e3D15617261Fd52188Ca64803165f8Af"
  },
  {
    "contractName": "WETH9",
    "address": "0xd0A1E359811322d97991E03f863a0C30C2cF029C"
  },
  {
    "contractName": "TestnetERC20",
    "address": "0xbF7A7169562078c96f0eC1A8aFD6aE50f12e5A99"
  },
  {
    "contractName": "AddressWhitelist",
    "address": "0xf8bdAb5d675F76eD863fF9Fa35B129A6e43e71cA"
  },
  {
    "contractName": "IdentifierWhitelist",
    "address": "0xeF9c374b7976941fCAf5e501eaB531E430463fC6"
  },
  {
    "contractName": "Voting",
    "address": "0x0740C93a3D2B6088d0E345Da47c3B412b9874562"
  },
  {
    "contractName": "OptimisticOracle",
    "address": "0xB1d3A89333BBC3F5e98A991d6d4C1910802986BC"
  },
  {
    "contractName": "ExpiringMultiPartyLib",
    "address": "0x89a469720D45ed82181cd6d5558d6E87855e9E96"
  },
  {
    "contractName": "ExpiringMultiPartyCreator",
    "address": "0x9a689BfD9f3a963b20d5ba4Ed7ed0b7bE16CfCcB"
  },
  {
    "contractName": "PerpetualLib",
    "address": "0x3B18e629C56F496B0E4C156150eFAc16f2ccd1D9"
  },
  {
    "contractName": "PerpetualCreator",
<<<<<<< HEAD
    "address": "0x211aAB73C56fef9314fB0889e4f045B5F27cDB3F"
  },
  {
    "contractName": "DSProxyFactory",
    "address": "0xFB8da0B386F2Ab00B04c7f01f9faC19E21ECC405"
=======
    "address": "0x6b876861d2F15616a6C8ed8a3E3BAD071EAD3DDE"
>>>>>>> 859161fa
  }
]<|MERGE_RESOLUTION|>--- conflicted
+++ resolved
@@ -73,14 +73,10 @@
   },
   {
     "contractName": "PerpetualCreator",
-<<<<<<< HEAD
-    "address": "0x211aAB73C56fef9314fB0889e4f045B5F27cDB3F"
+    "address": "0x6b876861d2F15616a6C8ed8a3E3BAD071EAD3DDE"
   },
   {
     "contractName": "DSProxyFactory",
     "address": "0xFB8da0B386F2Ab00B04c7f01f9faC19E21ECC405"
-=======
-    "address": "0x6b876861d2F15616a6C8ed8a3E3BAD071EAD3DDE"
->>>>>>> 859161fa
   }
 ]
const hre = require("hardhat");
const { getContract } = hre;
const { assert } = require("chai");

const AncillaryDataTest = getContract("AncillaryDataTest");
const { utf8ToHex } = web3.utils;

describe("AncillaryData", function () {
  let ancillaryDataTest;
  let accounts;

  before(async function () {
    accounts = await web3.eth.getAccounts();
    ancillaryDataTest = await AncillaryDataTest.new().send({ from: accounts[0] });
  });

  it("toUtf8BytesAddress", async function () {
    const utf8EncodedAddress = await ancillaryDataTest.methods
      .toUtf8BytesAddress(ancillaryDataTest.options.address)
      .call();
    assert.equal(
      utf8EncodedAddress,
      utf8ToHex(ancillaryDataTest.options.address.substr(2).toLowerCase()),
      "Should strip leading 0x and return in all lower case"
    );
  });

  it("toUtf8BytesUint", async function () {
    const utf8EncodedUint = await ancillaryDataTest.methods.toUtf8BytesUint("31337").call();
    assert.equal(utf8EncodedUint, utf8ToHex("31337"));
  });

  it("constructPrefix", async function () {
    const keyName = utf8ToHex("key");
    let originalAncillaryData;

    // Test 1: ancillary data is empty
    originalAncillaryData = "0x";
    assert.equal(
<<<<<<< HEAD
      await ancillaryDataTest.methods.appendKey(originalAncillaryData, keyName).call(),
=======
      await ancillaryDataTest.constructPrefix(originalAncillaryData, keyName),
>>>>>>> 1490945e
      utf8ToHex("key:"),
      "Should return key: with no leading comma"
    );

    // Test 2: ancillary data is not empty
    originalAncillaryData = "0xab";
    assert.equal(
<<<<<<< HEAD
      await ancillaryDataTest.methods.appendKey(originalAncillaryData, keyName).call(),
=======
      await ancillaryDataTest.constructPrefix(originalAncillaryData, keyName),
>>>>>>> 1490945e
      utf8ToHex(",key:"),
      "Should return key: with leading comma"
    );
  });

  it("appendKeyValueAddress", async function () {
    let originalAncillaryData, appendedAncillaryData;
    const keyName = utf8ToHex("address");
    const value = ancillaryDataTest.options.address;
    const keyValueLengthBytes = 9 + 40; // "," + "address:" + <address> = 1 + 8 + 49 bytes.

    // Test 1: append AFTER ancillary data:
    originalAncillaryData = utf8ToHex("key:value");
    assert.equal(
      await ancillaryDataTest.methods.appendKeyValueAddress(originalAncillaryData, keyName, value).call(),
      utf8ToHex(`key:value,address:${value.substr(2).toLowerCase()}`),
      "Should append key:valueAddress to original ancillary data"
    );

    // Test 2: ancillary data is not utf8 decodeable:
    originalAncillaryData = "0xab";
    appendedAncillaryData = await ancillaryDataTest.methods
      .appendKeyValueAddress(originalAncillaryData, keyName, value)
      .call();
    assert.equal(
      "0x" + appendedAncillaryData.substr(appendedAncillaryData.length - keyValueLengthBytes * 2),
      utf8ToHex(`,address:${value.substr(2).toLowerCase()}`),
      "Should be able to decode appended ancillary data after stripping out non-utf8 decodeable component"
    );

    // Test 3: ancillary data is utf8 decodeable but not key:value syntax:
    originalAncillaryData = utf8ToHex("ignore this syntax");
    assert.equal(
      await ancillaryDataTest.methods.appendKeyValueAddress(originalAncillaryData, keyName, value).call(),
      utf8ToHex(`ignore this syntax,address:${value.substr(2).toLowerCase()}`),
      "Should be able to utf8-decode the entire ancillary data"
    );
  });
  it("appendKeyValueUint", async function () {
    let originalAncillaryData = utf8ToHex("key:value");
    let appendedAncillaryData;
    const keyName = utf8ToHex("chainId");
    const value = "31337";
    const keyValueLengthBytes = 9 + value.length; // "," + "chainId:" + "31337" = 1 + 8 + 5 = 14 bytes.

    // Test 1: append AFTER ancillary data:
    assert.equal(
      await ancillaryDataTest.methods.appendKeyValueUint(originalAncillaryData, keyName, value).call(),
      utf8ToHex("key:value,chainId:31337"),
      "Should append chainId:<chainId> to original ancillary data"
    );

    // Test 2: ancillary data is not utf8 decodeable:
    originalAncillaryData = "0xab";
    appendedAncillaryData = await ancillaryDataTest.methods
      .appendKeyValueUint(originalAncillaryData, keyName, value)
      .call();
    assert.equal(
      "0x" + appendedAncillaryData.substr(appendedAncillaryData.length - keyValueLengthBytes * 2),
      utf8ToHex(`,chainId:${value}`),
      "Should be able to decode appended ancillary data after stripping out non-utf8 decodeable component"
    );

    // Test 3: ancillary data is utf8 decodeable but not key:value syntax:
    originalAncillaryData = utf8ToHex("ignore this syntax");
    assert.equal(
      await ancillaryDataTest.methods.appendKeyValueUint(originalAncillaryData, keyName, value).call(),
      utf8ToHex(`ignore this syntax,chainId:${value}`),
      "Should be able to utf8-decode the entire ancillary data"
    );
  });
});<|MERGE_RESOLUTION|>--- conflicted
+++ resolved
@@ -37,11 +37,7 @@
     // Test 1: ancillary data is empty
     originalAncillaryData = "0x";
     assert.equal(
-<<<<<<< HEAD
-      await ancillaryDataTest.methods.appendKey(originalAncillaryData, keyName).call(),
-=======
-      await ancillaryDataTest.constructPrefix(originalAncillaryData, keyName),
->>>>>>> 1490945e
+      await ancillaryDataTest.methods.constructPrefix(originalAncillaryData, keyName).call(),
       utf8ToHex("key:"),
       "Should return key: with no leading comma"
     );
@@ -49,11 +45,7 @@
     // Test 2: ancillary data is not empty
     originalAncillaryData = "0xab";
     assert.equal(
-<<<<<<< HEAD
-      await ancillaryDataTest.methods.appendKey(originalAncillaryData, keyName).call(),
-=======
-      await ancillaryDataTest.constructPrefix(originalAncillaryData, keyName),
->>>>>>> 1490945e
+      await ancillaryDataTest.methods.constructPrefix(originalAncillaryData, keyName).call(),
       utf8ToHex(",key:"),
       "Should return key: with leading comma"
     );

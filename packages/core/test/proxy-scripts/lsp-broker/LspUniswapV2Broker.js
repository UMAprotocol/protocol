--- conflicted
+++ resolved
@@ -8,12 +8,7 @@
   didContractThrow,
   ZERO_ADDRESS,
 } = require("@uma/common");
-<<<<<<< HEAD
-const { toWei, toBN, utf8ToHex, fromWei } = web3.utils;
-=======
-const { getTruffleContract } = require("@uma/core");
 const { toWei, toBN, utf8ToHex, fromWei, padRight } = web3.utils;
->>>>>>> 1490945e
 
 // Tested Contract
 const LspUniswapV2Broker = getContract("LspUniswapV2Broker");
@@ -24,14 +19,9 @@
 const UniswapV2Factory = require("@uniswap/v2-core/build/UniswapV2Factory.json");
 const IUniswapV2Pair = require("@uniswap/v2-core/build/IUniswapV2Pair.json");
 const UniswapV2Router02 = require("@uniswap/v2-periphery/build/UniswapV2Router02.json");
-<<<<<<< HEAD
 const DSProxyFactory = getContract("DSProxyFactory");
 const DSProxy = getContract("DSProxy");
 const { assert } = require("chai");
-=======
-const DSProxyFactory = getTruffleContract("DSProxyFactory", web3);
-const DSProxy = getTruffleContract("DSProxy", web3);
->>>>>>> 1490945e
 
 // LSP contracts
 const LongShortPair = getContract("LongShortPair");
@@ -96,35 +86,30 @@
   return numerator.div(denominator);
 };
 
-<<<<<<< HEAD
 describe("LspUniswapV2Broker", function () {
   let accounts;
   let deployer;
   let trader;
 
-=======
-contract("LspUniswapV2Broker", function (accounts) {
-  const deployer = accounts[0];
-  const trader = accounts[1];
-
   const addLiquidityToPool = async (tokenA, tokenB, longAmount, shortAmount, _pair = pair) => {
-    await router.addLiquidity(
-      tokenA.address,
-      tokenB.address,
-      longAmount,
-      shortAmount,
-      "0",
-      "0",
-      deployer,
-      MAX_UINT_VAL,
-      { from: deployer }
-    );
-    lpToken = await Token.at(_pair.address);
-
-    assert.equal((await tokenA.balanceOf(_pair.address)).toString(), longAmount);
-    assert.equal((await tokenB.balanceOf(_pair.address)).toString(), shortAmount);
+    await router.methods
+      .addLiquidity(
+        tokenA.options.address,
+        tokenB.options.address,
+        longAmount,
+        shortAmount,
+        "0",
+        "0",
+        deployer,
+        MAX_UINT_VAL
+      )
+      .send({ from: deployer });
+    lpToken = await Token.at(_pair.options.address);
+
+    assert.equal((await tokenA.methods.balanceOf(_pair.address).call()).toString(), longAmount);
+    assert.equal((await tokenB.methods.balanceOf(_pair.address).call()).toString(), shortAmount);
   };
->>>>>>> 1490945e
+
   before(async () => {
     accounts = await web3.eth.getAccounts();
     [deployer, trader] = accounts;
@@ -148,11 +133,7 @@
     collateralWhitelist = await AddressWhitelist.deployed();
 
     identifierWhitelist = await IdentifierWhitelist.deployed();
-<<<<<<< HEAD
-    await identifierWhitelist.methods.addSupportedIdentifier(priceFeedIdentifier).send({ from: deployer });
-=======
-    await identifierWhitelist.addSupportedIdentifier(priceIdentifier, { from: deployer });
->>>>>>> 1490945e
+    await identifierWhitelist.methods.addSupportedIdentifier(priceIdentifier).send({ from: deployer });
   });
 
   beforeEach(async () => {
@@ -161,15 +142,9 @@
 
     // Create the LSP
 
-<<<<<<< HEAD
     collateralToken = await Token.new("Wrapped Ether", "WETH", 18).send({ from: deployer });
     await collateralToken.methods.addMember(1, deployer).send({ from: deployer });
     await collateralToken.methods.mint(deployer, toWei("1000000")).send({ from: deployer });
-=======
-    collateralToken = await Token.new("Wrapped Ether", "WETH", 18, { from: deployer });
-    await collateralToken.addMember(1, deployer, { from: deployer });
-    await collateralToken.mint(deployer, toWei("10000000"), { from: deployer });
->>>>>>> 1490945e
 
     await collateralWhitelist.methods.addToWhitelist(collateralToken.options.address).send({ from: accounts[0] });
 
@@ -192,101 +167,47 @@
       pairName,
       expirationTimestamp,
       collateralPerPair,
-<<<<<<< HEAD
-      priceFeedIdentifier,
-      longToken.options.address,
-      shortToken.options.address,
-      collateralToken.options.address,
-      finder.options.address,
-      longShortPairLibrary.options.address,
-      ancillaryData,
+      priceIdentifier,
+      longToken: longToken.options.address,
+      shortToken: shortToken.options.address,
+      collateralToken: collateralToken.options.address,
+      financialProductLibrary: longShortPairLibrary.options.address,
+      customAncillaryData: ancillaryData,
       prepaidProposerReward,
-      timer.options.address
-    ).send({ from: accounts[0] });
+      optimisticOracleLivenessTime: 7200,
+      optimisticOracleProposerBond: toWei("0"),
+      finder: finder.options.address,
+      timerAddress: timer.options.address,
+    }).send({ from: accounts[0] });
 
     // Add mint and burn roles for the long and short tokens to the long short pair.
     await longToken.methods.addMember(1, longShortPair.options.address).send({ from: deployer });
     await shortToken.methods.addMember(1, longShortPair.options.address).send({ from: deployer });
     await longToken.methods.addMember(2, longShortPair.options.address).send({ from: deployer });
     await shortToken.methods.addMember(2, longShortPair.options.address).send({ from: deployer });
-=======
-      priceIdentifier,
-      longToken: longToken.address,
-      shortToken: shortToken.address,
-      collateralToken: collateralToken.address,
-      financialProductLibrary: longShortPairLibrary.address,
-      customAncillaryData: ancillaryData,
-      prepaidProposerReward,
-      optimisticOracleLivenessTime: 7200,
-      optimisticOracleProposerBond: toWei("0"),
-      finder: finder.address,
-      timerAddress: timer.address,
-    });
-
-    // Add mint and burn roles for the long and short tokens to the long short pair.
-    await longToken.addMember(1, longShortPair.address, { from: deployer });
-    await shortToken.addMember(1, longShortPair.address, { from: deployer });
-    await longToken.addMember(2, longShortPair.address, { from: deployer });
-    await shortToken.addMember(2, longShortPair.address, { from: deployer });
 
     // Initialize the UniV2 pool. For this set of tests the long and short tokens are tokenA and tokenB in the pool.
-    await factory.createPair(shortToken.address, longToken.address, { from: deployer });
-    pairAddress = await factory.getPair(shortToken.address, longToken.address);
-    pair = await createContractObjectFromJson(IUniswapV2Pair, web3).at(pairAddress);
-    lpToken = await Token.at(pair.address);
+    await factory.methods.createPair(shortToken.address, longToken.address).send({ from: deployer });
+    pairAddress = await factory.methods.getPair(shortToken.address, longToken.address).call();
+    pair = (await createContractObjectFromJson(IUniswapV2Pair, web3).at(pairAddress)).contract;
+    lpToken = await Token.at(pair.options.address);
 
     // Next, mint some tokens from the LSP and add liquidity to the AMM. Add 1000000 long and short tokens. From
     // this the starting price will be 1 long/short.
-    await collateralToken.approve(longShortPair.address, toWei("1000000"));
-    await longShortPair.create(toWei("1000000"));
-
-    await longToken.approve(router.address, toWei("1000000"));
-    await shortToken.approve(router.address, toWei("1000000"));
+    await collateralToken.methods.approve(longShortPair.address, toWei("1000000")).send({ from: accounts[0] });
+    await longShortPair.methods.create(toWei("1000000")).send({ from: accounts[0] });
+
+    await longToken.methods.approve(router.address, toWei("1000000")).send({ from: accounts[0] });
+    await shortToken.methods.approve(router.address, toWei("1000000")).send({ from: accounts[0] });
 
     // Mint EOA some collateral to the trader
-    await collateralToken.mint(trader, toWei("1000"), { from: deployer });
-    await collateralToken.approve(lspUniswapV2Broker.address, toWei("1000"), { from: trader });
->>>>>>> 1490945e
+    await collateralToken.methods.mint(trader, toWei("1000")).send({ from: deployer });
+    await collateralToken.methods.approve(lspUniswapV2Broker.address, toWei("1000")).send({ from: trader });
   });
 
   describe("atomicMintSellOneSide: AMM contains Long against Short token", () => {
     beforeEach(async () => {
-<<<<<<< HEAD
-      // Initialize the UniV2 pool. For this set of tests the long and short tokens are tokenA and tokenB in the pool.
-      await factory.methods.createPair(shortToken.options.address, longToken.options.address).send({ from: deployer });
-      pairAddress = await factory.methods.getPair(shortToken.options.address, longToken.options.address).call();
-      pair = (await createContractObjectFromJson(IUniswapV2Pair, web3).at(pairAddress)).contract;
-
-      // Next, mint some tokens from the LSP and add liquidity to the AMM. Add 100000 long and short tokens. From
-      // this the starting price will be 1 long/short.
-      await collateralToken.methods.approve(longShortPair.options.address, toWei("100000")).send({ from: accounts[0] });
-      await longShortPair.methods.create(toWei("100000")).send({ from: accounts[0] });
-
-      await longToken.methods.approve(router.options.address, toWei("100000")).send({ from: accounts[0] });
-      await shortToken.methods.approve(router.options.address, toWei("100000")).send({ from: accounts[0] });
-      await router.methods
-        .addLiquidity(
-          longToken.options.address,
-          shortToken.options.address,
-          toWei("100000"),
-          toWei("100000"),
-          "0",
-          "0",
-          deployer,
-          MAX_UINT_VAL
-        )
-        .send({ from: deployer });
-      assert.equal((await longToken.methods.balanceOf(pair.options.address).call()).toString(), toWei("100000"));
-      assert.equal((await shortToken.methods.balanceOf(pair.options.address).call()).toString(), toWei("100000"));
-      assert.equal(await getPoolSpotPrice(longToken, shortToken), "1.0000"); // price should be exactly 1000 TokenA/TokenB.})
-
-      // Mint EOA some collateral:
-      await collateralToken.methods.mint(trader, toWei("1000")).send({ from: deployer });
-      assert.equal((await collateralToken.methods.balanceOf(trader).call()).toString(), toWei("1000"));
-      await collateralToken.methods.approve(lspUniswapV2Broker.options.address, toWei("1000")).send({ from: trader });
-=======
       await addLiquidityToPool(longToken, shortToken, toWei("100000"), toWei("100000"));
->>>>>>> 1490945e
     });
 
     it("Can correctly mint and go long in one transaction", async function () {
@@ -532,58 +453,12 @@
       pair1 = (await createContractObjectFromJson(IUniswapV2Pair, web3).at(pair1Address)).contract;
       pair2 = (await createContractObjectFromJson(IUniswapV2Pair, web3).at(pair2Address)).contract;
 
-<<<<<<< HEAD
-      // Next, mint some tokens from the LSP and add liquidity to the AMMs. Add 100000 long and short tokens. From
-      // this the starting price will be 1 long/short against 1 collateral.
-      await collateralToken.methods.approve(longShortPair.options.address, toWei("100000")).send({ from: accounts[0] });
-      await longShortPair.methods.create(toWei("100000")).send({ from: accounts[0] });
-
-      await longToken.methods.approve(router.options.address, toWei("100000")).send({ from: accounts[0] });
-      await shortToken.methods.approve(router.options.address, toWei("100000")).send({ from: accounts[0] });
-      await collateralToken.methods.approve(router.options.address, toWei("200000")).send({ from: accounts[0] });
-      await router.methods
-        .addLiquidity(
-          longToken.options.address,
-          collateralToken.options.address,
-          toWei("100000"),
-          toWei("100000"),
-          "0",
-          "0",
-          deployer,
-          MAX_UINT_VAL
-        )
-        .send({ from: deployer });
-      await router.methods
-        .addLiquidity(
-          shortToken.options.address,
-          collateralToken.options.address,
-          toWei("100000"),
-          toWei("100000"),
-          "0",
-          "0",
-          deployer,
-          MAX_UINT_VAL
-        )
-        .send({ from: deployer });
-      assert.equal((await longToken.methods.balanceOf(pair1.options.address).call()).toString(), toWei("100000"));
-      assert.equal((await collateralToken.methods.balanceOf(pair1.options.address).call()).toString(), toWei("100000"));
-      assert.equal((await shortToken.methods.balanceOf(pair2.options.address).call()).toString(), toWei("100000"));
-      assert.equal((await collateralToken.methods.balanceOf(pair2.options.address).call()).toString(), toWei("100000"));
+      await collateralToken.methods.approve(router.address, toWei("200000")).send({ from: accounts[0] });
+      await addLiquidityToPool(longToken, collateralToken, toWei("100000"), toWei("100000"), pair1);
+      await addLiquidityToPool(shortToken, collateralToken, toWei("100000"), toWei("100000"), pair2);
+
       assert.equal(await getPoolSpotPrice(longToken, collateralToken, pair1Address), "1.0000");
       assert.equal(await getPoolSpotPrice(shortToken, collateralToken, pair2Address), "1.0000");
-
-      // Mint EOA some collateral:
-      await collateralToken.methods.mint(trader, toWei("1000")).send({ from: deployer });
-      assert.equal((await collateralToken.methods.balanceOf(trader).call()).toString(), toWei("1000"));
-      await collateralToken.methods.approve(lspUniswapV2Broker.options.address, toWei("1000")).send({ from: trader });
-=======
-      await collateralToken.approve(router.address, toWei("200000"));
-      await addLiquidityToPool(longToken, collateralToken, toWei("100000"), toWei("100000"), pair1);
-      await addLiquidityToPool(shortToken, collateralToken, toWei("100000"), toWei("100000"), pair2);
-
-      assert.equal(await getPoolSpotPrice(longToken, collateralToken, pair1Address), "1.0000");
-      assert.equal(await getPoolSpotPrice(shortToken, collateralToken, pair2Address), "1.0000");
->>>>>>> 1490945e
     });
 
     it("Can correctly mint and go long in one transaction", async function () {

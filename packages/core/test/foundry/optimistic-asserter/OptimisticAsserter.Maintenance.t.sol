--- conflicted
+++ resolved
@@ -54,7 +54,6 @@
 //         store.setFinalFee(address(newCurrency), FixedPoint.Unsigned(newCurrencyFinalFee));
 //         vm.stopPrank();
 
-<<<<<<< HEAD
 //         // New currency should be automatically added to cache when creating new assertion.
 //         vm.startPrank(TestAddress.account1);
 //         newCurrency.allocateTo(TestAddress.account1, newCurrencyBond);
@@ -64,38 +63,17 @@
 //             TestAddress.account1,
 //             address(0),
 //             address(0),
+//             defaultLiveness,
 //             newCurrency,
 //             newCurrencyBond,
-//             defaultLiveness,
 //             defaultIdentifier,
-//             bytes32(0) // No domain.
+//             bytes32(0) // No domain
 //         );
 //         vm.stopPrank();
 //         (bool cachedWhitelist, uint256 cachedFinalFee) = optimisticAsserter.cachedCurrencies(address(newCurrency));
 //         assertTrue(cachedWhitelist);
 //         assertEq(cachedFinalFee, newCurrencyFinalFee);
 //     }
-=======
-        // New currency should be automatically added to cache when creating new assertion.
-        vm.startPrank(TestAddress.account1);
-        newCurrency.allocateTo(TestAddress.account1, newCurrencyBond);
-        newCurrency.approve(address(optimisticAsserter), newCurrencyBond);
-        optimisticAsserter.assertTruth(
-            trueClaimAssertion,
-            TestAddress.account1,
-            address(0),
-            address(0),
-            defaultLiveness,
-            newCurrency,
-            newCurrencyBond,
-            defaultIdentifier
-        );
-        vm.stopPrank();
-        (bool cachedWhitelist, uint256 cachedFinalFee) = optimisticAsserter.cachedCurrencies(address(newCurrency));
-        assertTrue(cachedWhitelist);
-        assertEq(cachedFinalFee, newCurrencyFinalFee);
-    }
->>>>>>> f20f8b7c
 
 //     function test_NewIdentifier() public {
 //         bytes32 newIdentifier = "New Identifier";
@@ -105,7 +83,6 @@
 //         vm.prank(TestAddress.owner);
 //         identifierWhitelist.addSupportedIdentifier(newIdentifier);
 
-<<<<<<< HEAD
 //         // New identifier should be automatically added to cache when creating new assertion.
 //         vm.startPrank(TestAddress.account1);
 //         defaultCurrency.allocateTo(TestAddress.account1, defaultBond);
@@ -115,33 +92,13 @@
 //             TestAddress.account1,
 //             address(0),
 //             address(0),
+//             defaultLiveness,
 //             defaultCurrency,
 //             defaultBond,
-//             defaultLiveness,
 //             newIdentifier,
-//             bytes32(0) // No domain.
+//             bytes32(0) // No domain
 //         );
 //         vm.stopPrank();
 //         assertTrue(optimisticAsserter.cachedIdentifiers(newIdentifier));
 //     }
-// }
-=======
-        // New identifier should be automatically added to cache when creating new assertion.
-        vm.startPrank(TestAddress.account1);
-        defaultCurrency.allocateTo(TestAddress.account1, defaultBond);
-        defaultCurrency.approve(address(optimisticAsserter), defaultBond);
-        optimisticAsserter.assertTruth(
-            trueClaimAssertion,
-            TestAddress.account1,
-            address(0),
-            address(0),
-            defaultLiveness,
-            defaultCurrency,
-            defaultBond,
-            newIdentifier
-        );
-        vm.stopPrank();
-        assertTrue(optimisticAsserter.cachedIdentifiers(newIdentifier));
-    }
-}
->>>>>>> f20f8b7c
+// }
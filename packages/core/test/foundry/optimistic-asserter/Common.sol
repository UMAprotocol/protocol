--- conflicted
+++ resolved
@@ -164,18 +164,12 @@
 
     function _allocateBondAndAssertTruth(address asserter, bytes memory claim) public returns (bytes32 assertionId) {
         vm.startPrank(asserter);
-<<<<<<< HEAD
-        defaultCurrency.allocateTo(asserter, optimisticAsserter.defaultBond());
-        defaultCurrency.approve(address(optimisticAsserter), optimisticAsserter.defaultBond());
-        assertionId = optimisticAsserter.assertTruthWithDefaults(claim);
-=======
         defaultCurrency.allocateTo(asserter, optimisticAsserter.getMinimumBond(address(defaultCurrency)));
         defaultCurrency.approve(
             address(optimisticAsserter),
             optimisticAsserter.getMinimumBond(address(defaultCurrency))
         );
-        assertionId = optimisticAsserter.assertTruth(claim);
->>>>>>> 6475790f
+        assertionId = optimisticAsserter.assertTruthWithDefaults(claim);
         vm.stopPrank();
     }
 

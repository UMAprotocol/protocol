// SPDX-License-Identifier: UNLICENSED
pragma solidity ^0.8.0;

import "forge-std/Test.sol";
import "../fixtures/optimistic-asserter/OptimisticAsserterFixture.sol";
import "../fixtures/common/TestAddress.sol";
import "../../../contracts/data-verification-mechanism/test/MockOracleAncillary.sol";

contract Common is Test {
    // Data structures, that might be used in tests.
    struct OracleRequest {
        bytes32 identifier;
        uint256 time;
        bytes ancillaryData;
    }

    // Contract instances, that might be used in tests.
    OptimisticAsserter optimisticAsserter;
    TestnetERC20 defaultCurrency;
    Timer timer;
    Finder finder;
    MockOracleAncillary mockOracle;
    Store store;

    // Constants, that might be used in tests.
    bytes trueClaimAssertion = bytes("q:'The sky is blue'");
    bytes falseClaimAssertion = bytes("q:'The sky is red'");
    uint256 defaultBond;
    uint256 defaultLiveness;
    bytes32 defaultIdentifier;

    // Mock addresses, used to prank calls.
    address mockOptimisticAsserterAddress = address(0xfa);
    address mockedSovereignSecurity = address(0xfb);
    address mockedCallbackRecipient = address(0xfc);
    address mockAssertingCallerAddress = address(0xfd);

    // Event structures, that might be used in tests.
    event AssertionMade(
        bytes32 indexed assertionId,
        bytes claim,
        address indexed asserter,
        address callbackRecipient,
        address indexed sovereignSecurity,
        address caller,
        IERC20 currency,
        uint256 bond,
        uint256 expirationTime
    );
    event AssertionDisputed(bytes32 indexed assertionId, address indexed disputer);

    event PriceRequestAdded(address indexed requester, bytes32 indexed identifier, uint256 time, bytes ancillaryData);

    event AssertionSettled(
        bytes32 indexed assertionId,
        address indexed bondRecipient,
        bool disputed,
        bool settlementResolution
        // TODO add caller address(msg.sender) to the event.
    );

    event AssertingCallerSet(address indexed assertingCaller);

    // Common setup function, re-used in most tests.
    function _commonSetup() public {
        OptimisticAsserterFixture.OptimisticAsserterContracts memory oaContracts =
            new OptimisticAsserterFixture().setUp();
        optimisticAsserter = oaContracts.optimisticAsserter;
        defaultCurrency = oaContracts.defaultCurrency;
        mockOracle = oaContracts.mockOracle;
        timer = oaContracts.timer;
        finder = oaContracts.finder;
        store = oaContracts.store;
        defaultBond = optimisticAsserter.defaultBond();
        defaultLiveness = optimisticAsserter.defaultLiveness();
        defaultIdentifier = optimisticAsserter.defaultIdentifier();
    }

    // Helper functions, re-used in some tests.
    function _mockSsPolicy(
        bool allowAssertion,
        bool useDvmAsOracle,
        bool useDisputeResolution,
        bool validateDisputers
    ) internal {
        // Mock getAssertionPolicy call to block assertion. No need to pass assertionId as mockCall uses loose matching.
        vm.mockCall(
            mockedSovereignSecurity,
            abi.encodePacked(SovereignSecurityInterface.getAssertionPolicy.selector),
            abi.encode(
                SovereignSecurityInterface.AssertionPolicy({
                    allowAssertion: allowAssertion,
                    useDvmAsOracle: useDvmAsOracle,
                    useDisputeResolution: useDisputeResolution,
                    validateDisputers: validateDisputers
                })
            )
        );
    }

    function _mockSsDisputerCheck(bool isDisputeAllowed) internal {
        // Mock isDisputeAllowed call with desired response. No need to pass parameters as mockCall uses loose matching.
        vm.mockCall(
            mockedSovereignSecurity,
            abi.encodePacked(SovereignSecurityInterface.isDisputeAllowed.selector),
            abi.encode(isDisputeAllowed)
        );
    }

    function _mockOracleResolved(
        address oracle,
        OracleRequest memory oracleRequest,
        bool assertionTruthful
    ) internal {
        // Mock getPrice call based on desired response. Also works on Sovereign Security.
        vm.mockCall(
            oracle,
            abi.encodeWithSelector(
                MockOracleAncillary.getPrice.selector,
                oracleRequest.identifier,
                oracleRequest.time,
                oracleRequest.ancillaryData
            ),
            abi.encode(assertionTruthful ? int256(1e18) : int256(0))
        );
    }

    function _assertWithCallbackRecipientAndSs(address callbackRecipient, address sovereignSecurity)
        internal
        returns (bytes32)
    {
        vm.prank(TestAddress.account1);
        return
            optimisticAsserter.assertTruthFor(
                trueClaimAssertion,
                address(0),
                callbackRecipient,
                sovereignSecurity,
                defaultCurrency,
                defaultBond,
                defaultLiveness,
                defaultIdentifier
            );
    }

    function _disputeAndGetOracleRequest(bytes32 assertionId, uint256 bond) internal returns (OracleRequest memory) {
        // Get expected oracle request on dispute.
        OptimisticAsserterInterface.Assertion memory assertion = optimisticAsserter.getAssertion(assertionId);
        OracleRequest memory oracleRequest =
            OracleRequest({
                identifier: optimisticAsserter.defaultIdentifier(),
                time: assertion.assertionTime,
                ancillaryData: optimisticAsserter.stampAssertion(assertionId)
            });

        // Fund Account2 and make dispute.
        vm.startPrank(TestAddress.account2);
        defaultCurrency.allocateTo(TestAddress.account2, bond);
        defaultCurrency.approve(address(optimisticAsserter), bond);
        optimisticAsserter.disputeAssertionFor(assertionId, TestAddress.account2);
        vm.stopPrank();
        return oracleRequest;
    }

<<<<<<< HEAD
    function _expectAssertionResolvedCallback(
        address callbackRecipient,
        bytes32 assertionId,
        bool assertedTruthfully
    ) internal {
=======
    function _allocateBondAndAssertTruth(address asserter, bytes memory claim) public returns (bytes32 assertionId) {
        vm.startPrank(asserter);
        defaultCurrency.allocateTo(asserter, optimisticAsserter.defaultBond());
        defaultCurrency.approve(address(optimisticAsserter), optimisticAsserter.defaultBond());
        assertionId = optimisticAsserter.assertTruth(claim);
        vm.stopPrank();
    }

    function _expectAssertionResolvedCallback(bytes32 assertionId, bool assertedTruthfully) internal {
>>>>>>> afb196ea
        vm.expectCall(
            callbackRecipient,
            abi.encodeWithSelector(
                OptimisticAsserterCallbackRecipientInterface.assertionResolved.selector,
                assertionId,
                assertedTruthfully
            )
        );
    }

    function _expectAssertionDisputedCallback(address callbackRecipient, bytes32 assertionId) internal {
        vm.expectCall(
            callbackRecipient,
            abi.encodeWithSelector(OptimisticAsserterCallbackRecipientInterface.assertionDisputed.selector, assertionId)
        );
    }
}<|MERGE_RESOLUTION|>--- conflicted
+++ resolved
@@ -162,13 +162,6 @@
         return oracleRequest;
     }
 
-<<<<<<< HEAD
-    function _expectAssertionResolvedCallback(
-        address callbackRecipient,
-        bytes32 assertionId,
-        bool assertedTruthfully
-    ) internal {
-=======
     function _allocateBondAndAssertTruth(address asserter, bytes memory claim) public returns (bytes32 assertionId) {
         vm.startPrank(asserter);
         defaultCurrency.allocateTo(asserter, optimisticAsserter.defaultBond());
@@ -177,8 +170,11 @@
         vm.stopPrank();
     }
 
-    function _expectAssertionResolvedCallback(bytes32 assertionId, bool assertedTruthfully) internal {
->>>>>>> afb196ea
+    function _expectAssertionResolvedCallback(
+        address callbackRecipient,
+        bytes32 assertionId,
+        bool assertedTruthfully
+    ) internal {
         vm.expectCall(
             callbackRecipient,
             abi.encodeWithSelector(

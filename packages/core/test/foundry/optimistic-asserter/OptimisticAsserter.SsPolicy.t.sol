// SPDX-License-Identifier: UNLICENSED
pragma solidity ^0.8.0;

import "./Common.sol";

contract SovereignSecurityPolicyEnforced is Common {
    function setUp() public {
        _commonSetup();

        // Fund Account1 for making assertion.
        vm.startPrank(TestAddress.account1);
        defaultCurrency.allocateTo(TestAddress.account1, defaultBond);
        defaultCurrency.approve(address(optimisticAsserter), defaultBond);
        vm.stopPrank();
    }

    function testDefaultPolicy() public {
        vm.prank(TestAddress.account1);
        bytes32 assertionId = optimisticAsserter.assertTruth(trueClaimAssertion);
        OptimisticAsserterInterface.Assertion memory assertion = optimisticAsserter.getAssertion(assertionId);
        assertFalse(assertion.ssSettings.discardOracle);
        assertFalse(assertion.ssSettings.arbitrateViaSs);
        assertFalse(assertion.ssSettings.validateDisputers);
    }

    function test_RevertIf_AssertionBlocked() public {
        // Block any assertion.
        _mockSsPolicy(true, false, false, false);

        vm.expectRevert("Assertion not allowed");
        _assertWithCallbackRecipientAndSs(address(0), mockedSovereignSecurity);
        vm.clearMockedCalls();
    }

    function test_ArbitrateViaSs() public {
        // Use SS as oracle.
        _mockSsPolicy(false, true, false, false);
        _mockSsDisputerCheck(true);

        bytes32 assertionId = _assertWithCallbackRecipientAndSs(address(0), mockedSovereignSecurity);
        OptimisticAsserterInterface.Assertion memory assertion = optimisticAsserter.getAssertion(assertionId);
        assertTrue(assertion.ssSettings.arbitrateViaSs);

        // Dispute, mock resolve assertion truethful through SS as Oracle and verify on Optimistic Asserter.
        OracleRequest memory oracleRequest = _disputeAndGetOracleRequest(assertionId, defaultBond);
        _mockOracleResolved(mockedSovereignSecurity, oracleRequest, true);

        // As we are not using the DVM as the arbitration oracle the "winner" of the dispute should get back 2x the bond
        // and nothing should be burnt.
        uint256 proposerBalanceBeforeSettle = defaultCurrency.balanceOf(TestAddress.account1);
        uint256 storeBalanceBeforeSettle = defaultCurrency.balanceOf(address(store));

        assertTrue(optimisticAsserter.settleAndGetAssertionResult(assertionId));

        assertTrue(defaultCurrency.balanceOf(TestAddress.account1) - proposerBalanceBeforeSettle == defaultBond * 2);
        assertTrue(defaultCurrency.balanceOf(address(store)) == storeBalanceBeforeSettle);
        vm.clearMockedCalls();
    }

    function test_DisregardOracle() public {
        // Do not respect Oracle on dispute.
        _mockSsPolicy(false, false, true, false);
        _mockSsDisputerCheck(true);

        bytes32 assertionId = _assertWithCallbackRecipientAndSs(address(0), mockedSovereignSecurity);
        OptimisticAsserterInterface.Assertion memory assertion = optimisticAsserter.getAssertion(assertionId);
        assertTrue(assertion.ssSettings.discardOracle);

        // Dispute should make assertion false available immediately.
        OracleRequest memory oracleRequest = _disputeAndGetOracleRequest(assertionId, defaultBond);
        assertFalse(optimisticAsserter.getAssertionResult(assertionId));

        // Mock resolve assertion truethful through Oracle and verify it is settled false on Optimistic Asserter.
        _mockOracleResolved(address(mockOracle), oracleRequest, true);
        assertFalse(optimisticAsserter.settleAndGetAssertionResult(assertionId));
        vm.clearMockedCalls();
    }

<<<<<<< HEAD
    function test_CallbackOnExpired() public {
        // Assert with callback recipient.
        bytes32 assertionId = _assertWithCallbackRecipientAndSs(mockedCallbackRecipient, address(0));

        // Move time forward to the end of the liveness period.
        timer.setCurrentTime(timer.getCurrentTime() + defaultLiveness);

        // Settlement should trigger callback with asserted truthfully.
        _expectAssertionResolvedCallback(assertionId, true);
        optimisticAsserter.settleAndGetAssertionResult(assertionId);
    }

    function test_CallbackOnResolvedTruth() public {
        // Assert with callback recipient.
        bytes32 assertionId = _assertWithCallbackRecipientAndSs(mockedCallbackRecipient, address(0));

        // Dispute and verify on dispute callback.
        _expectAssertionDisputedCallback(assertionId);
        OracleRequest memory oracleRequest = _disputeAndGetOracleRequest(assertionId, defaultBond);

        // Mock resolve assertion truethful through Oracle and verify on resolve callback to Recipient.
        _mockOracleResolved(address(mockOracle), oracleRequest, true);
        _expectAssertionResolvedCallback(assertionId, true);
        optimisticAsserter.settleAndGetAssertionResult(assertionId);
        vm.clearMockedCalls();
    }

    function test_CallbackOnResolvedFalse() public {
        // Assert with callback recipient.
        bytes32 assertionId = _assertWithCallbackRecipientAndSs(mockedCallbackRecipient, address(0));

        // Dispute and verify on dispute callback.
        _expectAssertionDisputedCallback(assertionId);
        OracleRequest memory oracleRequest = _disputeAndGetOracleRequest(assertionId, defaultBond);

        // Mock resolve assertion false through Oracle and verify on resolve callback to Recipient.
        _mockOracleResolved(address(mockOracle), oracleRequest, false);
        _expectAssertionResolvedCallback(assertionId, false);
        optimisticAsserter.settleAndGetAssertionResult(assertionId);
        vm.clearMockedCalls();
    }

    function test_CallbackOnDispute() public {
        // Assert with callback recipient and not respecting Oracle.
        _mockSsPolicy(false, false, true, false);
        _mockSsDisputerCheck(true);

        bytes32 assertionId = _assertWithCallbackRecipientAndSs(mockedCallbackRecipient, mockedSovereignSecurity);

        // Dispute callback should be triggered.
        _expectAssertionDisputedCallback(assertionId);
        // Resolve callback should be made on dispute without settlement.
        _expectAssertionResolvedCallback(assertionId, false);
        _disputeAndGetOracleRequest(assertionId, defaultBond);
        vm.clearMockedCalls();
    }

=======
>>>>>>> a2ec1770
    function test_DoNotValidateDisputers() public {
        // Deafault SS policy do not validate disputers.
        _mockSsPolicy(false, false, false, false);

        bytes32 assertionId = _assertWithCallbackRecipientAndSs(address(0), mockedSovereignSecurity);

        _disputeAndGetOracleRequest(assertionId, defaultBond);
        vm.clearMockedCalls();
    }

    function test_ValidateAndAllowDispute() public {
        // Validate disputers in SS policy and allow disputes.
        _mockSsPolicy(false, false, false, true);
        _mockSsDisputerCheck(true);

        bytes32 assertionId = _assertWithCallbackRecipientAndSs(address(0), mockedSovereignSecurity);

        _disputeAndGetOracleRequest(assertionId, defaultBond);
        vm.clearMockedCalls();
    }

    function test_RevertIf_DisputeNotAllowed() public {
        // Validate disputers in SS policy and disallow disputes.
        _mockSsPolicy(false, false, false, true);
        _mockSsDisputerCheck(false);

        bytes32 assertionId = _assertWithCallbackRecipientAndSs(address(0), mockedSovereignSecurity);

        // Fund Account2 for making dispute.
        vm.startPrank(TestAddress.account2);
        defaultCurrency.allocateTo(TestAddress.account2, defaultBond);
        defaultCurrency.approve(address(optimisticAsserter), defaultBond);

        vm.expectRevert("Dispute not allowed");
        optimisticAsserter.disputeAssertionFor(assertionId, TestAddress.account2);
        vm.stopPrank();
        vm.clearMockedCalls();
    }
}<|MERGE_RESOLUTION|>--- conflicted
+++ resolved
@@ -76,66 +76,6 @@
         vm.clearMockedCalls();
     }
 
-<<<<<<< HEAD
-    function test_CallbackOnExpired() public {
-        // Assert with callback recipient.
-        bytes32 assertionId = _assertWithCallbackRecipientAndSs(mockedCallbackRecipient, address(0));
-
-        // Move time forward to the end of the liveness period.
-        timer.setCurrentTime(timer.getCurrentTime() + defaultLiveness);
-
-        // Settlement should trigger callback with asserted truthfully.
-        _expectAssertionResolvedCallback(assertionId, true);
-        optimisticAsserter.settleAndGetAssertionResult(assertionId);
-    }
-
-    function test_CallbackOnResolvedTruth() public {
-        // Assert with callback recipient.
-        bytes32 assertionId = _assertWithCallbackRecipientAndSs(mockedCallbackRecipient, address(0));
-
-        // Dispute and verify on dispute callback.
-        _expectAssertionDisputedCallback(assertionId);
-        OracleRequest memory oracleRequest = _disputeAndGetOracleRequest(assertionId, defaultBond);
-
-        // Mock resolve assertion truethful through Oracle and verify on resolve callback to Recipient.
-        _mockOracleResolved(address(mockOracle), oracleRequest, true);
-        _expectAssertionResolvedCallback(assertionId, true);
-        optimisticAsserter.settleAndGetAssertionResult(assertionId);
-        vm.clearMockedCalls();
-    }
-
-    function test_CallbackOnResolvedFalse() public {
-        // Assert with callback recipient.
-        bytes32 assertionId = _assertWithCallbackRecipientAndSs(mockedCallbackRecipient, address(0));
-
-        // Dispute and verify on dispute callback.
-        _expectAssertionDisputedCallback(assertionId);
-        OracleRequest memory oracleRequest = _disputeAndGetOracleRequest(assertionId, defaultBond);
-
-        // Mock resolve assertion false through Oracle and verify on resolve callback to Recipient.
-        _mockOracleResolved(address(mockOracle), oracleRequest, false);
-        _expectAssertionResolvedCallback(assertionId, false);
-        optimisticAsserter.settleAndGetAssertionResult(assertionId);
-        vm.clearMockedCalls();
-    }
-
-    function test_CallbackOnDispute() public {
-        // Assert with callback recipient and not respecting Oracle.
-        _mockSsPolicy(false, false, true, false);
-        _mockSsDisputerCheck(true);
-
-        bytes32 assertionId = _assertWithCallbackRecipientAndSs(mockedCallbackRecipient, mockedSovereignSecurity);
-
-        // Dispute callback should be triggered.
-        _expectAssertionDisputedCallback(assertionId);
-        // Resolve callback should be made on dispute without settlement.
-        _expectAssertionResolvedCallback(assertionId, false);
-        _disputeAndGetOracleRequest(assertionId, defaultBond);
-        vm.clearMockedCalls();
-    }
-
-=======
->>>>>>> a2ec1770
     function test_DoNotValidateDisputers() public {
         // Deafault SS policy do not validate disputers.
         _mockSsPolicy(false, false, false, false);

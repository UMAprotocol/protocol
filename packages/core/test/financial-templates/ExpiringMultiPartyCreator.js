<<<<<<< HEAD
const { toWei, hexToUtf8 } = web3.utils;
const { didContractThrow, MAX_UINT_VAL } = require("@umaprotocol/common");
=======
const { toWei, hexToUtf8, toBN } = web3.utils;
const { didContractThrow, MAX_UINT_VAL } = require("@uma/common");
>>>>>>> 54f2fe49
const truffleAssert = require("truffle-assertions");

// Tested Contract
const ExpiringMultiPartyCreator = artifacts.require("ExpiringMultiPartyCreator");

// Helper Contracts
const Token = artifacts.require("ExpandedERC20");
const TokenFactory = artifacts.require("TokenFactory");
const Registry = artifacts.require("Registry");
const ExpiringMultiParty = artifacts.require("ExpiringMultiParty");
const IdentifierWhitelist = artifacts.require("IdentifierWhitelist");
const AddressWhitelist = artifacts.require("AddressWhitelist");

contract("ExpiringMultiPartyCreator", function(accounts) {
  let contractCreator = accounts[0];

  // Contract variables
  let collateralToken;
  let expiringMultiPartyCreator;
  let registry;
  let collateralTokenWhitelist;

  // Re-used variables
  let constructorParams;

  beforeEach(async () => {
    collateralToken = await Token.new("UMA", "UMA", 18, { from: contractCreator });
    registry = await Registry.deployed();
    expiringMultiPartyCreator = await ExpiringMultiPartyCreator.deployed();

    // Whitelist collateral currency
    collateralTokenWhitelist = await AddressWhitelist.deployed();
    await collateralTokenWhitelist.addToWhitelist(collateralToken.address, { from: contractCreator });

    constructorParams = {
      expirationTimestamp: "1898918401", // 2030-03-05T05:20:01.000Z
      collateralAddress: collateralToken.address,
      priceFeedIdentifier: web3.utils.utf8ToHex("UMATEST"),
      syntheticName: "Test UMA Token",
      syntheticSymbol: "UMATEST",
      collateralRequirement: { rawValue: toWei("1.5") },
      disputeBondPct: { rawValue: toWei("0.1") },
      sponsorDisputeRewardPct: { rawValue: toWei("0.1") },
      disputerDisputeRewardPct: { rawValue: toWei("0.1") },
      minSponsorTokens: { rawValue: toWei("1") },
      liquidationLiveness: 7200,
      withdrawalLiveness: 7200
    };

    const identifierWhitelist = await IdentifierWhitelist.deployed();
    await identifierWhitelist.addSupportedIdentifier(constructorParams.priceFeedIdentifier, {
      from: contractCreator
    });
  });

  it("TokenFactory address should be set on construction", async function() {
    const tokenFactory = await TokenFactory.deployed();
    assert.equal(await expiringMultiPartyCreator.tokenFactoryAddress(), tokenFactory.address);
  });

  it("Expiration timestamp must be in future", async function() {
    // Change to arbitrary expiration timestamp in the future
    const arbitraryExpiration = "1298918401"; // Monday, February 28, 2011 6:40:01 PM
    // Set to a valid expiry.
    constructorParams.expirationTimestamp = arbitraryExpiration.toString();
    assert(
      await didContractThrow(
        expiringMultiPartyCreator.createExpiringMultiParty(constructorParams, {
          from: contractCreator
        })
      )
    );
  });

  it("Cannot have empty synthetic token symbol", async function() {
    // Change only synthetic token symbol.
    constructorParams.syntheticSymbol = "";
    assert(
      await didContractThrow(
        expiringMultiPartyCreator.createExpiringMultiParty(constructorParams, {
          from: contractCreator
        })
      )
    );
  });

  it("Cannot have empty synthetic token name", async function() {
    // Change only synthetic token name.
    constructorParams.syntheticName = "";
    assert(
      await didContractThrow(
        expiringMultiPartyCreator.createExpiringMultiParty(constructorParams, {
          from: contractCreator
        })
      )
    );
  });

  it("Collateral token must be whitelisted", async function() {
    // Change only the collateral token address
    constructorParams.collateralAddress = await Token.new("UMA", "UMA", 18, { from: contractCreator }).address;
    assert(
      await didContractThrow(
        expiringMultiPartyCreator.createExpiringMultiParty(constructorParams, {
          from: contractCreator
        })
      )
    );
  });

  it("Withdrawal liveness must not be 0", async function() {
    // Change only the withdrawal liveness
    constructorParams.withdrawalLiveness = 0;
    assert(
      await didContractThrow(
        expiringMultiPartyCreator.createExpiringMultiParty(constructorParams, {
          from: contractCreator
        })
      )
    );
  });

  it("Withdrawal liveness cannot be too large", async function() {
    // Change only the withdrawal liveness
    constructorParams.withdrawalLiveness = MAX_UINT_VAL;
    assert(
      await didContractThrow(
        expiringMultiPartyCreator.createExpiringMultiParty(constructorParams, {
          from: contractCreator
        })
      )
    );
  });

  it("Liquidation liveness must not be 0", async function() {
    // Change only the liquidation liveness
    constructorParams.liquidationLiveness = 0;
    assert(
      await didContractThrow(
        expiringMultiPartyCreator.createExpiringMultiParty(constructorParams, {
          from: contractCreator
        })
      )
    );
  });

  it("Liquidation liveness cannot be too large", async function() {
    // Change only the liquidation liveness
    constructorParams.liquidationLiveness = MAX_UINT_VAL;
    assert(
      await didContractThrow(
        expiringMultiPartyCreator.createExpiringMultiParty(constructorParams, {
          from: contractCreator
        })
      )
    );
  });

  it("Can create new instances of ExpiringMultiParty", async function() {
    // Use `.call` to get the returned value from the function.
    let functionReturnedAddress = await expiringMultiPartyCreator.createExpiringMultiParty.call(constructorParams, {
      from: contractCreator
    });

    // Execute without the `.call` to perform state change. catch the result to query the event.
    let createdAddressResult = await expiringMultiPartyCreator.createExpiringMultiParty(constructorParams, {
      from: contractCreator
    });

    // Catch the address of the new contract from the event. Ensure that the assigned party member is correct.
    let expiringMultiPartyAddress;
    truffleAssert.eventEmitted(createdAddressResult, "CreatedExpiringMultiParty", ev => {
      expiringMultiPartyAddress = ev.expiringMultiPartyAddress;
      return ev.expiringMultiPartyAddress != 0 && ev.deployerAddress == contractCreator;
    });

    // Ensure value returned from the event is the same as returned from the function.
    assert.equal(functionReturnedAddress, expiringMultiPartyAddress);

    // Instantiate an instance of the expiringMultiParty and check a few constants that should hold true.
    let expiringMultiParty = await ExpiringMultiParty.at(expiringMultiPartyAddress);

    assert.equal(await expiringMultiParty.expirationTimestamp(), constructorParams.expirationTimestamp);
    // Liquidation liveness should be the same value as set in the constructor params.
    assert.equal(await expiringMultiParty.liquidationLiveness(), constructorParams.liquidationLiveness.toString());
    // Withdrawal liveness should be the same value as set in the constructor params.
    assert.equal(await expiringMultiParty.withdrawalLiveness(), constructorParams.withdrawalLiveness.toString());
    assert.equal(
      hexToUtf8(await expiringMultiParty.priceIdentifier()),
      hexToUtf8(constructorParams.priceFeedIdentifier)
    );

    // Deployed EMP timer should be same as EMP creator.
    assert.equal(await expiringMultiParty.timerAddress(), await expiringMultiPartyCreator.timerAddress());
  });

  it("Creation correctly registers ExpiringMultiParty within the registry", async function() {
    let createdAddressResult = await expiringMultiPartyCreator.createExpiringMultiParty(constructorParams, {
      from: contractCreator
    });

    let expiringMultiPartyAddress;
    truffleAssert.eventEmitted(createdAddressResult, "CreatedExpiringMultiParty", ev => {
      expiringMultiPartyAddress = ev.expiringMultiPartyAddress;
      return ev.expiringMultiPartyAddress != 0 && ev.deployerAddress == contractCreator;
    });
    assert.isTrue(await registry.isContractRegistered(expiringMultiPartyAddress));
  });
});<|MERGE_RESOLUTION|>--- conflicted
+++ resolved
@@ -1,10 +1,5 @@
-<<<<<<< HEAD
 const { toWei, hexToUtf8 } = web3.utils;
-const { didContractThrow, MAX_UINT_VAL } = require("@umaprotocol/common");
-=======
-const { toWei, hexToUtf8, toBN } = web3.utils;
 const { didContractThrow, MAX_UINT_VAL } = require("@uma/common");
->>>>>>> 54f2fe49
 const truffleAssert = require("truffle-assertions");
 
 // Tested Contract

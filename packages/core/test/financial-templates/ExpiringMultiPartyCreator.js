--- conflicted
+++ resolved
@@ -1,9 +1,5 @@
 const { toWei, hexToUtf8, toBN } = web3.utils;
-<<<<<<< HEAD
-const { didContractThrow, ZERO_ADDRESS } = require("@umaprotocol/common");
-=======
-const { didContractThrow, MAX_UINT_VAL } = require("@uma/common");
->>>>>>> 5643675b
+const { didContractThrow, MAX_UINT_VAL, ZERO_ADDRESS } = require("@uma/common");
 const truffleAssert = require("truffle-assertions");
 
 // Tested Contract
@@ -155,15 +151,21 @@
     );
   });
 
-<<<<<<< HEAD
+  it("Liquidation liveness cannot be too large", async function() {
+    // Change only the liquidation liveness
+    constructorParams.liquidationLiveness = MAX_UINT_VAL;
+    assert(
+      await didContractThrow(
+        expiringMultiPartyCreator.createExpiringMultiParty(constructorParams, {
+          from: contractCreator
+        })
+      )
+    );
+  });
+
   it("Beneficiary cannot be 0x0", async function() {
     // Change only the beneficiary address.
     constructorParams.excessTokenBeneficiary = ZERO_ADDRESS;
-=======
-  it("Liquidation liveness cannot be too large", async function() {
-    // Change only the liquidation liveness
-    constructorParams.liquidationLiveness = MAX_UINT_VAL;
->>>>>>> 5643675b
     assert(
       await didContractThrow(
         expiringMultiPartyCreator.createExpiringMultiParty(constructorParams, {

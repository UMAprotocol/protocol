<<<<<<< HEAD
const { toWei, hexToUtf8 } = web3.utils;
const { didContractThrow, MAX_UINT_VAL } = require("@uma/common");
=======
const { toWei, hexToUtf8, toBN } = web3.utils;
const { didContractThrow, MAX_UINT_VAL, ZERO_ADDRESS } = require("@uma/common");
>>>>>>> 00e07e5a
const truffleAssert = require("truffle-assertions");

// Tested Contract
const ExpiringMultiPartyCreator = artifacts.require("ExpiringMultiPartyCreator");

// Helper Contracts
const Token = artifacts.require("ExpandedERC20");
const TokenFactory = artifacts.require("TokenFactory");
const Registry = artifacts.require("Registry");
const ExpiringMultiParty = artifacts.require("ExpiringMultiParty");
const IdentifierWhitelist = artifacts.require("IdentifierWhitelist");
const AddressWhitelist = artifacts.require("AddressWhitelist");
<<<<<<< HEAD
=======
const Store = artifacts.require("Store");
>>>>>>> 00e07e5a

contract("ExpiringMultiPartyCreator", function(accounts) {
  let contractCreator = accounts[0];

  // Contract variables
  let collateralToken;
  let expiringMultiPartyCreator;
  let registry;
  let collateralTokenWhitelist;
  let store;

  // Re-used variables
  let constructorParams;

  beforeEach(async () => {
    collateralToken = await Token.new("UMA", "UMA", 18, { from: contractCreator });
    registry = await Registry.deployed();
    expiringMultiPartyCreator = await ExpiringMultiPartyCreator.deployed();

    // Whitelist collateral currency
    collateralTokenWhitelist = await AddressWhitelist.deployed();
    await collateralTokenWhitelist.addToWhitelist(collateralToken.address, { from: contractCreator });

    store = await Store.deployed();

    constructorParams = {
      expirationTimestamp: "1898918401", // 2030-03-05T05:20:01.000Z
      collateralAddress: collateralToken.address,
      priceFeedIdentifier: web3.utils.utf8ToHex("UMATEST"),
      syntheticName: "Test UMA Token",
      syntheticSymbol: "UMATEST",
      collateralRequirement: { rawValue: toWei("1.5") },
      disputeBondPct: { rawValue: toWei("0.1") },
      sponsorDisputeRewardPct: { rawValue: toWei("0.1") },
      disputerDisputeRewardPct: { rawValue: toWei("0.1") },
      minSponsorTokens: { rawValue: toWei("1") },
      liquidationLiveness: 7200,
      withdrawalLiveness: 7200,
      excessTokenBeneficiary: store.address
    };

    const identifierWhitelist = await IdentifierWhitelist.deployed();
    await identifierWhitelist.addSupportedIdentifier(constructorParams.priceFeedIdentifier, {
      from: contractCreator
    });
  });

  it("TokenFactory address should be set on construction", async function() {
    const tokenFactory = await TokenFactory.deployed();
    assert.equal(await expiringMultiPartyCreator.tokenFactoryAddress(), tokenFactory.address);
  });

  it("Expiration timestamp must be in future", async function() {
    // Change to arbitrary expiration timestamp in the future
    const arbitraryExpiration = "1298918401"; // Monday, February 28, 2011 6:40:01 PM
    // Set to a valid expiry.
    constructorParams.expirationTimestamp = arbitraryExpiration.toString();
    assert(
      await didContractThrow(
        expiringMultiPartyCreator.createExpiringMultiParty(constructorParams, {
          from: contractCreator
        })
      )
    );
  });

  it("Cannot have empty synthetic token symbol", async function() {
    // Change only synthetic token symbol.
    constructorParams.syntheticSymbol = "";
    assert(
      await didContractThrow(
        expiringMultiPartyCreator.createExpiringMultiParty(constructorParams, {
          from: contractCreator
        })
      )
    );
  });

  it("Cannot have empty synthetic token name", async function() {
    // Change only synthetic token name.
    constructorParams.syntheticName = "";
    assert(
      await didContractThrow(
        expiringMultiPartyCreator.createExpiringMultiParty(constructorParams, {
          from: contractCreator
        })
      )
    );
  });

  it("Collateral token must be whitelisted", async function() {
    // Change only the collateral token address
    constructorParams.collateralAddress = await Token.new("UMA", "UMA", 18, { from: contractCreator }).address;
    assert(
      await didContractThrow(
        expiringMultiPartyCreator.createExpiringMultiParty(constructorParams, {
          from: contractCreator
        })
      )
    );
  });

  it("Withdrawal liveness must not be 0", async function() {
    // Change only the withdrawal liveness
    constructorParams.withdrawalLiveness = 0;
    assert(
      await didContractThrow(
        expiringMultiPartyCreator.createExpiringMultiParty(constructorParams, {
          from: contractCreator
        })
      )
    );
  });

  it("Withdrawal liveness cannot be too large", async function() {
    // Change only the withdrawal liveness
    constructorParams.withdrawalLiveness = MAX_UINT_VAL;
    assert(
      await didContractThrow(
        expiringMultiPartyCreator.createExpiringMultiParty(constructorParams, {
          from: contractCreator
        })
      )
    );
  });

  it("Liquidation liveness must not be 0", async function() {
    // Change only the liquidation liveness
    constructorParams.liquidationLiveness = 0;
    assert(
      await didContractThrow(
        expiringMultiPartyCreator.createExpiringMultiParty(constructorParams, {
          from: contractCreator
        })
      )
    );
  });

  it("Liquidation liveness cannot be too large", async function() {
    // Change only the liquidation liveness
    constructorParams.liquidationLiveness = MAX_UINT_VAL;
    assert(
      await didContractThrow(
        expiringMultiPartyCreator.createExpiringMultiParty(constructorParams, {
          from: contractCreator
        })
      )
    );
  });

  it("Beneficiary cannot be 0x0", async function() {
    // Change only the beneficiary address.
    constructorParams.excessTokenBeneficiary = ZERO_ADDRESS;
    assert(
      await didContractThrow(
        expiringMultiPartyCreator.createExpiringMultiParty(constructorParams, {
          from: contractCreator
        })
      )
    );
  });

  it("Can create new instances of ExpiringMultiParty", async function() {
    // Use `.call` to get the returned value from the function.
    let functionReturnedAddress = await expiringMultiPartyCreator.createExpiringMultiParty.call(constructorParams, {
      from: contractCreator
    });

    // Execute without the `.call` to perform state change. catch the result to query the event.
    let createdAddressResult = await expiringMultiPartyCreator.createExpiringMultiParty(constructorParams, {
      from: contractCreator
    });

    // Catch the address of the new contract from the event. Ensure that the assigned party member is correct.
    let expiringMultiPartyAddress;
    truffleAssert.eventEmitted(createdAddressResult, "CreatedExpiringMultiParty", ev => {
      expiringMultiPartyAddress = ev.expiringMultiPartyAddress;
      return ev.expiringMultiPartyAddress != 0 && ev.deployerAddress == contractCreator;
    });

    // Ensure value returned from the event is the same as returned from the function.
    assert.equal(functionReturnedAddress, expiringMultiPartyAddress);

    // Instantiate an instance of the expiringMultiParty and check a few constants that should hold true.
    let expiringMultiParty = await ExpiringMultiParty.at(expiringMultiPartyAddress);

    assert.equal(await expiringMultiParty.expirationTimestamp(), constructorParams.expirationTimestamp);
    // Liquidation liveness should be the same value as set in the constructor params.
    assert.equal(await expiringMultiParty.liquidationLiveness(), constructorParams.liquidationLiveness.toString());
    // Withdrawal liveness should be the same value as set in the constructor params.
    assert.equal(await expiringMultiParty.withdrawalLiveness(), constructorParams.withdrawalLiveness.toString());
    assert.equal(
      hexToUtf8(await expiringMultiParty.priceIdentifier()),
      hexToUtf8(constructorParams.priceFeedIdentifier)
    );

    // Deployed EMP timer should be same as EMP creator.
    assert.equal(await expiringMultiParty.timerAddress(), await expiringMultiPartyCreator.timerAddress());
  });

  it("Creation correctly registers ExpiringMultiParty within the registry", async function() {
    let createdAddressResult = await expiringMultiPartyCreator.createExpiringMultiParty(constructorParams, {
      from: contractCreator
    });

    let expiringMultiPartyAddress;
    truffleAssert.eventEmitted(createdAddressResult, "CreatedExpiringMultiParty", ev => {
      expiringMultiPartyAddress = ev.expiringMultiPartyAddress;
      return ev.expiringMultiPartyAddress != 0 && ev.deployerAddress == contractCreator;
    });
    assert.isTrue(await registry.isContractRegistered(expiringMultiPartyAddress));
  });
});<|MERGE_RESOLUTION|>--- conflicted
+++ resolved
@@ -1,10 +1,5 @@
-<<<<<<< HEAD
 const { toWei, hexToUtf8 } = web3.utils;
-const { didContractThrow, MAX_UINT_VAL } = require("@uma/common");
-=======
-const { toWei, hexToUtf8, toBN } = web3.utils;
 const { didContractThrow, MAX_UINT_VAL, ZERO_ADDRESS } = require("@uma/common");
->>>>>>> 00e07e5a
 const truffleAssert = require("truffle-assertions");
 
 // Tested Contract
@@ -17,10 +12,7 @@
 const ExpiringMultiParty = artifacts.require("ExpiringMultiParty");
 const IdentifierWhitelist = artifacts.require("IdentifierWhitelist");
 const AddressWhitelist = artifacts.require("AddressWhitelist");
-<<<<<<< HEAD
-=======
 const Store = artifacts.require("Store");
->>>>>>> 00e07e5a
 
 contract("ExpiringMultiPartyCreator", function(accounts) {
   let contractCreator = accounts[0];

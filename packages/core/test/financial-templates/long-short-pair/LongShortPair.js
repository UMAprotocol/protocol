const hre = require("hardhat");
const { runDefaultFixture } = require("@uma/common");
const { getContract, assertEventEmitted } = hre;
const { toWei, utf8ToHex, toBN, padRight } = web3.utils;
const { assert } = require("chai");

// Libraries and helpers
const { interfaceName, didContractThrow, MAX_UINT_VAL, ZERO_ADDRESS, ConvertDecimals } = require("@uma/common");

// Tested Contract
const LongShortPair = getContract("LongShortPair");
const LongShortPairFinancialProjectLibraryTest = getContract("LongShortPairFinancialProjectLibraryTest");

// Helper contracts
const AddressWhitelist = getContract("AddressWhitelist");
const IdentifierWhitelist = getContract("IdentifierWhitelist");
const Finder = getContract("Finder");
const Timer = getContract("Timer");
const OptimisticOracle = getContract("OptimisticOracle");
const Token = getContract("ExpandedERC20");

// Contracts
let collateralToken;
let longToken;
let shortToken;
let longShortPair;
let longShortPairTestLibrary;
let collateralWhitelist;
let identifierWhitelist;
let optimisticOracle;
let finder;
let customAncillaryData = web3.utils.utf8ToHex("some-address-field:0x1234");
let timer;
let constructorParams;

let optimisticOracleLivenessTime = 7200;
let optimisticOracleProposerBond = "0";

const startTimestamp = Math.floor(Date.now() / 1000);
const expirationTimestamp = startTimestamp + 10000;
const priceIdentifier = padRight(utf8ToHex("TEST_IDENTIFIER"), 64);
const collateralPerPair = toWei("1"); // each pair of long and short tokens need 1 unit of collateral to mint.
const prepaidProposerReward = toWei("100");
const pairName = "Long Short Pair Test";

<<<<<<< HEAD
describe("LongShortPair", function () {
  let accounts;
  let deployer;
  let sponsor;
  let holder;

  const proposeAndSettleOptimisticOraclePrice = async (priceIdentifier, requestTime, price) => {
    await optimisticOracle.methods
      .proposePrice(longShortPair.options.address, priceIdentifier, requestTime, customAncillaryData, price)
      .send({ from: accounts[0] });
    await optimisticOracle.methods
      .setCurrentTime(parseInt(await optimisticOracle.methods.getCurrentTime().call()) + optimisticOracleLivenessTime)
      .send({ from: accounts[0] });
    await optimisticOracle.methods
      .settle(longShortPair.options.address, priceIdentifier, requestTime, customAncillaryData)
      .send({ from: accounts[0] });
  };

  before(async function () {
    accounts = await web3.eth.getAccounts();
    [deployer, sponsor, holder] = accounts;
    await runDefaultFixture(hre);
=======
const proposeAndSettleOptimisticOraclePrice = async (priceIdentifier, requestTime, price) => {
  await optimisticOracle.proposePrice(longShortPair.address, priceIdentifier, requestTime, customAncillaryData, price);
  await optimisticOracle.setCurrentTime((await optimisticOracle.getCurrentTime()) + optimisticOracleLivenessTime);
  await optimisticOracle.settle(longShortPair.address, priceIdentifier, requestTime, customAncillaryData);
};

contract("LongShortPair", function (accounts) {
  const deployer = accounts[0];
  const sponsor = accounts[1];
  const holder = accounts[2];
  const rando = accounts[3];

  before(async () => {
>>>>>>> a059eadf
    finder = await Finder.deployed();
    timer = await Timer.deployed();
    collateralWhitelist = await AddressWhitelist.deployed();
    identifierWhitelist = await IdentifierWhitelist.deployed();
    await identifierWhitelist.methods.addSupportedIdentifier(priceIdentifier).send({ from: deployer });
  });

  beforeEach(async function () {
    // Force each test to start with a simulated time that's synced to the startTimestamp.
    await timer.methods.setCurrentTime(startTimestamp).send({ from: accounts[0] });

    collateralToken = await Token.new("Wrapped Ether", "WETH", 18).send({ from: deployer });
    await collateralToken.methods.addMember(1, deployer).send({ from: deployer });
    await collateralToken.methods.mint(sponsor, toWei("1000")).send({ from: deployer });

    await collateralWhitelist.methods.addToWhitelist(collateralToken.options.address).send({ from: accounts[0] });

    longToken = await Token.new("Long Token", "lTKN", 18).send({ from: deployer });
    shortToken = await Token.new("Short Token", "sTKN", 18).send({ from: deployer });

    optimisticOracle = await OptimisticOracle.new(
      optimisticOracleLivenessTime,
      finder.options.address,
      timer.options.address
    ).send({ from: accounts[0] });
    await finder.methods
      .changeImplementationAddress(utf8ToHex(interfaceName.OptimisticOracle), optimisticOracle.options.address)
      .send({ from: deployer });

    // Create LSP library and LSP contract.
    longShortPairTestLibrary = await LongShortPairFinancialProjectLibraryTest.new().send({ from: accounts[0] });

    constructorParams = {
      pairName,
      expirationTimestamp,
      collateralPerPair,
      priceIdentifier,
      longToken: longToken.options.address,
      shortToken: shortToken.options.address,
      collateralToken: collateralToken.options.address,
      financialProductLibrary: longShortPairTestLibrary.options.address,
      customAncillaryData,
      prepaidProposerReward,
      optimisticOracleLivenessTime,
      optimisticOracleProposerBond,
      finder: finder.options.address,
      timerAddress: timer.options.address,
    };

    longShortPair = await LongShortPair.new(constructorParams).send({ from: accounts[0] });
    await collateralToken.methods.mint(longShortPair.options.address, toWei("100")).send({ from: accounts[0] });

    // Add mint and burn roles for the long and short tokens to the long short pair.
    await longToken.methods.addMember(1, longShortPair.options.address).send({ from: deployer });
    await shortToken.methods.addMember(1, longShortPair.options.address).send({ from: deployer });
    await longToken.methods.addMember(2, longShortPair.options.address).send({ from: deployer });
    await shortToken.methods.addMember(2, longShortPair.options.address).send({ from: deployer });
  });
  describe("Basic Functionality", () => {
    it("Constructor params are set correctly", async function () {
      assert.equal(await longShortPair.methods.expirationTimestamp().call(), expirationTimestamp);
      assert.equal(await longShortPair.methods.pairName().call(), pairName);
      assert.equal(await longShortPair.methods.collateralPerPair().call(), collateralPerPair);
      assert.equal(await longShortPair.methods.priceIdentifier().call(), priceIdentifier);
      assert.equal(await longShortPair.methods.collateralToken().call(), collateralToken.options.address);
      assert.equal(await longShortPair.methods.longToken().call(), longToken.options.address);
      assert.equal(await longShortPair.methods.longToken().call(), longToken.options.address);
      assert.equal(await longShortPair.methods.finder().call(), finder.options.address);
      assert.equal(
        await longShortPair.methods.financialProductLibrary().call(),
        longShortPairTestLibrary.options.address
      );
      assert.equal(await longShortPair.methods.customAncillaryData().call(), customAncillaryData);
      assert.equal(await longShortPair.methods.prepaidProposerReward().call(), prepaidProposerReward);
      assert.equal(await longShortPair.methods.optimisticOracleLivenessTime().call(), optimisticOracleLivenessTime);
      assert.equal(await longShortPair.methods.optimisticOracleProposerBond().call(), optimisticOracleProposerBond);
    });
    it("Rejects invalid constructor parameters", async function () {
      // Invalid expiration time.
      assert(
        await didContractThrow(
          LongShortPair.new({
            ...constructorParams,
            expirationTimestamp: parseInt(await timer.methods.getCurrentTime().call()) - 1,
          }).send({ from: accounts[0] })
        )
      );

      // Invalid collateral per pair.
      assert(
        await didContractThrow(
          LongShortPair.new({ ...constructorParams, collateralPerPair: "0" }).send({
            from: accounts[0],
          })
        )
      );

      // Invalid price identifier time.
      assert(
        await didContractThrow(
          LongShortPair.new({ ...constructorParams, priceIdentifier: padRight(utf8ToHex("BAD-IDENTIFIER"), 64) }).send({
            from: accounts[0],
          })
        )
      );
      // Invalid LSP library address.
      assert(
        await didContractThrow(
          LongShortPair.new({ ...constructorParams, financialProductLibrary: ZERO_ADDRESS }).send({
            from: accounts[0],
          })
        )
      );

      // Invalid Finder address.
      assert(
        await didContractThrow(
          LongShortPair.new({ ...constructorParams, finder: ZERO_ADDRESS }).send({
            from: accounts[0],
          })
        )
      );

      // Test ancillary data limits.
      // Get max length from contract.
      const maxLength = parseInt(await optimisticOracle.methods.ancillaryBytesLimit().call());

      // Remove the OO bytes
      const ooAncillary = await optimisticOracle.methods.stampAncillaryData("0x", web3.utils.randomHex(20)).call();
      const remainingLength = maxLength - (ooAncillary.length - 2) / 2; // Remove the 0x and divide by 2 to get bytes.
      assert(
        await didContractThrow(
          LongShortPair.new({
            ...constructorParams,
            customAncillaryData: web3.utils.randomHex(remainingLength + 1),
          }).send({
            from: accounts[0],
          })
        )
      );
    });
    it("Mint, redeem, expire lifecycle", async function () {
      // Create some sponsor tokens. Send half to the holder account.
      assert.equal(await collateralToken.methods.balanceOf(sponsor).call(), toWei("1000"));
      assert.equal(await longToken.methods.balanceOf(sponsor).call(), toWei("0"));
      assert.equal(await shortToken.methods.balanceOf(sponsor).call(), toWei("0"));

      await collateralToken.methods.approve(longShortPair.options.address, MAX_UINT_VAL).send({ from: sponsor });
      await longShortPair.methods.create(toWei("100")).send({ from: sponsor });

      // Collateral should have decreased by tokensMinted/collateral per token. Long & short should have increase by tokensMinted.
      assert.equal((await collateralToken.methods.balanceOf(sponsor).call()).toString(), toWei("900")); // 1000 starting balance - 100 for mint.
      assert.equal(await longToken.methods.balanceOf(sponsor).call(), toWei("100"));
      assert.equal(await shortToken.methods.balanceOf(sponsor).call(), toWei("100"));

      // Send half the long tokens to the holder. This would happen by the holder buying them on a dex.
      await longToken.methods.transfer(holder, toWei("50")).send({ from: sponsor });

      // Token sponsor redeems half their remaining long tokens, along with the associated short tokens.
      await longShortPair.methods.redeem(toWei("25")).send({ from: sponsor });

      // Sponsor should have 25 remaining long tokens and 75 remaining short tokens. They should have been refunded 25 collateral.
      assert.equal((await collateralToken.methods.balanceOf(sponsor).call()).toString(), toWei("925")); // 900 after mint + 25 redeemed.
      assert.equal(await longToken.methods.balanceOf(sponsor).call(), toWei("25"));
      assert.equal(await shortToken.methods.balanceOf(sponsor).call(), toWei("75"));

      // holder should not be able to call redeem as they only have the long token and redemption requires a pair.
      assert(await didContractThrow(longShortPair.methods.redeem(toWei("25")).send({ from: holder })));

      // Advance past the expiry timestamp and settle the contract.
      await timer.methods.setCurrentTime(expirationTimestamp + 1).send({ from: accounts[0] });

      assert.equal(await longShortPair.methods.contractState().call(), 0); // state should be Open before.
      await longShortPair.methods.expire().send({ from: accounts[0] });
      assert.equal(await longShortPair.methods.contractState().call(), 1); // state should be ExpiredPriceRequested before.

      await proposeAndSettleOptimisticOraclePrice(priceIdentifier, expirationTimestamp, toWei("0.5"));

      // Redemption value scaled between 0 and 1, indicating how much of the collateralPerPair is split between the long and
      // short tokens. Setting to 0.5 makes each long token worth 0.5 collateral and each short token worth 0.5 collateral.
      await longShortPairTestLibrary.methods.setValueToReturn(toWei("0.5")).send({ from: accounts[0] });

      await longShortPair.methods.settle(toWei("50"), toWei("0")).send({ from: holder }); // holder redeem their 50 long tokens.
      assert.equal(await longToken.methods.balanceOf(holder).call(), toWei("0")); // they should have no long tokens left.
      assert.equal((await collateralToken.methods.balanceOf(holder).call()).toString(), toWei("25")); // they should have gotten 0.5 collateral per synthetic.

      // Sponsor redeem remaining tokens. They return the remaining 25 long and 75 short. Each should be redeemable for 0.5 collateral.
      await longShortPair.methods.settle(toWei("25"), toWei("75")).send({ from: sponsor });

      assert.equal(await longToken.methods.balanceOf(sponsor).call(), toWei("0"));
      assert.equal(await longToken.methods.balanceOf(sponsor).call(), toWei("0"));
      assert.equal((await collateralToken.methods.balanceOf(sponsor).call()).toString(), toWei("975")); // 925 after redemption + 12.5 redeemed for long and 37.5 for short.

      // long short pair should have no collateral left in it as everything has been redeemed.
      assert.equal(
        (await collateralToken.methods.balanceOf(longShortPair.options.address).call()).toString(),
        toWei("0")
      );
    });
    it("Events are correctly emitted", async function () {
      await collateralToken.methods.approve(longShortPair.options.address, MAX_UINT_VAL).send({ from: sponsor });
      const createTx = await longShortPair.methods.create(toWei("100")).send({ from: sponsor });

      await assertEventEmitted(createTx, longShortPair, "TokensCreated", (ev) => {
        return ev.sponsor == sponsor && ev.collateralUsed == toWei("100") && ev.tokensMinted == toWei("100");
      });

      const redeemTx = await longShortPair.methods.redeem(toWei("25")).send({ from: sponsor });

      await assertEventEmitted(redeemTx, longShortPair, "TokensRedeemed", (ev) => {
        return ev.sponsor == sponsor && ev.collateralReturned == toWei("25") && ev.tokensRedeemed == toWei("25");
      });

      // Advance past the expiry timestamp and settle the contract.
      await timer.methods.setCurrentTime(expirationTimestamp + 1).send({ from: accounts[0] });

      const expireTx = await longShortPair.methods.expire().send({ from: accounts[0] });

      await assertEventEmitted(expireTx, longShortPair, "ContractExpired", (ev) => {
        return ev.caller == deployer;
      });

      await proposeAndSettleOptimisticOraclePrice(priceIdentifier, expirationTimestamp, toWei("0.5"));

      await longShortPairTestLibrary.methods.setValueToReturn(toWei("0.5")).send({ from: accounts[0] });

      const settleTx = await longShortPair.methods.settle(toWei("75"), toWei("75")).send({ from: sponsor });

      await assertEventEmitted(settleTx, longShortPair, "PositionSettled", (ev) => {
        return (
          ev.sponsor == sponsor &&
          ev.collateralReturned == toWei("75") &&
          ev.longTokens == toWei("75") &&
          ev.shortTokens == toWei("75")
        );
      });
    });
    it("Ancillary data is correctly set in the OO", async function () {
      await timer.methods.setCurrentTime(expirationTimestamp + 1).send({ from: accounts[0] });
      await longShortPair.methods.expire().send({ from: accounts[0] });
      const request = await optimisticOracle.methods
        .getRequest(longShortPair.options.address, priceIdentifier, expirationTimestamp, customAncillaryData)
        .call();

      assert.equal(request.currency, collateralToken.options.address);
    });
  });
  describe("Settlement Functionality", () => {
    // Create a position, advance time, expire contract and propose price. Manually set different expiryPercentLong values
    // using the test longShortPairTestLibrary that bypass the OO return value so we dont need to test the lib here.
    let sponsorCollateralBefore;
    beforeEach(async () => {
      await collateralToken.methods.approve(longShortPair.options.address, MAX_UINT_VAL).send({ from: sponsor });
      await longShortPair.methods.create(toWei("100")).send({ from: sponsor });
      await timer.methods.setCurrentTime(expirationTimestamp + 1).send({ from: accounts[0] });
      await longShortPair.methods.expire().send({ from: accounts[0] });
      await proposeAndSettleOptimisticOraclePrice(priceIdentifier, expirationTimestamp, toWei("0.5"));
      sponsorCollateralBefore = toBN(await collateralToken.methods.balanceOf(sponsor).call());
    });
    it("expiryPercentLong = 1 should give all collateral to long tokens", async function () {
      await longShortPairTestLibrary.methods.setValueToReturn(toWei("1")).send({ from: accounts[0] });

      // Redeeming only short tokens should send 0 collateral as the short tokens are worthless.
      await longShortPair.methods.settle(toWei("0"), toWei("100")).send({ from: sponsor });
      assert.equal(
        (await collateralToken.methods.balanceOf(sponsor).call()).toString(),
        sponsorCollateralBefore.toString()
      );

      // Redeeming the long tokens should send the full amount of collateral to the sponsor.
      await longShortPair.methods.settle(toWei("100"), toWei("0")).send({ from: sponsor });
      assert.equal(
        (await collateralToken.methods.balanceOf(sponsor).call()).toString(),
        sponsorCollateralBefore.add(toBN(toWei("100"))).toString()
      );
    });
    it("expiryPercentLong = 0 should give all collateral to short tokens", async function () {
      await longShortPairTestLibrary.methods.setValueToReturn(toWei("0")).send({ from: accounts[0] });
      // Redeeming only long tokens should send 0 collateral as the long tokens are worthless.
      await longShortPair.methods.settle(toWei("100"), toWei("0")).send({ from: sponsor });
      assert.equal(
        (await collateralToken.methods.balanceOf(sponsor).call()).toString(),
        sponsorCollateralBefore.toString()
      );

      // Redeeming the short tokens should send the full amount of collateral to the sponsor.
      await longShortPair.methods.settle(toWei("0"), toWei("100")).send({ from: sponsor });
      assert.equal(
        (await collateralToken.methods.balanceOf(sponsor).call()).toString(),
        sponsorCollateralBefore.add(toBN(toWei("100"))).toString()
      );
    });
    it("expiryTokensForCollateral > 1 should ceil to 1", async function () {
      // anything above 1 for the expiryPercentLong is nonsensical and the LSP should act as if it's set to 1.
      await longShortPairTestLibrary.methods.setValueToReturn(toWei("1.5")).send({ from: accounts[0] });

      // Redeeming long short tokens should send no collateral.
      await longShortPair.methods.settle(toWei("0"), toWei("100")).send({ from: sponsor });
      assert.equal(
        (await collateralToken.methods.balanceOf(sponsor).call()).toString(),
        sponsorCollateralBefore.toString()
      );

      // Redeeming long tokens should send all the collateral.
      await longShortPair.methods.settle(toWei("100"), toWei("0")).send({ from: sponsor });
      assert.equal(
        (await collateralToken.methods.balanceOf(sponsor).call()).toString(),
        sponsorCollateralBefore.add(toBN(toWei("100"))).toString()
      );
    });
    it("expiryPercentLong = 0.25 should give 25% to long and 75% to short", async function () {
      await longShortPairTestLibrary.methods.setValueToReturn(toWei("0.25")).send({ from: accounts[0] });

      // Redeeming long tokens should send 25% of the collateral.
      await longShortPair.methods.settle(toWei("100"), toWei("0")).send({ from: sponsor });
      assert.equal(
        (await collateralToken.methods.balanceOf(sponsor).call()).toString(),
        sponsorCollateralBefore.add(toBN(toWei("25"))).toString()
      );
      const sponsorCollateralAfterLongRedeem = toBN(await collateralToken.methods.balanceOf(sponsor).call());

      // Redeeming short tokens should send the remaining 75% of the collateral.
      await longShortPair.methods.settle(toWei("0"), toWei("100")).send({ from: sponsor });
      assert.equal(
        (await collateralToken.methods.balanceOf(sponsor).call()).toString(),
        sponsorCollateralAfterLongRedeem.add(toBN(toWei("75"))).toString()
      );
    });
    it("Cannot settle more tokens than in wallet", async function () {
      // Sponsor only has 100 long and 100 short. anything more than this should revert.
      assert(await didContractThrow(longShortPair.methods.settle(toWei("110"), toWei("100")).send({ from: sponsor })));
    });
    it("prepaidProposerReward was correctly set/transferred in the OptimisticOracle", async function () {
      // Deployer should have received a proposal reward.
      assert.equal((await collateralToken.methods.balanceOf(deployer).call()).toString(), prepaidProposerReward);
      // Request should have the reward encoded.
      assert.equal(
        (
          await optimisticOracle.methods
            .getRequest(longShortPair.options.address, priceIdentifier, expirationTimestamp, customAncillaryData)
            .call()
        ).reward.toString(),
        toWei("100")
      );
    });
  });
  describe("Contract States", () => {
    beforeEach(async () => {
      await collateralToken.methods.approve(longShortPair.options.address, MAX_UINT_VAL).send({ from: sponsor });
      await longShortPair.methods.create(toWei("100")).send({ from: sponsor });
    });
    it("Can not expire pre expirationTimestamp", async function () {
      assert(await didContractThrow(longShortPair.methods.expire().send({ from: accounts[0] })));
      assert(await didContractThrow(longShortPair.methods.settle(toWei("100"), toWei("100")).send({ from: sponsor })));
    });
    it("Can not create post expiry", async function () {
      await timer.methods.setCurrentTime(expirationTimestamp + 1).send({ from: accounts[0] });
      assert(await didContractThrow(longShortPair.methods.create(toWei("100")).send({ from: sponsor })));
    });
    it("Can not settle before price returned from OO", async function () {
      // Set time after expiration, add a price to OO but dont pass OO liveness.
      await timer.methods.setCurrentTime(expirationTimestamp + 1).send({ from: accounts[0] });
      await longShortPair.methods.expire().send({ from: accounts[0] });
      await optimisticOracle.methods
        .proposePrice(
          longShortPair.options.address,
          priceIdentifier,
          expirationTimestamp,
          customAncillaryData,
          toWei("0.5")
        )
        .send({ from: accounts[0] });
      assert(await didContractThrow(longShortPair.methods.settle(toWei("100"), toWei("100")).send({ from: sponsor })));
    });
  });
  describe("Non-standard ERC20 Decimals", () => {
    const convertDecimals = ConvertDecimals(0, 6, web3);
    beforeEach(async () => {
      collateralToken = await Token.new("USD Coin", "USDC", 6).send({ from: deployer });
      await collateralToken.methods.addMember(1, deployer).send({ from: deployer });
      await collateralToken.methods.mint(sponsor, convertDecimals("1000")).send({ from: deployer });

      await collateralWhitelist.methods.addToWhitelist(collateralToken.options.address).send({ from: accounts[0] });

      longToken = await Token.new("Long Token", "lTKN", 6).send({ from: deployer });
      shortToken = await Token.new("Short Token", "sTKN", 6).send({ from: deployer });

      constructorParams = {
        ...constructorParams,
        longToken: longToken.options.address,
        shortToken: shortToken.options.address,
        collateralToken: collateralToken.options.address,
        prepaidProposerReward: convertDecimals("100").toString(),
      };

      longShortPair = await LongShortPair.new(constructorParams).send({ from: accounts[0] });
      await collateralToken.methods
        .mint(longShortPair.options.address, convertDecimals("100"))
        .send({ from: accounts[0] });

      // Add mint and burn roles for the long and short tokens to the long short pair.
      await longToken.methods.addMember(1, longShortPair.options.address).send({ from: deployer });
      await shortToken.methods.addMember(1, longShortPair.options.address).send({ from: deployer });
      await longToken.methods.addMember(2, longShortPair.options.address).send({ from: deployer });
      await shortToken.methods.addMember(2, longShortPair.options.address).send({ from: deployer });
    });
    it("Mint, redeem, expire lifecycle", async function () {
      // Create some sponsor tokens. Send half to the holder account.
      assert.equal(
        (await collateralToken.methods.balanceOf(sponsor).call()).toString(),
        convertDecimals("1000").toString()
      );
      assert.equal((await longToken.methods.balanceOf(sponsor).call()).toString(), convertDecimals("0").toString());
      assert.equal((await shortToken.methods.balanceOf(sponsor).call()).toString(), convertDecimals("0").toString());

      await collateralToken.methods.approve(longShortPair.options.address, MAX_UINT_VAL).send({ from: sponsor });
      await longShortPair.methods.create(convertDecimals("100")).send({ from: sponsor });

      // Collateral should have decreased by tokensMinted/collateral per token. Long & short should have increase by tokensMinted.
      assert.equal(
        (await collateralToken.methods.balanceOf(sponsor).call()).toString(),
        convertDecimals("900").toString()
      ); // 1000 starting balance - 100 for mint.
      assert.equal((await longToken.methods.balanceOf(sponsor).call()).toString(), convertDecimals("100").toString());
      assert.equal((await shortToken.methods.balanceOf(sponsor).call()).toString(), convertDecimals("100").toString());

      // Send half the long tokens to the holder. This would happen by the holder buying them on a dex.
      await longToken.methods.transfer(holder, convertDecimals("50")).send({ from: sponsor });

      // Token sponsor redeems half their remaining long tokens, along with the associated short tokens.
      await longShortPair.methods.redeem(convertDecimals("25")).send({ from: sponsor });

      // Sponsor should have 25 remaining long tokens and 75 remaining short tokens. They should have been refunded 25 collateral.
      assert.equal(
        (await collateralToken.methods.balanceOf(sponsor).call()).toString(),
        convertDecimals("925").toString()
      ); // 900 after mint + 25 redeemed.
      assert.equal((await longToken.methods.balanceOf(sponsor).call()).toString(), convertDecimals("25").toString());
      assert.equal((await shortToken.methods.balanceOf(sponsor).call()).toString(), convertDecimals("75").toString());

      // holder should not be able to call redeem as they only have the long token and redemption requires a pair.
      assert(await didContractThrow(longShortPair.methods.redeem(convertDecimals("25")).send({ from: holder })));

      // Advance past the expiry timestamp and settle the contract.
      await timer.methods.setCurrentTime(expirationTimestamp + 1).send({ from: accounts[0] });

      assert.equal(await longShortPair.methods.contractState().call(), 0); // state should be Open before.
      await longShortPair.methods.expire().send({ from: accounts[0] });
      assert.equal(await longShortPair.methods.contractState().call(), 1); // state should be ExpiredPriceRequested before.

      // Note that this proposal is scaled by 1e18. Prices returned from the DVM are scaled independently of the contract decimals.
      await proposeAndSettleOptimisticOraclePrice(priceIdentifier, expirationTimestamp, toWei("0.5"));

      // Redemption value scaled between 0 and 1, indicating how much of the collateralPerPair is split between the long and
      // short tokens. Setting to 0.5 makes each long token worth 0.5 collateral and each short token worth 0.5 collateral.
      // Note that this value is still scaled by 1e18 as this lib is independent of decimals.
      await longShortPairTestLibrary.methods.setValueToReturn(toWei("0.5")).send({ from: accounts[0] });

      await longShortPair.methods.settle(convertDecimals("50"), convertDecimals("0")).send({ from: holder }); // holder redeem their 50 long tokens.
      assert.equal((await longToken.methods.balanceOf(holder).call()).toString(), convertDecimals("0")); // they should have no long tokens left.
      assert.equal((await collateralToken.methods.balanceOf(holder).call()).toString(), convertDecimals("25")); // they should have gotten 0.5 collateral per synthetic.

      // Sponsor redeem remaining tokens. They return the remaining 25 long and 75 short. Each should be redeemable for 0.5 collateral.
      await longShortPair.methods.settle(convertDecimals("25"), convertDecimals("75")).send({ from: sponsor });

      assert.equal((await longToken.methods.balanceOf(sponsor).call()).toString(), convertDecimals("0").toString());
      assert.equal((await longToken.methods.balanceOf(sponsor).call()).toString(), convertDecimals("0").toString());
      assert.equal(
        (await collateralToken.methods.balanceOf(sponsor).call()).toString(),
        convertDecimals("975").toString()
      ); // 925 after redemption + 12.5 redeemed for long and 37.5 for short.

      // long short pair should have no collateral left in it as everything has been redeemed.
      assert.equal(
        (await collateralToken.methods.balanceOf(longShortPair.options.address).call()).toString(),
        convertDecimals("0")
      );
    });
  });
  describe("Custom OO parameterization", () => {
    beforeEach(async () => {
      optimisticOracleLivenessTime = 3600; // set to one hour. the default for the OO is two hours (7200 seconds).
      optimisticOracleProposerBond = toWei("1"); // the proposer will now need to provide 1e18 collateral as a bond.

      constructorParams = { ...constructorParams, optimisticOracleLivenessTime, optimisticOracleProposerBond };

      longShortPair = await LongShortPair.new(constructorParams).send({ from: accounts[0] });
      await collateralToken.methods.mint(longShortPair.options.address, toWei("100")).send({ from: accounts[0] });

      // Add mint and burn roles for the long and short tokens to the long short pair.
      await longToken.methods.addMember(1, longShortPair.options.address).send({ from: deployer });
      await shortToken.methods.addMember(1, longShortPair.options.address).send({ from: deployer });
      await longToken.methods.addMember(2, longShortPair.options.address).send({ from: deployer });
      await shortToken.methods.addMember(2, longShortPair.options.address).send({ from: deployer });
    });
    it("Custom OO settings are correctly set", async function () {
      assert.equal(await longShortPair.methods.optimisticOracleLivenessTime().call(), optimisticOracleLivenessTime);
      assert.equal(await longShortPair.methods.optimisticOracleProposerBond().call(), optimisticOracleProposerBond);

      // Create some tokens from sponsor wallet.
      await collateralToken.methods.approve(longShortPair.options.address, MAX_UINT_VAL).send({ from: sponsor });
      await longShortPair.methods.create(toWei("100")).send({ from: sponsor });

      // Advance past the expiry timestamp and settle the contract.
      await timer.methods.setCurrentTime(expirationTimestamp + 1).send({ from: accounts[0] });

      assert.equal(await longShortPair.methods.contractState().call(), 0); // state should be Open before.
      await longShortPair.methods.expire().send({ from: accounts[0] });
      assert.equal(await longShortPair.methods.contractState().call(), 1); // state should be ExpiredPriceRequested before.

      // Ensure the price request was enqueued correctly and the liveness time and bond was set.
      const request = await optimisticOracle.methods
        .getRequest(longShortPair.options.address, priceIdentifier, expirationTimestamp, customAncillaryData)
        .call();

      assert.equal(request.currency, collateralToken.options.address);
      assert.equal(request.settled, false);
      assert.equal(request.proposedPrice, "0");
      assert.equal(request.resolvedPrice, "0");
      assert.equal(request.reward, prepaidProposerReward);
      assert.equal(request.bond, optimisticOracleProposerBond);
      assert.equal(request.customLiveness, optimisticOracleLivenessTime);

      // Proposing a price without approving the proposal bond should revert.
      assert(
        await didContractThrow(
          optimisticOracle.methods
            .proposePrice(
              longShortPair.options.address,
              priceIdentifier,
              expirationTimestamp,
              customAncillaryData,
              toWei("0.5")
            )
            .send({ from: deployer })
        )
      );

      // Approve the OO to pull collateral from the deployer. Mint some collateral to the deployer to pay for bond.
      await collateralToken.methods.approve(optimisticOracle.options.address, MAX_UINT_VAL).send({ from: deployer });
      await collateralToken.methods.mint(deployer, toWei("1")).send({ from: deployer });

      // Now the proposal should go through without revert.
      const deployerBalanceBeforeProposal = toBN(await collateralToken.methods.balanceOf(deployer).call());
      await optimisticOracle.methods
        .proposePrice(
          longShortPair.options.address,
          priceIdentifier,
          expirationTimestamp,
          customAncillaryData,
          toWei("0.5")
        )
        .send({ from: deployer });

      assert.equal(
        deployerBalanceBeforeProposal.sub(toBN(await collateralToken.methods.balanceOf(deployer).call())).toString(),
        optimisticOracleProposerBond
      );

      // Advance time. Should not be able to settle any time before the OO liveness.

      assert(
        await didContractThrow(
          optimisticOracle.methods
            .settle(longShortPair.options.address, priceIdentifier, expirationTimestamp, customAncillaryData)
            .send({ from: accounts[0] })
        )
      );

      await optimisticOracle.methods
        .setCurrentTime(parseInt(await optimisticOracle.methods.getCurrentTime().call()) + optimisticOracleLivenessTime)
        .send({ from: accounts[0] });

      const sponsorBalanceBefore = toBN(await collateralToken.methods.balanceOf(sponsor).call());
      const deployerBalanceBeforeSettlement = toBN(await collateralToken.methods.balanceOf(deployer).call());
      await optimisticOracle.methods
        .settle(longShortPair.options.address, priceIdentifier, expirationTimestamp, customAncillaryData)
        .send({ from: accounts[0] });

      await longShortPairTestLibrary.methods.setValueToReturn(toWei("0.5")).send({ from: accounts[0] });

      // settle all tokens.
      await longShortPair.methods.settle(toWei("100"), toWei("100")).send({ from: sponsor }); // sponsor redeem their 100 long tokens.
      assert.equal((await longToken.methods.balanceOf(sponsor).call()).toString(), toWei("0")); // sponsor should have no long tokens left.
      assert.equal((await shortToken.methods.balanceOf(sponsor).call()).toString(), toWei("0")); // sponsor should have no short tokens left.
      assert.equal(
        toBN(await collateralToken.methods.balanceOf(sponsor).call())
          .sub(sponsorBalanceBefore)
          .toString(),
        toWei("100")
      ); // sponsor should get back all collateral.

      // OO proposer should get back proposal bond + reward at price request settlement.
      assert.equal(
        toBN(await collateralToken.methods.balanceOf(deployer).call())
          .sub(deployerBalanceBeforeSettlement)
          .toString(),
        toBN(optimisticOracleProposerBond).add(toBN(prepaidProposerReward)).toString()
      );
    });
  });
  describe("Dust and rounding is dealt with correctly", () => {
    beforeEach(async () => {
      // Set the collateral per pair to some small number to try induce rounding on mint/redeem settings.
      constructorParams = {
        ...constructorParams,
        optimisticOracleProposerBond: 0,
        collateralPerPair: toWei("0.0000001"),
      };

      longShortPair = await LongShortPair.new(constructorParams);
      await collateralToken.mint(longShortPair.address, toWei("100"));

      // Add mint and burn roles for the long and short tokens to the long short pair.
      await longToken.addMember(1, longShortPair.address, { from: deployer });
      await shortToken.addMember(1, longShortPair.address, { from: deployer });
      await longToken.addMember(2, longShortPair.address, { from: deployer });
      await shortToken.addMember(2, longShortPair.address, { from: deployer });
    });
    it("Should not be able to mint dust tokens for free", async function () {
      // Try mint a tiny amount of tokens (1 wei worth) from an account that has 0 balance of collateral and 0 approval.
      assert.equal((await collateralToken.balanceOf(rando)).toString(), "0");
      assert(await didContractThrow(longShortPair.create("1", { from: rando })));
      assert.equal((await longToken.balanceOf(rando)).toString(), "0");
      assert.equal((await shortToken.balanceOf(rando)).toString(), "0");
    });
    it("Should not be able to redeem dust for free collateral", async function () {
      // Try redeem a tiny amount of tokens (1 wei worth) from an account that never minted any.
      assert.equal((await longToken.balanceOf(rando)).toString(), "0");
      assert.equal((await shortToken.balanceOf(rando)).toString(), "0");
      assert(await didContractThrow(longShortPair.redeem("1", { from: rando })));
      assert.equal((await collateralToken.balanceOf(rando)).toString(), "0");
    });

    it("Redeeming dust should round to 0 collateral returned", async function () {
      // In the case the caller actually has some synthetic tokens and they redeem dust they should get back nothing.
      await collateralToken.approve(longShortPair.address, MAX_UINT_VAL, { from: sponsor });
      await longShortPair.create(toWei("100"), { from: sponsor });

      const sponsorCollateralBefore = await collateralToken.balanceOf(sponsor);
      await longShortPair.redeem("1", { from: sponsor });
      assert.equal((await collateralToken.balanceOf(sponsor)).toString(), sponsorCollateralBefore.toString());
    });

    // approve collateral, mint tokens, expire LSP contract and set the library expiryPercentLong to return.
    const approveCreateExpireLsp = async (tokensToCreate, expiryPercentLong) => {
      await collateralToken.approve(longShortPair.address, MAX_UINT_VAL, { from: sponsor });
      await longShortPair.create(tokensToCreate, { from: sponsor });

      await timer.setCurrentTime(expirationTimestamp + 1);
      await longShortPair.expire();
      await proposeAndSettleOptimisticOraclePrice(priceIdentifier, expirationTimestamp, toWei("0.5"));

      await longShortPairTestLibrary.setValueToReturn(expiryPercentLong);
    };
    it("Settling dust long tokens should round to 0 with collateral 0 expiryPercentLong", async function () {
      await approveCreateExpireLsp(toWei("100"), toWei("0"));
      const sponsorCollateralBefore = await collateralToken.balanceOf(sponsor);
      await longShortPair.settle("1", "0", { from: sponsor }); // holder redeem their 50 long tokens.
      assert.equal((await collateralToken.balanceOf(sponsor)).toString(), sponsorCollateralBefore.toString());
    });
    it("Settling dust short tokens should round to 0 with collateral 0 expiryPercentLong", async function () {
      await approveCreateExpireLsp(toWei("100"), toWei("0"));
      const sponsorCollateralBefore = await collateralToken.balanceOf(sponsor);
      await longShortPair.settle("0", "1", { from: sponsor }); // holder redeem their 50 long tokens.
      assert.equal((await collateralToken.balanceOf(sponsor)).toString(), sponsorCollateralBefore.toString());
    });
    it("Settling dust long tokens should round to 0 with collateral 1 expiryPercentLong", async function () {
      await collateralToken.approve(longShortPair.address, MAX_UINT_VAL, { from: sponsor });
      await approveCreateExpireLsp(toWei("100"), toWei("1"));

      const sponsorCollateralBefore = await collateralToken.balanceOf(sponsor);
      await longShortPair.settle("1", "0", { from: sponsor }); // holder redeem their 50 long tokens.
      assert.equal((await collateralToken.balanceOf(sponsor)).toString(), sponsorCollateralBefore.toString());
    });
    it("Settling dust short tokens should round to 0 with collateral 1 expiryPercentLong", async function () {
      await collateralToken.approve(longShortPair.address, MAX_UINT_VAL, { from: sponsor });
      await approveCreateExpireLsp(toWei("100"), toWei("1"));

      const sponsorCollateralBefore = await collateralToken.balanceOf(sponsor);
      await longShortPair.settle("0", "1", { from: sponsor }); // holder redeem their 50 long tokens.
      assert.equal((await collateralToken.balanceOf(sponsor)).toString(), sponsorCollateralBefore.toString());
    });
  });
});<|MERGE_RESOLUTION|>--- conflicted
+++ resolved
@@ -43,12 +43,12 @@
 const prepaidProposerReward = toWei("100");
 const pairName = "Long Short Pair Test";
 
-<<<<<<< HEAD
 describe("LongShortPair", function () {
   let accounts;
   let deployer;
   let sponsor;
   let holder;
+  let rando;
 
   const proposeAndSettleOptimisticOraclePrice = async (priceIdentifier, requestTime, price) => {
     await optimisticOracle.methods
@@ -64,23 +64,8 @@
 
   before(async function () {
     accounts = await web3.eth.getAccounts();
-    [deployer, sponsor, holder] = accounts;
+    [deployer, sponsor, holder, rando] = accounts;
     await runDefaultFixture(hre);
-=======
-const proposeAndSettleOptimisticOraclePrice = async (priceIdentifier, requestTime, price) => {
-  await optimisticOracle.proposePrice(longShortPair.address, priceIdentifier, requestTime, customAncillaryData, price);
-  await optimisticOracle.setCurrentTime((await optimisticOracle.getCurrentTime()) + optimisticOracleLivenessTime);
-  await optimisticOracle.settle(longShortPair.address, priceIdentifier, requestTime, customAncillaryData);
-};
-
-contract("LongShortPair", function (accounts) {
-  const deployer = accounts[0];
-  const sponsor = accounts[1];
-  const holder = accounts[2];
-  const rando = accounts[3];
-
-  before(async () => {
->>>>>>> a059eadf
     finder = await Finder.deployed();
     timer = await Timer.deployed();
     collateralWhitelist = await AddressWhitelist.deployed();
@@ -691,78 +676,93 @@
         collateralPerPair: toWei("0.0000001"),
       };
 
-      longShortPair = await LongShortPair.new(constructorParams);
-      await collateralToken.mint(longShortPair.address, toWei("100"));
+      longShortPair = await LongShortPair.new(constructorParams).send({ from: accounts[0] });
+      await collateralToken.methods.mint(longShortPair.options.address, toWei("100")).send({ from: accounts[0] });
 
       // Add mint and burn roles for the long and short tokens to the long short pair.
-      await longToken.addMember(1, longShortPair.address, { from: deployer });
-      await shortToken.addMember(1, longShortPair.address, { from: deployer });
-      await longToken.addMember(2, longShortPair.address, { from: deployer });
-      await shortToken.addMember(2, longShortPair.address, { from: deployer });
+      await longToken.methods.addMember(1, longShortPair.options.address).send({ from: deployer });
+      await shortToken.methods.addMember(1, longShortPair.options.address).send({ from: deployer });
+      await longToken.methods.addMember(2, longShortPair.options.address).send({ from: deployer });
+      await shortToken.methods.addMember(2, longShortPair.options.address).send({ from: deployer });
     });
     it("Should not be able to mint dust tokens for free", async function () {
       // Try mint a tiny amount of tokens (1 wei worth) from an account that has 0 balance of collateral and 0 approval.
-      assert.equal((await collateralToken.balanceOf(rando)).toString(), "0");
-      assert(await didContractThrow(longShortPair.create("1", { from: rando })));
-      assert.equal((await longToken.balanceOf(rando)).toString(), "0");
-      assert.equal((await shortToken.balanceOf(rando)).toString(), "0");
+      assert.equal((await collateralToken.methods.balanceOf(rando).call()).toString(), "0");
+      assert(await didContractThrow(longShortPair.methods.create("1").send({ from: rando })));
+      assert.equal((await longToken.methods.balanceOf(rando).call()).toString(), "0");
+      assert.equal((await shortToken.methods.balanceOf(rando).call()).toString(), "0");
     });
     it("Should not be able to redeem dust for free collateral", async function () {
       // Try redeem a tiny amount of tokens (1 wei worth) from an account that never minted any.
-      assert.equal((await longToken.balanceOf(rando)).toString(), "0");
-      assert.equal((await shortToken.balanceOf(rando)).toString(), "0");
-      assert(await didContractThrow(longShortPair.redeem("1", { from: rando })));
-      assert.equal((await collateralToken.balanceOf(rando)).toString(), "0");
+      assert.equal((await longToken.methods.balanceOf(rando).call()).toString(), "0");
+      assert.equal((await shortToken.methods.balanceOf(rando).call()).toString(), "0");
+      assert(await didContractThrow(longShortPair.methods.redeem("1").send({ from: rando })));
+      assert.equal((await collateralToken.methods.balanceOf(rando).call()).toString(), "0");
     });
 
     it("Redeeming dust should round to 0 collateral returned", async function () {
       // In the case the caller actually has some synthetic tokens and they redeem dust they should get back nothing.
-      await collateralToken.approve(longShortPair.address, MAX_UINT_VAL, { from: sponsor });
-      await longShortPair.create(toWei("100"), { from: sponsor });
-
-      const sponsorCollateralBefore = await collateralToken.balanceOf(sponsor);
-      await longShortPair.redeem("1", { from: sponsor });
-      assert.equal((await collateralToken.balanceOf(sponsor)).toString(), sponsorCollateralBefore.toString());
+      await collateralToken.methods.approve(longShortPair.options.address, MAX_UINT_VAL).send({ from: sponsor });
+      await longShortPair.methods.create(toWei("100")).send({ from: sponsor });
+
+      const sponsorCollateralBefore = await collateralToken.methods.balanceOf(sponsor).call();
+      await longShortPair.methods.redeem("1").send({ from: sponsor });
+      assert.equal(
+        (await collateralToken.methods.balanceOf(sponsor).call()).toString(),
+        sponsorCollateralBefore.toString()
+      );
     });
 
     // approve collateral, mint tokens, expire LSP contract and set the library expiryPercentLong to return.
     const approveCreateExpireLsp = async (tokensToCreate, expiryPercentLong) => {
-      await collateralToken.approve(longShortPair.address, MAX_UINT_VAL, { from: sponsor });
-      await longShortPair.create(tokensToCreate, { from: sponsor });
-
-      await timer.setCurrentTime(expirationTimestamp + 1);
-      await longShortPair.expire();
+      await collateralToken.methods.approve(longShortPair.options.address, MAX_UINT_VAL).send({ from: sponsor });
+      await longShortPair.methods.create(tokensToCreate).send({ from: sponsor });
+
+      await timer.methods.setCurrentTime(expirationTimestamp + 1).send({ from: accounts[0] });
+      await longShortPair.methods.expire().send({ from: accounts[0] });
       await proposeAndSettleOptimisticOraclePrice(priceIdentifier, expirationTimestamp, toWei("0.5"));
 
-      await longShortPairTestLibrary.setValueToReturn(expiryPercentLong);
+      await longShortPairTestLibrary.methods.setValueToReturn(expiryPercentLong).send({ from: accounts[0] });
     };
     it("Settling dust long tokens should round to 0 with collateral 0 expiryPercentLong", async function () {
       await approveCreateExpireLsp(toWei("100"), toWei("0"));
-      const sponsorCollateralBefore = await collateralToken.balanceOf(sponsor);
-      await longShortPair.settle("1", "0", { from: sponsor }); // holder redeem their 50 long tokens.
-      assert.equal((await collateralToken.balanceOf(sponsor)).toString(), sponsorCollateralBefore.toString());
+      const sponsorCollateralBefore = await collateralToken.methods.balanceOf(sponsor).call();
+      await longShortPair.methods.settle("1", "0").send({ from: sponsor }); // holder redeem their 50 long tokens.
+      assert.equal(
+        (await collateralToken.methods.balanceOf(sponsor).call()).toString(),
+        sponsorCollateralBefore.toString()
+      );
     });
     it("Settling dust short tokens should round to 0 with collateral 0 expiryPercentLong", async function () {
       await approveCreateExpireLsp(toWei("100"), toWei("0"));
-      const sponsorCollateralBefore = await collateralToken.balanceOf(sponsor);
-      await longShortPair.settle("0", "1", { from: sponsor }); // holder redeem their 50 long tokens.
-      assert.equal((await collateralToken.balanceOf(sponsor)).toString(), sponsorCollateralBefore.toString());
+      const sponsorCollateralBefore = await collateralToken.methods.balanceOf(sponsor).call();
+      await longShortPair.methods.settle("0", "1").send({ from: sponsor }); // holder redeem their 50 long tokens.
+      assert.equal(
+        (await collateralToken.methods.balanceOf(sponsor).call()).toString(),
+        sponsorCollateralBefore.toString()
+      );
     });
     it("Settling dust long tokens should round to 0 with collateral 1 expiryPercentLong", async function () {
-      await collateralToken.approve(longShortPair.address, MAX_UINT_VAL, { from: sponsor });
+      await collateralToken.methods.approve(longShortPair.options.address, MAX_UINT_VAL).send({ from: sponsor });
       await approveCreateExpireLsp(toWei("100"), toWei("1"));
 
-      const sponsorCollateralBefore = await collateralToken.balanceOf(sponsor);
-      await longShortPair.settle("1", "0", { from: sponsor }); // holder redeem their 50 long tokens.
-      assert.equal((await collateralToken.balanceOf(sponsor)).toString(), sponsorCollateralBefore.toString());
+      const sponsorCollateralBefore = await collateralToken.methods.balanceOf(sponsor).call();
+      await longShortPair.methods.settle("1", "0").send({ from: sponsor }); // holder redeem their 50 long tokens.
+      assert.equal(
+        (await collateralToken.methods.balanceOf(sponsor).call()).toString(),
+        sponsorCollateralBefore.toString()
+      );
     });
     it("Settling dust short tokens should round to 0 with collateral 1 expiryPercentLong", async function () {
-      await collateralToken.approve(longShortPair.address, MAX_UINT_VAL, { from: sponsor });
+      await collateralToken.methods.approve(longShortPair.options.address, MAX_UINT_VAL).send({ from: sponsor });
       await approveCreateExpireLsp(toWei("100"), toWei("1"));
 
-      const sponsorCollateralBefore = await collateralToken.balanceOf(sponsor);
-      await longShortPair.settle("0", "1", { from: sponsor }); // holder redeem their 50 long tokens.
-      assert.equal((await collateralToken.balanceOf(sponsor)).toString(), sponsorCollateralBefore.toString());
+      const sponsorCollateralBefore = await collateralToken.methods.balanceOf(sponsor).call();
+      await longShortPair.methods.settle("0", "1").send({ from: sponsor }); // holder redeem their 50 long tokens.
+      assert.equal(
+        (await collateralToken.methods.balanceOf(sponsor).call()).toString(),
+        sponsorCollateralBefore.toString()
+      );
     });
   });
 });
<<<<<<< HEAD
const hre = require("hardhat");
const { runDefaultFixture } = require("@uma/common");
const { getContract, assertEventEmitted } = hre;
const { toWei, utf8ToHex, toBN } = web3.utils;
=======
const { toWei, utf8ToHex, toBN, padRight } = web3.utils;
const truffleAssert = require("truffle-assertions");
>>>>>>> 1490945e
const { assert } = require("chai");

// Libraries and helpers
const { interfaceName, didContractThrow, MAX_UINT_VAL, ZERO_ADDRESS, ConvertDecimals } = require("@uma/common");

// Tested Contract
const LongShortPair = getContract("LongShortPair");
const LongShortPairFinancialProjectLibraryTest = getContract("LongShortPairFinancialProjectLibraryTest");

// Helper contracts
const AddressWhitelist = getContract("AddressWhitelist");
const IdentifierWhitelist = getContract("IdentifierWhitelist");
const Finder = getContract("Finder");
const Timer = getContract("Timer");
const OptimisticOracle = getContract("OptimisticOracle");
const Token = getContract("ExpandedERC20");

// Contracts
let collateralToken;
let longToken;
let shortToken;
let longShortPair;
let longShortPairTestLibrary;
let collateralWhitelist;
let identifierWhitelist;
let optimisticOracle;
let finder;
let customAncillaryData = web3.utils.utf8ToHex("some-address-field:0x1234");
let timer;
let constructorParams;

let optimisticOracleLivenessTime = 7200;
let optimisticOracleProposerBond = "0";

const startTimestamp = Math.floor(Date.now() / 1000);
const expirationTimestamp = startTimestamp + 10000;
const priceIdentifier = padRight(utf8ToHex("TEST_IDENTIFIER"), 64);
const collateralPerPair = toWei("1"); // each pair of long and short tokens need 1 unit of collateral to mint.
const prepaidProposerReward = toWei("100");
const pairName = "Long Short Pair Test";

<<<<<<< HEAD
describe("LongShortPair", function () {
  let accounts;
  let deployer;
  let sponsor;
  let holder;

  const proposeAndSettleOptimisticOraclePrice = async (priceFeedIdentifier, requestTime, price) => {
    await optimisticOracle.methods
      .proposePrice(longShortPair.options.address, priceFeedIdentifier, requestTime, ancillaryData, price)
      .send({ from: accounts[0] });
    await optimisticOracle.methods
      .setCurrentTime(parseInt(await optimisticOracle.methods.getCurrentTime().call()) + optimisticOracleLiveness)
      .send({ from: accounts[0] });
    await optimisticOracle.methods
      .settle(longShortPair.options.address, priceFeedIdentifier, requestTime, ancillaryData)
      .send({ from: accounts[0] });
  };

  before(async function () {
    accounts = await web3.eth.getAccounts();
    [deployer, sponsor, holder] = accounts;
    await runDefaultFixture(hre);
=======
const proposeAndSettleOptimisticOraclePrice = async (priceIdentifier, requestTime, price) => {
  await optimisticOracle.proposePrice(longShortPair.address, priceIdentifier, requestTime, customAncillaryData, price);
  await optimisticOracle.setCurrentTime((await optimisticOracle.getCurrentTime()) + optimisticOracleLivenessTime);
  await optimisticOracle.settle(longShortPair.address, priceIdentifier, requestTime, customAncillaryData);
};

contract("LongShortPair", function (accounts) {
  const deployer = accounts[0];
  const sponsor = accounts[1];
  const holder = accounts[2];

  before(async () => {
>>>>>>> 1490945e
    finder = await Finder.deployed();
    timer = await Timer.deployed();
    collateralWhitelist = await AddressWhitelist.deployed();
    identifierWhitelist = await IdentifierWhitelist.deployed();
<<<<<<< HEAD
    await identifierWhitelist.methods.addSupportedIdentifier(priceFeedIdentifier).send({ from: deployer });
=======
    await identifierWhitelist.addSupportedIdentifier(priceIdentifier, { from: deployer });
>>>>>>> 1490945e
  });

  beforeEach(async function () {
    // Force each test to start with a simulated time that's synced to the startTimestamp.
    await timer.methods.setCurrentTime(startTimestamp).send({ from: accounts[0] });

    collateralToken = await Token.new("Wrapped Ether", "WETH", 18).send({ from: deployer });
    await collateralToken.methods.addMember(1, deployer).send({ from: deployer });
    await collateralToken.methods.mint(sponsor, toWei("1000")).send({ from: deployer });

    await collateralWhitelist.methods.addToWhitelist(collateralToken.options.address).send({ from: accounts[0] });

    longToken = await Token.new("Long Token", "lTKN", 18).send({ from: deployer });
    shortToken = await Token.new("Short Token", "sTKN", 18).send({ from: deployer });

<<<<<<< HEAD
    optimisticOracle = await OptimisticOracle.new(
      optimisticOracleLiveness,
      finder.options.address,
      timer.options.address
    ).send({ from: accounts[0] });
    await finder.methods
      .changeImplementationAddress(utf8ToHex(interfaceName.OptimisticOracle), optimisticOracle.options.address)
      .send({ from: deployer });

    // Create LSP library and LSP contract.
    longShortPairLibrary = await LongShortPairFinancialProjectLibraryTest.new().send({ from: accounts[0] });
=======
    optimisticOracle = await OptimisticOracle.new(optimisticOracleLivenessTime, finder.address, timer.address);
    await finder.changeImplementationAddress(utf8ToHex(interfaceName.OptimisticOracle), optimisticOracle.address, {
      from: deployer,
    });

    // Create LSP library and LSP contract.
    longShortPairTestLibrary = await LongShortPairFinancialProjectLibraryTest.new();
>>>>>>> 1490945e

    constructorParams = {
      pairName,
      expirationTimestamp,
      collateralPerPair,
<<<<<<< HEAD
      priceFeedIdentifier,
      longTokenAddress: longToken.options.address,
      shortTokenAddress: shortToken.options.address,
      collateralTokenAddress: collateralToken.options.address,
      finderAddress: finder.options.address,
      longShortPairLibraryAddress: longShortPairLibrary.options.address,
      ancillaryData,
      prepaidProposerReward,
      timerAddress: timer.options.address,
    };

    longShortPair = await LongShortPair.new(...Object.values(constructorParams)).send({ from: accounts[0] });
    await collateralToken.methods.mint(longShortPair.options.address, toWei("100")).send({ from: accounts[0] });
=======
      priceIdentifier,
      longToken: longToken.address,
      shortToken: shortToken.address,
      collateralToken: collateralToken.address,
      financialProductLibrary: longShortPairTestLibrary.address,
      customAncillaryData,
      prepaidProposerReward,
      optimisticOracleLivenessTime,
      optimisticOracleProposerBond,
      finder: finder.address,
      timerAddress: timer.address,
    };

    longShortPair = await LongShortPair.new(constructorParams);
    await collateralToken.mint(longShortPair.address, toWei("100"));
>>>>>>> 1490945e

    // Add mint and burn roles for the long and short tokens to the long short pair.
    await longToken.methods.addMember(1, longShortPair.options.address).send({ from: deployer });
    await shortToken.methods.addMember(1, longShortPair.options.address).send({ from: deployer });
    await longToken.methods.addMember(2, longShortPair.options.address).send({ from: deployer });
    await shortToken.methods.addMember(2, longShortPair.options.address).send({ from: deployer });
  });
  describe("Basic Functionality", () => {
    it("Constructor params are set correctly", async function () {
      assert.equal(await longShortPair.pairName(), pairName);
      assert.equal(await longShortPair.expirationTimestamp(), expirationTimestamp);
      assert.equal(await longShortPair.collateralPerPair(), collateralPerPair);
      assert.equal(await longShortPair.priceIdentifier(), priceIdentifier);
      assert.equal(await longShortPair.collateralToken(), collateralToken.address);
      assert.equal(await longShortPair.longToken(), longToken.address);
      assert.equal(await longShortPair.longToken(), longToken.address);
      assert.equal(await longShortPair.finder(), finder.address);
      assert.equal(await longShortPair.financialProductLibrary(), longShortPairTestLibrary.address);
      assert.equal(await longShortPair.customAncillaryData(), customAncillaryData);
      assert.equal(await longShortPair.prepaidProposerReward(), prepaidProposerReward);
      assert.equal(await longShortPair.optimisticOracleLivenessTime(), optimisticOracleLivenessTime);
      assert.equal(await longShortPair.optimisticOracleProposerBond(), optimisticOracleProposerBond);
    });
    it("Rejects invalid constructor parameters", async function () {
      // Invalid expiration time.
      assert(
        await didContractThrow(
<<<<<<< HEAD
          LongShortPair.new(
            ...Object.values({
              ...constructorParams,
              expirationTimestamp: parseInt(await timer.methods.getCurrentTime().call()) - 1,
            })
          ).send({ from: accounts[0] })
=======
          LongShortPair.new({ ...constructorParams, expirationTimestamp: (await timer.getCurrentTime()) - 1 })
>>>>>>> 1490945e
        )
      );

      // Invalid collateral per pair.
<<<<<<< HEAD
      assert(
        await didContractThrow(
          LongShortPair.new(...Object.values({ ...constructorParams, collateralPerPair: "0" })).send({
            from: accounts[0],
          })
        )
      );

      // Invalid price identifier time.
      assert(
        await didContractThrow(
          LongShortPair.new(
            ...Object.values({ ...constructorParams, priceFeedIdentifier: utf8ToHex("BAD-IDENTIFIER") })
          ).send({ from: accounts[0] })
        )
      );
      // Invalid LSP library address.
      assert(
        await didContractThrow(
          LongShortPair.new(
            ...Object.values({ ...constructorParams, longShortPairLibraryAddress: ZERO_ADDRESS })
          ).send({ from: accounts[0] })
        )
      );

      // Invalid Finder address.
      assert(
        await didContractThrow(
          LongShortPair.new(...Object.values({ ...constructorParams, finderAddress: ZERO_ADDRESS })).send({
            from: accounts[0],
          })
        )
      );
=======
      assert(await didContractThrow(LongShortPair.new({ ...constructorParams, collateralPerPair: "0" })));

      // Invalid price identifier time.
      assert(await didContractThrow(LongShortPair.new({ ...constructorParams, priceIdentifier: "BAD-IDENTIFIER" })));
      // Invalid LSP library address.
      assert(
        await didContractThrow(LongShortPair.new({ ...constructorParams, financialProductLibrary: ZERO_ADDRESS }))
      );

      // Invalid Finder address.
      assert(await didContractThrow(LongShortPair.new({ ...constructorParams, finder: ZERO_ADDRESS })));
>>>>>>> 1490945e

      // Test ancillary data limits.
      // Get max length from contract.
      const maxLength = parseInt(await optimisticOracle.methods.ancillaryBytesLimit().call());

      // Remove the OO bytes
      const ooAncillary = await optimisticOracle.methods.stampAncillaryData("0x", web3.utils.randomHex(20)).call();
      const remainingLength = maxLength - (ooAncillary.length - 2) / 2; // Remove the 0x and divide by 2 to get bytes.
      assert(
        await didContractThrow(
<<<<<<< HEAD
          LongShortPair.new(
            ...Object.values({ ...constructorParams, ancillaryData: web3.utils.randomHex(remainingLength + 1) })
          ).send({ from: accounts[0] })
=======
          LongShortPair.new({ ...constructorParams, customAncillaryData: web3.utils.randomHex(remainingLength + 1) })
>>>>>>> 1490945e
        )
      );
    });
    it("Mint, redeem, expire lifecycle", async function () {
      // Create some sponsor tokens. Send half to the holder account.
      assert.equal(await collateralToken.methods.balanceOf(sponsor).call(), toWei("1000"));
      assert.equal(await longToken.methods.balanceOf(sponsor).call(), toWei("0"));
      assert.equal(await shortToken.methods.balanceOf(sponsor).call(), toWei("0"));

      await collateralToken.methods.approve(longShortPair.options.address, MAX_UINT_VAL).send({ from: sponsor });
      await longShortPair.methods.create(toWei("100")).send({ from: sponsor });

      // Collateral should have decreased by tokensMinted/collateral per token. Long & short should have increase by tokensMinted.
      assert.equal((await collateralToken.methods.balanceOf(sponsor).call()).toString(), toWei("900")); // 1000 starting balance - 100 for mint.
      assert.equal(await longToken.methods.balanceOf(sponsor).call(), toWei("100"));
      assert.equal(await shortToken.methods.balanceOf(sponsor).call(), toWei("100"));

      // Send half the long tokens to the holder. This would happen by the holder buying them on a dex.
      await longToken.methods.transfer(holder, toWei("50")).send({ from: sponsor });

      // Token sponsor redeems half their remaining long tokens, along with the associated short tokens.
      await longShortPair.methods.redeem(toWei("25")).send({ from: sponsor });

      // Sponsor should have 25 remaining long tokens and 75 remaining short tokens. They should have been refunded 25 collateral.
      assert.equal((await collateralToken.methods.balanceOf(sponsor).call()).toString(), toWei("925")); // 900 after mint + 25 redeemed.
      assert.equal(await longToken.methods.balanceOf(sponsor).call(), toWei("25"));
      assert.equal(await shortToken.methods.balanceOf(sponsor).call(), toWei("75"));

      // holder should not be able to call redeem as they only have the long token and redemption requires a pair.
      assert(await didContractThrow(longShortPair.methods.redeem(toWei("25")).send({ from: holder })));

      // Advance past the expiry timestamp and settle the contract.
      await timer.methods.setCurrentTime(expirationTimestamp + 1).send({ from: accounts[0] });

      assert.equal(await longShortPair.methods.contractState().call(), 0); // state should be Open before.
      await longShortPair.methods.expire().send({ from: accounts[0] });
      assert.equal(await longShortPair.methods.contractState().call(), 1); // state should be ExpiredPriceRequested before.

      await proposeAndSettleOptimisticOraclePrice(priceIdentifier, expirationTimestamp, toWei("0.5"));

      // Redemption value scaled between 0 and 1, indicating how much of the collateralPerPair is split between the long and
      // short tokens. Setting to 0.5 makes each long token worth 0.5 collateral and each short token worth 0.5 collateral.
<<<<<<< HEAD
      await longShortPairLibrary.methods.setValueToReturn(toWei("0.5")).send({ from: accounts[0] });
=======
      await longShortPairTestLibrary.setValueToReturn(toWei("0.5"));
>>>>>>> 1490945e

      await longShortPair.methods.settle(toWei("50"), toWei("0")).send({ from: holder }); // holder redeem their 50 long tokens.
      assert.equal(await longToken.methods.balanceOf(holder).call(), toWei("0")); // they should have no long tokens left.
      assert.equal((await collateralToken.methods.balanceOf(holder).call()).toString(), toWei("25")); // they should have gotten 0.5 collateral per synthetic.

      // Sponsor redeem remaining tokens. They return the remaining 25 long and 75 short. Each should be redeemable for 0.5 collateral.
      await longShortPair.methods.settle(toWei("25"), toWei("75")).send({ from: sponsor });

      assert.equal(await longToken.methods.balanceOf(sponsor).call(), toWei("0"));
      assert.equal(await longToken.methods.balanceOf(sponsor).call(), toWei("0"));
      assert.equal((await collateralToken.methods.balanceOf(sponsor).call()).toString(), toWei("975")); // 925 after redemption + 12.5 redeemed for long and 37.5 for short.

      // long short pair should have no collateral left in it as everything has been redeemed.
      assert.equal(
        (await collateralToken.methods.balanceOf(longShortPair.options.address).call()).toString(),
        toWei("0")
      );
    });
    it("Events are correctly emitted", async function () {
      await collateralToken.methods.approve(longShortPair.options.address, MAX_UINT_VAL).send({ from: sponsor });
      const createTx = await longShortPair.methods.create(toWei("100")).send({ from: sponsor });

      await assertEventEmitted(createTx, longShortPair, "TokensCreated", (ev) => {
        return ev.sponsor == sponsor && ev.collateralUsed == toWei("100") && ev.tokensMinted == toWei("100");
      });

      const redeemTx = await longShortPair.methods.redeem(toWei("25")).send({ from: sponsor });

      await assertEventEmitted(redeemTx, longShortPair, "TokensRedeemed", (ev) => {
        return ev.sponsor == sponsor && ev.collateralReturned == toWei("25") && ev.tokensRedeemed == toWei("25");
      });

      // Advance past the expiry timestamp and settle the contract.
      await timer.methods.setCurrentTime(expirationTimestamp + 1).send({ from: accounts[0] });

      const expireTx = await longShortPair.methods.expire().send({ from: accounts[0] });

      await assertEventEmitted(expireTx, longShortPair, "ContractExpired", (ev) => {
        return ev.caller == deployer;
      });

      await proposeAndSettleOptimisticOraclePrice(priceIdentifier, expirationTimestamp, toWei("0.5"));

<<<<<<< HEAD
      await longShortPairLibrary.methods.setValueToReturn(toWei("0.5")).send({ from: accounts[0] });
=======
      await longShortPairTestLibrary.setValueToReturn(toWei("0.5"));
>>>>>>> 1490945e

      const settleTx = await longShortPair.methods.settle(toWei("75"), toWei("75")).send({ from: sponsor });

      await assertEventEmitted(settleTx, longShortPair, "PositionSettled", (ev) => {
        return (
          ev.sponsor == sponsor &&
          ev.collateralReturned == toWei("75") &&
          ev.longTokens == toWei("75") &&
          ev.shortTokens == toWei("75")
        );
      });
    });
    it("Ancillary data is correctly set in the OO", async function () {
<<<<<<< HEAD
      await timer.methods.setCurrentTime(expirationTimestamp + 1).send({ from: accounts[0] });
      await longShortPair.methods.expire().send({ from: accounts[0] });
      const request = await optimisticOracle.methods
        .getRequest(longShortPair.options.address, priceFeedIdentifier, expirationTimestamp, ancillaryData)
        .call();
=======
      await timer.setCurrentTime(expirationTimestamp + 1);
      await longShortPair.expire();
      const request = await optimisticOracle.getRequest(
        longShortPair.address,
        priceIdentifier,
        expirationTimestamp,
        customAncillaryData
      );
>>>>>>> 1490945e

      assert.equal(request.currency, collateralToken.options.address);
    });
  });
  describe("Settlement Functionality", () => {
    // Create a position, advance time, expire contract and propose price. Manually set different expiryPercentLong values
    // using the test longShortPairTestLibrary that bypass the OO return value so we dont need to test the lib here.
    let sponsorCollateralBefore;
    beforeEach(async () => {
<<<<<<< HEAD
      await collateralToken.methods.approve(longShortPair.options.address, MAX_UINT_VAL).send({ from: sponsor });
      await longShortPair.methods.create(toWei("100")).send({ from: sponsor });
      await timer.methods.setCurrentTime(expirationTimestamp + 1).send({ from: accounts[0] });
      await longShortPair.methods.expire().send({ from: accounts[0] });
      await proposeAndSettleOptimisticOraclePrice(priceFeedIdentifier, expirationTimestamp, toWei("0.5"));
      sponsorCollateralBefore = toBN(await collateralToken.methods.balanceOf(sponsor).call());
    });
    it("expiryPercentLong = 1 should give all collateral to long tokens", async function () {
      await longShortPairLibrary.methods.setValueToReturn(toWei("1")).send({ from: accounts[0] });
=======
      await collateralToken.approve(longShortPair.address, MAX_UINT_VAL, { from: sponsor });
      await longShortPair.create(toWei("100"), { from: sponsor });
      await timer.setCurrentTime(expirationTimestamp + 1);
      await longShortPair.expire();
      await proposeAndSettleOptimisticOraclePrice(priceIdentifier, expirationTimestamp, toWei("0.5"));
      sponsorCollateralBefore = await collateralToken.balanceOf(sponsor);
    });
    it("expiryPercentLong = 1 should give all collateral to long tokens", async function () {
      await longShortPairTestLibrary.setValueToReturn(toWei("1"));
>>>>>>> 1490945e

      // Redeeming only short tokens should send 0 collateral as the short tokens are worthless.
      await longShortPair.methods.settle(toWei("0"), toWei("100")).send({ from: sponsor });
      assert.equal(
        (await collateralToken.methods.balanceOf(sponsor).call()).toString(),
        sponsorCollateralBefore.toString()
      );

      // Redeeming the long tokens should send the full amount of collateral to the sponsor.
      await longShortPair.methods.settle(toWei("100"), toWei("0")).send({ from: sponsor });
      assert.equal(
        (await collateralToken.methods.balanceOf(sponsor).call()).toString(),
        sponsorCollateralBefore.add(toBN(toWei("100"))).toString()
      );
    });
    it("expiryPercentLong = 0 should give all collateral to short tokens", async function () {
<<<<<<< HEAD
      await longShortPairLibrary.methods.setValueToReturn(toWei("0")).send({ from: accounts[0] });
=======
      await longShortPairTestLibrary.setValueToReturn(toWei("0"));
>>>>>>> 1490945e
      // Redeeming only long tokens should send 0 collateral as the long tokens are worthless.
      await longShortPair.methods.settle(toWei("100"), toWei("0")).send({ from: sponsor });
      assert.equal(
        (await collateralToken.methods.balanceOf(sponsor).call()).toString(),
        sponsorCollateralBefore.toString()
      );

      // Redeeming the short tokens should send the full amount of collateral to the sponsor.
      await longShortPair.methods.settle(toWei("0"), toWei("100")).send({ from: sponsor });
      assert.equal(
        (await collateralToken.methods.balanceOf(sponsor).call()).toString(),
        sponsorCollateralBefore.add(toBN(toWei("100"))).toString()
      );
    });
    it("expiryTokensForCollateral > 1 should ceil to 1", async function () {
      // anything above 1 for the expiryPercentLong is nonsensical and the LSP should act as if it's set to 1.
<<<<<<< HEAD
      await longShortPairLibrary.methods.setValueToReturn(toWei("1.5")).send({ from: accounts[0] });
=======
      await longShortPairTestLibrary.setValueToReturn(toWei("1.5"));
>>>>>>> 1490945e

      // Redeeming long short tokens should send no collateral.
      await longShortPair.methods.settle(toWei("0"), toWei("100")).send({ from: sponsor });
      assert.equal(
        (await collateralToken.methods.balanceOf(sponsor).call()).toString(),
        sponsorCollateralBefore.toString()
      );

      // Redeeming long tokens should send all the collateral.
      await longShortPair.methods.settle(toWei("100"), toWei("0")).send({ from: sponsor });
      assert.equal(
        (await collateralToken.methods.balanceOf(sponsor).call()).toString(),
        sponsorCollateralBefore.add(toBN(toWei("100"))).toString()
      );
    });
    it("expiryPercentLong = 0.25 should give 25% to long and 75% to short", async function () {
<<<<<<< HEAD
      await longShortPairLibrary.methods.setValueToReturn(toWei("0.25")).send({ from: accounts[0] });
=======
      await longShortPairTestLibrary.setValueToReturn(toWei("0.25"));
>>>>>>> 1490945e

      // Redeeming long tokens should send 25% of the collateral.
      await longShortPair.methods.settle(toWei("100"), toWei("0")).send({ from: sponsor });
      assert.equal(
        (await collateralToken.methods.balanceOf(sponsor).call()).toString(),
        sponsorCollateralBefore.add(toBN(toWei("25"))).toString()
      );
      const sponsorCollateralAfterLongRedeem = toBN(await collateralToken.methods.balanceOf(sponsor).call());

      // Redeeming short tokens should send the remaining 75% of the collateral.
      await longShortPair.methods.settle(toWei("0"), toWei("100")).send({ from: sponsor });
      assert.equal(
        (await collateralToken.methods.balanceOf(sponsor).call()).toString(),
        sponsorCollateralAfterLongRedeem.add(toBN(toWei("75"))).toString()
      );
    });
    it("Cannot settle more tokens than in wallet", async function () {
      // Sponsor only has 100 long and 100 short. anything more than this should revert.
      assert(await didContractThrow(longShortPair.methods.settle(toWei("110"), toWei("100")).send({ from: sponsor })));
    });
    it("prepaidProposerReward was correctly set/transferred in the OptimisticOracle", async function () {
      // Deployer should have received a proposal reward.
      assert.equal((await collateralToken.methods.balanceOf(deployer).call()).toString(), prepaidProposerReward);
      // Request should have the reward encoded.
      assert.equal(
        (
<<<<<<< HEAD
          await optimisticOracle.methods
            .getRequest(longShortPair.options.address, priceFeedIdentifier, expirationTimestamp, ancillaryData)
            .call()
=======
          await optimisticOracle.getRequest(
            longShortPair.address,
            priceIdentifier,
            expirationTimestamp,
            customAncillaryData
          )
>>>>>>> 1490945e
        ).reward.toString(),
        toWei("100")
      );
    });
  });
  describe("Contract States", () => {
    beforeEach(async () => {
      await collateralToken.methods.approve(longShortPair.options.address, MAX_UINT_VAL).send({ from: sponsor });
      await longShortPair.methods.create(toWei("100")).send({ from: sponsor });
    });
    it("Can not expire pre expirationTimestamp", async function () {
      assert(await didContractThrow(longShortPair.methods.expire().send({ from: accounts[0] })));
      assert(await didContractThrow(longShortPair.methods.settle(toWei("100"), toWei("100")).send({ from: sponsor })));
    });
    it("Can not create or redeem post expiry", async function () {
      await timer.methods.setCurrentTime(expirationTimestamp + 1).send({ from: accounts[0] });
      assert(await didContractThrow(longShortPair.methods.create(toWei("100")).send({ from: sponsor })));
      assert(await didContractThrow(longShortPair.methods.redeem(toWei("100")).send({ from: sponsor })));
    });
    it("Can not settle before price returned from OO", async function () {
      // Set time after expiration, add a price to OO but dont pass OO liveness.
<<<<<<< HEAD
      await timer.methods.setCurrentTime(expirationTimestamp + 1).send({ from: accounts[0] });
      await longShortPair.methods.expire().send({ from: accounts[0] });
      await optimisticOracle.methods
        .proposePrice(
          longShortPair.options.address,
          priceFeedIdentifier,
          expirationTimestamp,
          ancillaryData,
          toWei("0.5")
        )
        .send({ from: accounts[0] });
      assert(await didContractThrow(longShortPair.methods.settle(toWei("100"), toWei("100")).send({ from: sponsor })));
=======
      await timer.setCurrentTime(expirationTimestamp + 1);
      await longShortPair.expire();
      await optimisticOracle.proposePrice(
        longShortPair.address,
        priceIdentifier,
        expirationTimestamp,
        customAncillaryData,
        toWei("0.5")
      );
      assert(await didContractThrow(longShortPair.settle(toWei("100"), toWei("100"), { from: sponsor })));
>>>>>>> 1490945e
    });
  });
  describe("Non-standard ERC20 Decimals", () => {
    const convertDecimals = ConvertDecimals(0, 6, web3);
    beforeEach(async () => {
<<<<<<< HEAD
      collateralToken = await Token.new("USD Coin", "USDC", 6).send({ from: deployer });
      await collateralToken.methods.addMember(1, deployer).send({ from: deployer });
      await collateralToken.methods.mint(sponsor, convertDecimals("1000")).send({ from: deployer });
=======
      collateralToken = await Token.new("USD Coin", "USDC", 6, { from: deployer });
      await collateralToken.addMember(1, deployer, { from: deployer });
      await collateralToken.mint(sponsor, convertDecimals("1000"), { from: deployer });
>>>>>>> 1490945e

      await collateralWhitelist.methods.addToWhitelist(collateralToken.options.address).send({ from: accounts[0] });

      longToken = await Token.new("Long Token", "lTKN", 6).send({ from: deployer });
      shortToken = await Token.new("Short Token", "sTKN", 6).send({ from: deployer });

      constructorParams = {
        ...constructorParams,
<<<<<<< HEAD
        longTokenAddress: longToken.options.address,
        shortTokenAddress: shortToken.options.address,
        collateralTokenAddress: collateralToken.options.address,
        prepaidProposerReward: convertDecimals("100"),
      };

      longShortPair = await LongShortPair.new(...Object.values(constructorParams)).send({ from: accounts[0] });
      await collateralToken.methods
        .mint(longShortPair.options.address, convertDecimals("100"))
        .send({ from: accounts[0] });
=======
        longToken: longToken.address,
        shortToken: shortToken.address,
        collateralToken: collateralToken.address,
        prepaidProposerReward: convertDecimals("100").toString(),
      };

      longShortPair = await LongShortPair.new(constructorParams);
      await collateralToken.mint(longShortPair.address, convertDecimals("100"));
>>>>>>> 1490945e

      // Add mint and burn roles for the long and short tokens to the long short pair.
      await longToken.methods.addMember(1, longShortPair.options.address).send({ from: deployer });
      await shortToken.methods.addMember(1, longShortPair.options.address).send({ from: deployer });
      await longToken.methods.addMember(2, longShortPair.options.address).send({ from: deployer });
      await shortToken.methods.addMember(2, longShortPair.options.address).send({ from: deployer });
    });
    it("Mint, redeem, expire lifecycle", async function () {
      // Create some sponsor tokens. Send half to the holder account.
      assert.equal(
        (await collateralToken.methods.balanceOf(sponsor).call()).toString(),
        convertDecimals("1000").toString()
      );
      assert.equal((await longToken.methods.balanceOf(sponsor).call()).toString(), convertDecimals("0").toString());
      assert.equal((await shortToken.methods.balanceOf(sponsor).call()).toString(), convertDecimals("0").toString());

      await collateralToken.methods.approve(longShortPair.options.address, MAX_UINT_VAL).send({ from: sponsor });
      await longShortPair.methods.create(convertDecimals("100")).send({ from: sponsor });

      // Collateral should have decreased by tokensMinted/collateral per token. Long & short should have increase by tokensMinted.
      assert.equal(
        (await collateralToken.methods.balanceOf(sponsor).call()).toString(),
        convertDecimals("900").toString()
      ); // 1000 starting balance - 100 for mint.
      assert.equal((await longToken.methods.balanceOf(sponsor).call()).toString(), convertDecimals("100").toString());
      assert.equal((await shortToken.methods.balanceOf(sponsor).call()).toString(), convertDecimals("100").toString());

      // Send half the long tokens to the holder. This would happen by the holder buying them on a dex.
      await longToken.methods.transfer(holder, convertDecimals("50")).send({ from: sponsor });

      // Token sponsor redeems half their remaining long tokens, along with the associated short tokens.
      await longShortPair.methods.redeem(convertDecimals("25")).send({ from: sponsor });

      // Sponsor should have 25 remaining long tokens and 75 remaining short tokens. They should have been refunded 25 collateral.
      assert.equal(
        (await collateralToken.methods.balanceOf(sponsor).call()).toString(),
        convertDecimals("925").toString()
      ); // 900 after mint + 25 redeemed.
      assert.equal((await longToken.methods.balanceOf(sponsor).call()).toString(), convertDecimals("25").toString());
      assert.equal((await shortToken.methods.balanceOf(sponsor).call()).toString(), convertDecimals("75").toString());

      // holder should not be able to call redeem as they only have the long token and redemption requires a pair.
      assert(await didContractThrow(longShortPair.methods.redeem(convertDecimals("25")).send({ from: holder })));

      // Advance past the expiry timestamp and settle the contract.
      await timer.methods.setCurrentTime(expirationTimestamp + 1).send({ from: accounts[0] });

      assert.equal(await longShortPair.methods.contractState().call(), 0); // state should be Open before.
      await longShortPair.methods.expire().send({ from: accounts[0] });
      assert.equal(await longShortPair.methods.contractState().call(), 1); // state should be ExpiredPriceRequested before.

      // Note that this proposal is scaled by 1e18. Prices returned from the DVM are scaled independently of the contract decimals.
      await proposeAndSettleOptimisticOraclePrice(priceIdentifier, expirationTimestamp, toWei("0.5"));

      // Redemption value scaled between 0 and 1, indicating how much of the collateralPerPair is split between the long and
      // short tokens. Setting to 0.5 makes each long token worth 0.5 collateral and each short token worth 0.5 collateral.
      // Note that this value is still scaled by 1e18 as this lib is independent of decimals.
<<<<<<< HEAD
      await longShortPairLibrary.methods.setValueToReturn(toWei("0.5")).send({ from: accounts[0] });
=======
      await longShortPairTestLibrary.setValueToReturn(toWei("0.5"));
>>>>>>> 1490945e

      await longShortPair.methods.settle(convertDecimals("50"), convertDecimals("0")).send({ from: holder }); // holder redeem their 50 long tokens.
      assert.equal((await longToken.methods.balanceOf(holder).call()).toString(), convertDecimals("0")); // they should have no long tokens left.
      assert.equal((await collateralToken.methods.balanceOf(holder).call()).toString(), convertDecimals("25")); // they should have gotten 0.5 collateral per synthetic.

      // Sponsor redeem remaining tokens. They return the remaining 25 long and 75 short. Each should be redeemable for 0.5 collateral.
      await longShortPair.methods.settle(convertDecimals("25"), convertDecimals("75")).send({ from: sponsor });

      assert.equal((await longToken.methods.balanceOf(sponsor).call()).toString(), convertDecimals("0").toString());
      assert.equal((await longToken.methods.balanceOf(sponsor).call()).toString(), convertDecimals("0").toString());
      assert.equal(
        (await collateralToken.methods.balanceOf(sponsor).call()).toString(),
        convertDecimals("975").toString()
      ); // 925 after redemption + 12.5 redeemed for long and 37.5 for short.

      // long short pair should have no collateral left in it as everything has been redeemed.
      assert.equal(
        (await collateralToken.methods.balanceOf(longShortPair.options.address).call()).toString(),
        convertDecimals("0")
      );
    });
  });
  describe("Custom OO parameterization", () => {
    beforeEach(async () => {
      optimisticOracleLivenessTime = 3600; // set to one hour. the default for the OO is two hours (7200 seconds).
      optimisticOracleProposerBond = toWei("1"); // the proposer will now need to provide 1e18 collateral as a bond.

      constructorParams = { ...constructorParams, optimisticOracleLivenessTime, optimisticOracleProposerBond };

      longShortPair = await LongShortPair.new(constructorParams);
      await collateralToken.mint(longShortPair.address, toWei("100"));

      // Add mint and burn roles for the long and short tokens to the long short pair.
      await longToken.addMember(1, longShortPair.address, { from: deployer });
      await shortToken.addMember(1, longShortPair.address, { from: deployer });
      await longToken.addMember(2, longShortPair.address, { from: deployer });
      await shortToken.addMember(2, longShortPair.address, { from: deployer });
    });
    it("Custom OO settings are correctly set", async function () {
      assert.equal(await longShortPair.optimisticOracleLivenessTime(), optimisticOracleLivenessTime);
      assert.equal(await longShortPair.optimisticOracleProposerBond(), optimisticOracleProposerBond);

      // Create some tokens from sponsor wallet.
      await collateralToken.approve(longShortPair.address, MAX_UINT_VAL, { from: sponsor });
      await longShortPair.create(toWei("100"), { from: sponsor });

      // Advance past the expiry timestamp and settle the contract.
      await timer.setCurrentTime(expirationTimestamp + 1);

      assert.equal(await longShortPair.contractState(), 0); // state should be Open before.
      await longShortPair.expire();
      assert.equal(await longShortPair.contractState(), 1); // state should be ExpiredPriceRequested before.

      // Ensure the price request was enqueued correctly and the liveness time and bond was set.
      const request = await optimisticOracle.getRequest(
        longShortPair.address,
        priceIdentifier,
        expirationTimestamp,
        customAncillaryData
      );

      assert.equal(request.currency, collateralToken.address);
      assert.equal(request.settled, false);
      assert.equal(request.proposedPrice, "0");
      assert.equal(request.resolvedPrice, "0");
      assert.equal(request.reward, prepaidProposerReward);
      assert.equal(request.bond, optimisticOracleProposerBond);
      assert.equal(request.customLiveness, optimisticOracleLivenessTime);

      // Proposing a price without approving the proposal bond should revert.
      assert(
        await didContractThrow(
          optimisticOracle.proposePrice(
            longShortPair.address,
            priceIdentifier,
            expirationTimestamp,
            customAncillaryData,
            toWei("0.5"),
            { from: deployer }
          )
        )
      );

      // Approve the OO to pull collateral from the deployer. Mint some collateral to the deployer to pay for bond.
      await collateralToken.approve(optimisticOracle.address, MAX_UINT_VAL, { from: deployer });
      await collateralToken.mint(deployer, toWei("1"), { from: deployer });

      // Now the proposal should go through without revert.
      const deployerBalanceBeforeProposal = await collateralToken.balanceOf(deployer);
      await optimisticOracle.proposePrice(
        longShortPair.address,
        priceIdentifier,
        expirationTimestamp,
        customAncillaryData,
        toWei("0.5"),
        { from: deployer }
      );

      assert.equal(
        deployerBalanceBeforeProposal.sub(await collateralToken.balanceOf(deployer)).toString(),
        optimisticOracleProposerBond
      );

      // Advance time. Should not be able to settle any time before the OO liveness.

      assert(
        await didContractThrow(
          optimisticOracle.settle(longShortPair.address, priceIdentifier, expirationTimestamp, customAncillaryData)
        )
      );

      await optimisticOracle.setCurrentTime((await optimisticOracle.getCurrentTime()) + optimisticOracleLivenessTime);

      const sponsorBalanceBefore = await collateralToken.balanceOf(sponsor);
      const deployerBalanceBeforeSettlement = await collateralToken.balanceOf(deployer);
      await optimisticOracle.settle(longShortPair.address, priceIdentifier, expirationTimestamp, customAncillaryData);

      await longShortPairTestLibrary.setValueToReturn(toWei("0.5"));

      // settle all tokens.
      await longShortPair.settle(toWei("100"), toWei("100"), { from: sponsor }); // sponsor redeem their 100 long tokens.
      assert.equal((await longToken.balanceOf(sponsor)).toString(), toWei("0")); // sponsor should have no long tokens left.
      assert.equal((await shortToken.balanceOf(sponsor)).toString(), toWei("0")); // sponsor should have no short tokens left.
      assert.equal((await collateralToken.balanceOf(sponsor)).sub(sponsorBalanceBefore).toString(), toWei("100")); // sponsor should get back all collateral.

      // OO proposer should get back proposal bond + reward at price request settlement.
      assert.equal(
        (await collateralToken.balanceOf(deployer)).sub(deployerBalanceBeforeSettlement).toString(),
        toBN(optimisticOracleProposerBond).add(toBN(prepaidProposerReward)).toString()
      );
    });
  });
});<|MERGE_RESOLUTION|>--- conflicted
+++ resolved
@@ -1,12 +1,7 @@
-<<<<<<< HEAD
 const hre = require("hardhat");
 const { runDefaultFixture } = require("@uma/common");
 const { getContract, assertEventEmitted } = hre;
-const { toWei, utf8ToHex, toBN } = web3.utils;
-=======
 const { toWei, utf8ToHex, toBN, padRight } = web3.utils;
-const truffleAssert = require("truffle-assertions");
->>>>>>> 1490945e
 const { assert } = require("chai");
 
 // Libraries and helpers
@@ -48,22 +43,21 @@
 const prepaidProposerReward = toWei("100");
 const pairName = "Long Short Pair Test";
 
-<<<<<<< HEAD
 describe("LongShortPair", function () {
   let accounts;
   let deployer;
   let sponsor;
   let holder;
 
-  const proposeAndSettleOptimisticOraclePrice = async (priceFeedIdentifier, requestTime, price) => {
+  const proposeAndSettleOptimisticOraclePrice = async (priceIdentifier, requestTime, price) => {
     await optimisticOracle.methods
-      .proposePrice(longShortPair.options.address, priceFeedIdentifier, requestTime, ancillaryData, price)
+      .proposePrice(longShortPair.options.address, priceIdentifier, requestTime, customAncillaryData, price)
       .send({ from: accounts[0] });
     await optimisticOracle.methods
-      .setCurrentTime(parseInt(await optimisticOracle.methods.getCurrentTime().call()) + optimisticOracleLiveness)
+      .setCurrentTime(parseInt(await optimisticOracle.methods.getCurrentTime().call()) + optimisticOracleLivenessTime)
       .send({ from: accounts[0] });
     await optimisticOracle.methods
-      .settle(longShortPair.options.address, priceFeedIdentifier, requestTime, ancillaryData)
+      .settle(longShortPair.options.address, priceIdentifier, requestTime, customAncillaryData)
       .send({ from: accounts[0] });
   };
 
@@ -71,29 +65,11 @@
     accounts = await web3.eth.getAccounts();
     [deployer, sponsor, holder] = accounts;
     await runDefaultFixture(hre);
-=======
-const proposeAndSettleOptimisticOraclePrice = async (priceIdentifier, requestTime, price) => {
-  await optimisticOracle.proposePrice(longShortPair.address, priceIdentifier, requestTime, customAncillaryData, price);
-  await optimisticOracle.setCurrentTime((await optimisticOracle.getCurrentTime()) + optimisticOracleLivenessTime);
-  await optimisticOracle.settle(longShortPair.address, priceIdentifier, requestTime, customAncillaryData);
-};
-
-contract("LongShortPair", function (accounts) {
-  const deployer = accounts[0];
-  const sponsor = accounts[1];
-  const holder = accounts[2];
-
-  before(async () => {
->>>>>>> 1490945e
     finder = await Finder.deployed();
     timer = await Timer.deployed();
     collateralWhitelist = await AddressWhitelist.deployed();
     identifierWhitelist = await IdentifierWhitelist.deployed();
-<<<<<<< HEAD
-    await identifierWhitelist.methods.addSupportedIdentifier(priceFeedIdentifier).send({ from: deployer });
-=======
-    await identifierWhitelist.addSupportedIdentifier(priceIdentifier, { from: deployer });
->>>>>>> 1490945e
+    await identifierWhitelist.methods.addSupportedIdentifier(priceIdentifier).send({ from: deployer });
   });
 
   beforeEach(async function () {
@@ -109,9 +85,8 @@
     longToken = await Token.new("Long Token", "lTKN", 18).send({ from: deployer });
     shortToken = await Token.new("Short Token", "sTKN", 18).send({ from: deployer });
 
-<<<<<<< HEAD
     optimisticOracle = await OptimisticOracle.new(
-      optimisticOracleLiveness,
+      optimisticOracleLivenessTime,
       finder.options.address,
       timer.options.address
     ).send({ from: accounts[0] });
@@ -120,52 +95,27 @@
       .send({ from: deployer });
 
     // Create LSP library and LSP contract.
-    longShortPairLibrary = await LongShortPairFinancialProjectLibraryTest.new().send({ from: accounts[0] });
-=======
-    optimisticOracle = await OptimisticOracle.new(optimisticOracleLivenessTime, finder.address, timer.address);
-    await finder.changeImplementationAddress(utf8ToHex(interfaceName.OptimisticOracle), optimisticOracle.address, {
-      from: deployer,
-    });
-
-    // Create LSP library and LSP contract.
-    longShortPairTestLibrary = await LongShortPairFinancialProjectLibraryTest.new();
->>>>>>> 1490945e
+    longShortPairTestLibrary = await LongShortPairFinancialProjectLibraryTest.new().send({ from: accounts[0] });
 
     constructorParams = {
       pairName,
       expirationTimestamp,
       collateralPerPair,
-<<<<<<< HEAD
-      priceFeedIdentifier,
-      longTokenAddress: longToken.options.address,
-      shortTokenAddress: shortToken.options.address,
-      collateralTokenAddress: collateralToken.options.address,
-      finderAddress: finder.options.address,
-      longShortPairLibraryAddress: longShortPairLibrary.options.address,
-      ancillaryData,
-      prepaidProposerReward,
-      timerAddress: timer.options.address,
-    };
-
-    longShortPair = await LongShortPair.new(...Object.values(constructorParams)).send({ from: accounts[0] });
-    await collateralToken.methods.mint(longShortPair.options.address, toWei("100")).send({ from: accounts[0] });
-=======
       priceIdentifier,
-      longToken: longToken.address,
-      shortToken: shortToken.address,
-      collateralToken: collateralToken.address,
-      financialProductLibrary: longShortPairTestLibrary.address,
+      longToken: longToken.options.address,
+      shortToken: shortToken.options.address,
+      collateralToken: collateralToken.options.address,
+      financialProductLibrary: longShortPairTestLibrary.options.address,
       customAncillaryData,
       prepaidProposerReward,
       optimisticOracleLivenessTime,
       optimisticOracleProposerBond,
-      finder: finder.address,
-      timerAddress: timer.address,
+      finder: finder.options.address,
+      timerAddress: timer.options.address,
     };
 
-    longShortPair = await LongShortPair.new(constructorParams);
-    await collateralToken.mint(longShortPair.address, toWei("100"));
->>>>>>> 1490945e
+    longShortPair = await LongShortPair.new(constructorParams).send({ from: accounts[0] });
+    await collateralToken.methods.mint(longShortPair.options.address, toWei("100")).send({ from: accounts[0] });
 
     // Add mint and burn roles for the long and short tokens to the long short pair.
     await longToken.methods.addMember(1, longShortPair.options.address).send({ from: deployer });
@@ -193,24 +143,17 @@
       // Invalid expiration time.
       assert(
         await didContractThrow(
-<<<<<<< HEAD
-          LongShortPair.new(
-            ...Object.values({
-              ...constructorParams,
-              expirationTimestamp: parseInt(await timer.methods.getCurrentTime().call()) - 1,
-            })
-          ).send({ from: accounts[0] })
-=======
-          LongShortPair.new({ ...constructorParams, expirationTimestamp: (await timer.getCurrentTime()) - 1 })
->>>>>>> 1490945e
+          LongShortPair.new({
+            ...constructorParams,
+            expirationTimestamp: parseInt(await timer.methods.getCurrentTime().call()) - 1,
+          }).send({ from: accounts[0] })
         )
       );
 
       // Invalid collateral per pair.
-<<<<<<< HEAD
-      assert(
-        await didContractThrow(
-          LongShortPair.new(...Object.values({ ...constructorParams, collateralPerPair: "0" })).send({
+      assert(
+        await didContractThrow(
+          LongShortPair.new({ ...constructorParams, collateralPerPair: "0" }).send({
             from: accounts[0],
           })
         )
@@ -219,41 +162,28 @@
       // Invalid price identifier time.
       assert(
         await didContractThrow(
-          LongShortPair.new(
-            ...Object.values({ ...constructorParams, priceFeedIdentifier: utf8ToHex("BAD-IDENTIFIER") })
-          ).send({ from: accounts[0] })
-        )
-      );
-      // Invalid LSP library address.
-      assert(
-        await didContractThrow(
-          LongShortPair.new(
-            ...Object.values({ ...constructorParams, longShortPairLibraryAddress: ZERO_ADDRESS })
-          ).send({ from: accounts[0] })
-        )
-      );
-
-      // Invalid Finder address.
-      assert(
-        await didContractThrow(
-          LongShortPair.new(...Object.values({ ...constructorParams, finderAddress: ZERO_ADDRESS })).send({
+          LongShortPair.new({ ...constructorParams, priceFeedIdentifier: utf8ToHex("BAD-IDENTIFIER") }).send({
             from: accounts[0],
           })
         )
       );
-=======
-      assert(await didContractThrow(LongShortPair.new({ ...constructorParams, collateralPerPair: "0" })));
-
-      // Invalid price identifier time.
-      assert(await didContractThrow(LongShortPair.new({ ...constructorParams, priceIdentifier: "BAD-IDENTIFIER" })));
       // Invalid LSP library address.
       assert(
-        await didContractThrow(LongShortPair.new({ ...constructorParams, financialProductLibrary: ZERO_ADDRESS }))
+        await didContractThrow(
+          LongShortPair.new({ ...constructorParams, longShortPairLibraryAddress: ZERO_ADDRESS }).send({
+            from: accounts[0],
+          })
+        )
       );
 
       // Invalid Finder address.
-      assert(await didContractThrow(LongShortPair.new({ ...constructorParams, finder: ZERO_ADDRESS })));
->>>>>>> 1490945e
+      assert(
+        await didContractThrow(
+          LongShortPair.new({ ...constructorParams, finderAddress: ZERO_ADDRESS }).send({
+            from: accounts[0],
+          })
+        )
+      );
 
       // Test ancillary data limits.
       // Get max length from contract.
@@ -264,13 +194,9 @@
       const remainingLength = maxLength - (ooAncillary.length - 2) / 2; // Remove the 0x and divide by 2 to get bytes.
       assert(
         await didContractThrow(
-<<<<<<< HEAD
-          LongShortPair.new(
-            ...Object.values({ ...constructorParams, ancillaryData: web3.utils.randomHex(remainingLength + 1) })
-          ).send({ from: accounts[0] })
-=======
-          LongShortPair.new({ ...constructorParams, customAncillaryData: web3.utils.randomHex(remainingLength + 1) })
->>>>>>> 1490945e
+          LongShortPair.new({ ...constructorParams, ancillaryData: web3.utils.randomHex(remainingLength + 1) }).send({
+            from: accounts[0],
+          })
         )
       );
     });
@@ -313,11 +239,7 @@
 
       // Redemption value scaled between 0 and 1, indicating how much of the collateralPerPair is split between the long and
       // short tokens. Setting to 0.5 makes each long token worth 0.5 collateral and each short token worth 0.5 collateral.
-<<<<<<< HEAD
-      await longShortPairLibrary.methods.setValueToReturn(toWei("0.5")).send({ from: accounts[0] });
-=======
-      await longShortPairTestLibrary.setValueToReturn(toWei("0.5"));
->>>>>>> 1490945e
+      await longShortPairTestLibrary.methods.setValueToReturn(toWei("0.5")).send({ from: accounts[0] });
 
       await longShortPair.methods.settle(toWei("50"), toWei("0")).send({ from: holder }); // holder redeem their 50 long tokens.
       assert.equal(await longToken.methods.balanceOf(holder).call(), toWei("0")); // they should have no long tokens left.
@@ -361,11 +283,7 @@
 
       await proposeAndSettleOptimisticOraclePrice(priceIdentifier, expirationTimestamp, toWei("0.5"));
 
-<<<<<<< HEAD
-      await longShortPairLibrary.methods.setValueToReturn(toWei("0.5")).send({ from: accounts[0] });
-=======
-      await longShortPairTestLibrary.setValueToReturn(toWei("0.5"));
->>>>>>> 1490945e
+      await longShortPairTestLibrary.methods.setValueToReturn(toWei("0.5")).send({ from: accounts[0] });
 
       const settleTx = await longShortPair.methods.settle(toWei("75"), toWei("75")).send({ from: sponsor });
 
@@ -379,22 +297,11 @@
       });
     });
     it("Ancillary data is correctly set in the OO", async function () {
-<<<<<<< HEAD
       await timer.methods.setCurrentTime(expirationTimestamp + 1).send({ from: accounts[0] });
       await longShortPair.methods.expire().send({ from: accounts[0] });
       const request = await optimisticOracle.methods
-        .getRequest(longShortPair.options.address, priceFeedIdentifier, expirationTimestamp, ancillaryData)
+        .getRequest(longShortPair.options.address, priceIdentifier, expirationTimestamp, customAncillaryData)
         .call();
-=======
-      await timer.setCurrentTime(expirationTimestamp + 1);
-      await longShortPair.expire();
-      const request = await optimisticOracle.getRequest(
-        longShortPair.address,
-        priceIdentifier,
-        expirationTimestamp,
-        customAncillaryData
-      );
->>>>>>> 1490945e
 
       assert.equal(request.currency, collateralToken.options.address);
     });
@@ -404,27 +311,15 @@
     // using the test longShortPairTestLibrary that bypass the OO return value so we dont need to test the lib here.
     let sponsorCollateralBefore;
     beforeEach(async () => {
-<<<<<<< HEAD
       await collateralToken.methods.approve(longShortPair.options.address, MAX_UINT_VAL).send({ from: sponsor });
       await longShortPair.methods.create(toWei("100")).send({ from: sponsor });
       await timer.methods.setCurrentTime(expirationTimestamp + 1).send({ from: accounts[0] });
       await longShortPair.methods.expire().send({ from: accounts[0] });
-      await proposeAndSettleOptimisticOraclePrice(priceFeedIdentifier, expirationTimestamp, toWei("0.5"));
+      await proposeAndSettleOptimisticOraclePrice(priceIdentifier, expirationTimestamp, toWei("0.5"));
       sponsorCollateralBefore = toBN(await collateralToken.methods.balanceOf(sponsor).call());
     });
     it("expiryPercentLong = 1 should give all collateral to long tokens", async function () {
-      await longShortPairLibrary.methods.setValueToReturn(toWei("1")).send({ from: accounts[0] });
-=======
-      await collateralToken.approve(longShortPair.address, MAX_UINT_VAL, { from: sponsor });
-      await longShortPair.create(toWei("100"), { from: sponsor });
-      await timer.setCurrentTime(expirationTimestamp + 1);
-      await longShortPair.expire();
-      await proposeAndSettleOptimisticOraclePrice(priceIdentifier, expirationTimestamp, toWei("0.5"));
-      sponsorCollateralBefore = await collateralToken.balanceOf(sponsor);
-    });
-    it("expiryPercentLong = 1 should give all collateral to long tokens", async function () {
-      await longShortPairTestLibrary.setValueToReturn(toWei("1"));
->>>>>>> 1490945e
+      await longShortPairTestLibrary.methods.setValueToReturn(toWei("1")).send({ from: accounts[0] });
 
       // Redeeming only short tokens should send 0 collateral as the short tokens are worthless.
       await longShortPair.methods.settle(toWei("0"), toWei("100")).send({ from: sponsor });
@@ -441,11 +336,7 @@
       );
     });
     it("expiryPercentLong = 0 should give all collateral to short tokens", async function () {
-<<<<<<< HEAD
-      await longShortPairLibrary.methods.setValueToReturn(toWei("0")).send({ from: accounts[0] });
-=======
-      await longShortPairTestLibrary.setValueToReturn(toWei("0"));
->>>>>>> 1490945e
+      await longShortPairTestLibrary.methods.setValueToReturn(toWei("0")).send({ from: accounts[0] });
       // Redeeming only long tokens should send 0 collateral as the long tokens are worthless.
       await longShortPair.methods.settle(toWei("100"), toWei("0")).send({ from: sponsor });
       assert.equal(
@@ -462,11 +353,7 @@
     });
     it("expiryTokensForCollateral > 1 should ceil to 1", async function () {
       // anything above 1 for the expiryPercentLong is nonsensical and the LSP should act as if it's set to 1.
-<<<<<<< HEAD
-      await longShortPairLibrary.methods.setValueToReturn(toWei("1.5")).send({ from: accounts[0] });
-=======
-      await longShortPairTestLibrary.setValueToReturn(toWei("1.5"));
->>>>>>> 1490945e
+      await longShortPairTestLibrary.methods.setValueToReturn(toWei("1.5")).send({ from: accounts[0] });
 
       // Redeeming long short tokens should send no collateral.
       await longShortPair.methods.settle(toWei("0"), toWei("100")).send({ from: sponsor });
@@ -483,11 +370,7 @@
       );
     });
     it("expiryPercentLong = 0.25 should give 25% to long and 75% to short", async function () {
-<<<<<<< HEAD
-      await longShortPairLibrary.methods.setValueToReturn(toWei("0.25")).send({ from: accounts[0] });
-=======
-      await longShortPairTestLibrary.setValueToReturn(toWei("0.25"));
->>>>>>> 1490945e
+      await longShortPairTestLibrary.methods.setValueToReturn(toWei("0.25")).send({ from: accounts[0] });
 
       // Redeeming long tokens should send 25% of the collateral.
       await longShortPair.methods.settle(toWei("100"), toWei("0")).send({ from: sponsor });
@@ -514,18 +397,9 @@
       // Request should have the reward encoded.
       assert.equal(
         (
-<<<<<<< HEAD
           await optimisticOracle.methods
-            .getRequest(longShortPair.options.address, priceFeedIdentifier, expirationTimestamp, ancillaryData)
+            .getRequest(longShortPair.options.address, priceIdentifier, expirationTimestamp, customAncillaryData)
             .call()
-=======
-          await optimisticOracle.getRequest(
-            longShortPair.address,
-            priceIdentifier,
-            expirationTimestamp,
-            customAncillaryData
-          )
->>>>>>> 1490945e
         ).reward.toString(),
         toWei("100")
       );
@@ -547,45 +421,26 @@
     });
     it("Can not settle before price returned from OO", async function () {
       // Set time after expiration, add a price to OO but dont pass OO liveness.
-<<<<<<< HEAD
       await timer.methods.setCurrentTime(expirationTimestamp + 1).send({ from: accounts[0] });
       await longShortPair.methods.expire().send({ from: accounts[0] });
       await optimisticOracle.methods
         .proposePrice(
           longShortPair.options.address,
-          priceFeedIdentifier,
+          priceIdentifier,
           expirationTimestamp,
-          ancillaryData,
+          customAncillaryData,
           toWei("0.5")
         )
         .send({ from: accounts[0] });
       assert(await didContractThrow(longShortPair.methods.settle(toWei("100"), toWei("100")).send({ from: sponsor })));
-=======
-      await timer.setCurrentTime(expirationTimestamp + 1);
-      await longShortPair.expire();
-      await optimisticOracle.proposePrice(
-        longShortPair.address,
-        priceIdentifier,
-        expirationTimestamp,
-        customAncillaryData,
-        toWei("0.5")
-      );
-      assert(await didContractThrow(longShortPair.settle(toWei("100"), toWei("100"), { from: sponsor })));
->>>>>>> 1490945e
     });
   });
   describe("Non-standard ERC20 Decimals", () => {
     const convertDecimals = ConvertDecimals(0, 6, web3);
     beforeEach(async () => {
-<<<<<<< HEAD
       collateralToken = await Token.new("USD Coin", "USDC", 6).send({ from: deployer });
       await collateralToken.methods.addMember(1, deployer).send({ from: deployer });
       await collateralToken.methods.mint(sponsor, convertDecimals("1000")).send({ from: deployer });
-=======
-      collateralToken = await Token.new("USD Coin", "USDC", 6, { from: deployer });
-      await collateralToken.addMember(1, deployer, { from: deployer });
-      await collateralToken.mint(sponsor, convertDecimals("1000"), { from: deployer });
->>>>>>> 1490945e
 
       await collateralWhitelist.methods.addToWhitelist(collateralToken.options.address).send({ from: accounts[0] });
 
@@ -594,27 +449,16 @@
 
       constructorParams = {
         ...constructorParams,
-<<<<<<< HEAD
-        longTokenAddress: longToken.options.address,
-        shortTokenAddress: shortToken.options.address,
-        collateralTokenAddress: collateralToken.options.address,
-        prepaidProposerReward: convertDecimals("100"),
+        longToken: longToken.options.address,
+        shortToken: shortToken.options.address,
+        collateralToken: collateralToken.options.address,
+        prepaidProposerReward: convertDecimals("100").toString(),
       };
 
-      longShortPair = await LongShortPair.new(...Object.values(constructorParams)).send({ from: accounts[0] });
+      longShortPair = await LongShortPair.new(constructorParams).send({ from: accounts[0] });
       await collateralToken.methods
         .mint(longShortPair.options.address, convertDecimals("100"))
         .send({ from: accounts[0] });
-=======
-        longToken: longToken.address,
-        shortToken: shortToken.address,
-        collateralToken: collateralToken.address,
-        prepaidProposerReward: convertDecimals("100").toString(),
-      };
-
-      longShortPair = await LongShortPair.new(constructorParams);
-      await collateralToken.mint(longShortPair.address, convertDecimals("100"));
->>>>>>> 1490945e
 
       // Add mint and burn roles for the long and short tokens to the long short pair.
       await longToken.methods.addMember(1, longShortPair.options.address).send({ from: deployer });
@@ -672,11 +516,7 @@
       // Redemption value scaled between 0 and 1, indicating how much of the collateralPerPair is split between the long and
       // short tokens. Setting to 0.5 makes each long token worth 0.5 collateral and each short token worth 0.5 collateral.
       // Note that this value is still scaled by 1e18 as this lib is independent of decimals.
-<<<<<<< HEAD
-      await longShortPairLibrary.methods.setValueToReturn(toWei("0.5")).send({ from: accounts[0] });
-=======
-      await longShortPairTestLibrary.setValueToReturn(toWei("0.5"));
->>>>>>> 1490945e
+      await longShortPairTestLibrary.methods.setValueToReturn(toWei("0.5")).send({ from: accounts[0] });
 
       await longShortPair.methods.settle(convertDecimals("50"), convertDecimals("0")).send({ from: holder }); // holder redeem their 50 long tokens.
       assert.equal((await longToken.methods.balanceOf(holder).call()).toString(), convertDecimals("0")); // they should have no long tokens left.

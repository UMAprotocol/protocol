--- conflicted
+++ resolved
@@ -1,6 +1,3 @@
-const hre = require("hardhat");
-const { runDefaultFixture } = require("@uma/common");
-const { getContract } = hre;
 const { toWei, utf8ToHex, hexToUtf8 } = web3.utils;
 const truffleAssert = require("truffle-assertions");
 const { assert } = require("chai");
@@ -9,18 +6,18 @@
 const { interfaceName, didContractThrow, ZERO_ADDRESS } = require("@uma/common");
 
 // Tested Contract
-const LongShortPair = getContract("LongShortPair");
-const LongShortPairCreator = getContract("LongShortPairCreator");
-const LongShortPairFinancialProjectLibraryTest = getContract("LongShortPairFinancialProjectLibraryTest");
+const LongShortPair = artifacts.require("LongShortPair");
+const LongShortPairCreator = artifacts.require("LongShortPairCreator");
+const LongShortPairFinancialProjectLibraryTest = artifacts.require("LongShortPairFinancialProjectLibraryTest");
 
 // Helper contracts
-const AddressWhitelist = getContract("AddressWhitelist");
-const IdentifierWhitelist = getContract("IdentifierWhitelist");
-const Finder = getContract("Finder");
-const Timer = getContract("Timer");
-const OptimisticOracle = getContract("OptimisticOracle");
-const Token = getContract("ExpandedERC20");
-const TokenFactory = getContract("TokenFactory");
+const AddressWhitelist = artifacts.require("AddressWhitelist");
+const IdentifierWhitelist = artifacts.require("IdentifierWhitelist");
+const Finder = artifacts.require("Finder");
+const Timer = artifacts.require("Timer");
+const OptimisticOracle = artifacts.require("OptimisticOracle");
+const Token = artifacts.require("ExpandedERC20");
+const TokenFactory = artifacts.require("TokenFactory");
 
 let collateralToken;
 let longShortPairLibrary;
@@ -48,61 +45,49 @@
   const deployer = accounts[0];
   const sponsor = accounts[1];
 
-  beforeEach(async function () {
-    await runDefaultFixture(hre);
+  before(async () => {
     finder = await Finder.deployed();
     timer = await Timer.deployed();
     collateralWhitelist = await AddressWhitelist.deployed();
 
     identifierWhitelist = await IdentifierWhitelist.deployed();
-    await identifierWhitelist.methods.addSupportedIdentifier(priceFeedIdentifier).send({ from: deployer });
-
+    await identifierWhitelist.addSupportedIdentifier(priceFeedIdentifier, { from: deployer });
+  });
+
+  beforeEach(async function () {
     // Force each test to start with a simulated time that's synced to the startTimestamp.
-    await timer.methods.setCurrentTime(startTimestamp).send({ from: accounts[0] });
-
-    collateralToken = await Token.new("Wrapped Ether", "WETH", 18).send({ from: accounts[0] }).send({ from: deployer });
-    await collateralToken.methods.addMember(1, deployer).send({ from: deployer });
+    await timer.setCurrentTime(startTimestamp);
+
+    collateralToken = await Token.new("Wrapped Ether", "WETH", 18, { from: deployer });
+    await collateralToken.addMember(1, deployer, { from: deployer });
     await collateralToken.mint(sponsor, toWei("1000"), { from: deployer });
 
-    await collateralWhitelist.methods.addToWhitelist(collateralToken.options.address).send({ from: accounts[0] });
-
-    optimisticOracle = await OptimisticOracle.new(
-      optimisticOracleLiveness,
-      finder.options.address,
-      timer.options.address
-    ).send({ from: accounts[0] });
-    await finder.methods.changeImplementationAddress(
-      utf8ToHex(interfaceName.OptimisticOracle),
-      optimisticOracle.options.address,
-      { from: deployer }
-    );
+    await collateralWhitelist.addToWhitelist(collateralToken.address);
+
+    optimisticOracle = await OptimisticOracle.new(optimisticOracleLiveness, finder.address, timer.address);
+    await finder.changeImplementationAddress(utf8ToHex(interfaceName.OptimisticOracle), optimisticOracle.address, {
+      from: deployer,
+    });
 
     longShortPairCreator = await LongShortPairCreator.new(
-      finder.options.address,
+      finder.address,
       (await TokenFactory.deployed()).address,
-      timer.options.address
-    );
-
-    longShortPairLibrary = await LongShortPairFinancialProjectLibraryTest.new().send({ from: accounts[0] });
+      timer.address
+    );
+
+    longShortPairLibrary = await LongShortPairFinancialProjectLibraryTest.new();
 
     // Define an object to easily re-use constructor params
     constructorParams = {
       expirationTimestamp,
       collateralPerPair,
       priceFeedIdentifier,
-<<<<<<< HEAD
-      syntheticName,
-      syntheticSymbol,
-      collateralAddress: collateralToken.options.address,
-      financialProductLibraryAddress: longShortPairLibrary.options.address,
-=======
       longSynthName,
       longSynthSymbol,
       shortSynthName,
       shortSynthSymbol,
       collateralAddress: collateralToken.address,
       financialProductLibraryAddress: longShortPairLibrary.address,
->>>>>>> 1f8728a6
       ancillaryData,
       prepaidProposerReward,
     };
@@ -121,36 +106,13 @@
 
     // Validate LSP parameters are set correctly.
     const lsp = await LongShortPair.at(lspAddress);
-    assert.equal(await lsp.methods.expirationTimestamp().call(), expirationTimestamp);
-    assert.equal((await lsp.methods.collateralPerPair().call()).toString(), collateralPerPair.toString());
-    assert.equal(hexToUtf8(await lsp.methods.priceIdentifier().call()), hexToUtf8(priceFeedIdentifier));
-    assert.equal(await lsp.methods.collateralToken().call(), collateralToken.options.address);
-    assert.equal(await lsp.methods.customAncillaryData().call(), ancillaryData);
+    assert.equal(await lsp.expirationTimestamp(), expirationTimestamp);
+    assert.equal((await lsp.collateralPerPair()).toString(), collateralPerPair.toString());
+    assert.equal(hexToUtf8(await lsp.priceIdentifier()), hexToUtf8(priceFeedIdentifier));
+    assert.equal(await lsp.collateralToken(), collateralToken.address);
+    assert.equal(await lsp.customAncillaryData(), ancillaryData);
 
     // Validate token information and permissions are set correctly.
-<<<<<<< HEAD
-    const longToken = await Token.at(await lsp.methods.longToken().call());
-    assert.equal(await longToken.methods.name().call(), syntheticName + " Long Token");
-    assert.equal(await longToken.methods.symbol().call(), "l" + syntheticSymbol);
-    assert.equal(
-      (await longToken.methods.decimals().call()).toString(),
-      (await collateralToken.methods.decimals().call()).toString()
-    );
-    assert.isTrue(await longToken.methods.holdsRole("0", lspAddress).call());
-    assert.isTrue(await longToken.methods.holdsRole("1", lspAddress).call());
-    assert.isTrue(await longToken.methods.holdsRole("2", lspAddress).call());
-
-    const shortToken = await Token.at(await lsp.methods.shortToken().call());
-    assert.equal(await shortToken.methods.name().call(), syntheticName + " Short Token");
-    assert.equal(await shortToken.methods.symbol().call(), "s" + syntheticSymbol);
-    assert.equal(
-      (await shortToken.methods.decimals().call()).toString(),
-      (await collateralToken.methods.decimals().call()).toString()
-    );
-    assert.isTrue(await shortToken.methods.holdsRole("0", lspAddress).call());
-    assert.isTrue(await shortToken.methods.holdsRole("1", lspAddress).call());
-    assert.isTrue(await shortToken.methods.holdsRole("2", lspAddress).call());
-=======
     const longToken = await Token.at(await lsp.longToken());
     assert.equal(await longToken.name(), longSynthName);
     assert.equal(await longToken.symbol(), longSynthSymbol);
@@ -174,46 +136,40 @@
     assert.isFalse(await shortToken.holdsRole("0", longShortPairCreator.address)); // owner
     assert.isFalse(await shortToken.holdsRole("1", longShortPairCreator.address)); // minter
     assert.isFalse(await shortToken.holdsRole("2", longShortPairCreator.address)); // burner
->>>>>>> 1f8728a6
   });
   it("Correctly respects non-18 decimal collateral currencies", async function () {
-    const non18Collateral = await Token.new("USD Coin", "USDC", 6).send({ from: accounts[0] }).send({ from: deployer });
-    await collateralWhitelist.methods.addToWhitelist(non18Collateral.options.address).send({ from: accounts[0] });
+    const non18Collateral = await Token.new("USD Coin", "USDC", 6, { from: deployer });
+    await collateralWhitelist.addToWhitelist(non18Collateral.address);
     await longShortPairCreator.createLongShortPair(
-      ...Object.values({ ...constructorParams, collateralAddress: non18Collateral.options.address })
+      ...Object.values({ ...constructorParams, collateralAddress: non18Collateral.address })
     );
 
     const lspAddress = (await longShortPairCreator.getPastEvents("CreatedLongShortPair"))[0].returnValues.longShortPair;
 
     const lsp = await LongShortPair.at(lspAddress);
 
-    assert.equal(await (await Token.at(await lsp.methods.longToken().call())).decimals(), "6");
-    assert.equal(await (await Token.at(await lsp.methods.shortToken().call())).decimals(), "6");
+    assert.equal(await (await Token.at(await lsp.longToken())).decimals(), "6");
+    assert.equal(await (await Token.at(await lsp.shortToken())).decimals(), "6");
   });
 
   it("Transfers prepaidProposerReward", async function () {
     const customPrepaidProposerReward = toWei("100");
-    await collateralToken.methods.mint(deployer, customPrepaidProposerReward).send({ from: accounts[0] });
-    await collateralToken.methods
-      .approve(longShortPairCreator.options.address, customPrepaidProposerReward)
-      .send({ from: accounts[0] });
+    await collateralToken.mint(deployer, customPrepaidProposerReward);
+    await collateralToken.approve(longShortPairCreator.address, customPrepaidProposerReward);
     await longShortPairCreator.createLongShortPair(
       ...Object.values({ ...constructorParams, prepaidProposerReward: customPrepaidProposerReward })
     );
 
     const lspAddress = (await longShortPairCreator.getPastEvents("CreatedLongShortPair"))[0].returnValues.longShortPair;
 
-    assert.equal((await collateralToken.methods.balanceOf(lspAddress).call()).toString(), customPrepaidProposerReward);
+    assert.equal((await collateralToken.balanceOf(lspAddress)).toString(), customPrepaidProposerReward);
   });
 
   it("Rejects on past expirationTimestamp", async function () {
     assert(
       await didContractThrow(
         longShortPairCreator.createLongShortPair(
-          ...Object.values({
-            ...constructorParams,
-            expirationTimestamp: (await timer.methods.getCurrentTime().call()) - 100,
-          })
+          ...Object.values({ ...constructorParams, expirationTimestamp: (await timer.getCurrentTime()) - 100 })
         )
       )
     );

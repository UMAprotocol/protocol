const { assert } = require("chai");
const hre = require("hardhat");
const { web3, getContract, assertEventEmitted } = hre;
const { interfaceName, runDefaultFixture, TokenRolesEnum } = require("@uma/common");
const { utf8ToHex, hexToUtf8, padRight, toWei, toBN, randomHex } = web3.utils;

// Tested contracts
const OptimisticDistributor = getContract("OptimisticDistributor");

// Helper contracts
const Finder = getContract("Finder");
const IdentifierWhitelist = getContract("IdentifierWhitelist");
const AddressWhitelist = getContract("AddressWhitelist");
const OptimisticOracle = getContract("OptimisticOracle");
const MockOracle = getContract("MockOracleAncillary");
const Timer = getContract("Timer");
const Store = getContract("Store");
const ERC20 = getContract("ExpandedERC20");

const maximumFundingPeriod = 24 * 60 * 60 * 365; // 1 year maximum allowed funding period.
const maximumProposerBond = toWei("1000000"); // 1M maximum allowed proposer bond.
const finalFee = toWei("100");
const identifier = utf8ToHex("TESTID");
const customAncillaryData = utf8ToHex("ABC123");
const zeroRawValue = { rawValue: "0" };
const rewardAmount = toWei("10000");
const bondAmount = toWei("500");
const proposalLiveness = 24 * 60 * 60; // 1 day period for disputing distribution proposal.
const fundingPeriod = 24 * 60 * 60; // 1 day period for posting additional rewards.
const ipfsHash = utf8ToHex("IPFS HASH");
const ancillaryBytesReserve = 512;
const minimumLiveness = 10 * 60; // 10 minutes
const maximumLiveness = 5200 * 7 * 24 * 60 * 60; // 5200 weeks
const DistributionProposed = { None: 0, Pending: 1, Accepted: 2 };

describe("OptimisticDistributor", async function () {
  let accounts, deployer, anyAddress, sponsor, proposer, disputer;

  let timer,
    finder,
    collateralWhitelist,
    store,
    identifierWhitelist,
    bondToken,
    mockOracle,
    optimisticDistributor,
    optimisticOracle,
    merkleDistributor,
    rewardToken,
    earliestProposalTimestamp,
    defaultRewardParameters;

  const mintAndApprove = async (token, owner, spender, amount, minter) => {
    await token.methods.mint(owner, amount).send({ from: minter });
    await token.methods.approve(spender, amount).send({ from: owner });
  };

  const createProposeRewards = async (rewardIndex) => {
    await optimisticDistributor.methods.createReward(...defaultRewardParameters).send({ from: sponsor });
    await advanceTime(fundingPeriod);
    const totalBond = toBN(bondAmount).add(toBN(finalFee)).toString();
    await mintAndApprove(bondToken, proposer, optimisticDistributor.options.address, totalBond, deployer);
    const merkleRoot = randomHex(32);
    const ancillaryData = utf8ToHex(hexToUtf8(customAncillaryData) + ",rewardIndex:" + rewardIndex);
    const proposalTimestamp = parseInt(await timer.methods.getCurrentTime().call());
    await optimisticDistributor.methods.proposeDistribution(rewardIndex, merkleRoot, ipfsHash).send({ from: proposer });
    return [totalBond, ancillaryData, proposalTimestamp, merkleRoot];
  };

  const advanceTime = async (timeIncrease) => {
    const currentTime = parseInt(await timer.methods.getCurrentTime().call());
    await timer.methods.setCurrentTime(currentTime + timeIncrease).send({ from: deployer });
  };

  const didContractRevertWith = async (promise, expectedMessage) => {
    try {
      await promise;
    } catch (error) {
      return !!error.message.match(/revert/) && !!error.message.match(new RegExp(expectedMessage));
    }
    return false;
  };

  const generateProposalId = (identifier, timestamp, ancillaryData) => {
    const dataAbiEncoded = web3.eth.abi.encodeParameters(
      ["bytes32", "uint256", "bytes"],
      [padRight(identifier, 64), timestamp, ancillaryData]
    );
    return web3.utils.soliditySha3(dataAbiEncoded);
  };

  before(async function () {
    accounts = await web3.eth.getAccounts();
    [deployer, anyAddress, sponsor, proposer, disputer] = accounts;

    await runDefaultFixture(hre);

    timer = await Timer.deployed();
    finder = await Finder.deployed();
    collateralWhitelist = await AddressWhitelist.deployed();
    store = await Store.deployed();
    identifierWhitelist = await IdentifierWhitelist.deployed();
    optimisticOracle = await OptimisticOracle.deployed();

    // Deploy new MockOracle so that OptimisticOracle disputes can make price requests to it:
    mockOracle = await MockOracle.new(finder.options.address, timer.options.address).send({ from: deployer });
    await finder.methods
      .changeImplementationAddress(utf8ToHex(interfaceName.Oracle), mockOracle.options.address)
      .send({ from: deployer });

    // Add indentifier to whitelist.
    await identifierWhitelist.methods.addSupportedIdentifier(identifier).send({ from: deployer });
  });
  beforeEach(async function () {
    // Deploy new contracts with clean state and perform setup:
    bondToken = await ERC20.new("BOND", "BOND", 18).send({ from: deployer });
    await bondToken.methods.addMember(TokenRolesEnum.MINTER, deployer).send({ from: deployer });
    await collateralWhitelist.methods.addToWhitelist(bondToken.options.address).send({ from: deployer });
    await store.methods.setFinalFee(bondToken.options.address, { rawValue: finalFee }).send({ from: deployer });

    optimisticDistributor = await OptimisticDistributor.new(
      finder.options.address,
      bondToken.options.address,
      timer.options.address,
      maximumFundingPeriod,
      maximumProposerBond
    ).send({ from: deployer });

    // Merkle Distributor was deployed through Optimistic Distributor constructor.
    const merkleDistributorAddress = await optimisticDistributor.methods.merkleDistributor().call();
    merkleDistributor = getContract("MerkleDistributor").at(merkleDistributorAddress);

    rewardToken = await ERC20.new("REWARD", "REWARD", 18).send({ from: deployer });
    await rewardToken.methods.addMember(TokenRolesEnum.MINTER, deployer).send({ from: deployer });
    await mintAndApprove(rewardToken, sponsor, optimisticDistributor.options.address, rewardAmount, deployer);

    // Get current time and set default earliestProposalTimestamp.
    const currentTime = parseInt(await timer.methods.getCurrentTime().call());
    earliestProposalTimestamp = currentTime + fundingPeriod;

    // Populate reward parameters that will be used in multiple tests.
    defaultRewardParameters = [
      rewardAmount,
      earliestProposalTimestamp,
      bondAmount,
      proposalLiveness,
      identifier,
      rewardToken.options.address,
      customAncillaryData,
    ];
  });
  it("Constructor parameters validation", async function () {
    // Unapproved token.
    assert(
      await didContractRevertWith(
        OptimisticDistributor.new(
          finder.options.address,
          (await ERC20.new("BOND", "BOND", 18).send({ from: deployer })).options.address,
          timer.options.address,
          maximumFundingPeriod,
          maximumProposerBond
        ).send({ from: deployer }),
        "Bond token not supported"
      )
    );
  });
  it("Initial paremeters set", async function () {
    // Deploy new OptimisticDistributor contract to isolate from other tests.
    const testOptimisticDistributor = await OptimisticDistributor.new(
      finder.options.address,
      bondToken.options.address,
      timer.options.address,
      maximumFundingPeriod,
      maximumProposerBond
    ).send({ from: deployer });

    // Verify all parameters have been set correctly.
    assert.equal(await testOptimisticDistributor.methods.finder().call(), finder.options.address);
    assert.equal(await testOptimisticDistributor.methods.bondToken().call(), bondToken.options.address);
    assert.equal(await testOptimisticDistributor.methods.maximumFundingPeriod().call(), maximumFundingPeriod);
    assert.equal(await testOptimisticDistributor.methods.maximumProposerBond().call(), maximumProposerBond);
    assert.equal(await testOptimisticDistributor.methods.optimisticOracle().call(), optimisticOracle.options.address);
    assert.equal(
      await testOptimisticDistributor.methods.ancillaryBytesLimit().call(),
      await optimisticOracle.methods.ancillaryBytesLimit().call()
    );

    // Verify the linked Merkle Distributor contract is owned by Optimistic Distributor.
    const merkleDistributorAddress = await testOptimisticDistributor.methods.merkleDistributor().call();
    const testMerkleDistributor = getContract("MerkleDistributor").at(merkleDistributorAddress);
    assert.equal(await testMerkleDistributor.methods.owner().call(), testOptimisticDistributor.options.address);
  });
  it("UMA ecosystem parameters updated", async function () {
    // Deploy new UMA contracts with updated final fee.
    const newStore = await Store.new(zeroRawValue, zeroRawValue, timer.options.address).send({ from: deployer });
    const newFinalFee = toWei("200");
    await newStore.methods.setFinalFee(bondToken.options.address, { rawValue: newFinalFee }).send({ from: deployer });
    const newOptimisticOracle = await OptimisticOracle.new(7200, finder.options.address, timer.options.address).send({
      from: deployer,
    });
    await finder.methods
      .changeImplementationAddress(utf8ToHex(interfaceName.Store), newStore.options.address)
      .send({ from: deployer });
    await finder.methods
      .changeImplementationAddress(utf8ToHex(interfaceName.OptimisticOracle), newOptimisticOracle.options.address)
      .send({ from: deployer });

    // Check that OptimisticDistributor can fetch new parameters.
    await optimisticDistributor.methods.syncUmaEcosystemParams().send({ from: anyAddress });
    assert.equal(await optimisticDistributor.methods.optimisticOracle().call(), newOptimisticOracle.options.address);

    // Revert back Store and OptimisticOracle implementation in Finder for other tests to use.
    await finder.methods
      .changeImplementationAddress(utf8ToHex(interfaceName.Store), store.options.address)
      .send({ from: deployer });
    await finder.methods
      .changeImplementationAddress(utf8ToHex(interfaceName.OptimisticOracle), optimisticOracle.options.address)
      .send({ from: deployer });
  });
  it("Creating initial rewards", async function () {
<<<<<<< HEAD
=======
    // Cannot deposit rewards without MerkleDistributor.
    assert(
      await didContractRevertWith(
        optimisticDistributor.methods.createReward(...defaultRewardParameters).send({ from: sponsor }),
        "Missing MerkleDistributor"
      )
    );

    await setupMerkleDistributor();

    // Cannot deposit rewards with earliestProposalTimestamp beyond the maximum funding period limit.
    const currentTimestamp = parseInt(await timer.methods.getCurrentTime().call());
    assert(
      await didContractRevertWith(
        optimisticDistributor.methods
          .createReward(
            rewardAmount,
            currentTimestamp + maximumFundingPeriod + 1,
            bondAmount,
            proposalLiveness,
            identifier,
            rewardToken.options.address,
            customAncillaryData
          )
          .send({ from: sponsor }),
        "Too long till proposal opening"
      )
    );

    // Cannot deposit rewards with too high Optimistic Oracle proposer bond.
    assert(
      await didContractRevertWith(
        optimisticDistributor.methods
          .createReward(
            rewardAmount,
            earliestProposalTimestamp,
            toBN(maximumProposerBond).add(toBN("1")).toString(),
            proposalLiveness,
            identifier,
            rewardToken.options.address,
            customAncillaryData
          )
          .send({ from: sponsor }),
        "OO proposer bond too high"
      )
    );

>>>>>>> 31fafb1a
    // Cannot deposit rewards for unregistered price identifier.
    assert(
      await didContractRevertWith(
        optimisticDistributor.methods
          .createReward(
            rewardAmount,
            earliestProposalTimestamp,
            bondAmount,
            proposalLiveness,
            utf8ToHex("UNREGISTERED"),
            rewardToken.options.address,
            customAncillaryData
          )
          .send({ from: sponsor }),
        "Identifier not registered"
      )
    );

    // Get max length from contract for testing ancillary data size limits.
    const maxLength = parseInt(await optimisticOracle.methods.ancillaryBytesLimit().call());

    // Remove the OO bytes.
    const ooAncillary = await optimisticOracle.methods.stampAncillaryData(customAncillaryData, randomHex(20)).call();
    const remainingLength = maxLength - (ooAncillary.length - customAncillaryData.length) / 2; // Divide by 2 to get bytes.

    // Adding 1 byte to ancillary data should push it just over the limit (less ANCILLARY_BYTES_RESERVE of 512).
    assert(
      await didContractRevertWith(
        optimisticDistributor.methods
          .createReward(
            rewardAmount,
            earliestProposalTimestamp,
            bondAmount,
            proposalLiveness,
            identifier,
            rewardToken.options.address,
            randomHex(remainingLength - ancillaryBytesReserve + 1)
          )
          .send({ from: sponsor }),
        "Ancillary data too long"
      )
    );

    // Ancillary data exactly at the limit should be accepted.
    await optimisticDistributor.methods
      .createReward(
        rewardAmount,
        earliestProposalTimestamp,
        bondAmount,
        proposalLiveness,
        identifier,
        rewardToken.options.address,
        randomHex(remainingLength - ancillaryBytesReserve)
      )
      .send({ from: sponsor });

    // Fund sponsor for creating new rewards.
    await mintAndApprove(rewardToken, sponsor, optimisticDistributor.options.address, rewardAmount, deployer);

    // optimisticOracleLivenessTime below MINIMUM_LIVENESS should revert.
    assert(
      await didContractRevertWith(
        optimisticDistributor.methods
          .createReward(
            rewardAmount,
            earliestProposalTimestamp,
            bondAmount,
            minimumLiveness - 1,
            identifier,
            rewardToken.options.address,
            customAncillaryData
          )
          .send({ from: sponsor }),
        "OO liveness too small"
      )
    );

    // optimisticOracleLivenessTime exactly at MINIMUM_LIVENESS should be accepted.
    await optimisticDistributor.methods
      .createReward(
        rewardAmount,
        earliestProposalTimestamp,
        bondAmount,
        minimumLiveness,
        identifier,
        rewardToken.options.address,
        customAncillaryData
      )
      .send({ from: sponsor });

    // Fund sponsor for creating new rewards.
    await mintAndApprove(rewardToken, sponsor, optimisticDistributor.options.address, rewardAmount, deployer);

    // optimisticOracleLivenessTime exactly at MAXIMUM_LIVENESS should revert.
    assert(
      await didContractRevertWith(
        optimisticDistributor.methods
          .createReward(
            rewardAmount,
            earliestProposalTimestamp,
            bondAmount,
            maximumLiveness,
            identifier,
            rewardToken.options.address,
            customAncillaryData
          )
          .send({ from: sponsor }),
        "OO liveness too large"
      )
    );

    // optimisticOracleLivenessTime just below MAXIMUM_LIVENESS should be accepted.
    let receipt = await optimisticDistributor.methods
      .createReward(
        rewardAmount,
        earliestProposalTimestamp,
        bondAmount,
        maximumLiveness - 1,
        identifier,
        rewardToken.options.address,
        customAncillaryData
      )
      .send({ from: sponsor });

    // Fund sponsor for creating new rewards.
    await mintAndApprove(rewardToken, sponsor, optimisticDistributor.options.address, rewardAmount, deployer);

    // Fetch balances before creating new reward.
    const sponsorBalanceBefore = toBN(await rewardToken.methods.balanceOf(sponsor).call());
    const contractBalanceBefore = toBN(
      await rewardToken.methods.balanceOf(optimisticDistributor.options.address).call()
    );

    // Calculate expected next rewardIndex from the previous successful createReward transaction.
    const rewardIndex = parseInt(receipt.events.RewardCreated.returnValues.rewardIndex) + 1;

    // Create new reward.
    receipt = await optimisticDistributor.methods.createReward(...defaultRewardParameters).send({ from: sponsor });

    // Fetch balances after creating new reward.
    const sponsorBalanceAfter = toBN(await rewardToken.methods.balanceOf(sponsor).call());
    const contractBalanceAfter = toBN(
      await rewardToken.methods.balanceOf(optimisticDistributor.options.address).call()
    );

    // Check for correct change in balances.
    assert.equal(sponsorBalanceBefore.sub(sponsorBalanceAfter).toString(), rewardAmount);
    assert.equal(contractBalanceAfter.sub(contractBalanceBefore).toString(), rewardAmount);

    // Check that created rewards are emitted.
    await assertEventEmitted(
      receipt,
      optimisticDistributor,
      "RewardCreated",
      (event) =>
        event.sponsor === sponsor &&
        event.rewardToken === rewardToken.options.address &&
        event.rewardIndex === rewardIndex.toString() &&
        event.maximumRewardAmount === rewardAmount &&
        event.earliestProposalTimestamp === earliestProposalTimestamp.toString() &&
        event.optimisticOracleProposerBond === bondAmount &&
        event.optimisticOracleLivenessTime === proposalLiveness.toString() &&
        hexToUtf8(event.priceIdentifier) === hexToUtf8(identifier) &&
        event.customAncillaryData === customAncillaryData
    );

    // Compare stored rewards with expected results.
    const storedRewards = await optimisticDistributor.methods.rewards(rewardIndex).call();
    assert.equal(storedRewards.distributionProposed, DistributionProposed.None);
    assert.equal(storedRewards.sponsor, sponsor);
    assert.equal(storedRewards.rewardToken, rewardToken.options.address);
    assert.equal(storedRewards.maximumRewardAmount, rewardAmount);
    assert.equal(storedRewards.earliestProposalTimestamp, earliestProposalTimestamp);
    assert.equal(storedRewards.optimisticOracleProposerBond, bondAmount);
    assert.equal(storedRewards.optimisticOracleLivenessTime, proposalLiveness);
    assert.equal(hexToUtf8(storedRewards.priceIdentifier), hexToUtf8(identifier));
    assert.equal(storedRewards.customAncillaryData, customAncillaryData);
  });
  it("Increasing rewards", async function () {
    // As no rewards have been posted increaseReward should revert.
    const rewardIndex = 0;
    assert(
      await didContractRevertWith(
        optimisticDistributor.methods.increaseReward(rewardIndex, rewardAmount).send({ from: sponsor }),
        "Invalid rewardIndex"
      )
    );

    // Create initial rewards, rewardIndex will be 0.
    await optimisticDistributor.methods.createReward(...defaultRewardParameters).send({ from: sponsor });

    // Fund another wallet and post additional rewards.
    await mintAndApprove(rewardToken, anyAddress, optimisticDistributor.options.address, rewardAmount, deployer);
    await optimisticDistributor.methods.increaseReward(rewardIndex, rewardAmount).send({ from: anyAddress });

    // Fund original sponsor for additional rewards.
    await mintAndApprove(rewardToken, sponsor, optimisticDistributor.options.address, rewardAmount, deployer);

    // Fetch balances before additional funding.
    const sponsorBalanceBefore = toBN(await rewardToken.methods.balanceOf(sponsor).call());
    const contractBalanceBefore = toBN(
      await rewardToken.methods.balanceOf(optimisticDistributor.options.address).call()
    );
    const contractRewardBefore = toBN(
      (await optimisticDistributor.methods.rewards(rewardIndex).call()).maximumRewardAmount
    );

    // Increase rewards funding.
    const receipt = await optimisticDistributor.methods
      .increaseReward(rewardIndex, rewardAmount)
      .send({ from: sponsor });

    // Check that increased rewards are emitted.
    await assertEventEmitted(
      receipt,
      optimisticDistributor,
      "RewardIncreased",
      (event) =>
        event.rewardIndex === rewardIndex.toString() &&
        event.newMaximumRewardAmount === contractRewardBefore.add(toBN(rewardAmount)).toString()
    );

    // Fetch balances after additional funding.
    const sponsorBalanceAfter = toBN(await rewardToken.methods.balanceOf(sponsor).call());
    const contractBalanceAfter = toBN(
      await rewardToken.methods.balanceOf(optimisticDistributor.options.address).call()
    );
    const contractRewardAfter = toBN(
      (await optimisticDistributor.methods.rewards(rewardIndex).call()).maximumRewardAmount
    );

    // Check for correct change in balances.
    assert.equal(sponsorBalanceBefore.sub(sponsorBalanceAfter).toString(), rewardAmount);
    assert.equal(contractBalanceAfter.sub(contractBalanceBefore).toString(), rewardAmount);
    assert.equal(contractRewardAfter.sub(contractRewardBefore).toString(), rewardAmount);

    // Advancing time by fundingPeriod should reach exactly earliestProposalTimestamp as it was calculated
    // by adding fundingPeriod to current time when initial rewards were created.
    await advanceTime(fundingPeriod);

    // It should not be possible to post additional rewards after fundingPeriod.
    assert(
      await didContractRevertWith(
        optimisticDistributor.methods.increaseReward(rewardIndex, rewardAmount).send({ from: sponsor }),
        "Funding period ended"
      )
    );
  });
  it("Submitting proposal", async function () {
    // Fund proposer wallet.
    const totalBond = toBN(bondAmount).add(toBN(finalFee)).toString();
    await mintAndApprove(bondToken, proposer, optimisticDistributor.options.address, totalBond, deployer);

    // Fetch bond token balances before proposal.
    const proposerBalanceBefore = toBN(await bondToken.methods.balanceOf(proposer).call());
    const contractBalanceBefore = toBN(await bondToken.methods.balanceOf(optimisticDistributor.options.address).call());
    const oracleBalanceBefore = toBN(await bondToken.methods.balanceOf(optimisticOracle.options.address).call());

    const merkleRoot = randomHex(32);

    // Proposing on non existing reward (rewardIndex = 0) should revert.
    assert(
      await didContractRevertWith(
        optimisticDistributor.methods.proposeDistribution(0, merkleRoot, ipfsHash).send({ from: proposer }),
        "Invalid rewardIndex"
      )
    );

    // Expected rewardIndex = 0.
    await optimisticDistributor.methods.createReward(...defaultRewardParameters).send({ from: sponsor });
    const rewardIndex = 0;

    // Proposing before earliestProposalTimestamp should revert.
    assert(
      await didContractRevertWith(
        optimisticDistributor.methods.proposeDistribution(rewardIndex, merkleRoot, ipfsHash).send({ from: proposer }),
        "Cannot propose in funding period"
      )
    );

    // Advancing time by fundingPeriod should reach exactly earliestProposalTimestamp as it was calculated
    // by adding fundingPeriod to current time when initial rewards were created.
    await advanceTime(fundingPeriod);

    // Distribution proposal should bow be accepted.
    const receipt = await optimisticDistributor.methods
      .proposeDistribution(rewardIndex, merkleRoot, ipfsHash)
      .send({ from: proposer });

    // Ancillary data in OptimisticOracle should have rewardIndex appended.
    const ancillaryData = utf8ToHex(hexToUtf8(customAncillaryData) + ",rewardIndex:" + rewardIndex);

    // Generate expected proposalId.
    const proposalTimestamp = parseInt(await timer.methods.getCurrentTime().call());
    const proposalId = generateProposalId(identifier, proposalTimestamp, ancillaryData);

    // Check all fields emitted by OptimisticDistributor in ProposalCreated event.
    await assertEventEmitted(
      receipt,
      optimisticDistributor,
      "ProposalCreated",
      (event) =>
        event.sponsor === sponsor &&
        event.rewardToken === rewardToken.options.address &&
        event.proposalTimestamp === proposalTimestamp.toString() &&
        event.maximumRewardAmount === rewardAmount &&
        event.proposalId === proposalId &&
        event.merkleRoot === merkleRoot &&
        hexToUtf8(event.ipfsHash) === hexToUtf8(ipfsHash)
    );

    // Check all fields emitted by OptimisticOracle in RequestPrice event.
    await assertEventEmitted(
      receipt,
      optimisticOracle,
      "RequestPrice",
      (event) =>
        event.requester === optimisticDistributor.options.address &&
        hexToUtf8(event.identifier) === hexToUtf8(identifier) &&
        event.timestamp === proposalTimestamp.toString() &&
        event.ancillaryData === ancillaryData &&
        event.currency === bondToken.options.address &&
        event.reward === "0" &&
        event.finalFee === finalFee.toString()
    );

    // Check all fields emitted by OptimisticOracle in ProposePrice event.
    await assertEventEmitted(
      receipt,
      optimisticOracle,
      "ProposePrice",
      (event) =>
        event.requester === optimisticDistributor.options.address &&
        event.proposer === proposer &&
        hexToUtf8(event.identifier) === hexToUtf8(identifier) &&
        event.timestamp === proposalTimestamp.toString() &&
        event.ancillaryData === ancillaryData &&
        event.proposedPrice === toWei("1") &&
        event.expirationTimestamp === (proposalTimestamp + proposalLiveness).toString() &&
        event.currency === bondToken.options.address
    );

    // OptimisticOracle does not emit event on setBond, thus need to fetch it from stored request.
    const request = await optimisticOracle.methods
      .getRequest(optimisticDistributor.options.address, identifier, proposalTimestamp, ancillaryData)
      .call();
    assert.equal(request.bond, bondAmount);

    // Fetch bond token balances after proposal.
    const proposerBalanceAfter = toBN(await bondToken.methods.balanceOf(proposer).call());
    const contractBalanceAfter = toBN(await bondToken.methods.balanceOf(optimisticDistributor.options.address).call());
    const oracleBalanceAfter = toBN(await bondToken.methods.balanceOf(optimisticOracle.options.address).call());

    // Check for correct change in balances.
    assert.equal(proposerBalanceBefore.sub(proposerBalanceAfter).toString(), totalBond);
    assert.equal(contractBalanceAfter.toString(), contractBalanceBefore.toString());
    assert.equal(oracleBalanceAfter.sub(oracleBalanceBefore).toString(), totalBond);

    // Check stored proposal.
    const storedProposal = await optimisticDistributor.methods.proposals(proposalId).call();
    assert.equal(storedProposal.rewardIndex, rewardIndex);
    assert.equal(storedProposal.timestamp, proposalTimestamp);
    assert.equal(storedProposal.merkleRoot, merkleRoot);
    assert.equal(hexToUtf8(storedProposal.ipfsHash), hexToUtf8(ipfsHash));

    // Any further proposals should now be blocked till disputed.
    await advanceTime(100);
    await mintAndApprove(bondToken, proposer, optimisticDistributor.options.address, totalBond, deployer);
    assert(
      await didContractRevertWith(
        optimisticDistributor.methods.proposeDistribution(rewardIndex, merkleRoot, ipfsHash).send({ from: proposer }),
        "New proposals blocked"
      )
    );

    // Dispute the proposal at the OptimisticOracle.
    await advanceTime(100);
    await mintAndApprove(bondToken, disputer, optimisticOracle.options.address, totalBond, deployer);
    await optimisticOracle.methods
      .disputePrice(optimisticDistributor.options.address, identifier, proposalTimestamp, ancillaryData)
      .send({ from: disputer });

    // New proposals should now be unblocked as a result of disputing previous proposal.
    await optimisticDistributor.methods.proposeDistribution(rewardIndex, merkleRoot, ipfsHash).send({ from: proposer });
  });
  it("Executing distribution, undisputed", async function () {
    // Executing distribution for non-exisiting proposal should revert.
    let proposalId = padRight("0x00", 64);
    assert(
      await didContractRevertWith(
        optimisticDistributor.methods.executeDistribution(proposalId).send({ from: anyAddress }),
        "Invalid proposalId"
      )
    );

    // Perform create-propose rewards cycle.
    const rewardIndex = 0;
    const [totalBond, ancillaryData, proposalTimestamp, merkleRoot] = await createProposeRewards(rewardIndex);
    proposalId = generateProposalId(identifier, proposalTimestamp, ancillaryData);

    // Execute distribution 1 second before OO liveness ends should revert.
    await advanceTime(proposalLiveness - 1);
    assert(
      await didContractRevertWith(
        optimisticDistributor.methods.executeDistribution(proposalId).send({ from: anyAddress }),
        "_settle: not settleable"
      )
    );

    // Fetch token balances before executing proposal.
    const proposerBondBalanceBefore = toBN(await bondToken.methods.balanceOf(proposer).call());
    const contractRewardBalanceBefore = toBN(
      await rewardToken.methods.balanceOf(optimisticDistributor.options.address).call()
    );
    const merkleRewardBalancesBefore = toBN(
      await rewardToken.methods.balanceOf(merkleDistributor.options.address).call()
    );

    // Execute undisputed distribution after OO liveness should succeed.
    await advanceTime(1);
    const receipt = await optimisticDistributor.methods.executeDistribution(proposalId).send({ from: anyAddress });

    // Fetch token balances after executing proposal.
    const proposerBondBalanceAfter = toBN(await bondToken.methods.balanceOf(proposer).call());
    const contractRewardBalanceAfter = toBN(
      await rewardToken.methods.balanceOf(optimisticDistributor.options.address).call()
    );
    const merkleRewardBalancesAfter = toBN(
      await rewardToken.methods.balanceOf(merkleDistributor.options.address).call()
    );

    // Check for correct change in balances (bond returned to proposer and rewards transfered from
    // optimisticDistributor to merkleDistributor contract).
    assert.equal(proposerBondBalanceAfter.sub(proposerBondBalanceBefore).toString(), totalBond);
    assert.equal(contractRewardBalanceBefore.sub(contractRewardBalanceAfter).toString(), rewardAmount);
    assert.equal(merkleRewardBalancesAfter.sub(merkleRewardBalancesBefore).toString(), rewardAmount);

    // Check all fields emitted by optimisticDistributor in RewardDistributed event.
    await assertEventEmitted(
      receipt,
      optimisticDistributor,
      "RewardDistributed",
      (event) =>
        event.sponsor === sponsor &&
        event.rewardToken === rewardToken.options.address &&
        event.rewardIndex === rewardIndex.toString() &&
        event.maximumRewardAmount === rewardAmount &&
        event.proposalId === proposalId &&
        event.merkleRoot === merkleRoot &&
        hexToUtf8(event.ipfsHash) === hexToUtf8(ipfsHash)
    );

    // Check fields emitted by merkleDistributor in CreatedWindow event.
    await assertEventEmitted(
      receipt,
      merkleDistributor,
      "CreatedWindow",
      (event) =>
        event.rewardsDeposited === rewardAmount &&
        event.rewardToken === rewardToken.options.address &&
        event.owner === optimisticDistributor.options.address
    );

    // Reward struct should now be flagged as Accepted and repeated execution should revert.
    assert(
      await didContractRevertWith(
        optimisticDistributor.methods.executeDistribution(proposalId).send({ from: anyAddress }),
        "Reward already distributed"
      )
    );

    // Any further proposals should now be blocked.
    await advanceTime(100);
    await mintAndApprove(bondToken, proposer, optimisticDistributor.options.address, totalBond, deployer);
    assert(
      await didContractRevertWith(
        optimisticDistributor.methods.proposeDistribution(rewardIndex, merkleRoot, ipfsHash).send({ from: proposer }),
        "New proposals blocked"
      )
    );
  });
  it("Executing distribution, rejected by DVM", async function () {
    // Perform create-propose rewards cycle.
    const rewardIndex = 0;
    const [totalBond, ancillaryData, proposalTimestamp] = await createProposeRewards(rewardIndex);
    const proposalId = generateProposalId(identifier, proposalTimestamp, ancillaryData);

    // Dispute the proposal at the OptimisticOracle.
    await mintAndApprove(bondToken, disputer, optimisticOracle.options.address, totalBond, deployer);
    await optimisticOracle.methods
      .disputePrice(optimisticDistributor.options.address, identifier, proposalTimestamp, ancillaryData)
      .send({ from: disputer });

    // Execute distribution should revert as proposal was disputed and has not been resolved by DVM.
    assert(
      await didContractRevertWith(
        optimisticDistributor.methods.executeDistribution(proposalId).send({ from: anyAddress }),
        "_settle: not settleable"
      )
    );

    // Resolve price request invalid at DVM.
    const dvmAncillaryData = await optimisticOracle.methods
      .stampAncillaryData(ancillaryData, optimisticDistributor.options.address)
      .call();
    await mockOracle.methods
      .pushPrice(identifier, proposalTimestamp, dvmAncillaryData, toWei("0"))
      .send({ from: deployer });

    // Fetch token balances before executing proposal.
    const proposerBondBalanceBefore = toBN(await bondToken.methods.balanceOf(proposer).call());
    const disputerBondBalanceBefore = toBN(await bondToken.methods.balanceOf(disputer).call());
    const contractRewardBalanceBefore = toBN(
      await rewardToken.methods.balanceOf(optimisticDistributor.options.address).call()
    );
    const merkleRewardBalancesBefore = toBN(
      await rewardToken.methods.balanceOf(merkleDistributor.options.address).call()
    );

    // Executing rejected distribution does not revert, but we check events and balances below.
    const receipt = await optimisticDistributor.methods.executeDistribution(proposalId).send({ from: anyAddress });

    // Fetch token balances after executing proposal.
    const proposerBondBalanceAfter = toBN(await bondToken.methods.balanceOf(proposer).call());
    const disputerBondBalanceAfter = toBN(await bondToken.methods.balanceOf(disputer).call());
    const contractRewardBalanceAfter = toBN(
      await rewardToken.methods.balanceOf(optimisticDistributor.options.address).call()
    );
    const merkleRewardBalancesAfter = toBN(
      await rewardToken.methods.balanceOf(merkleDistributor.options.address).call()
    );

    // Check for correct change in balances (disputer should receive back its posted final fee (100) + bond (500)
    // + half of proposers bond (250) = 850, rewards not moved out of optimisticDistributor).
    assert.equal(proposerBondBalanceAfter.toString(), proposerBondBalanceBefore.toString());
    assert.equal(
      disputerBondBalanceAfter.sub(disputerBondBalanceBefore).toString(),
      toBN(totalBond)
        .add(toBN(bondAmount).div(toBN("2")))
        .toString()
    );
    assert.equal(contractRewardBalanceAfter.toString(), contractRewardBalanceBefore.toString());
    assert.equal(merkleRewardBalancesAfter.toString(), merkleRewardBalancesBefore.toString());

    // Check all fields emitted by optimisticDistributor in ProposalRejected event.
    await assertEventEmitted(
      receipt,
      optimisticDistributor,
      "ProposalRejected",
      (event) => event.rewardIndex === rewardIndex.toString() && event.proposalId === proposalId
    );
  });
  it("Executing distribution, confirmed by DVM", async function () {
    // Perform create-propose rewards cycle.
    const rewardIndex = 0;
    const [totalBond, ancillaryData, proposalTimestamp, merkleRoot] = await createProposeRewards(rewardIndex);
    const proposalId = generateProposalId(identifier, proposalTimestamp, ancillaryData);

    // Dispute the proposal at the OptimisticOracle.
    await mintAndApprove(bondToken, disputer, optimisticOracle.options.address, totalBond, deployer);
    await optimisticOracle.methods
      .disputePrice(optimisticDistributor.options.address, identifier, proposalTimestamp, ancillaryData)
      .send({ from: disputer });

    // Resolve price request as valid at DVM.
    const dvmAncillaryData = await optimisticOracle.methods
      .stampAncillaryData(ancillaryData, optimisticDistributor.options.address)
      .call();
    await mockOracle.methods
      .pushPrice(identifier, proposalTimestamp, dvmAncillaryData, toWei("1"))
      .send({ from: deployer });

    // Fetch token balances before executing proposal.
    const proposerBondBalanceBefore = toBN(await bondToken.methods.balanceOf(proposer).call());
    const disputerBondBalanceBefore = toBN(await bondToken.methods.balanceOf(disputer).call());
    const contractRewardBalanceBefore = toBN(
      await rewardToken.methods.balanceOf(optimisticDistributor.options.address).call()
    );
    const merkleRewardBalancesBefore = toBN(
      await rewardToken.methods.balanceOf(merkleDistributor.options.address).call()
    );

    // Executing confirmed distribution should be accepted.
    const receipt = await optimisticDistributor.methods.executeDistribution(proposalId).send({ from: anyAddress });

    // Fetch token balances after executing proposal.
    const proposerBondBalanceAfter = toBN(await bondToken.methods.balanceOf(proposer).call());
    const disputerBondBalanceAfter = toBN(await bondToken.methods.balanceOf(disputer).call());
    const contractRewardBalanceAfter = toBN(
      await rewardToken.methods.balanceOf(optimisticDistributor.options.address).call()
    );
    const merkleRewardBalancesAfter = toBN(
      await rewardToken.methods.balanceOf(merkleDistributor.options.address).call()
    );

    // Check for correct change in balances (proposer should receive back its posted final fee (100) + bond (500)
    // + half of disputers bond (250) = 850, rewards moved out of optimisticDistributor to merkleDistributor).
    assert.equal(
      proposerBondBalanceAfter.sub(proposerBondBalanceBefore).toString(),
      toBN(totalBond)
        .add(toBN(bondAmount).div(toBN("2")))
        .toString()
    );
    assert.equal(disputerBondBalanceAfter.toString(), disputerBondBalanceBefore.toString());
    assert.equal(contractRewardBalanceBefore.sub(contractRewardBalanceAfter).toString(), rewardAmount);
    assert.equal(merkleRewardBalancesAfter.sub(merkleRewardBalancesBefore).toString(), rewardAmount);

    // Check all fields emitted by optimisticDistributor in RewardDistributed event.
    await assertEventEmitted(
      receipt,
      optimisticDistributor,
      "RewardDistributed",
      (event) =>
        event.sponsor === sponsor &&
        event.rewardToken === rewardToken.options.address &&
        event.rewardIndex === rewardIndex.toString() &&
        event.maximumRewardAmount === rewardAmount &&
        event.proposalId === proposalId &&
        event.merkleRoot === merkleRoot &&
        hexToUtf8(event.ipfsHash) === hexToUtf8(ipfsHash)
    );

    // Check fields emitted by merkleDistributor in CreatedWindow event.
    await assertEventEmitted(
      receipt,
      merkleDistributor,
      "CreatedWindow",
      (event) =>
        event.rewardsDeposited === rewardAmount &&
        event.rewardToken === rewardToken.options.address &&
        event.owner === optimisticDistributor.options.address
    );

    // Reward struct should now be flagged as Accepted and repeated execution should revert.
    assert(
      await didContractRevertWith(
        optimisticDistributor.methods.executeDistribution(proposalId).send({ from: anyAddress }),
        "Reward already distributed"
      )
    );

    // Any further proposals should now be blocked.
    await advanceTime(100);
    await mintAndApprove(bondToken, proposer, optimisticDistributor.options.address, totalBond, deployer);
    assert(
      await didContractRevertWith(
        optimisticDistributor.methods.proposeDistribution(rewardIndex, merkleRoot, ipfsHash).send({ from: proposer }),
        "New proposals blocked"
      )
    );
  });
  it("Callback function cannot be called directly", async function () {
    const timestamp = parseInt(await timer.methods.getCurrentTime().call());
    assert(
      await didContractRevertWith(
        optimisticDistributor.methods
          .priceDisputed(identifier, timestamp, customAncillaryData, 0)
          .send({ from: anyAddress }),
        "Not authorized"
      )
    );
  });
  it("Cannot distribute rewards twice", async function () {
    // Perform create-propose rewards cycle.
    let rewardIndex = 0;
    const [totalBond, ancillaryData, firstProposalTimestamp, merkleRoot] = await createProposeRewards(rewardIndex);
    const firstProposalId = generateProposalId(identifier, firstProposalTimestamp, ancillaryData);

    // Dispute the first proposal at the OptimisticOracle.
    await advanceTime(100);
    await mintAndApprove(bondToken, disputer, optimisticOracle.options.address, totalBond, deployer);
    await optimisticOracle.methods
      .disputePrice(optimisticDistributor.options.address, identifier, firstProposalTimestamp, ancillaryData)
      .send({ from: disputer });

    // Post second proposal with same data.
    await advanceTime(100);
    await mintAndApprove(bondToken, proposer, optimisticDistributor.options.address, totalBond, deployer);
    const secondProposalTimestamp = parseInt(await timer.methods.getCurrentTime().call());
    await optimisticDistributor.methods.proposeDistribution(rewardIndex, merkleRoot, ipfsHash).send({ from: proposer });

    // DVM confirms the first disputed proposal as valid.
    const dvmAncillaryData = await optimisticOracle.methods
      .stampAncillaryData(ancillaryData, optimisticDistributor.options.address)
      .call();
    await mockOracle.methods
      .pushPrice(identifier, firstProposalTimestamp, dvmAncillaryData, toWei("1"))
      .send({ from: deployer });

    // Executing the first distribution proposal.
    await optimisticDistributor.methods.executeDistribution(firstProposalId).send({ from: anyAddress });

    // Dispute the second proposal at the OptimisticOracle.
    await advanceTime(100);
    await mintAndApprove(bondToken, disputer, optimisticOracle.options.address, totalBond, deployer);
    await optimisticOracle.methods
      .disputePrice(optimisticDistributor.options.address, identifier, secondProposalTimestamp, ancillaryData)
      .send({ from: disputer });

    // Confirm that callback function did not reset distributionProposed to None.
    assert.equal(
      (await optimisticDistributor.methods.rewards(rewardIndex).call()).distributionProposed,
      DistributionProposed.Accepted
    );

    // Fund another set of rewards.
    rewardIndex++;
    await mintAndApprove(rewardToken, sponsor, optimisticDistributor.options.address, rewardAmount, deployer);
    await createProposeRewards(rewardIndex);

    // Confirm that repeated distribution is blocked.
    assert(
      await didContractRevertWith(
        optimisticDistributor.methods.executeDistribution(firstProposalId).send({ from: anyAddress }),
        "Reward already distributed"
      )
    );
  });
});<|MERGE_RESOLUTION|>--- conflicted
+++ resolved
@@ -218,18 +218,6 @@
       .send({ from: deployer });
   });
   it("Creating initial rewards", async function () {
-<<<<<<< HEAD
-=======
-    // Cannot deposit rewards without MerkleDistributor.
-    assert(
-      await didContractRevertWith(
-        optimisticDistributor.methods.createReward(...defaultRewardParameters).send({ from: sponsor }),
-        "Missing MerkleDistributor"
-      )
-    );
-
-    await setupMerkleDistributor();
-
     // Cannot deposit rewards with earliestProposalTimestamp beyond the maximum funding period limit.
     const currentTimestamp = parseInt(await timer.methods.getCurrentTime().call());
     assert(
@@ -267,7 +255,6 @@
       )
     );
 
->>>>>>> 31fafb1a
     // Cannot deposit rewards for unregistered price identifier.
     assert(
       await didContractRevertWith(

--- conflicted
+++ resolved
@@ -19,21 +19,16 @@
 
   it("Can deploy", async function() {
     const collateralToken = await Token.new("Wrapped Ether", "WETH", 18, { from: accounts[0] });
-    const syntheticToken = await Token.new("SYNTH", "SYNTH", 18, { from: accounts[0] });
+    const syntheticToken = await Token.new("Test Synthetic Token", "SYNTH", 18, { from: accounts[0] });
 
     const constructorParams = {
       withdrawalLiveness: "1000",
       collateralAddress: collateralToken.address,
       tokenAddress: syntheticToken.address,
       finderAddress: finder.address,
-<<<<<<< HEAD
-      priceFeedIdentifier: web3.utils.utf8ToHex("UMATEST"),
-      fundingRateIdentifier: web3.utils.utf8ToHex("UMATEST-FundingRate"),
+      priceFeedIdentifier: web3.utils.utf8ToHex("TEST_IDENTIFIER"),
+      fundingRateIdentifier: web3.utils.utf8ToHex("TEST_FUNDING_IDENTIFIER"),
       fundingRateRewardRate: { rawValue: toWei("0.0001") },
-=======
-      priceFeedIdentifier: web3.utils.utf8ToHex("TEST_IDENTIFIER"),
-      fundingRateIdentifier: web3.utils.utf8ToHex("TEST_IDENTIFIER-FundingRate"),
->>>>>>> 349a8961
       liquidationLiveness: "1000",
       collateralRequirement: { rawValue: toWei("1.5") },
       disputeBondPct: { rawValue: toWei("0.1") },

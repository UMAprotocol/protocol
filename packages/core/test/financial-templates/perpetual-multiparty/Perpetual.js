const { toWei } = web3.utils;

// Tested Contract
const Perpetual = artifacts.require("Perpetual");

// Helper Contracts
const Finder = artifacts.require("Finder");
const IdentifierWhitelist = artifacts.require("IdentifierWhitelist");
const Token = artifacts.require("SyntheticToken");
const Timer = artifacts.require("Timer");
const ConfigStore = artifacts.require("ConfigStore");

contract("Perpetual", function(accounts) {
  let finder, timer;

  beforeEach(async () => {
    timer = await Timer.deployed();
    finder = await Finder.deployed();
  });

  it("Can deploy", async function() {
    const collateralToken = await Token.new("Wrapped Ether", "WETH", 18, { from: accounts[0] });
    const syntheticToken = await Token.new("Test Synthetic Token", "SYNTH", 18, { from: accounts[0] });
    const configStore = await ConfigStore.new(
      {
        timelockLiveness: 86400, // 1 day
        rewardRatePerSecond: { rawValue: "0" },
        proposerBondPct: { rawValue: "0" },
<<<<<<< HEAD
        maxFundingRate: { rawValue: "0" },
        minFundingRate: { rawValue: "0" }
=======
        proposalTimeFutureLimit: 0,
        proposalTimePastLimit: 0
>>>>>>> 74f717b0
      },
      timer.address
    );

    const constructorParams = {
      withdrawalLiveness: "1000",
      collateralAddress: collateralToken.address,
      tokenAddress: syntheticToken.address,
      finderAddress: finder.address,
      priceFeedIdentifier: web3.utils.utf8ToHex("TEST_IDENTIFIER"),
      fundingRateIdentifier: web3.utils.utf8ToHex("TEST_FUNDING_IDENTIFIER"),
      liquidationLiveness: "1000",
      collateralRequirement: { rawValue: toWei("1.5") },
      disputeBondPct: { rawValue: toWei("0.1") },
      sponsorDisputeRewardPct: { rawValue: toWei("0.1") },
      disputerDisputeRewardPct: { rawValue: toWei("0.1") },
      minSponsorTokens: { rawValue: toWei("1") },
      timerAddress: timer.address,
      configStoreAddress: configStore.address,
      tokenScaling: { rawValue: toWei("1") }
    };

    const identifierWhitelist = await IdentifierWhitelist.deployed();
    await identifierWhitelist.addSupportedIdentifier(constructorParams.priceFeedIdentifier, {
      from: accounts[0]
    });

    await Perpetual.new(constructorParams);
  });
});<|MERGE_RESOLUTION|>--- conflicted
+++ resolved
@@ -26,13 +26,10 @@
         timelockLiveness: 86400, // 1 day
         rewardRatePerSecond: { rawValue: "0" },
         proposerBondPct: { rawValue: "0" },
-<<<<<<< HEAD
         maxFundingRate: { rawValue: "0" },
-        minFundingRate: { rawValue: "0" }
-=======
+        minFundingRate: { rawValue: "0" },
         proposalTimeFutureLimit: 0,
         proposalTimePastLimit: 0
->>>>>>> 74f717b0
       },
       timer.address
     );

--- conflicted
+++ resolved
@@ -31,13 +31,10 @@
     timelockLiveness: 86400, // 1 day
     rewardRatePerSecond: { rawValue: toWei("0.000001") },
     proposerBondPct: { rawValue: toWei("0.0001") },
-<<<<<<< HEAD
     maxFundingRate: { rawValue: toWei("0.00001") },
-    minFundingRate: { rawValue: toWei("-0.00001") }
-=======
+    minFundingRate: { rawValue: toWei("-0.00001") },
     proposalTimeFutureLimit: 90,
     proposalTimePastLimit: 1800
->>>>>>> 74f717b0
   };
 
   beforeEach(async () => {

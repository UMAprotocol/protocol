--- conflicted
+++ resolved
@@ -29,25 +29,19 @@
     timelockLiveness: 86401, // 1 day + 1 second
     rewardRatePerSecond: { rawValue: toWei("0.000001") },
     proposerBondPct: { rawValue: toWei("0.0001") },
-<<<<<<< HEAD
     maxFundingRate: { rawValue: toWei("0.00001") },
-    minFundingRate: { rawValue: toWei("-0.00001") }
-=======
+    minFundingRate: { rawValue: toWei("-0.00001") },
     proposalTimeFutureLimit: 90,
     proposalTimePastLimit: 1800 // 30 mins
->>>>>>> 74f717b0
   };
   let defaultConfig = {
     timelockLiveness: 86400, // 1 day
     rewardRatePerSecond: { rawValue: "0" },
     proposerBondPct: { rawValue: "0" },
-<<<<<<< HEAD
     maxFundingRate: { rawValue: toWei("0") },
-    minFundingRate: { rawValue: toWei("0") }
-=======
+    minFundingRate: { rawValue: toWei("0") },
     proposalTimeFutureLimit: 0,
     proposalTimePastLimit: 0
->>>>>>> 74f717b0
   };
 
   async function currentConfigMatchesInput(_store, _inputConfig) {
@@ -58,13 +52,10 @@
       _inputConfig.rewardRatePerSecond.rawValue.toString()
     );
     assert.equal(currentConfig.proposerBondPct.rawValue.toString(), _inputConfig.proposerBondPct.rawValue.toString());
-<<<<<<< HEAD
     assert.equal(currentConfig.maxFundingRate.rawValue.toString(), _inputConfig.maxFundingRate.rawValue.toString());
     assert.equal(currentConfig.minFundingRate.rawValue.toString(), _inputConfig.minFundingRate.rawValue.toString());
-=======
     assert.equal(currentConfig.proposalTimeFutureLimit.toString(), _inputConfig.proposalTimeFutureLimit.toString());
     assert.equal(currentConfig.proposalTimePastLimit.toString(), _inputConfig.proposalTimePastLimit.toString());
->>>>>>> 74f717b0
   }
 
   async function pendingConfigMatchesInput(_store, _inputConfig) {
@@ -75,13 +66,10 @@
       _inputConfig.rewardRatePerSecond.rawValue.toString()
     );
     assert.equal(pendingConfig.proposerBondPct.rawValue.toString(), _inputConfig.proposerBondPct.rawValue.toString());
-<<<<<<< HEAD
     assert.equal(pendingConfig.maxFundingRate.rawValue.toString(), _inputConfig.maxFundingRate.rawValue.toString());
     assert.equal(pendingConfig.minFundingRate.rawValue.toString(), _inputConfig.minFundingRate.rawValue.toString());
-=======
     assert.equal(pendingConfig.proposalTimeFutureLimit.toString(), _inputConfig.proposalTimeFutureLimit.toString());
     assert.equal(pendingConfig.proposalTimePastLimit.toString(), _inputConfig.proposalTimePastLimit.toString());
->>>>>>> 74f717b0
   }
 
   async function storeHasNoPendingConfig(_store) {
@@ -99,13 +87,10 @@
       assert.equal(config.timelockLiveness.toString(), testConfig.timelockLiveness.toString());
       assert.equal(config.rewardRatePerSecond.rawValue.toString(), testConfig.rewardRatePerSecond.rawValue);
       assert.equal(config.proposerBondPct.rawValue.toString(), testConfig.proposerBondPct.rawValue);
-<<<<<<< HEAD
       assert.equal(config.maxFundingRate.rawValue.toString(), testConfig.maxFundingRate.rawValue.toString());
       assert.equal(config.minFundingRate.rawValue.toString(), testConfig.minFundingRate.rawValue.toString());
-=======
       assert.equal(config.proposalTimeFutureLimit.toString(), testConfig.proposalTimeFutureLimit.toString());
       assert.equal(config.proposalTimePastLimit.toString(), testConfig.proposalTimePastLimit.toString());
->>>>>>> 74f717b0
       await storeHasNoPendingConfig(configStore);
     });
     it("Invalid default values revert on construction", async function() {
@@ -142,13 +127,10 @@
           ev.proposerBond.toString() === testConfig.proposerBondPct.rawValue &&
           ev.timelockLiveness.toString() === testConfig.timelockLiveness.toString() &&
           ev.proposalPassedTimestamp.toString() === proposeTime.add(toBN(defaultConfig.timelockLiveness)).toString() &&
-<<<<<<< HEAD
           ev.maxFundingRate.toString() === testConfig.maxFundingRate.rawValue &&
-          ev.minFundingRate.toString() === testConfig.minFundingRate.rawValue
-=======
+          ev.minFundingRate.toString() === testConfig.minFundingRate.rawValue &&
           ev.proposalTimeFutureLimit.toString() === testConfig.proposalTimeFutureLimit.toString() &&
           ev.proposalTimePastLimit.toString() === testConfig.proposalTimePastLimit.toString()
->>>>>>> 74f717b0
         );
       });
       await incrementTime(configStore, defaultConfig.timelockLiveness);
@@ -161,13 +143,10 @@
           ev.rewardRate.toString() === testConfig.rewardRatePerSecond.rawValue &&
           ev.proposerBond.toString() === testConfig.proposerBondPct.rawValue &&
           ev.timelockLiveness.toString() === testConfig.timelockLiveness.toString() &&
-<<<<<<< HEAD
           ev.maxFundingRate.toString() === testConfig.maxFundingRate.rawValue &&
-          ev.minFundingRate.toString() === testConfig.minFundingRate.rawValue
-=======
+          ev.minFundingRate.toString() === testConfig.minFundingRate.rawValue &&
           ev.proposalTimeFutureLimit.toString() === testConfig.proposalTimeFutureLimit.toString() &&
           ev.proposalTimePastLimit.toString() === testConfig.proposalTimePastLimit.toString()
->>>>>>> 74f717b0
         );
       });
 
@@ -187,13 +166,10 @@
           ev.proposerBond.toString() === testConfig.proposerBondPct.rawValue &&
           ev.timelockLiveness.toString() === testConfig.timelockLiveness.toString() &&
           ev.proposalPassedTimestamp.toString() === proposeTime.add(toBN(defaultConfig.timelockLiveness)).toString() &&
-<<<<<<< HEAD
           ev.maxFundingRate.toString() === testConfig.maxFundingRate.rawValue &&
-          ev.minFundingRate.toString() === testConfig.minFundingRate.rawValue
-=======
+          ev.minFundingRate.toString() === testConfig.minFundingRate.rawValue &&
           ev.proposalTimeFutureLimit.toString() === testConfig.proposalTimeFutureLimit.toString() &&
           ev.proposalTimePastLimit.toString() === testConfig.proposalTimePastLimit.toString()
->>>>>>> 74f717b0
         );
       });
 
@@ -232,13 +208,10 @@
           ev.timelockLiveness.toString() === test2Config.timelockLiveness.toString() &&
           ev.proposalPassedTimestamp.toString() ===
             overwriteProposalTime.add(toBN(defaultConfig.timelockLiveness)).toString() &&
-<<<<<<< HEAD
           ev.maxFundingRate.toString() === test2Config.maxFundingRate.rawValue &&
-          ev.minFundingRate.toString() === test2Config.minFundingRate.rawValue
-=======
+          ev.minFundingRate.toString() === test2Config.minFundingRate.rawValue &&
           ev.proposalTimeFutureLimit.toString() === test2Config.proposalTimeFutureLimit.toString() &&
           ev.proposalTimePastLimit.toString() === test2Config.proposalTimePastLimit.toString()
->>>>>>> 74f717b0
         );
       });
       await currentConfigMatchesInput(configStore, defaultConfig);
@@ -269,13 +242,10 @@
           ev.rewardRate.toString() === test2Config.rewardRatePerSecond.rawValue &&
           ev.proposerBond.toString() === test2Config.proposerBondPct.rawValue &&
           ev.timelockLiveness.toString() === test2Config.timelockLiveness.toString() &&
-<<<<<<< HEAD
           ev.maxFundingRate.toString() === test2Config.maxFundingRate.rawValue &&
-          ev.minFundingRate.toString() === test2Config.minFundingRate.rawValue
-=======
+          ev.minFundingRate.toString() === test2Config.minFundingRate.rawValue &&
           ev.proposalTimeFutureLimit.toString() === test2Config.proposalTimeFutureLimit.toString() &&
           ev.proposalTimePastLimit.toString() === test2Config.proposalTimePastLimit.toString()
->>>>>>> 74f717b0
         );
       });
       await storeHasNoPendingConfig(configStore);

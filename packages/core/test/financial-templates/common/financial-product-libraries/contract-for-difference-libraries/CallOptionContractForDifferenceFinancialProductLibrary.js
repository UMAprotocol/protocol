const { didContractThrow, ZERO_ADDRESS } = require("@uma/common");
const { assert } = require("chai");

// Tested Contract
const CoveredCallContractForDifferenceFinancialProductLibrary = artifacts.require(
  "CoveredCallContractForDifferenceFinancialProductLibrary"
);

// helper contracts. To test CFD libraries we simply need a financial contract with an `expirationTimestamp` method.

const ExpiringContractMock = artifacts.require("ExpiringMultiPartyMock");

const { toWei, toBN, utf8ToHex } = web3.utils;
const strikePrice = toWei("400");

contract("CoveredCallContractForDifferenceFinancialProductLibrary", function () {
  let callOptionCFDFPL;
  let expiringContractMock;

  beforeEach(async () => {
    callOptionCFDFPL = await CoveredCallContractForDifferenceFinancialProductLibrary.new();
    expiringContractMock = await ExpiringContractMock.new(
      ZERO_ADDRESS, // _financialProductLibraryAddress
      "1000000", // _expirationTimestamp
      { rawValue: toWei("1.5") }, // _collateralRequirement
      utf8ToHex("TEST_IDENTIFIER"), // _priceIdentifier
      ZERO_ADDRESS // _timerAddress
    );
  });
  describe("Contract For difference Parameterization", () => {
    it("Can set and fetch valid strikes", async () => {
      await callOptionCFDFPL.setContractForDifferenceParameters(expiringContractMock.address, strikePrice);

      const setStrike = await callOptionCFDFPL.contractForDifferenceStrikePrices(expiringContractMock.address);
      assert.equal(setStrike.toString(), strikePrice);
    });
    it("Can not re-use existing CFD contract address", async () => {
      await callOptionCFDFPL.setContractForDifferenceParameters(expiringContractMock.address, strikePrice);

      // Second attempt should revert.
      assert(
        await didContractThrow(
          callOptionCFDFPL.setContractForDifferenceParameters(expiringContractMock.address, strikePrice)
        )
      );
    });
    it("Can not set invalid CFD contract address", async () => {
      // CFD Address must implement the `expirationTimestamp method.
      assert(await didContractThrow(callOptionCFDFPL.setContractForDifferenceParameters(ZERO_ADDRESS, strikePrice)));
    });
  });
  describe("Compute expiry tokens for collateral", () => {
    beforeEach(async () => {
      await callOptionCFDFPL.setContractForDifferenceParameters(expiringContractMock.address, strikePrice);
    });
    it("Lower than strike should return 0", async () => {
<<<<<<< HEAD
      const expiraryTokensForCollateral = await callOptionCFDFPL.computeExpiryTokensForCollateral.call(toWei("300"), {
=======
      const expiryTokensForCollateral = await callOptionCFDFPL.computeExpiryTokensForCollateral.call(toWei("300"), {
>>>>>>> 422aac58
        from: expiringContractMock.address,
      });
      assert.equal(expiryTokensForCollateral.toString(), toWei("0"));
    });
    it("Higher than strike correct value", async () => {
<<<<<<< HEAD
      const expiraryTokensForCollateral = await callOptionCFDFPL.computeExpiryTokensForCollateral.call(toWei("500"), {
=======
      const expiryTokensForCollateral = await callOptionCFDFPL.computeExpiryTokensForCollateral.call(toWei("500"), {
>>>>>>> 422aac58
        from: expiringContractMock.address,
      });
      assert.equal(expiryTokensForCollateral.toString(), toWei("0.2"));
    });
    it("Arbitrary expiry price above strike should return correctly", async () => {
      for (const price of [toWei("500"), toWei("600"), toWei("1000"), toWei("1500"), toWei("2000")]) {
<<<<<<< HEAD
        const expiraryTokensForCollateral = await callOptionCFDFPL.computeExpiryTokensForCollateral.call(price, {
=======
        const expiryTokensForCollateral = await callOptionCFDFPL.computeExpiryTokensForCollateral.call(price, {
>>>>>>> 422aac58
          from: expiringContractMock.address,
        });
        const expectedPrice = toBN(price)
          .sub(toBN(strikePrice))
          .mul(toBN(toWei("1")))
          .div(toBN(price));
        assert.equal(expiryTokensForCollateral.toString(), expectedPrice.toString());
      }
    });
    it("Should never return a value greater than 1", async () => {
      // create a massive expiry price. 1e18*1e18. Under all conditions should return less than 1.
<<<<<<< HEAD
      const expiraryTokensForCollateral = await callOptionCFDFPL.computeExpiryTokensForCollateral.call(
=======
      const expiryTokensForCollateral = await callOptionCFDFPL.computeExpiryTokensForCollateral.call(
>>>>>>> 422aac58
        toWei(toWei("1")),
        { from: expiringContractMock.address }
      );
      assert.isTrue(toBN(expiryTokensForCollateral).lt(toBN(toWei("1"))));
    });
  });
});<|MERGE_RESOLUTION|>--- conflicted
+++ resolved
@@ -54,32 +54,20 @@
       await callOptionCFDFPL.setContractForDifferenceParameters(expiringContractMock.address, strikePrice);
     });
     it("Lower than strike should return 0", async () => {
-<<<<<<< HEAD
-      const expiraryTokensForCollateral = await callOptionCFDFPL.computeExpiryTokensForCollateral.call(toWei("300"), {
-=======
       const expiryTokensForCollateral = await callOptionCFDFPL.computeExpiryTokensForCollateral.call(toWei("300"), {
->>>>>>> 422aac58
         from: expiringContractMock.address,
       });
       assert.equal(expiryTokensForCollateral.toString(), toWei("0"));
     });
     it("Higher than strike correct value", async () => {
-<<<<<<< HEAD
-      const expiraryTokensForCollateral = await callOptionCFDFPL.computeExpiryTokensForCollateral.call(toWei("500"), {
-=======
       const expiryTokensForCollateral = await callOptionCFDFPL.computeExpiryTokensForCollateral.call(toWei("500"), {
->>>>>>> 422aac58
         from: expiringContractMock.address,
       });
       assert.equal(expiryTokensForCollateral.toString(), toWei("0.2"));
     });
     it("Arbitrary expiry price above strike should return correctly", async () => {
       for (const price of [toWei("500"), toWei("600"), toWei("1000"), toWei("1500"), toWei("2000")]) {
-<<<<<<< HEAD
-        const expiraryTokensForCollateral = await callOptionCFDFPL.computeExpiryTokensForCollateral.call(price, {
-=======
         const expiryTokensForCollateral = await callOptionCFDFPL.computeExpiryTokensForCollateral.call(price, {
->>>>>>> 422aac58
           from: expiringContractMock.address,
         });
         const expectedPrice = toBN(price)
@@ -91,11 +79,7 @@
     });
     it("Should never return a value greater than 1", async () => {
       // create a massive expiry price. 1e18*1e18. Under all conditions should return less than 1.
-<<<<<<< HEAD
-      const expiraryTokensForCollateral = await callOptionCFDFPL.computeExpiryTokensForCollateral.call(
-=======
       const expiryTokensForCollateral = await callOptionCFDFPL.computeExpiryTokensForCollateral.call(
->>>>>>> 422aac58
         toWei(toWei("1")),
         { from: expiringContractMock.address }
       );

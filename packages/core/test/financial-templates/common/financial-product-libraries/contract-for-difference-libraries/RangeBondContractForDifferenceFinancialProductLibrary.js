const { didContractThrow, ZERO_ADDRESS } = require("@uma/common");
const { assert } = require("chai");

// Tested Contract
const RangeBondContractForDifferenceFinancialProductLibrary = artifacts.require(
  "RangeBondContractForDifferenceFinancialProductLibrary"
);

const ContractForDifferenceMock = artifacts.require("ContractForDifferenceMock");

const { toWei, toBN, BN } = web3.utils;
const bondNotional = toBN(toWei("100"));
const lowPriceRange = toBN(toWei("10"));
const highPriceRange = toBN(toWei("50"));
const collateralPerPair = toBN(toWei("10"));

contract("RangeBondContractForDifferenceFinancialProductLibrary", function () {
  let rangeBondCFDFPL;
  let cfdMock;

  beforeEach(async () => {
    rangeBondCFDFPL = await RangeBondContractForDifferenceFinancialProductLibrary.new();
    cfdMock = await ContractForDifferenceMock.new(
      "1000000", // _expirationTimestamp
      collateralPerPair // _collateralPerPair
    );
  });
  describe("Contract For difference Parameterization", () => {
    it("Can set and fetch valid values", async () => {
      await rangeBondCFDFPL.setContractForDifferenceParameters(cfdMock.address, highPriceRange, lowPriceRange);

      const setParams = await rangeBondCFDFPL.contractForDifferenceParameters(cfdMock.address);
      assert.equal(setParams.lowPriceRange.toString(), lowPriceRange);
      assert.equal(setParams.highPriceRange.toString(), highPriceRange);
    });
    it("Can not re-use existing CFD contract address", async () => {
      await rangeBondCFDFPL.setContractForDifferenceParameters(
        cfdMock.address,

        highPriceRange,
        lowPriceRange
      );

      // Second attempt should revert.
      assert(
        await didContractThrow(
          rangeBondCFDFPL.setContractForDifferenceParameters(
            cfdMock.address,

            lowPriceRange,
            highPriceRange
          )
        )
      );
    });
    it("Can not set invalid bounds", async () => {
      // upper bound larger than lower bound by swapping upper and lower
      assert(
        await didContractThrow(
          rangeBondCFDFPL.setContractForDifferenceParameters(
            cfdMock.address,

            lowPriceRange,
            highPriceRange
          )
        )
      );
    });
    it("Can not set invalid CFD contract address", async () => {
      // CFD Address must implement the `expirationTimestamp method.
      assert(
        await didContractThrow(
          rangeBondCFDFPL.setContractForDifferenceParameters(ZERO_ADDRESS, highPriceRange, lowPriceRange)
        )
      );
    });
  });
  describe("Compute expiry tokens for collateral", () => {
    beforeEach(async () => {
      await rangeBondCFDFPL.setContractForDifferenceParameters(cfdMock.address, highPriceRange, lowPriceRange);
    });
    it("Lower than low price range should return 1 (long side is short put option)", async () => {
      // If the price is lower than the low price range then the max payout per each long token is hit at the full
      // collateralPerPair. i.e each short token is worth 0*collateralPerPair and each long token is worth 1*collateralPerPair.
<<<<<<< HEAD
      const expiraryTokensForCollateral = await rangeBondCFDFPL.computeExpiryTokensForCollateral.call(toWei("9"), {
=======
      const expiryTokensForCollateral = await rangeBondCFDFPL.computeExpiryTokensForCollateral.call(toWei("9"), {
>>>>>>> 422aac58
        from: cfdMock.address,
      });
      assert.equal(expiryTokensForCollateral.toString(), toWei("1"));
    });
    it("Higher than upper bound should return 0.2 (long side is long call option)", async () => {
      // If the price is larger than the high price range then the long tokens are equal fixed amount of notional/highPriceRange
<<<<<<< HEAD
      // Considering the long token to compute the expiryPercentLong (notional/highPriceRange)/collateralPerpair=(100/50)/10=0.2.
      // i.e each short token is worth 0.8* collateralPerpair = 8 tokens and each long token is worth 0.2*collateralPerpair=2.
      const expiraryTokensForCollateral = await rangeBondCFDFPL.computeExpiryTokensForCollateral.call(toWei("60"), {
=======
      // Considering the long token to compute the expiryPercentLong (notional/highPriceRange)/collateralPerPair=(100/50)/10=0.2.
      // i.e each short token is worth 0.8* collateralPerPair = 8 tokens and each long token is worth 0.2*collateralPerPair=2.
      const expiryTokensForCollateral = await rangeBondCFDFPL.computeExpiryTokensForCollateral.call(toWei("60"), {
>>>>>>> 422aac58
        from: cfdMock.address,
      });
      assert.equal(expiryTokensForCollateral.toString(), toWei("0.2"));
    });
    it("Midway between bounds should return long worth bond notional (long side is long yield dollar)", async () => {
      // If the price is between the low and high price ranges then the payout is simply that of a yield dollar. i.e every
      // long token is worth the bond notional of 100. At a price of 20 we are between the bounds. Each long should be worth
      // 100 so there should be 100/20=5 UMA per long token. As each collateralPerPair is worth 10, expiryPercentLong should
      // be 10/5=0.5, thereby allocating half to the long and half to the short.
<<<<<<< HEAD
      const expiraryTokensForCollateral1 = await rangeBondCFDFPL.computeExpiryTokensForCollateral.call(toWei("20"), {
=======
      const expiryTokensForCollateral1 = await rangeBondCFDFPL.computeExpiryTokensForCollateral.call(toWei("20"), {
>>>>>>> 422aac58
        from: cfdMock.address,
      });
      assert.equal(expiryTokensForCollateral1.toString(), toWei("0.5"));

      // Equally, at a price of 40 each long should still be worth 100 so there should be 100/40=2.5 UMA per long. As
<<<<<<< HEAD
      // each collateralPerpair=10 expiryPercentLong should be 10/2.5=0.25, thereby allocating 25% to long and the remaining to short.
      const expiraryTokensForCollateral2 = await rangeBondCFDFPL.computeExpiryTokensForCollateral.call(toWei("20"), {
=======
      // each collateralPerPair=10 expiryPercentLong should be 10/2.5=0.25, thereby allocating 25% to long and the remaining to short.
      const expiryTokensForCollateral2 = await rangeBondCFDFPL.computeExpiryTokensForCollateral.call(toWei("20"), {
>>>>>>> 422aac58
        from: cfdMock.address,
      });
      assert.equal(expiryTokensForCollateral2.toString(), toWei("0.5"));
    });

    it("Arbitrary price should return correctly", async () => {
      // Value of long token: T = min(N/P,N/R1) + max((N/R2*(P-R2))/P),0)
      // expected payout is T/collateralPerPair. We can compute the exact numerical amount for a set of input prices
      // and double check the payout maps to what is expected.

      const fixedPointAdjustment = toBN(toWei("1"));

      // Input a range of prices and check the library returns the expected value. The equation below uses the financial
      // form of the range bond equation where as the library uses an algebraic simplification of this equation. This
      // test validates the correct mapping between these two forms.
      for (const price of [toWei("5.555"), toWei("11"), toWei("33"), toWei("55"), toWei("66"), toWei("111")]) {
<<<<<<< HEAD
        const expiraryTokensForCollateral = await rangeBondCFDFPL.computeExpiryTokensForCollateral.call(price, {
=======
        const expiryTokensForCollateral = await rangeBondCFDFPL.computeExpiryTokensForCollateral.call(price, {
>>>>>>> 422aac58
          from: cfdMock.address,
        });
        //
        const term1 = BN.min(
          toBN(bondNotional).mul(fixedPointAdjustment).div(toBN(price)),
          toBN(bondNotional).mul(fixedPointAdjustment).div(toBN(lowPriceRange))
        );

        const term2 = BN.max(
          toBN(bondNotional)
            .div(toBN(highPriceRange))
            .mul(fixedPointAdjustment)
            .mul(toBN(price).sub(toBN(highPriceRange)))
            .div(toBN(price))
            .addn(1),
          toBN("0")
        );

        const longTokenRedemptionInCollateral = term1.add(term2);
        const expectedExpiryTokensForCollateral = longTokenRedemptionInCollateral
          .mul(fixedPointAdjustment)
          .div(collateralPerPair);

        assert.equal(expiryTokensForCollateral.toString(), expectedExpiryTokensForCollateral.toString());
      }
    });
  });
});<|MERGE_RESOLUTION|>--- conflicted
+++ resolved
@@ -82,26 +82,16 @@
     it("Lower than low price range should return 1 (long side is short put option)", async () => {
       // If the price is lower than the low price range then the max payout per each long token is hit at the full
       // collateralPerPair. i.e each short token is worth 0*collateralPerPair and each long token is worth 1*collateralPerPair.
-<<<<<<< HEAD
-      const expiraryTokensForCollateral = await rangeBondCFDFPL.computeExpiryTokensForCollateral.call(toWei("9"), {
-=======
       const expiryTokensForCollateral = await rangeBondCFDFPL.computeExpiryTokensForCollateral.call(toWei("9"), {
->>>>>>> 422aac58
         from: cfdMock.address,
       });
       assert.equal(expiryTokensForCollateral.toString(), toWei("1"));
     });
     it("Higher than upper bound should return 0.2 (long side is long call option)", async () => {
       // If the price is larger than the high price range then the long tokens are equal fixed amount of notional/highPriceRange
-<<<<<<< HEAD
-      // Considering the long token to compute the expiryPercentLong (notional/highPriceRange)/collateralPerpair=(100/50)/10=0.2.
-      // i.e each short token is worth 0.8* collateralPerpair = 8 tokens and each long token is worth 0.2*collateralPerpair=2.
-      const expiraryTokensForCollateral = await rangeBondCFDFPL.computeExpiryTokensForCollateral.call(toWei("60"), {
-=======
       // Considering the long token to compute the expiryPercentLong (notional/highPriceRange)/collateralPerPair=(100/50)/10=0.2.
       // i.e each short token is worth 0.8* collateralPerPair = 8 tokens and each long token is worth 0.2*collateralPerPair=2.
       const expiryTokensForCollateral = await rangeBondCFDFPL.computeExpiryTokensForCollateral.call(toWei("60"), {
->>>>>>> 422aac58
         from: cfdMock.address,
       });
       assert.equal(expiryTokensForCollateral.toString(), toWei("0.2"));
@@ -111,23 +101,14 @@
       // long token is worth the bond notional of 100. At a price of 20 we are between the bounds. Each long should be worth
       // 100 so there should be 100/20=5 UMA per long token. As each collateralPerPair is worth 10, expiryPercentLong should
       // be 10/5=0.5, thereby allocating half to the long and half to the short.
-<<<<<<< HEAD
-      const expiraryTokensForCollateral1 = await rangeBondCFDFPL.computeExpiryTokensForCollateral.call(toWei("20"), {
-=======
       const expiryTokensForCollateral1 = await rangeBondCFDFPL.computeExpiryTokensForCollateral.call(toWei("20"), {
->>>>>>> 422aac58
         from: cfdMock.address,
       });
       assert.equal(expiryTokensForCollateral1.toString(), toWei("0.5"));
 
       // Equally, at a price of 40 each long should still be worth 100 so there should be 100/40=2.5 UMA per long. As
-<<<<<<< HEAD
-      // each collateralPerpair=10 expiryPercentLong should be 10/2.5=0.25, thereby allocating 25% to long and the remaining to short.
-      const expiraryTokensForCollateral2 = await rangeBondCFDFPL.computeExpiryTokensForCollateral.call(toWei("20"), {
-=======
       // each collateralPerPair=10 expiryPercentLong should be 10/2.5=0.25, thereby allocating 25% to long and the remaining to short.
       const expiryTokensForCollateral2 = await rangeBondCFDFPL.computeExpiryTokensForCollateral.call(toWei("20"), {
->>>>>>> 422aac58
         from: cfdMock.address,
       });
       assert.equal(expiryTokensForCollateral2.toString(), toWei("0.5"));
@@ -144,11 +125,7 @@
       // form of the range bond equation where as the library uses an algebraic simplification of this equation. This
       // test validates the correct mapping between these two forms.
       for (const price of [toWei("5.555"), toWei("11"), toWei("33"), toWei("55"), toWei("66"), toWei("111")]) {
-<<<<<<< HEAD
-        const expiraryTokensForCollateral = await rangeBondCFDFPL.computeExpiryTokensForCollateral.call(price, {
-=======
         const expiryTokensForCollateral = await rangeBondCFDFPL.computeExpiryTokensForCollateral.call(price, {
->>>>>>> 422aac58
           from: cfdMock.address,
         });
         //

const hre = require("hardhat");
const { runDefaultFixture } = require("@uma/common");
const { getContract } = hre;
const { didContractThrow, ZERO_ADDRESS } = require("@uma/common");
const { assert } = require("chai");

// Tested Contract
const LinearLongShortPairFinancialProductLibrary = getContract("LinearLongShortPairFinancialProductLibrary");

// helper contracts. To test LSP libraries we simply need a financial contract with an `expirationTimestamp` method.

const ExpiringContractMock = getContract("ExpiringMultiPartyMock");

const { toWei, toBN, utf8ToHex } = web3.utils;
const upperBound = toBN(toWei("2000"));
const lowerBound = toBN(toWei("1000"));

describe("LinearLongShortPairFinancialProductLibrary", function () {
  let linearLSPFPL;
  let expiringContractMock;
  let accounts;

  before(async () => {
    await runDefaultFixture(hre);
    accounts = await hre.web3.eth.getAccounts();
  });

  beforeEach(async () => {
    linearLSPFPL = await LinearLongShortPairFinancialProductLibrary.new().send({ from: accounts[0] });
    expiringContractMock = await ExpiringContractMock.new(
      ZERO_ADDRESS, // _financialProductLibraryAddress
      "1000000", // _expirationTimestamp
      { rawValue: toWei("1.5") }, // _collateralRequirement
      utf8ToHex("TEST_IDENTIFIER"), // _priceIdentifier
      ZERO_ADDRESS // _timerAddress
    ).send({ from: accounts[0] });
  });
  describe("Long Short Pair Parameterization", () => {
    it("Can set and fetch valid values", async () => {
      await linearLSPFPL.methods
        .setLongShortPairParameters(expiringContractMock.options.address, upperBound, lowerBound)
        .send({ from: accounts[0] });

      const setParams = await linearLSPFPL.methods.longShortPairParameters(expiringContractMock.options.address).call();
      assert.equal(setParams.upperBound.toString(), upperBound);
      assert.equal(setParams.lowerBound.toString(), lowerBound);
    });
    it("Can not re-use existing LSP contract address", async () => {
      await linearLSPFPL.methods
        .setLongShortPairParameters(expiringContractMock.options.address, upperBound, lowerBound)
        .send({ from: accounts[0] });

      // Second attempt should revert.
      assert(
        await didContractThrow(
          linearLSPFPL.methods
            .setLongShortPairParameters(expiringContractMock.options.address, upperBound, lowerBound)
            .send({ from: accounts[0] })
        )
      );
    });
    it("Can not set invalid bounds", async () => {
      // upper bound larger than lower bound by swapping upper and lower
      assert(
        await didContractThrow(
          linearLSPFPL.methods
            .setLongShortPairParameters(expiringContractMock.options.address, lowerBound, upperBound)
            .send({ from: accounts[0] })
        )
      );
    });
    it("Can not set invalid LSP contract address", async () => {
      // LSP Address must implement the `expirationTimestamp method.
      assert(
        await didContractThrow(
          linearLSPFPL.methods
            .setLongShortPairParameters(ZERO_ADDRESS, upperBound, lowerBound)
            .send({ from: accounts[0] })
        )
      );
    });
  });
  describe("Compute expiry tokens for collateral", () => {
    beforeEach(async () => {
      await linearLSPFPL.methods
        .setLongShortPairParameters(expiringContractMock.options.address, upperBound, lowerBound)
        .send({ from: accounts[0] });
    });
    it("Lower than lower bound should return 0", async () => {
<<<<<<< HEAD
      const expiryTokensForCollateral = await linearLSPFPL.methods.computeExpiryTokensForCollateral(toWei("900")).call({
        from: expiringContractMock.options.address,
=======
      const expiryTokensForCollateral = await linearLSPFPL.percentageLongCollateralAtExpiry.call(toWei("900"), {
        from: expiringContractMock.address,
>>>>>>> 1490945e
      });
      assert.equal(expiryTokensForCollateral.toString(), toWei("0"));
    });
    it("Higher than upper bound should return 1", async () => {
<<<<<<< HEAD
      const expiryTokensForCollateral = await linearLSPFPL.methods
        .computeExpiryTokensForCollateral(toWei("2100"))
        .call({
          from: expiringContractMock.options.address,
        });
      assert.equal(expiryTokensForCollateral.toString(), toWei("1"));
    });
    it("Midway between bounds should return 0.5", async () => {
      const expiryTokensForCollateral = await linearLSPFPL.methods
        .computeExpiryTokensForCollateral(toWei("1500"))
        .call({
          from: expiringContractMock.options.address,
        });
=======
      const expiryTokensForCollateral = await linearLSPFPL.percentageLongCollateralAtExpiry.call(toWei("2100"), {
        from: expiringContractMock.address,
      });
      assert.equal(expiryTokensForCollateral.toString(), toWei("1"));
    });
    it("Midway between bounds should return 0.5", async () => {
      const expiryTokensForCollateral = await linearLSPFPL.percentageLongCollateralAtExpiry.call(toWei("1500"), {
        from: expiringContractMock.address,
      });
>>>>>>> 1490945e
      assert.equal(expiryTokensForCollateral.toString(), toWei("0.5"));
    });

    it("Arbitrary price between bounds should return correctly", async () => {
      for (const price of [toWei("1000"), toWei("1200"), toWei("1400"), toWei("1600"), toWei("1800"), toWei("2000")]) {
<<<<<<< HEAD
        const expiryTokensForCollateral = await linearLSPFPL.methods.computeExpiryTokensForCollateral(price).call({
          from: expiringContractMock.options.address,
=======
        const expiryTokensForCollateral = await linearLSPFPL.percentageLongCollateralAtExpiry.call(price, {
          from: expiringContractMock.address,
>>>>>>> 1490945e
        });
        const numerator = toBN(price).sub(toBN(lowerBound));
        const denominator = toBN(upperBound).sub(toBN(lowerBound));
        const expectedPrice = numerator.mul(toBN(toWei("1"))).div(denominator);
        assert.equal(expiryTokensForCollateral.toString(), expectedPrice.toString());
      }
    });
  });
});<|MERGE_RESOLUTION|>--- conflicted
+++ resolved
@@ -87,20 +87,14 @@
         .send({ from: accounts[0] });
     });
     it("Lower than lower bound should return 0", async () => {
-<<<<<<< HEAD
-      const expiryTokensForCollateral = await linearLSPFPL.methods.computeExpiryTokensForCollateral(toWei("900")).call({
+      const expiryTokensForCollateral = await linearLSPFPL.methods.percentageLongCollateralAtExpiry(toWei("900")).call({
         from: expiringContractMock.options.address,
-=======
-      const expiryTokensForCollateral = await linearLSPFPL.percentageLongCollateralAtExpiry.call(toWei("900"), {
-        from: expiringContractMock.address,
->>>>>>> 1490945e
       });
       assert.equal(expiryTokensForCollateral.toString(), toWei("0"));
     });
     it("Higher than upper bound should return 1", async () => {
-<<<<<<< HEAD
       const expiryTokensForCollateral = await linearLSPFPL.methods
-        .computeExpiryTokensForCollateral(toWei("2100"))
+        .percentageLongCollateralAtExpiry(toWei("2100"))
         .call({
           from: expiringContractMock.options.address,
         });
@@ -108,33 +102,17 @@
     });
     it("Midway between bounds should return 0.5", async () => {
       const expiryTokensForCollateral = await linearLSPFPL.methods
-        .computeExpiryTokensForCollateral(toWei("1500"))
+        .percentageLongCollateralAtExpiry(toWei("1500"))
         .call({
           from: expiringContractMock.options.address,
         });
-=======
-      const expiryTokensForCollateral = await linearLSPFPL.percentageLongCollateralAtExpiry.call(toWei("2100"), {
-        from: expiringContractMock.address,
-      });
-      assert.equal(expiryTokensForCollateral.toString(), toWei("1"));
-    });
-    it("Midway between bounds should return 0.5", async () => {
-      const expiryTokensForCollateral = await linearLSPFPL.percentageLongCollateralAtExpiry.call(toWei("1500"), {
-        from: expiringContractMock.address,
-      });
->>>>>>> 1490945e
       assert.equal(expiryTokensForCollateral.toString(), toWei("0.5"));
     });
 
     it("Arbitrary price between bounds should return correctly", async () => {
       for (const price of [toWei("1000"), toWei("1200"), toWei("1400"), toWei("1600"), toWei("1800"), toWei("2000")]) {
-<<<<<<< HEAD
-        const expiryTokensForCollateral = await linearLSPFPL.methods.computeExpiryTokensForCollateral(price).call({
+        const expiryTokensForCollateral = await linearLSPFPL.methods.percentageLongCollateralAtExpiry(price).call({
           from: expiringContractMock.options.address,
-=======
-        const expiryTokensForCollateral = await linearLSPFPL.percentageLongCollateralAtExpiry.call(price, {
-          from: expiringContractMock.address,
->>>>>>> 1490945e
         });
         const numerator = toBN(price).sub(toBN(lowerBound));
         const denominator = toBN(upperBound).sub(toBN(lowerBound));

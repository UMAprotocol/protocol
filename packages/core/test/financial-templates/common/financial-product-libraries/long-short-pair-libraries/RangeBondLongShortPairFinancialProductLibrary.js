--- conflicted
+++ resolved
@@ -86,34 +86,22 @@
     it("Lower than low price range should return 1 (long side is short put option)", async () => {
       // If the price is lower than the low price range then the max payout per each long token is hit at the full
       // collateralPerPair. i.e each short token is worth 0*collateralPerPair and each long token is worth 1*collateralPerPair.
-<<<<<<< HEAD
       const expiryTokensForCollateral = await rangeBondLSPFPL.methods
-        .computeExpiryTokensForCollateral(toWei("9"))
+        .percentageLongCollateralAtExpiry(toWei("9"))
         .call({
           from: lspMock.options.address,
         });
-=======
-      const expiryTokensForCollateral = await rangeBondLSPFPL.percentageLongCollateralAtExpiry.call(toWei("9"), {
-        from: lspMock.address,
-      });
->>>>>>> 1490945e
       assert.equal(expiryTokensForCollateral.toString(), toWei("1"));
     });
     it("Higher than upper bound should return 0.2 (long side is long call option)", async () => {
       // If the price is larger than the high price range then the long tokens are equal fixed amount of notional/highPriceRange
       // Considering the long token to compute the expiryPercentLong (notional/highPriceRange)/collateralPerPair=(100/50)/10=0.2.
       // i.e each short token is worth 0.8* collateralPerPair = 8 tokens and each long token is worth 0.2*collateralPerPair=2.
-<<<<<<< HEAD
       const expiryTokensForCollateral = await rangeBondLSPFPL.methods
-        .computeExpiryTokensForCollateral(toWei("60"))
+        .percentageLongCollateralAtExpiry(toWei("60"))
         .call({
           from: lspMock.options.address,
         });
-=======
-      const expiryTokensForCollateral = await rangeBondLSPFPL.percentageLongCollateralAtExpiry.call(toWei("60"), {
-        from: lspMock.address,
-      });
->>>>>>> 1490945e
       assert.equal(expiryTokensForCollateral.toString(), toWei("0.2"));
     });
     it("Midway between bounds should return long worth bond notional (long side is long yield dollar)", async () => {
@@ -121,32 +109,20 @@
       // long token is worth the bond notional of 100. At a price of 20 we are between the bounds. Each long should be worth
       // 100 so there should be 100/20=5 UMA per long token. As each collateralPerPair is worth 10, expiryPercentLong should
       // be 10/5=0.5, thereby allocating half to the long and half to the short.
-<<<<<<< HEAD
       const expiryTokensForCollateral1 = await rangeBondLSPFPL.methods
-        .computeExpiryTokensForCollateral(toWei("20"))
+        .percentageLongCollateralAtExpiry(toWei("20"))
         .call({
           from: lspMock.options.address,
         });
-=======
-      const expiryTokensForCollateral1 = await rangeBondLSPFPL.percentageLongCollateralAtExpiry.call(toWei("20"), {
-        from: lspMock.address,
-      });
->>>>>>> 1490945e
       assert.equal(expiryTokensForCollateral1.toString(), toWei("0.5"));
 
       // Equally, at a price of 40 each long should still be worth 100 so there should be 100/40=2.5 UMA per long. As
       // each collateralPerPair=10 expiryPercentLong should be 10/2.5=0.25, thereby allocating 25% to long and the remaining to short.
-<<<<<<< HEAD
       const expiryTokensForCollateral2 = await rangeBondLSPFPL.methods
-        .computeExpiryTokensForCollateral(toWei("20"))
+        .percentageLongCollateralAtExpiry(toWei("20"))
         .call({
           from: lspMock.options.address,
         });
-=======
-      const expiryTokensForCollateral2 = await rangeBondLSPFPL.percentageLongCollateralAtExpiry.call(toWei("20"), {
-        from: lspMock.address,
-      });
->>>>>>> 1490945e
       assert.equal(expiryTokensForCollateral2.toString(), toWei("0.5"));
     });
 
@@ -161,13 +137,8 @@
       // form of the range bond equation where as the library uses an algebraic simplification of this equation. This
       // test validates the correct mapping between these two forms.
       for (const price of [toWei("5.555"), toWei("11"), toWei("33"), toWei("55"), toWei("66"), toWei("111")]) {
-<<<<<<< HEAD
-        const expiryTokensForCollateral = await rangeBondLSPFPL.methods.computeExpiryTokensForCollateral(price).call({
+        const expiryTokensForCollateral = await rangeBondLSPFPL.methods.percentageLongCollateralAtExpiry(price).call({
           from: lspMock.options.address,
-=======
-        const expiryTokensForCollateral = await rangeBondLSPFPL.percentageLongCollateralAtExpiry.call(price, {
-          from: lspMock.address,
->>>>>>> 1490945e
         });
         //
         const term1 = BN.min(

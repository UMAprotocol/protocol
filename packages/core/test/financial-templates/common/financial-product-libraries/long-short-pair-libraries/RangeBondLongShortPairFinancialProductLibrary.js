const hre = require("hardhat");
const { runDefaultFixture } = require("@uma/common");
const { getContract } = hre;
const { didContractThrow, ZERO_ADDRESS } = require("@uma/common");
const { assert } = require("chai");

// Tested Contract
const RangeBondLongShortPairFinancialProductLibrary = getContract("RangeBondLongShortPairFinancialProductLibrary");

const LongShortPairMock = getContract("LongShortPairMock");

const { toWei, toBN, BN } = web3.utils;
const bondNotional = toBN(toWei("100"));
const lowPriceRange = toBN(toWei("10"));
const highPriceRange = toBN(toWei("50"));
const collateralPerPair = toBN(toWei("10"));

contract("RangeBondLongShortPairFinancialProductLibrary", function (accounts) {
  let rangeBondLSPFPL;
  let lspMock;

  beforeEach(async () => {
    await runDefaultFixture(hre);
    rangeBondLSPFPL = await RangeBondLongShortPairFinancialProductLibrary.new().send({ from: accounts[0] });
    lspMock = await LongShortPairMock.new(
      "1000000", // _expirationTimestamp
      collateralPerPair // _collateralPerPair
    ).send({ from: accounts[0] });
  });
  describe("Long Short Pair Parameterization", () => {
    it("Can set and fetch valid values", async () => {
      await rangeBondLSPFPL.methods
        .setLongShortPairParameters(lspMock.options.address, highPriceRange, lowPriceRange)
        .send({ from: accounts[0] });

      const setParams = await rangeBondLSPFPL.methods.longShortPairParameters(lspMock.options.address).call();
      assert.equal(setParams.lowPriceRange.toString(), lowPriceRange);
      assert.equal(setParams.highPriceRange.toString(), highPriceRange);
    });
    it("Can not re-use existing LSP contract address", async () => {
      await rangeBondLSPFPL.methods
        .setLongShortPairParameters(lspMock.options.address, highPriceRange, lowPriceRange)
        .send({ from: accounts[0] });

      // Second attempt should revert.
      assert(
        await didContractThrow(
          rangeBondLSPFPL.methods
            .setLongShortPairParameters(lspMock.options.address, highPriceRange, lowPriceRange)
            .send({ from: accounts[0] })
        )
      );
    });
    it("Can not set invalid bounds", async () => {
      // upper bound larger than lower bound by swapping upper and lower
      assert(
        await didContractThrow(
          rangeBondLSPFPL.methods
            .setLongShortPairParameters(lspMock.options.address, lowPriceRange, highPriceRange)
            .send({ from: accounts[0] })
        )
      );
    });
    it("Can not set invalid LSP contract address", async () => {
      // LSP Address must implement the `expirationTimestamp method.
      assert(
        await didContractThrow(
          rangeBondLSPFPL.methods
            .setLongShortPairParameters(ZERO_ADDRESS, highPriceRange, lowPriceRange)
            .send({ from: accounts[0] })
        )
      );
    });
  });
  describe("Compute expiry tokens for collateral", () => {
    beforeEach(async () => {
      await rangeBondLSPFPL.methods
        .setLongShortPairParameters(lspMock.options.address, highPriceRange, lowPriceRange)
        .send({ from: accounts[0] });
    });
    it("Lower than low price range should return 1 (long side is short put option)", async () => {
      // If the price is lower than the low price range then the max payout per each long token is hit at the full
      // collateralPerPair. i.e each short token is worth 0*collateralPerPair and each long token is worth 1*collateralPerPair.
<<<<<<< HEAD
      const expiryTokensForCollateral = await rangeBondLSPFPL.methods.computeExpiryTokensForCollateral(toWei("9")).call({
        from: lspMock.options.address,
=======
      const expiryTokensForCollateral = await rangeBondLSPFPL.percentageLongCollateralAtExpiry.call(toWei("9"), {
        from: lspMock.address,
>>>>>>> 1f8728a6
      });
      assert.equal(expiryTokensForCollateral.toString(), toWei("1"));
    });
    it("Higher than upper bound should return 0.2 (long side is long call option)", async () => {
      // If the price is larger than the high price range then the long tokens are equal fixed amount of notional/highPriceRange
      // Considering the long token to compute the expiryPercentLong (notional/highPriceRange)/collateralPerPair=(100/50)/10=0.2.
      // i.e each short token is worth 0.8* collateralPerPair = 8 tokens and each long token is worth 0.2*collateralPerPair=2.
<<<<<<< HEAD
      const expiryTokensForCollateral = await rangeBondLSPFPL.methods.computeExpiryTokensForCollateral(toWei("60")).call({
        from: lspMock.options.address,
=======
      const expiryTokensForCollateral = await rangeBondLSPFPL.percentageLongCollateralAtExpiry.call(toWei("60"), {
        from: lspMock.address,
>>>>>>> 1f8728a6
      });
      assert.equal(expiryTokensForCollateral.toString(), toWei("0.2"));
    });
    it("Midway between bounds should return long worth bond notional (long side is long yield dollar)", async () => {
      // If the price is between the low and high price ranges then the payout is simply that of a yield dollar. i.e every
      // long token is worth the bond notional of 100. At a price of 20 we are between the bounds. Each long should be worth
      // 100 so there should be 100/20=5 UMA per long token. As each collateralPerPair is worth 10, expiryPercentLong should
      // be 10/5=0.5, thereby allocating half to the long and half to the short.
<<<<<<< HEAD
      const expiryTokensForCollateral1 = await rangeBondLSPFPL.methods.computeExpiryTokensForCollateral(toWei("20")).call({
        from: lspMock.options.address,
=======
      const expiryTokensForCollateral1 = await rangeBondLSPFPL.percentageLongCollateralAtExpiry.call(toWei("20"), {
        from: lspMock.address,
>>>>>>> 1f8728a6
      });
      assert.equal(expiryTokensForCollateral1.toString(), toWei("0.5"));

      // Equally, at a price of 40 each long should still be worth 100 so there should be 100/40=2.5 UMA per long. As
      // each collateralPerPair=10 expiryPercentLong should be 10/2.5=0.25, thereby allocating 25% to long and the remaining to short.
<<<<<<< HEAD
      const expiryTokensForCollateral2 = await rangeBondLSPFPL.methods.computeExpiryTokensForCollateral(toWei("20")).call({
        from: lspMock.options.address,
=======
      const expiryTokensForCollateral2 = await rangeBondLSPFPL.percentageLongCollateralAtExpiry.call(toWei("20"), {
        from: lspMock.address,
>>>>>>> 1f8728a6
      });
      assert.equal(expiryTokensForCollateral2.toString(), toWei("0.5"));
    });

    it("Arbitrary price should return correctly", async () => {
      // Value of long token: T = min(N/P,N/R1) + max((N/R2*(P-R2))/P),0)
      // expected payout is T/collateralPerPair. We can compute the exact numerical amount for a set of input prices
      // and double check the payout maps to what is expected.

      const fixedPointAdjustment = toBN(toWei("1"));

      // Input a range of prices and check the library returns the expected value. The equation below uses the financial
      // form of the range bond equation where as the library uses an algebraic simplification of this equation. This
      // test validates the correct mapping between these two forms.
      for (const price of [toWei("5.555"), toWei("11"), toWei("33"), toWei("55"), toWei("66"), toWei("111")]) {
<<<<<<< HEAD
        const expiryTokensForCollateral = await rangeBondLSPFPL.methods.computeExpiryTokensForCollateral(price).call({
          from: lspMock.options.address,
=======
        const expiryTokensForCollateral = await rangeBondLSPFPL.percentageLongCollateralAtExpiry.call(price, {
          from: lspMock.address,
>>>>>>> 1f8728a6
        });
        //
        const term1 = BN.min(
          toBN(bondNotional).mul(fixedPointAdjustment).div(toBN(price)),
          toBN(bondNotional).mul(fixedPointAdjustment).div(toBN(lowPriceRange))
        );

        const term2 = BN.max(
          toBN(bondNotional)
            .div(toBN(highPriceRange))
            .mul(fixedPointAdjustment)
            .mul(toBN(price).sub(toBN(highPriceRange)))
            .div(toBN(price))
            .addn(1),
          toBN("0")
        );

        const longTokenRedemptionInCollateral = term1.add(term2);
        const expectedExpiryTokensForCollateral = longTokenRedemptionInCollateral
          .mul(fixedPointAdjustment)
          .div(collateralPerPair);

        assert.equal(expiryTokensForCollateral.toString(), expectedExpiryTokensForCollateral.toString());
      }
    });
  });
});<|MERGE_RESOLUTION|>--- conflicted
+++ resolved
@@ -1,13 +1,12 @@
-const hre = require("hardhat");
-const { runDefaultFixture } = require("@uma/common");
-const { getContract } = hre;
 const { didContractThrow, ZERO_ADDRESS } = require("@uma/common");
 const { assert } = require("chai");
 
 // Tested Contract
-const RangeBondLongShortPairFinancialProductLibrary = getContract("RangeBondLongShortPairFinancialProductLibrary");
+const RangeBondLongShortPairFinancialProductLibrary = artifacts.require(
+  "RangeBondLongShortPairFinancialProductLibrary"
+);
 
-const LongShortPairMock = getContract("LongShortPairMock");
+const LongShortPairMock = artifacts.require("LongShortPairMock");
 
 const { toWei, toBN, BN } = web3.utils;
 const bondNotional = toBN(toWei("100"));
@@ -15,39 +14,32 @@
 const highPriceRange = toBN(toWei("50"));
 const collateralPerPair = toBN(toWei("10"));
 
-contract("RangeBondLongShortPairFinancialProductLibrary", function (accounts) {
+contract("RangeBondLongShortPairFinancialProductLibrary", function () {
   let rangeBondLSPFPL;
   let lspMock;
 
   beforeEach(async () => {
-    await runDefaultFixture(hre);
-    rangeBondLSPFPL = await RangeBondLongShortPairFinancialProductLibrary.new().send({ from: accounts[0] });
+    rangeBondLSPFPL = await RangeBondLongShortPairFinancialProductLibrary.new();
     lspMock = await LongShortPairMock.new(
       "1000000", // _expirationTimestamp
       collateralPerPair // _collateralPerPair
-    ).send({ from: accounts[0] });
+    );
   });
   describe("Long Short Pair Parameterization", () => {
     it("Can set and fetch valid values", async () => {
-      await rangeBondLSPFPL.methods
-        .setLongShortPairParameters(lspMock.options.address, highPriceRange, lowPriceRange)
-        .send({ from: accounts[0] });
+      await rangeBondLSPFPL.setLongShortPairParameters(lspMock.address, highPriceRange, lowPriceRange);
 
-      const setParams = await rangeBondLSPFPL.methods.longShortPairParameters(lspMock.options.address).call();
+      const setParams = await rangeBondLSPFPL.longShortPairParameters(lspMock.address);
       assert.equal(setParams.lowPriceRange.toString(), lowPriceRange);
       assert.equal(setParams.highPriceRange.toString(), highPriceRange);
     });
     it("Can not re-use existing LSP contract address", async () => {
-      await rangeBondLSPFPL.methods
-        .setLongShortPairParameters(lspMock.options.address, highPriceRange, lowPriceRange)
-        .send({ from: accounts[0] });
+      await rangeBondLSPFPL.setLongShortPairParameters(lspMock.address, highPriceRange, lowPriceRange);
 
       // Second attempt should revert.
       assert(
         await didContractThrow(
-          rangeBondLSPFPL.methods
-            .setLongShortPairParameters(lspMock.options.address, highPriceRange, lowPriceRange)
-            .send({ from: accounts[0] })
+          rangeBondLSPFPL.setLongShortPairParameters(lspMock.address, highPriceRange, lowPriceRange)
         )
       );
     });
@@ -55,39 +47,26 @@
       // upper bound larger than lower bound by swapping upper and lower
       assert(
         await didContractThrow(
-          rangeBondLSPFPL.methods
-            .setLongShortPairParameters(lspMock.options.address, lowPriceRange, highPriceRange)
-            .send({ from: accounts[0] })
+          rangeBondLSPFPL.setLongShortPairParameters(lspMock.address, lowPriceRange, highPriceRange)
         )
       );
     });
     it("Can not set invalid LSP contract address", async () => {
       // LSP Address must implement the `expirationTimestamp method.
       assert(
-        await didContractThrow(
-          rangeBondLSPFPL.methods
-            .setLongShortPairParameters(ZERO_ADDRESS, highPriceRange, lowPriceRange)
-            .send({ from: accounts[0] })
-        )
+        await didContractThrow(rangeBondLSPFPL.setLongShortPairParameters(ZERO_ADDRESS, highPriceRange, lowPriceRange))
       );
     });
   });
   describe("Compute expiry tokens for collateral", () => {
     beforeEach(async () => {
-      await rangeBondLSPFPL.methods
-        .setLongShortPairParameters(lspMock.options.address, highPriceRange, lowPriceRange)
-        .send({ from: accounts[0] });
+      await rangeBondLSPFPL.setLongShortPairParameters(lspMock.address, highPriceRange, lowPriceRange);
     });
     it("Lower than low price range should return 1 (long side is short put option)", async () => {
       // If the price is lower than the low price range then the max payout per each long token is hit at the full
       // collateralPerPair. i.e each short token is worth 0*collateralPerPair and each long token is worth 1*collateralPerPair.
-<<<<<<< HEAD
-      const expiryTokensForCollateral = await rangeBondLSPFPL.methods.computeExpiryTokensForCollateral(toWei("9")).call({
-        from: lspMock.options.address,
-=======
       const expiryTokensForCollateral = await rangeBondLSPFPL.percentageLongCollateralAtExpiry.call(toWei("9"), {
         from: lspMock.address,
->>>>>>> 1f8728a6
       });
       assert.equal(expiryTokensForCollateral.toString(), toWei("1"));
     });
@@ -95,13 +74,8 @@
       // If the price is larger than the high price range then the long tokens are equal fixed amount of notional/highPriceRange
       // Considering the long token to compute the expiryPercentLong (notional/highPriceRange)/collateralPerPair=(100/50)/10=0.2.
       // i.e each short token is worth 0.8* collateralPerPair = 8 tokens and each long token is worth 0.2*collateralPerPair=2.
-<<<<<<< HEAD
-      const expiryTokensForCollateral = await rangeBondLSPFPL.methods.computeExpiryTokensForCollateral(toWei("60")).call({
-        from: lspMock.options.address,
-=======
       const expiryTokensForCollateral = await rangeBondLSPFPL.percentageLongCollateralAtExpiry.call(toWei("60"), {
         from: lspMock.address,
->>>>>>> 1f8728a6
       });
       assert.equal(expiryTokensForCollateral.toString(), toWei("0.2"));
     });
@@ -110,25 +84,15 @@
       // long token is worth the bond notional of 100. At a price of 20 we are between the bounds. Each long should be worth
       // 100 so there should be 100/20=5 UMA per long token. As each collateralPerPair is worth 10, expiryPercentLong should
       // be 10/5=0.5, thereby allocating half to the long and half to the short.
-<<<<<<< HEAD
-      const expiryTokensForCollateral1 = await rangeBondLSPFPL.methods.computeExpiryTokensForCollateral(toWei("20")).call({
-        from: lspMock.options.address,
-=======
       const expiryTokensForCollateral1 = await rangeBondLSPFPL.percentageLongCollateralAtExpiry.call(toWei("20"), {
         from: lspMock.address,
->>>>>>> 1f8728a6
       });
       assert.equal(expiryTokensForCollateral1.toString(), toWei("0.5"));
 
       // Equally, at a price of 40 each long should still be worth 100 so there should be 100/40=2.5 UMA per long. As
       // each collateralPerPair=10 expiryPercentLong should be 10/2.5=0.25, thereby allocating 25% to long and the remaining to short.
-<<<<<<< HEAD
-      const expiryTokensForCollateral2 = await rangeBondLSPFPL.methods.computeExpiryTokensForCollateral(toWei("20")).call({
-        from: lspMock.options.address,
-=======
       const expiryTokensForCollateral2 = await rangeBondLSPFPL.percentageLongCollateralAtExpiry.call(toWei("20"), {
         from: lspMock.address,
->>>>>>> 1f8728a6
       });
       assert.equal(expiryTokensForCollateral2.toString(), toWei("0.5"));
     });
@@ -144,13 +108,8 @@
       // form of the range bond equation where as the library uses an algebraic simplification of this equation. This
       // test validates the correct mapping between these two forms.
       for (const price of [toWei("5.555"), toWei("11"), toWei("33"), toWei("55"), toWei("66"), toWei("111")]) {
-<<<<<<< HEAD
-        const expiryTokensForCollateral = await rangeBondLSPFPL.methods.computeExpiryTokensForCollateral(price).call({
-          from: lspMock.options.address,
-=======
         const expiryTokensForCollateral = await rangeBondLSPFPL.percentageLongCollateralAtExpiry.call(price, {
           from: lspMock.address,
->>>>>>> 1f8728a6
         });
         //
         const term1 = BN.min(

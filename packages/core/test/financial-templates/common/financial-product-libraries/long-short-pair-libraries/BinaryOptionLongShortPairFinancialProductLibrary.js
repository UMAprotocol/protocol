const hre = require("hardhat");
const { runDefaultFixture } = require("@uma/common");
const { getContract } = hre;
const { didContractThrow, ZERO_ADDRESS } = require("@uma/common");
const { assert } = require("chai");

// Tested Contract
const BinaryOptionLongShortPairFinancialProductLibrary = getContract(
  "BinaryOptionLongShortPairFinancialProductLibrary"
);

// helper contracts. To test LSP libraries we simply need a financial contract with an `expirationTimestamp` method.
const ExpiringContractMock = getContract("ExpiringMultiPartyMock");

const { toWei, toBN, utf8ToHex } = web3.utils;
const strikePrice = toBN(toWei("3000"));

describe("BinaryOptionLongShortPairFinancialProductLibrary", function () {
  let binaryLSPFPL;
  let expiringContractMock;
  let accounts;

  before(async () => {
    await runDefaultFixture(hre);
    accounts = await hre.web3.eth.getAccounts();
  });

  beforeEach(async () => {
    binaryLSPFPL = await BinaryOptionLongShortPairFinancialProductLibrary.new().send({ from: accounts[0] });
    expiringContractMock = await ExpiringContractMock.new(
      ZERO_ADDRESS, // _financialProductLibraryAddress
      "1000000", // _expirationTimestamp
      { rawValue: toWei("1.5") }, // _collateralRequirement
      utf8ToHex("TEST_IDENTIFIER"), // _priceIdentifier
      ZERO_ADDRESS // _timerAddress
    ).send({ from: accounts[0] });
  });
  describe("Long Short Pair Parameterization", () => {
    it("Can set and fetch valid values", async () => {
      await binaryLSPFPL.methods
        .setLongShortPairParameters(expiringContractMock.options.address, strikePrice)
        .send({ from: accounts[0] });

      const setParams = await binaryLSPFPL.methods.longShortPairParameters(expiringContractMock.options.address).call();
      assert.isTrue(setParams.isSet);
      assert.equal(setParams.strikePrice.toString(), strikePrice);
    });
    it("Can not re-use existing LSP contract address", async () => {
      await binaryLSPFPL.methods
        .setLongShortPairParameters(expiringContractMock.options.address, strikePrice)
        .send({ from: accounts[0] });

      // Second attempt should revert.
      assert(
        await didContractThrow(
          binaryLSPFPL.methods
            .setLongShortPairParameters(expiringContractMock.options.address, strikePrice)
            .send({ from: accounts[0] })
        )
      );
    });
    it("Can not set invalid LSP contract address", async () => {
      // LSP Address must implement the `expirationTimestamp method.
      assert(
        await didContractThrow(
          binaryLSPFPL.methods.setLongShortPairParameters(ZERO_ADDRESS, strikePrice).send({ from: accounts[0] })
        )
      );
    });
  });
  describe("Compute expiry tokens for collateral", () => {
    beforeEach(async () => {
      await binaryLSPFPL.methods
        .setLongShortPairParameters(expiringContractMock.options.address, strikePrice)
        .send({ from: accounts[0] });
    });
    it("Lower than lower bound should return 0", async () => {
<<<<<<< HEAD
      const expiraryTokensForCollateral = await binaryLSPFPL.methods
        .computeExpiryTokensForCollateral(toWei("2500"))
        .call({
          from: expiringContractMock.options.address,
        });
      assert.equal(expiraryTokensForCollateral.toString(), toWei("0"));
    });
    it("equal to upper bound should return 1", async () => {
      const expiraryTokensForCollateral = await binaryLSPFPL.methods
        .computeExpiryTokensForCollateral(toWei("3000"))
        .call({
          from: expiringContractMock.options.address,
        });
      assert.equal(expiraryTokensForCollateral.toString(), toWei("1"));
    });
    it("Higher than upper bound should return 1", async () => {
      const expiraryTokensForCollateral = await binaryLSPFPL.methods
        .computeExpiryTokensForCollateral(toWei("3500"))
        .call({
          from: expiringContractMock.options.address,
        });
=======
      const expiraryTokensForCollateral = await binaryLSPFPL.percentageLongCollateralAtExpiry.call(toWei("2500"), {
        from: expiringContractMock.address,
      });
      assert.equal(expiraryTokensForCollateral.toString(), toWei("0"));
    });
    it("equal to upper bound should return 1", async () => {
      const expiraryTokensForCollateral = await binaryLSPFPL.percentageLongCollateralAtExpiry.call(toWei("3000"), {
        from: expiringContractMock.address,
      });
      assert.equal(expiraryTokensForCollateral.toString(), toWei("1"));
    });
    it("Higher than upper bound should return 1", async () => {
      const expiraryTokensForCollateral = await binaryLSPFPL.percentageLongCollateralAtExpiry.call(toWei("3500"), {
        from: expiringContractMock.address,
      });
>>>>>>> 1490945e
      assert.equal(expiraryTokensForCollateral.toString(), toWei("1"));
    });

    it("Arbitrary price between bounds should return correctly", async () => {
      for (const price of [toWei("1000"), toWei("2000"), toWei("3000"), toWei("4000"), toWei("5000"), toWei("10000")]) {
<<<<<<< HEAD
        const expiraryTokensForCollateral = await binaryLSPFPL.methods.computeExpiryTokensForCollateral(price).call({
          from: expiringContractMock.options.address,
=======
        const expiraryTokensForCollateral = await binaryLSPFPL.percentageLongCollateralAtExpiry.call(price, {
          from: expiringContractMock.address,
>>>>>>> 1490945e
        });
        const expectedPrice = toBN(price).gte(toBN(strikePrice)) ? toWei("1") : toWei("0");

        assert.equal(expiraryTokensForCollateral.toString(), expectedPrice.toString());
      }
    });
  });
});<|MERGE_RESOLUTION|>--- conflicted
+++ resolved
@@ -75,9 +75,8 @@
         .send({ from: accounts[0] });
     });
     it("Lower than lower bound should return 0", async () => {
-<<<<<<< HEAD
       const expiraryTokensForCollateral = await binaryLSPFPL.methods
-        .computeExpiryTokensForCollateral(toWei("2500"))
+        .percentageLongCollateralAtExpiry(toWei("2500"))
         .call({
           from: expiringContractMock.options.address,
         });
@@ -85,7 +84,7 @@
     });
     it("equal to upper bound should return 1", async () => {
       const expiraryTokensForCollateral = await binaryLSPFPL.methods
-        .computeExpiryTokensForCollateral(toWei("3000"))
+        .percentageLongCollateralAtExpiry(toWei("3000"))
         .call({
           from: expiringContractMock.options.address,
         });
@@ -93,39 +92,17 @@
     });
     it("Higher than upper bound should return 1", async () => {
       const expiraryTokensForCollateral = await binaryLSPFPL.methods
-        .computeExpiryTokensForCollateral(toWei("3500"))
+        .percentageLongCollateralAtExpiry(toWei("3500"))
         .call({
           from: expiringContractMock.options.address,
         });
-=======
-      const expiraryTokensForCollateral = await binaryLSPFPL.percentageLongCollateralAtExpiry.call(toWei("2500"), {
-        from: expiringContractMock.address,
-      });
-      assert.equal(expiraryTokensForCollateral.toString(), toWei("0"));
-    });
-    it("equal to upper bound should return 1", async () => {
-      const expiraryTokensForCollateral = await binaryLSPFPL.percentageLongCollateralAtExpiry.call(toWei("3000"), {
-        from: expiringContractMock.address,
-      });
-      assert.equal(expiraryTokensForCollateral.toString(), toWei("1"));
-    });
-    it("Higher than upper bound should return 1", async () => {
-      const expiraryTokensForCollateral = await binaryLSPFPL.percentageLongCollateralAtExpiry.call(toWei("3500"), {
-        from: expiringContractMock.address,
-      });
->>>>>>> 1490945e
       assert.equal(expiraryTokensForCollateral.toString(), toWei("1"));
     });
 
     it("Arbitrary price between bounds should return correctly", async () => {
       for (const price of [toWei("1000"), toWei("2000"), toWei("3000"), toWei("4000"), toWei("5000"), toWei("10000")]) {
-<<<<<<< HEAD
-        const expiraryTokensForCollateral = await binaryLSPFPL.methods.computeExpiryTokensForCollateral(price).call({
+        const expiraryTokensForCollateral = await binaryLSPFPL.methods.percentageLongCollateralAtExpiry(price).call({
           from: expiringContractMock.options.address,
-=======
-        const expiraryTokensForCollateral = await binaryLSPFPL.percentageLongCollateralAtExpiry.call(price, {
-          from: expiringContractMock.address,
->>>>>>> 1490945e
         });
         const expectedPrice = toBN(price).gte(toBN(strikePrice)) ? toWei("1") : toWei("0");
 

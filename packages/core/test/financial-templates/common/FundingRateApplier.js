--- conflicted
+++ resolved
@@ -103,13 +103,10 @@
         timelockLiveness: 86400, // 1 day
         rewardRatePerSecond: { rawValue: rewardRate },
         proposerBondPct: { rawValue: bondPercentage },
-<<<<<<< HEAD
         maxFundingRate: { rawValue: maxFundingRate },
-        minFundingRate: { rawValue: minFundingRate }
-=======
+        minFundingRate: { rawValue: minFundingRate },
         proposalTimeFutureLimit: proposalTimeFutureLimit,
         proposalTimePastLimit: proposalTimePastLimit // 30 mins
->>>>>>> 74f717b0
       },
       timer.address
     );

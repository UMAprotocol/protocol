--- conflicted
+++ resolved
@@ -243,22 +243,15 @@
     );
 
     // New derivative contract holds correct permissions.
-<<<<<<< HEAD
-    const tokenContract = await SyntheticToken.at(tokenCurrency.options.address);
+    const tokenContract = await SyntheticToken.at(tokenCurrency.address);
     assert.isTrue(await tokenContract.methods.isMinter(expiringMultiPartyAddress).call());
     assert.isTrue(await tokenContract.methods.isBurner(expiringMultiPartyAddress).call());
     assert.isTrue(await tokenContract.methods.holdsRole(0, expiringMultiPartyAddress).call());
-=======
-    const tokenContract = await SyntheticToken.at(tokenCurrency.address);
-    assert.isTrue(await tokenContract.isMinter(expiringMultiPartyAddress));
-    assert.isTrue(await tokenContract.isBurner(expiringMultiPartyAddress));
-    assert.isTrue(await tokenContract.holdsRole(0, expiringMultiPartyAddress));
 
     // The creator contract should hold no roles.
-    assert.isFalse(await tokenContract.holdsRole(0, expiringMultiPartyCreator.address));
-    assert.isFalse(await tokenContract.holdsRole(1, expiringMultiPartyCreator.address));
-    assert.isFalse(await tokenContract.holdsRole(2, expiringMultiPartyCreator.address));
->>>>>>> 1490945e
+    assert.isFalse(await tokenContract.methods.holdsRole(0, expiringMultiPartyCreator.address).call());
+    assert.isFalse(await tokenContract.methods.holdsRole(1, expiringMultiPartyCreator.address).call());
+    assert.isFalse(await tokenContract.methods.holdsRole(2, expiringMultiPartyCreator.address).call());
   });
 
   it("If collateral currency does not implement the decimals() method then synthetic currency defaults to 18 decimals", async function () {

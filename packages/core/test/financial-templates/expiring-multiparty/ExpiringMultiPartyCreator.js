--- conflicted
+++ resolved
@@ -1,22 +1,20 @@
-const hre = require("hardhat");
-const { runDefaultFixture } = require("@uma/common");
-const { getContract, assertEventEmitted } = hre;
 const { toWei, hexToUtf8, padRight, utf8ToHex } = web3.utils;
 const { didContractThrow, MAX_UINT_VAL, ZERO_ADDRESS } = require("@uma/common");
+const truffleAssert = require("truffle-assertions");
 
 // Tested Contract
-const ExpiringMultiPartyCreator = getContract("ExpiringMultiPartyCreator");
+const ExpiringMultiPartyCreator = artifacts.require("ExpiringMultiPartyCreator");
 
 // Helper Contracts
-const BasicERC20 = getContract("BasicERC20");
-const Token = getContract("ExpandedERC20");
-const SyntheticToken = getContract("SyntheticToken");
-const TokenFactory = getContract("TokenFactory");
-const Registry = getContract("Registry");
-const ExpiringMultiParty = getContract("ExpiringMultiParty");
-const IdentifierWhitelist = getContract("IdentifierWhitelist");
-const AddressWhitelist = getContract("AddressWhitelist");
-const StructuredNoteFinancialProductLibrary = getContract("StructuredNoteFinancialProductLibrary");
+const BasicERC20 = artifacts.require("BasicERC20");
+const Token = artifacts.require("ExpandedERC20");
+const SyntheticToken = artifacts.require("SyntheticToken");
+const TokenFactory = artifacts.require("TokenFactory");
+const Registry = artifacts.require("Registry");
+const ExpiringMultiParty = artifacts.require("ExpiringMultiParty");
+const IdentifierWhitelist = artifacts.require("IdentifierWhitelist");
+const AddressWhitelist = artifacts.require("AddressWhitelist");
+const StructuredNoteFinancialProductLibrary = artifacts.require("StructuredNoteFinancialProductLibrary");
 
 contract("ExpiringMultiPartyCreator", function (accounts) {
   let contractCreator = accounts[0];
@@ -31,20 +29,17 @@
   let constructorParams;
 
   beforeEach(async () => {
-    await runDefaultFixture(hre);
-    collateralToken = await Token.new("Wrapped Ether", "WETH", 18).send({ from: contractCreator });
+    collateralToken = await Token.new("Wrapped Ether", "WETH", 18, { from: contractCreator });
     registry = await Registry.deployed();
     expiringMultiPartyCreator = await ExpiringMultiPartyCreator.deployed();
 
     // Whitelist collateral currency
     collateralTokenWhitelist = await AddressWhitelist.deployed();
-    await collateralTokenWhitelist.methods
-      .addToWhitelist(collateralToken.options.address)
-      .send({ from: contractCreator });
+    await collateralTokenWhitelist.addToWhitelist(collateralToken.address, { from: contractCreator });
 
     constructorParams = {
       expirationTimestamp: "1898918401", // 2030-03-05T05:20:01.000Z
-      collateralAddress: collateralToken.options.address,
+      collateralAddress: collateralToken.address,
       priceFeedIdentifier: padRight(utf8ToHex("TEST_IDENTIFIER"), 64),
       syntheticName: "Test Synthetic Token",
       syntheticSymbol: "SYNTH",
@@ -59,14 +54,14 @@
     };
 
     const identifierWhitelist = await IdentifierWhitelist.deployed();
-    await identifierWhitelist.methods
-      .addSupportedIdentifier(constructorParams.priceFeedIdentifier)
-      .send({ from: contractCreator });
+    await identifierWhitelist.addSupportedIdentifier(constructorParams.priceFeedIdentifier, {
+      from: contractCreator,
+    });
   });
 
   it("TokenFactory address should be set on construction", async function () {
     const tokenFactory = await TokenFactory.deployed();
-    assert.equal(await expiringMultiPartyCreator.methods.tokenFactoryAddress().call(), tokenFactory.options.address);
+    assert.equal(await expiringMultiPartyCreator.tokenFactoryAddress(), tokenFactory.address);
   });
 
   it("Expiration timestamp must be in future", async function () {
@@ -76,9 +71,9 @@
     constructorParams.expirationTimestamp = arbitraryExpiration.toString();
     assert(
       await didContractThrow(
-        expiringMultiPartyCreator.methods
-          .createExpiringMultiParty(constructorParams)
-          .send({ from: contractCreator })
+        expiringMultiPartyCreator.createExpiringMultiParty(constructorParams, {
+          from: contractCreator,
+        })
       )
     );
   });
@@ -88,8 +83,9 @@
     constructorParams.syntheticSymbol = "";
     assert(
       await didContractThrow(
-        expiringMultiPartyCreator.methods
-          .createExpiringMultiParty(constructorParams).send({ from: contractCreator })
+        expiringMultiPartyCreator.createExpiringMultiParty(constructorParams, {
+          from: contractCreator,
+        })
       )
     );
   });
@@ -99,21 +95,23 @@
     constructorParams.syntheticName = "";
     assert(
       await didContractThrow(
-        expiringMultiPartyCreator.methods
-          .createExpiringMultiParty(constructorParams).send({ from: contractCreator })
+        expiringMultiPartyCreator.createExpiringMultiParty(constructorParams, {
+          from: contractCreator,
+        })
       )
     );
   });
 
   it("Collateral token must be whitelisted", async function () {
     // Change only the collateral token address
-    constructorParams.collateralAddress = (
-      await Token.new("Test Synthetic Token", "SYNTH", 18).send({ from: contractCreator })
-    ).options.address;
-    assert(
-      await didContractThrow(
-        expiringMultiPartyCreator.methods
-          .createExpiringMultiParty(constructorParams).send({ from: contractCreator })
+    constructorParams.collateralAddress = await Token.new("Test Synthetic Token", "SYNTH", 18, {
+      from: contractCreator,
+    }).address;
+    assert(
+      await didContractThrow(
+        expiringMultiPartyCreator.createExpiringMultiParty(constructorParams, {
+          from: contractCreator,
+        })
       )
     );
   });
@@ -123,8 +121,9 @@
     constructorParams.withdrawalLiveness = 0;
     assert(
       await didContractThrow(
-        expiringMultiPartyCreator.methods
-          .createExpiringMultiParty(constructorParams).send({ from: contractCreator })
+        expiringMultiPartyCreator.createExpiringMultiParty(constructorParams, {
+          from: contractCreator,
+        })
       )
     );
   });
@@ -134,8 +133,9 @@
     constructorParams.withdrawalLiveness = MAX_UINT_VAL;
     assert(
       await didContractThrow(
-        expiringMultiPartyCreator.methods
-          .createExpiringMultiParty(constructorParams).send({ from: contractCreator })
+        expiringMultiPartyCreator.createExpiringMultiParty(constructorParams, {
+          from: contractCreator,
+        })
       )
     );
   });
@@ -145,8 +145,9 @@
     constructorParams.liquidationLiveness = 0;
     assert(
       await didContractThrow(
-        expiringMultiPartyCreator.methods
-          .createExpiringMultiParty(constructorParams).send({ from: contractCreator })
+        expiringMultiPartyCreator.createExpiringMultiParty(constructorParams, {
+          from: contractCreator,
+        })
       )
     );
   });
@@ -156,26 +157,27 @@
     constructorParams.liquidationLiveness = MAX_UINT_VAL;
     assert(
       await didContractThrow(
-        expiringMultiPartyCreator.methods
-          .createExpiringMultiParty(constructorParams).send({ from: contractCreator })
+        expiringMultiPartyCreator.createExpiringMultiParty(constructorParams, {
+          from: contractCreator,
+        })
       )
     );
   });
 
   it("Can create new instances of ExpiringMultiParty", async function () {
     // Use `.call` to get the returned value from the function.
-    let functionReturnedAddress = await expiringMultiPartyCreator.methods.createExpiringMultiParty(constructorParams).call({
+    let functionReturnedAddress = await expiringMultiPartyCreator.createExpiringMultiParty.call(constructorParams, {
       from: contractCreator,
     });
 
     // Execute without the `.call` to perform state change. catch the result to query the event.
-    let createdAddressResult = await expiringMultiPartyCreator.methods
-      .createExpiringMultiParty(constructorParams)
-      .send({ from: contractCreator });
+    let createdAddressResult = await expiringMultiPartyCreator.createExpiringMultiParty(constructorParams, {
+      from: contractCreator,
+    });
 
     // Catch the address of the new contract from the event. Ensure that the assigned party member is correct.
     let expiringMultiPartyAddress;
-    await assertEventEmitted(createdAddressResult, expiringMultiPartyCreator, "CreatedExpiringMultiParty", (ev) => {
+    truffleAssert.eventEmitted(createdAddressResult, "CreatedExpiringMultiParty", (ev) => {
       expiringMultiPartyAddress = ev.expiringMultiPartyAddress;
       return ev.expiringMultiPartyAddress != 0 && ev.deployerAddress == contractCreator;
     });
@@ -186,68 +188,48 @@
     // Instantiate an instance of the expiringMultiParty and check a few constants that should hold true.
     let expiringMultiParty = await ExpiringMultiParty.at(expiringMultiPartyAddress);
 
-    assert.equal(await expiringMultiParty.methods.expirationTimestamp().call(), constructorParams.expirationTimestamp);
+    assert.equal(await expiringMultiParty.expirationTimestamp(), constructorParams.expirationTimestamp);
     // Liquidation liveness should be the same value as set in the constructor params.
+    assert.equal(await expiringMultiParty.liquidationLiveness(), constructorParams.liquidationLiveness.toString());
+    // Withdrawal liveness should be the same value as set in the constructor params.
+    assert.equal(await expiringMultiParty.withdrawalLiveness(), constructorParams.withdrawalLiveness.toString());
     assert.equal(
-      await expiringMultiParty.methods.liquidationLiveness().call(),
-      constructorParams.liquidationLiveness.toString()
-    );
-    // Withdrawal liveness should be the same value as set in the constructor params.
-    assert.equal(
-      await expiringMultiParty.methods.withdrawalLiveness().call(),
-      constructorParams.withdrawalLiveness.toString()
-    );
-    assert.equal(
-      hexToUtf8(await expiringMultiParty.methods.priceIdentifier().call()),
+      hexToUtf8(await expiringMultiParty.priceIdentifier()),
       hexToUtf8(constructorParams.priceFeedIdentifier)
     );
 
     // Cumulative multipliers are set to default.
-    assert.equal((await expiringMultiParty.methods.cumulativeFeeMultiplier().call()).toString(), toWei("1"));
+    assert.equal((await expiringMultiParty.cumulativeFeeMultiplier()).toString(), toWei("1"));
 
     // Deployed EMP timer should be same as EMP creator.
-    assert.equal(
-      await expiringMultiParty.methods.timerAddress().call(),
-      await expiringMultiPartyCreator.methods.timerAddress().call()
-    );
+    assert.equal(await expiringMultiParty.timerAddress(), await expiringMultiPartyCreator.timerAddress());
   });
 
   it("Constructs new synthetic currency properly", async function () {
     // Use non-18 decimal precision for collateral currency to test that synthetic matches precision.
-    collateralToken = await Token.new("Wrapped Ether", "WETH", 8).send({ from: contractCreator });
-    constructorParams.collateralAddress = collateralToken.options.address;
+    collateralToken = await Token.new("Wrapped Ether", "WETH", 8, { from: contractCreator });
+    constructorParams.collateralAddress = collateralToken.address;
 
     // Whitelist collateral currency
-    await collateralTokenWhitelist.methods
-      .addToWhitelist(collateralToken.options.address)
-      .send({ from: contractCreator });
+    await collateralTokenWhitelist.addToWhitelist(collateralToken.address, { from: contractCreator });
 
     // Create new derivative contract.
-    let createdAddressResult = await expiringMultiPartyCreator.methods
-      .createExpiringMultiParty(constructorParams)
-      .send({ from: contractCreator });
-    let expiringMultiPartyAddress;
-    await assertEventEmitted(createdAddressResult, expiringMultiPartyCreator, "CreatedExpiringMultiParty", (ev) => {
+    let createdAddressResult = await expiringMultiPartyCreator.createExpiringMultiParty(constructorParams, {
+      from: contractCreator,
+    });
+    let expiringMultiPartyAddress;
+    truffleAssert.eventEmitted(createdAddressResult, "CreatedExpiringMultiParty", (ev) => {
       expiringMultiPartyAddress = ev.expiringMultiPartyAddress;
       return ev.expiringMultiPartyAddress != 0 && ev.deployerAddress == contractCreator;
     });
     let expiringMultiParty = await ExpiringMultiParty.at(expiringMultiPartyAddress);
 
     // New synthetic currency and collateral currency should have the same precision.
-    const tokenCurrency = await Token.at(await expiringMultiParty.methods.tokenCurrency().call());
-    const collateralCurrency = await Token.at(await expiringMultiParty.methods.collateralCurrency().call());
-    assert.equal(
-      (await tokenCurrency.methods.decimals().call()).toString(),
-      (await collateralCurrency.methods.decimals().call()).toString()
-    );
+    const tokenCurrency = await Token.at(await expiringMultiParty.tokenCurrency());
+    const collateralCurrency = await Token.at(await expiringMultiParty.collateralCurrency());
+    assert.equal((await tokenCurrency.decimals()).toString(), (await collateralCurrency.decimals()).toString());
 
     // New derivative contract holds correct permissions.
-<<<<<<< HEAD
-    const tokenContract = await SyntheticToken.at(tokenCurrency.options.address);
-    assert.isTrue(await tokenContract.methods.isMinter(expiringMultiPartyAddress).call());
-    assert.isTrue(await tokenContract.methods.isBurner(expiringMultiPartyAddress).call());
-    assert.isTrue(await tokenContract.methods.holdsRole(0, expiringMultiPartyAddress).call());
-=======
     const tokenContract = await SyntheticToken.at(tokenCurrency.address);
     assert.isTrue(await tokenContract.isMinter(expiringMultiPartyAddress));
     assert.isTrue(await tokenContract.isBurner(expiringMultiPartyAddress));
@@ -257,73 +239,70 @@
     assert.isFalse(await tokenContract.holdsRole(0, expiringMultiPartyCreator.address));
     assert.isFalse(await tokenContract.holdsRole(1, expiringMultiPartyCreator.address));
     assert.isFalse(await tokenContract.holdsRole(2, expiringMultiPartyCreator.address));
->>>>>>> 1f8728a6
   });
 
   it("If collateral currency does not implement the decimals() method then synthetic currency defaults to 18 decimals", async function () {
     // Collateral token does not implement decimals() so synthetic token should default to 18.
-    collateralToken = await BasicERC20.new(0).send({ from: contractCreator });
+    collateralToken = await BasicERC20.new(0, { from: contractCreator });
     try {
-      await collateralToken.methods.decimals().send({ from: accounts[0] });
+      await collateralToken.decimals();
     } catch (err) {
-      assert.equal(err.message, "collateralToken.methods.decimals is not a function");
+      assert.equal(err.message, "collateralToken.decimals is not a function");
     }
-    constructorParams.collateralAddress = collateralToken.options.address;
+    constructorParams.collateralAddress = collateralToken.address;
 
     // Whitelist collateral currency.
-    await collateralTokenWhitelist.methods
-      .addToWhitelist(collateralToken.options.address)
-      .send({ from: contractCreator });
+    await collateralTokenWhitelist.addToWhitelist(collateralToken.address, { from: contractCreator });
 
     // Create new derivative contract.
-    let createdAddressResult = await expiringMultiPartyCreator.methods
-      .createExpiringMultiParty(constructorParams)
-      .send({ from: contractCreator });
-    let expiringMultiPartyAddress;
-    await assertEventEmitted(createdAddressResult, expiringMultiPartyCreator, "CreatedExpiringMultiParty", (ev) => {
+    let createdAddressResult = await expiringMultiPartyCreator.createExpiringMultiParty(constructorParams, {
+      from: contractCreator,
+    });
+    let expiringMultiPartyAddress;
+    truffleAssert.eventEmitted(createdAddressResult, "CreatedExpiringMultiParty", (ev) => {
       expiringMultiPartyAddress = ev.expiringMultiPartyAddress;
       return ev.expiringMultiPartyAddress != 0 && ev.deployerAddress == contractCreator;
     });
     let expiringMultiParty = await ExpiringMultiParty.at(expiringMultiPartyAddress);
 
     // New synthetic currency should have 18 precision.
-    const tokenCurrency = await Token.at(await expiringMultiParty.methods.tokenCurrency().call());
-    assert.equal((await tokenCurrency.methods.decimals().call()).toString(), "18");
+    const tokenCurrency = await Token.at(await expiringMultiParty.tokenCurrency());
+    assert.equal((await tokenCurrency.decimals()).toString(), "18");
   });
 
   it("Creation correctly registers ExpiringMultiParty within the registry", async function () {
-    let createdAddressResult = await expiringMultiPartyCreator.methods
-      .createExpiringMultiParty(constructorParams)
-      .send({ from: contractCreator });
-
-    let expiringMultiPartyAddress;
-    await assertEventEmitted(createdAddressResult, expiringMultiPartyCreator, "CreatedExpiringMultiParty", (ev) => {
-      expiringMultiPartyAddress = ev.expiringMultiPartyAddress;
-      return ev.expiringMultiPartyAddress != 0 && ev.deployerAddress == contractCreator;
-    });
-    assert.isTrue(await registry.methods.isContractRegistered(expiringMultiPartyAddress).call());
+    let createdAddressResult = await expiringMultiPartyCreator.createExpiringMultiParty(constructorParams, {
+      from: contractCreator,
+    });
+
+    let expiringMultiPartyAddress;
+    truffleAssert.eventEmitted(createdAddressResult, "CreatedExpiringMultiParty", (ev) => {
+      expiringMultiPartyAddress = ev.expiringMultiPartyAddress;
+      return ev.expiringMultiPartyAddress != 0 && ev.deployerAddress == contractCreator;
+    });
+    assert.isTrue(await registry.isContractRegistered(expiringMultiPartyAddress));
   });
 
   it("Creator can specify a financial product library to transform contract state", async function () {
     // Create a new FPLib that can transform price and configure the factory to link it with a newly deployed EMP.
-    const structuredNoteFPL = await StructuredNoteFinancialProductLibrary.new().send({ from: accounts[0] });
-    constructorParams.financialProductLibraryAddress = structuredNoteFPL.options.address;
+    const structuredNoteFPL = await StructuredNoteFinancialProductLibrary.new();
+    constructorParams.financialProductLibraryAddress = structuredNoteFPL.address;
 
     // Create the new EMP and grab its saved FPLib.
-    let createdAddressResult = await expiringMultiPartyCreator.methods
-      .createExpiringMultiParty(constructorParams)
-      .send({ from: contractCreator });
-    let expiringMultiPartyAddress;
-    await assertEventEmitted(createdAddressResult, expiringMultiPartyCreator, "CreatedExpiringMultiParty", (ev) => {
+    let createdAddressResult = await expiringMultiPartyCreator.createExpiringMultiParty(constructorParams, {
+      from: contractCreator,
+    });
+    let expiringMultiPartyAddress;
+    truffleAssert.eventEmitted(createdAddressResult, "CreatedExpiringMultiParty", (ev) => {
       expiringMultiPartyAddress = ev.expiringMultiPartyAddress;
       return ev.expiringMultiPartyAddress != 0 && ev.deployerAddress == contractCreator;
     });
     let expiringMultiParty = await ExpiringMultiParty.at(expiringMultiPartyAddress);
     let linkedFPLib = await StructuredNoteFinancialProductLibrary.at(
-      await expiringMultiParty.methods.financialProductLibrary().call()
+      await expiringMultiParty.financialProductLibrary()
     );
 
     // FPLib address is saved correctly.
-    assert.equal(linkedFPLib.options.address, structuredNoteFPL.options.address);
+    assert.equal(linkedFPLib.address, structuredNoteFPL.address);
   });
 });
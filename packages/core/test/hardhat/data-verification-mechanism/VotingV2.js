const hre = require("hardhat");
const { web3 } = hre;
const { runVotingV2Fixture, ZERO_ADDRESS } = require("@uma/common");
const { getContract, assertEventEmitted, assertEventNotEmitted } = hre;
const {
  RegistryRolesEnum,
  VotePhasesEnum,
  didContractRevertWith,
  didContractThrow,
  getRandomSignedInt,
  decryptMessage,
  encryptMessage,
  deriveKeyPairFromSignatureTruffle,
  computeVoteHash,
  computeVoteHashAncillary,
  getKeyGenMessage,
  signMessage,
} = require("@uma/common");
const { moveToNextRound, moveToNextPhase } = require("../utils/Voting.js");
const { assert } = require("chai");
const { toBN } = web3.utils;

const Finder = getContract("Finder");
const Registry = getContract("Registry");
const VotingV2 = getContract("VotingV2ControllableTiming");
const VotingV2Test = getContract("VotingV2Test");
const VotingInterfaceTesting = getContract("VotingInterfaceTesting");
const IdentifierWhitelist = getContract("IdentifierWhitelist");
const VotingToken = getContract("VotingToken");
const Timer = getContract("Timer");
const SlashingLibrary = getContract("FixedSlashSlashingLibrary");
const ZeroedSlashingSlashingLibraryTest = getContract("ZeroedSlashingSlashingLibraryTest");
const PunitiveSlashingLibraryTest = getContract("PunitiveSlashingLibraryTest");
const PriceIdentifierSlashingLibaryTest = getContract("PriceIdentifierSlashingLibaryTest");

const { utf8ToHex, padRight } = web3.utils;

const toWei = (value) => toBN(web3.utils.toWei(value, "ether"));

describe("VotingV2", function () {
  let voting, votingToken, registry, supportedIdentifiers, registeredContract, unregisteredContract, migratedVoting;
  let accounts, account1, account2, account3, account4, rand;

  beforeEach(async function () {
    accounts = await web3.eth.getAccounts();
    [account1, account2, account3, account4, rand, registeredContract, unregisteredContract, migratedVoting] = accounts;
    await runVotingV2Fixture(hre);
    voting = await VotingV2.deployed();

    supportedIdentifiers = await IdentifierWhitelist.deployed();
    votingToken = await VotingToken.deployed();
    registry = await Registry.deployed();

    // Allow account1 to mint tokens.
    const minterRole = 1;
    await votingToken.methods.addMember(minterRole, account1).send({ from: accounts[0] });

    // Seed accounts unless the test is explicitly skipping default distribution.
    if (!this.currentTest.title.endsWith("skip default seeding")) {
      // Seed the three accounts and stake into the voting contract.  account1 starts with 100MM tokens, so divide up as:
      // 1: 32MM
      // 2: 32MM
      // 3: 32MM
      // 4: 4MM (can't reach the 5% GAT alone)
      await votingToken.methods.approve(voting.options.address, toWei("3200000000")).send({ from: account1 });
      await voting.methods.stake(toWei("32000000")).send({ from: account1 });
      await votingToken.methods.transfer(account2, toWei("32000000")).send({ from: accounts[0] });
      await votingToken.methods.approve(voting.options.address, toWei("3200000000")).send({ from: account2 });
      await voting.methods.stake(toWei("32000000")).send({ from: account2 });
      await votingToken.methods.transfer(account3, toWei("32000000")).send({ from: accounts[0] });
      await votingToken.methods.approve(voting.options.address, toWei("3200000000")).send({ from: account3 });
      await voting.methods.stake(toWei("32000000")).send({ from: account3 });
      await votingToken.methods.transfer(account4, toWei("4000000")).send({ from: accounts[0] });
      await votingToken.methods.approve(voting.options.address, toWei("400000000")).send({ from: account4 });
      await voting.methods.stake(toWei("4000000")).send({ from: account4 });
    }

    // Set the inflation rate to 0 by default, so the balances stay fixed until inflation is tested.

    // Register contract with Registry.
    await registry.methods.addMember(RegistryRolesEnum.CONTRACT_CREATOR, account1).send({ from: accounts[0] });
    await registry.methods.registerContract([], registeredContract).send({ from: accounts[0] });

    // Magic math to ensure we start at the very beginning of a round, and we aren't dependent on the time the tests
    // are run.
    const currentTime = Number((await voting.methods.getCurrentTime().call()).toString());
    const newTime = (Math.floor(currentTime / 172800) + 1) * 172800;
    await voting.methods.setCurrentTime(newTime).send({ from: accounts[0] });

    // Start with a fresh round.
    await moveToNextRound(voting, accounts[0]);
  });

  afterEach(async function () {
    for (const ac of [account1, account2, account3, account4, rand])
      if (voting.methods.updateTrackers) await voting.methods.updateTrackers(ac).send({ from: account1 });

    if (!voting.events["VoterSlashApplied"]) return;

    // Check that the sum of all VoterSlashApplied events is ~0.
    const voterSlashAppliedEvents = await voting.getPastEvents("VoterSlashApplied", {
      fromBlock: 0,
      toBlock: "latest",
    });
    const sumSlashApplied = voterSlashAppliedEvents
      .map((e) => e.returnValues.slashedTokens)
      .reduce((a, b) => toBN(a).add(toBN(b)), toBN(0));

    assert(
      sumSlashApplied.lte(toBN(10)),
      `VoterSlashApplied events should sum to <10 wei, but sum is ${sumSlashApplied.toString()}`
    );

    // Check that the sum of all VoterSlashed events is ~0.
    const voterSlashedEvents = await voting.getPastEvents("VoterSlashed", { fromBlock: 0, toBlock: "latest" });
    const sumVoterSlashed = voterSlashedEvents
      .map((e) => e.returnValues.slashedTokens)
      .reduce((a, b) => toBN(a).add(toBN(b)), toBN(0));

    assert(
      sumVoterSlashed.lte(toBN(10)),
      `VoterSlashed events should sum to <10 wei, but sum is ${sumVoterSlashed.toString()}`
    );

    await voting.methods.setUnstakeCoolDown(0).send({ from: account1 });

    if ((await voting.methods.getVotePhase().call()) == 1) await moveToNextRound(voting, accounts[0]);

    // Withdraw all tokens from all accounts.
    for (const ac of [account1, account2, account3, account4, rand]) {
      if ((await voting.methods.voterStakes(ac).call()).pendingUnstake != 0)
        await voting.methods.executeUnstake().send({ from: ac });
      const stake = await voting.methods.getVoterStakePostUpdate(ac).call();
      if (stake !== "0") {
        await voting.methods.requestUnstake(stake).send({ from: ac });
        await voting.methods.executeUnstake().send({ from: ac });
      }
    }

    const votingBalance = await votingToken.methods.balanceOf(voting.options.address).call();
    assert(toBN(votingBalance).lt(toBN(10)), `votingBalance after withdraws should be <10 wei but is ${votingBalance}`);
  });

  it("Constructor", async function () {
    // GAT must be < total supply
    const invalidGat = toWei("100000000");
    const validGat = toWei("5500000");
    const invalidSpat = toWei("10");
    const validSpat = toWei("0.25");
    assert(
      await didContractThrow(
        VotingV2.new(
          "42069", // emissionRate
          60 * 60 * 24 * 7, // Unstake cooldown
          86400, // PhaseLength
          2, // maxRolls
          1000, // maxRequestsPerRound
          invalidGat, // GAT
          validSpat, // SPAT
          votingToken.options.address, // voting token
          (await Finder.deployed()).options.address, // finder
          (await SlashingLibrary.deployed()).options.address, // slashing library
          ZERO_ADDRESS,
          (await Timer.deployed()).options.address // timer
        ).send({ from: accounts[0] })
      )
    );
    assert(
      await didContractThrow(
        VotingV2.new(
          "42069", // emissionRate
          60 * 60 * 24 * 7, // Unstake cooldown
          86400, // PhaseLength
          2, // maxRolls
          1000, // maxRequestsPerRound
          validGat, // GAT
          invalidSpat, // SPAT
          votingToken.options.address, // voting token
          (await Finder.deployed()).options.address, // finder
          (await SlashingLibrary.deployed()).options.address, // slashing library
          ZERO_ADDRESS,
          (await Timer.deployed()).options.address // timer
        ).send({ from: accounts[0] })
      )
    );
  });

  it("Bytecode size", async function () {
    const byteCodeSize = (getContract("VotingV2").deployedBytecode.length - 2) / 2;
    const remainingSize = 2 ** 14 + 2 ** 13 - byteCodeSize;

    assert(remainingSize >= 0, "Contract is too large to deploy");
  });

  // TODO: group the tests in this file by "type" with describe blocks.
  it("Vote phasing", async function () {
    // Reset the rounds.
    await moveToNextRound(voting, accounts[0]);

    // RoundId is a function of the voting time defined by floor(timestamp/phaseLength).
    // RoundId for Commit and Reveal phases should be the same.
    const currentTime = parseInt(await voting.methods.getCurrentTime().call());
    const commitRoundId = await voting.methods.getCurrentRoundId().call();
    assert.equal(commitRoundId.toString(), Math.floor(currentTime / 172800));

    // Rounds should start with Commit.
    assert.equal((await voting.methods.getVotePhase().call()).toString(), VotePhasesEnum.COMMIT);

    // Shift of one phase should be Reveal.
    await moveToNextPhase(voting, accounts[0]);
    assert.equal((await voting.methods.getVotePhase().call()).toString(), VotePhasesEnum.REVEAL);

    // Round ID between Commit and Reveal phases should be the same.
    assert.equal(commitRoundId.toString(), (await voting.methods.getCurrentRoundId().call()).toString());

    // A second shift should go back to commit.
    await moveToNextPhase(voting, accounts[0]);
    assert.equal((await voting.methods.getVotePhase().call()).toString(), VotePhasesEnum.COMMIT);
  });

  it("One voter, one request", async function () {
    const identifier = padRight(utf8ToHex("one-voter"), 64);
    const time = "1000";
    // Make the Oracle support this identifier.
    await supportedIdentifiers.methods.addSupportedIdentifier(identifier).send({ from: accounts[0] });

    // Request a price and move to the next round where that will be voted on.
    await voting.methods.requestPrice(identifier, time).send({ from: registeredContract });
    await moveToNextRound(voting, accounts[0]);
    // RoundId is a function of the voting time defined by floor(timestamp/phaseLength).
    // RoundId for Commit and Reveal phases should be the same.
    const currentRoundId = await voting.methods.getCurrentRoundId().call();

    const price = getRandomSignedInt();
    const salt = getRandomSignedInt();
    const hash = computeVoteHash({ price, salt, account: account1, time: time, roundId: currentRoundId, identifier });

    // Can't commit hash of 0.
    assert(await didContractThrow(voting.methods.commitVote(identifier, time, "0x0").send({ from: accounts[0] })));

    // Can commit a new hash.
    await voting.methods.commitVote(identifier, time, hash).send({ from: accounts[0] });

    // Voters can alter their commits.
    const newPrice = getRandomSignedInt();
    const newSalt = getRandomSignedInt();
    const newHash = computeVoteHash({
      price: newPrice,
      salt: newSalt,
      account: account1,
      time: time,
      roundId: currentRoundId,
      identifier,
    });

    // Can alter a committed hash.
    await voting.methods.commitVote(identifier, time, newHash).send({ from: accounts[0] });

    // Can't reveal before during the commit phase.
    assert(
      await didContractThrow(voting.methods.revealVote(identifier, time, newPrice, newSalt).send({ from: accounts[0] }))
    );

    // Move to the reveal phase.
    await moveToNextPhase(voting, accounts[0]);

    // This is now required before reveal

    // Can't commit during the reveal phase.
    assert(await didContractThrow(voting.methods.commitVote(identifier, time, newHash).send({ from: accounts[0] })));

    // Can't reveal the overwritten commit.
    assert(
      await didContractThrow(voting.methods.revealVote(identifier, time, price, salt).send({ from: accounts[0] }))
    );

    // Can't reveal with the wrong price but right salt, and reverse.
    assert(
      await didContractThrow(voting.methods.revealVote(identifier, time, newPrice, salt).send({ from: accounts[0] }))
    );
    assert(
      await didContractThrow(voting.methods.revealVote(identifier, time, price, newSalt).send({ from: accounts[0] }))
    );

    // Can't reveal with the incorrect address.
    assert(
      await didContractThrow(voting.methods.revealVote(identifier, time, newPrice, newSalt).send({ from: account2 }))
    );

    // Can't reveal with incorrect timestamp.
    assert(
      await didContractThrow(
        voting.methods.revealVote(identifier, (Number(time) + 1).toString(), newPrice, salt).send({ from: accounts[0] })
      )
    );

    // Can't reveal with incorrect identifier.
    assert(
      await didContractThrow(
        voting.methods
          .revealVote(padRight(utf8ToHex("wrong-identifier"), 64), time, newPrice, newSalt)
          .send({ from: account2 })
      )
    );

    // Successfully reveal the latest commit.
    await voting.methods.revealVote(identifier, time, newPrice, newSalt).send({ from: accounts[0] });

    // Can't reveal the same commit again.
    assert(
      await didContractThrow(voting.methods.revealVote(identifier, time, newPrice, newSalt).send({ from: accounts[0] }))
    );
  });

  it("Overlapping request keys", async function () {
    // Verify that concurrent votes with the same identifier but different times, or the same time but different
    // identifiers don't cause any problems.
    const identifier1 = padRight(utf8ToHex("overlapping-keys1"), 64);
    const time1 = "1000";
    const identifier2 = padRight(utf8ToHex("overlapping-keys2"), 64);
    const time2 = "2000";

    // Make the Oracle support these two identifiers.
    await supportedIdentifiers.methods.addSupportedIdentifier(identifier1).send({ from: accounts[0] });
    await supportedIdentifiers.methods.addSupportedIdentifier(identifier2).send({ from: accounts[0] });

    // Send the requests.
    await voting.methods.requestPrice(identifier1, time2).send({ from: registeredContract });
    await voting.methods.requestPrice(identifier2, time1).send({ from: registeredContract });

    // Move to voting round.
    await moveToNextRound(voting, accounts[0]);
    const roundId = (await voting.methods.getCurrentRoundId().call()).toString();

    const price1 = getRandomSignedInt();
    const salt1 = getRandomSignedInt();
    const hash1 = computeVoteHash({
      price: price1,
      salt: salt1,
      account: account1,
      time: time2,
      roundId,
      identifier: identifier1,
    });

    const price2 = getRandomSignedInt();
    const salt2 = getRandomSignedInt();
    const hash2 = computeVoteHash({
      price: price2,
      salt: salt2,
      account: account1,
      time: time1,
      roundId,
      identifier: identifier2,
    });

    await voting.methods.commitVote(identifier1, time2, hash1).send({ from: accounts[0] });
    await voting.methods.commitVote(identifier2, time1, hash2).send({ from: accounts[0] });

    // Move to the reveal phase.
    await moveToNextPhase(voting, accounts[0]);

    // Can't reveal the wrong combos.
    assert(
      await didContractThrow(voting.methods.revealVote(identifier1, time2, price2, salt2).send({ from: accounts[0] }))
    );
    assert(
      await didContractThrow(voting.methods.revealVote(identifier2, time1, price1, salt1).send({ from: accounts[0] }))
    );
    assert(
      await didContractThrow(voting.methods.revealVote(identifier1, time1, price1, salt1).send({ from: accounts[0] }))
    );
    assert(
      await didContractThrow(voting.methods.revealVote(identifier1, time1, price2, salt2).send({ from: accounts[0] }))
    );

    // Can reveal the right combos.
    await voting.methods.revealVote(identifier1, time2, price1, salt1).send({ from: accounts[0] });
    await voting.methods.revealVote(identifier2, time1, price2, salt2).send({ from: accounts[0] });

    await moveToNextRound(voting, accounts[0]);
    await voting.methods.updateTrackers(accounts[0]).send({ from: accounts[0] });
  });

  it("Request and retrieval", async function () {
    const identifier1 = padRight(utf8ToHex("request-retrieval1"), 64);
    const time1 = "1000";
    const identifier2 = padRight(utf8ToHex("request-retrieval2"), 64);
    const time2 = "2000";

    // Make the Oracle support these two identifiers.
    await supportedIdentifiers.methods.addSupportedIdentifier(identifier1).send({ from: accounts[0] });
    await supportedIdentifiers.methods.addSupportedIdentifier(identifier2).send({ from: accounts[0] });

    // Requests should not be added to the current voting round.
    await voting.methods.requestPrice(identifier1, time1).send({ from: registeredContract });
    await voting.methods.requestPrice(identifier2, time2).send({ from: registeredContract });

    // Since the round for these requests has not started, the price retrieval should fail.
    assert.isFalse(await voting.methods.hasPrice(identifier1, time1).call({ from: registeredContract }));
    assert.isFalse(await voting.methods.hasPrice(identifier2, time2).call({ from: registeredContract }));
    assert(await didContractThrow(voting.methods.getPrice(identifier1, time1).send({ from: registeredContract })));
    assert(await didContractThrow(voting.methods.getPrice(identifier2, time2).send({ from: registeredContract })));

    // Move to the voting round.
    await moveToNextRound(voting, accounts[0]);
    const roundId = (await voting.methods.getCurrentRoundId().call()).toString();

    // Commit vote 1.
    const price1 = getRandomSignedInt();
    const salt1 = getRandomSignedInt();
    const hash1 = computeVoteHash({
      price: price1,
      salt: salt1,
      account: account1,
      time: time1,
      roundId,
      identifier: identifier1,
    });

    await voting.methods.commitVote(identifier1, time1, hash1).send({ from: accounts[0] });

    // Commit vote 2.
    const price2 = getRandomSignedInt();
    const salt2 = getRandomSignedInt();
    const hash2 = computeVoteHash({
      price: price2,
      salt: salt2,
      account: account1,
      time: time2,
      roundId,
      identifier: identifier2,
    });
    await voting.methods.commitVote(identifier2, time2, hash2).send({ from: accounts[0] });

    // If the voting period is ongoing, prices cannot be returned since they are not finalized.
    assert.isFalse(await voting.methods.hasPrice(identifier1, time1).call({ from: registeredContract }));
    assert.isFalse(await voting.methods.hasPrice(identifier2, time2).call({ from: registeredContract }));
    assert(await didContractThrow(voting.methods.getPrice(identifier1, time1).send({ from: registeredContract })));
    assert(await didContractThrow(voting.methods.getPrice(identifier2, time2).send({ from: registeredContract })));

    // Move to the reveal phase of the voting period.
    await moveToNextPhase(voting, accounts[0]);

    // Reveal both votes.
    await voting.methods.revealVote(identifier1, time1, price1, salt1).send({ from: accounts[0] });
    await voting.methods.revealVote(identifier2, time2, price2, salt2).send({ from: accounts[0] });

    // Prices cannot be provided until both commit and reveal for the current round have finished.
    assert.isFalse(await voting.methods.hasPrice(identifier1, time1).call({ from: registeredContract }));
    assert.isFalse(await voting.methods.hasPrice(identifier2, time2).call({ from: registeredContract }));
    assert(await didContractThrow(voting.methods.getPrice(identifier1, time1).send({ from: registeredContract })));
    assert(await didContractThrow(voting.methods.getPrice(identifier2, time2).send({ from: registeredContract })));

    // Move past the voting round.
    await moveToNextRound(voting, accounts[0]);

    // Note: all voting results are currently hardcoded to 1.
    assert.isTrue(await voting.methods.hasPrice(identifier1, time1).call({ from: registeredContract }));
    assert.isTrue(await voting.methods.hasPrice(identifier2, time2).call({ from: registeredContract }));
    assert.equal(
      (await voting.methods.getPrice(identifier1, time1).call({ from: registeredContract })).toString(),
      price1.toString()
    );
    assert.equal(
      (await voting.methods.getPrice(identifier2, time2).call({ from: registeredContract })).toString(),
      price2.toString()
    );
  });

  it("Future price requests disallowed", async function () {
    await moveToNextRound(voting, accounts[0]);

    const startingTime = toBN(await voting.methods.getCurrentTime().call());
    const identifier = padRight(utf8ToHex("future-request"), 64);

    // Make the Oracle support this identifier.
    await supportedIdentifiers.methods.addSupportedIdentifier(identifier).send({ from: accounts[0] });

    // Time 1 is in the future and should fail.
    const timeFail = startingTime.addn(1).toString();

    // Time 2 is in the past and should succeed.
    const timeSucceed = startingTime.subn(1).toString();

    assert(
      await didContractThrow(voting.methods.requestPrice(identifier, timeFail).send({ from: registeredContract }))
    );
    await voting.methods.requestPrice(identifier, timeSucceed).send({ from: registeredContract });

    // Finalize this vote.
    await moveToNextRound(voting, accounts[0]);
    const roundId = (await voting.methods.getCurrentRoundId().call()).toString();
    const price = getRandomSignedInt();
    const salt = getRandomSignedInt();
    const hash = computeVoteHash({
      price: price,
      salt: salt,
      account: account1,
      time: timeSucceed,
      roundId,
      identifier,
    });
    await voting.methods.commitVote(identifier, timeSucceed, hash).send({ from: accounts[0] });

    // Move to reveal phase and reveal vote.
    await moveToNextPhase(voting, accounts[0]);

    await voting.methods.revealVote(identifier, timeSucceed, price, salt).send({ from: accounts[0] });
  });

  it("Retrieval timing", async function () {
    await moveToNextRound(voting, accounts[0]);

    const identifier = padRight(utf8ToHex("retrieval-timing"), 64);
    const time = "1000";

    // Make the Oracle support this identifier.
    await supportedIdentifiers.methods.addSupportedIdentifier(identifier).send({ from: accounts[0] });

    // Two stage call is required to get the expected return value from the second call.
    // The expected resolution time should be the end of the *next* round.
    await voting.methods.requestPrice(identifier, time).send({ from: registeredContract });

    // Cannot get the price before the voting round begins.
    assert(await didContractThrow(voting.methods.getPrice(identifier, time).send({ from: registeredContract })));

    await moveToNextRound(voting, accounts[0]);
    const roundId = (await voting.methods.getCurrentRoundId().call()).toString();

    // Cannot get the price while the voting is ongoing.
    assert(await didContractThrow(voting.methods.getPrice(identifier, time).send({ from: registeredContract })));

    // Commit vote.
    const price = getRandomSignedInt();
    const salt = getRandomSignedInt();
    const hash = computeVoteHash({ price, salt, account: account1, time, roundId, identifier });
    await voting.methods.commitVote(identifier, time, hash).send({ from: accounts[0] });

    // Move to reveal phase and reveal vote.
    await moveToNextPhase(voting, accounts[0]);

    await voting.methods.revealVote(identifier, time, price, salt).send({ from: accounts[0] });

    // Cannot get the price during the reveal phase.
    assert(await didContractThrow(voting.methods.getPrice(identifier, time).send({ from: registeredContract })));

    await moveToNextRound(voting, accounts[0]);

    // After the voting round is over, the price should be retrievable.
    assert.equal(
      (await voting.methods.getPrice(identifier, time).call({ from: registeredContract })).toString(),
      price.toString()
    );
  });

  it("Pending Requests", async function () {
    await moveToNextRound(voting, accounts[0]);

    const identifier1 = padRight(utf8ToHex("pending-requests1"), 64);
    const time1 = "1000";
    const identifier2 = padRight(utf8ToHex("pending-requests2"), 64);
    const time2 = "1001";

    // Make the Oracle support these identifiers.
    await supportedIdentifiers.methods.addSupportedIdentifier(identifier1).send({ from: accounts[0] });
    await supportedIdentifiers.methods.addSupportedIdentifier(identifier2).send({ from: accounts[0] });

    // Pending requests should be empty for this new round.
    assert.equal((await voting.methods.getPendingRequests().call()).length, 0);

    // Submit two price requests.
    await voting.methods.requestPrice(identifier1, time1).send({ from: registeredContract });
    await voting.methods.requestPrice(identifier2, time2).send({ from: registeredContract });

    // Pending requests should be 0 because this request should not be voted on until next round.
    assert.equal((await voting.methods.getPendingRequests().call()).length, 0);

    // Move to next round and roll the first request over.
    await moveToNextRound(voting, accounts[0]);
    assert.equal((await voting.methods.getNumberOfPriceRequests().call()).numberPendingPriceRequests, 2);

    const roundId = (await voting.methods.getCurrentRoundId().call()).toString();

    // Pending requests should be 2 because one vote was rolled over and the second was dispatched after the previous
    // voting round started.

    assert.equal((await voting.methods.getPendingRequests().call()).length, 2);

    // Commit votes.
    const price1 = getRandomSignedInt();
    const salt1 = getRandomSignedInt();
    const hash1 = computeVoteHash({
      price: price1,
      salt: salt1,
      account: account1,
      time: time1,
      roundId,
      identifier: identifier1,
    });
    await voting.methods.commitVote(identifier1, time1, hash1).send({ from: accounts[0] });

    const price2 = getRandomSignedInt();
    const salt2 = getRandomSignedInt();
    const hash2 = computeVoteHash({
      price: price2,
      salt: salt2,
      account: account1,
      time: time2,
      roundId,
      identifier: identifier2,
    });
    await voting.methods.commitVote(identifier2, time2, hash2).send({ from: accounts[0] });

    // Pending requests should still have a single entry in the reveal phase.
    await moveToNextPhase(voting, accounts[0]);
    assert.equal((await voting.methods.getPendingRequests().call()).length, 2);

    // Reveal vote.
    await voting.methods.revealVote(identifier1, time1, price1, salt1).send({ from: accounts[0] });
    await voting.methods.revealVote(identifier2, time2, price2, salt2).send({ from: accounts[0] });

    // Pending requests should be empty after the voting round ends and the price is resolved.
    await moveToNextRound(voting, accounts[0]);

    assert.equal((await voting.methods.getPendingRequests().call()).length, 0);
  });

  it("Supported identifiers", async function () {
    const supported = padRight(utf8ToHex("supported"), 64);

    // No identifiers are originally suppported.
    assert.isFalse(await supportedIdentifiers.methods.isIdentifierSupported(supported).call());

    // Verify that supported identifiers can be added.
    await supportedIdentifiers.methods.addSupportedIdentifier(supported).send({ from: accounts[0] });
    assert.isTrue(await supportedIdentifiers.methods.isIdentifierSupported(supported).call());

    // Verify that supported identifiers can be removed.
    await supportedIdentifiers.methods.removeSupportedIdentifier(supported).send({ from: accounts[0] });
    assert.isFalse(await supportedIdentifiers.methods.isIdentifierSupported(supported).call());

    // Can't request prices for unsupported identifiers.
    assert(await didContractThrow(voting.methods.requestPrice(supported, "0").send({ from: registeredContract })));
  });

  it("Simple vote resolution", async function () {
    const identifier = padRight(utf8ToHex("simple-vote"), 64);
    const time = "1000";

    // Make the Oracle support this identifier.
    await supportedIdentifiers.methods.addSupportedIdentifier(identifier).send({ from: accounts[0] });

    // Request a price and move to the next round where that will be voted on.
    await voting.methods.requestPrice(identifier, time).send({ from: registeredContract });

    const price = 123;
    const salt = getRandomSignedInt();
    const invalidHash = computeVoteHash({
      price,
      salt,
      account: account1,
      time,
      roundId: (await voting.methods.getCurrentRoundId().call()).toString(),
      identifier,
    });
    // Can't commit without advancing the round forward.
    assert(
      await didContractThrow(voting.methods.commitVote(identifier, time, invalidHash).send({ from: accounts[0] }))
    );

    await moveToNextRound(voting, accounts[0]);
    const roundId = (await voting.methods.getCurrentRoundId().call()).toString();

    // Commit vote.
    const hash = computeVoteHash({ price, salt, account: account1, time, roundId, identifier });
    await voting.methods.commitVote(identifier, time, hash).send({ from: accounts[0] });

    // Reveal the vote.
    await moveToNextPhase(voting, accounts[0]);

    await voting.methods.revealVote(identifier, time, price, salt).send({ from: accounts[0] });

    // Should resolve to the selected price since there was only one voter (100% for the mode) and the voter had enough
    // tokens to exceed the GAT.
    await moveToNextRound(voting, accounts[0]);
    assert.equal(
      (await voting.methods.getPrice(identifier, time).call({ from: registeredContract })).toString(),
      price.toString()
    );
  });

  it("Equally split vote", async function () {
    // We need to set a SPAT of 50% for this test due to the sizes of each of the stakers.
    await voting.methods.setGatAndSpat(toWei("5500000", "ether"), toWei("0.5", "ether")).send({ from: accounts[0] });
    const identifier = padRight(utf8ToHex("equal-split"), 64);
    const time = "1000";

    // Make the Oracle support this identifier.
    await supportedIdentifiers.methods.addSupportedIdentifier(identifier).send({ from: accounts[0] });

    // Request a price and move to the next round where that will be voted on.
    await voting.methods.requestPrice(identifier, time).send({ from: registeredContract });
    await moveToNextRound(voting, accounts[0]);
    let roundId = (await voting.methods.getCurrentRoundId().call()).toString();

    // Commit votes.
    const price1 = 123;
    const salt1 = getRandomSignedInt();
    let hash1 = computeVoteHash({ price: price1, salt: salt1, account: account1, time, roundId, identifier });
    await voting.methods.commitVote(identifier, time, hash1).send({ from: account1 });

    const price2 = 456;
    const salt2 = getRandomSignedInt();
    let hash2 = computeVoteHash({ price: price2, salt: salt2, account: account2, time, roundId, identifier });
    await voting.methods.commitVote(identifier, time, hash2).send({ from: account2 });

    // Reveal the votes.
    await moveToNextPhase(voting, accounts[0]);

    await voting.methods.revealVote(identifier, time, price1, salt1).send({ from: account1 });
    await voting.methods.revealVote(identifier, time, price2, salt2).send({ from: account2 });

    // Should not have the price since the vote was equally split.
    await moveToNextRound(voting, accounts[0]);
    roundId = (await voting.methods.getCurrentRoundId().call()).toString();
    // console.log(
    //   "await voting.methods.getPrice(identifier, time).call({ from: registeredContract })",
    //   await voting.methods.getPrice(identifier, time).call({ from: registeredContract })
    // );
    assert.isFalse(await voting.methods.hasPrice(identifier, time).call({ from: registeredContract }));

    // Cleanup: resolve the vote this round.
    hash1 = computeVoteHash({ price: price1, salt: salt1, account: account1, time, roundId, identifier });
    await voting.methods.commitVote(identifier, time, hash1).send({ from: account1 });
    hash2 = computeVoteHash({ price: price1, salt: salt1, account: account2, time, roundId, identifier });
    await voting.methods.commitVote(identifier, time, hash2).send({ from: account2 });
    await moveToNextPhase(voting, accounts[0]);

    await voting.methods.revealVote(identifier, time, price1, salt1).send({ from: account1 });
    await voting.methods.revealVote(identifier, time, price1, salt1).send({ from: account2 });

    await moveToNextRound(voting, accounts[0]);
    assert.isTrue(await voting.methods.hasPrice(identifier, time).call({ from: registeredContract }));
  });

  it("Two thirds majority", async function () {
    const identifier = padRight(utf8ToHex("two-thirds"), 64);
    const time = "1000";

    // Make the Oracle support this identifier.
    await supportedIdentifiers.methods.addSupportedIdentifier(identifier).send({ from: accounts[0] });

    // Request a price and move to the next round where that will be voted on.
    await voting.methods.requestPrice(identifier, time).send({ from: registeredContract });
    await moveToNextRound(voting, accounts[0]);
    const roundId = (await voting.methods.getCurrentRoundId().call()).toString();

    // Commit votes.
    const losingPrice = 123;
    const salt1 = getRandomSignedInt();
    const hash1 = computeVoteHash({ price: losingPrice, salt: salt1, account: account1, time, roundId, identifier });
    await voting.methods.commitVote(identifier, time, hash1).send({ from: account1 });

    // Both account 2 and 3 vote for 456.
    const winningPrice = 456;

    const salt2 = getRandomSignedInt();
    const hash2 = computeVoteHash({ price: winningPrice, salt: salt2, account: account2, time, roundId, identifier });
    await voting.methods.commitVote(identifier, time, hash2).send({ from: account2 });

    const salt3 = getRandomSignedInt();
    const hash3 = computeVoteHash({ price: winningPrice, salt: salt3, account: account3, time, roundId, identifier });
    await voting.methods.commitVote(identifier, time, hash3).send({ from: account3 });

    // Reveal the votes.
    await moveToNextPhase(voting, accounts[0]);

    await voting.methods.revealVote(identifier, time, losingPrice, salt1).send({ from: account1 });
    await voting.methods.revealVote(identifier, time, winningPrice, salt2).send({ from: account2 });
    await voting.methods.revealVote(identifier, time, winningPrice, salt3).send({ from: account3 });

    // Price should resolve to the one that 2 and 3 voted for.
    await moveToNextRound(voting, accounts[0]);
    assert.equal(
      (await voting.methods.getPrice(identifier, time).call({ from: registeredContract })).toString(),
      winningPrice.toString()
    );
  });

  it("GAT", async function () {
    const identifier = padRight(utf8ToHex("gat"), 64);
    let time = "1000";

    // Set GAT to 5.5M and SPAT to ~0 so that the GAT is the limiting factor.
    await voting.methods.setGatAndSpat(toWei("5500000", "ether"), "1").send({ from: accounts[0] });

    // Make the Oracle support this identifier.
    await supportedIdentifiers.methods.addSupportedIdentifier(identifier).send({ from: accounts[0] });

    // Request a price and move to the next round where that will be voted on.
    await voting.methods.requestPrice(identifier, time).send({ from: registeredContract });
    await moveToNextRound(voting, accounts[0]);
    let roundId = (await voting.methods.getCurrentRoundId().call()).toString();

    // Commit vote.
    const price = 123;
    const salt = getRandomSignedInt();
    let hash1 = computeVoteHash({ price, salt, account: account1, time, roundId, identifier });
    await voting.methods.commitVote(identifier, time, hash1).send({ from: account1 });
    let hash4 = computeVoteHash({ price, salt, account: account4, time, roundId, identifier });
    await voting.methods.commitVote(identifier, time, hash4).send({ from: account4 });

    // Reveal the vote.
    await moveToNextPhase(voting, accounts[0]);

    await voting.methods.revealVote(identifier, time, price, salt).send({ from: account4 });

    // Since the GAT was not hit, the price should not resolve.
    await moveToNextRound(voting, accounts[0]);
    assert.isFalse(await voting.methods.hasPrice(identifier, time).call({ from: registeredContract }));

    // Setting GAT and SPAT should revert if GAT is larger than total supply.
    assert(
      await didContractThrow(
        voting.methods.setGatAndSpat(toWei("110000000").toString(), "1").send({ from: accounts[0] })
      )
    );

    // With a smaller GAT value of 3%, account4 can pass the vote on their own with 4% of all tokens.
    // Again set SPAT to ~0 so that the GAT is the limiting factor.
    await voting.methods.setGatAndSpat(toWei("3000000", "ether"), "1").send({ from: accounts[0] });

    // Create new vote hashes with the new round ID and commit votes.
    roundId = (await voting.methods.getCurrentRoundId().call()).toString();
    hash4 = computeVoteHash({ price, salt, account: account4, time, roundId, identifier });
    await voting.methods.commitVote(identifier, time, hash4).send({ from: account4 });

    // Reveal votes.
    await moveToNextPhase(voting, accounts[0]);
    await voting.methods.revealVote(identifier, time, price, salt).send({ from: account4 });
    await moveToNextRound(voting, accounts[0]);
    assert.equal(
      (await voting.methods.getPrice(identifier, time).call({ from: registeredContract })).toString(),
      price.toString()
    );
    // Set GAT back to 5% and test a larger vote. With more votes the GAT should be hit
    // and the price should resolve.
    await voting.methods.setGatAndSpat(toWei("5000000", "ether"), "1").send({ from: accounts[0] });

    // As the previous request has been filled, we need to progress time such that we
    // can vote on the same identifier and request a new price to vote on.
    time += 10;

    await voting.methods.requestPrice(identifier, time).send({ from: registeredContract });
    await moveToNextRound(voting, accounts[0]);

    // Commit votes.
    roundId = (await voting.methods.getCurrentRoundId().call()).toString();
    hash4 = computeVoteHash({ price, salt, account: account4, time, roundId, identifier });
    hash1 = computeVoteHash({ price, salt, account: account1, time, roundId, identifier });
    await voting.methods.commitVote(identifier, time, hash4).send({ from: account4 });
    await voting.methods.commitVote(identifier, time, hash1).send({ from: account1 });

    // Reveal votes.
    await moveToNextPhase(voting, accounts[0]);

    await voting.methods.revealVote(identifier, time, price, salt).send({ from: account4 });
    await voting.methods.revealVote(identifier, time, price, salt).send({ from: account1 });

    await moveToNextRound(voting, accounts[0]);

    assert.equal(
      (await voting.methods.getPrice(identifier, time).call({ from: registeredContract })).toString(),
      price.toString()
    );
  });

  it("SPAT", async function () {
    const identifier = padRight(utf8ToHex("gat"), 64);
    let time = "1000";

    // Set GAT to ~0 and SPAT to 33% so that the SPAT is the limiting factor and a voter with 32M tokens cannot pass a vote.
    await voting.methods.setGatAndSpat("1", toWei("0.33", "ether")).send({ from: accounts[0] });

    // Make the Oracle support this identifier.
    await supportedIdentifiers.methods.addSupportedIdentifier(identifier).send({ from: accounts[0] });

    // Request a price and move to the next round where that will be voted on.
    await voting.methods.requestPrice(identifier, time).send({ from: registeredContract });
    await moveToNextRound(voting, accounts[0]);
    let roundId = (await voting.methods.getCurrentRoundId().call()).toString();

    // Commit vote.
    const price = 123;
    const salt = getRandomSignedInt();
    let hash1 = computeVoteHash({ price, salt, account: account1, time, roundId, identifier });
    await voting.methods.commitVote(identifier, time, hash1).send({ from: account1 });

    // Reveal the vote.
    await moveToNextPhase(voting, accounts[0]);

    await voting.methods.revealVote(identifier, time, price, salt).send({ from: account1 });

    // Since the SPAT was not hit, the price should not resolve.
    await moveToNextRound(voting, accounts[0]);
    assert.isFalse(await voting.methods.hasPrice(identifier, time).call({ from: registeredContract }));

    // Setting SPAT should revert if larger than 1.
    assert(
      await didContractThrow(voting.methods.setGatAndSpat("1", toWei("1.1").toString()).send({ from: accounts[0] }))
    );

    // With a smaller SPAT value of 30%, account1 can pass the vote on their own with 32% of all staked tokens.
    await voting.methods.setGatAndSpat("1", toWei("0.30", "ether")).send({ from: accounts[0] });

    // Create new vote hashes with the new round ID and commit votes.
    roundId = (await voting.methods.getCurrentRoundId().call()).toString();
    hash1 = computeVoteHash({ price, salt, account: account1, time, roundId, identifier });
    await voting.methods.commitVote(identifier, time, hash1).send({ from: account1 });

    // Reveal votes.
    await moveToNextPhase(voting, accounts[0]);
    await voting.methods.revealVote(identifier, time, price, salt).send({ from: account1 });
    await moveToNextRound(voting, accounts[0]);
    assert.equal(
      (await voting.methods.getPrice(identifier, time).call({ from: registeredContract })).toString(),
      price.toString()
    );

    // Set SPAT back to 33% and test a larger vote. With more votes the SPAT should be hit
    // and the price should resolve.
    await voting.methods.setGatAndSpat("1", toWei("0.33", "ether")).send({ from: accounts[0] });

    // As the previous request has been filled, we need to progress time such that we can vote on the same identifier
    // and request a new price to vote on.
    time += 10;

    await voting.methods.requestPrice(identifier, time).send({ from: registeredContract });
    await moveToNextRound(voting, accounts[0]);

    // Commit votes.
    roundId = (await voting.methods.getCurrentRoundId().call()).toString();
    hash1 = computeVoteHash({ price, salt, account: account1, time, roundId, identifier });
    await voting.methods.commitVote(identifier, time, hash1).send({ from: account1 });
    let hash2 = computeVoteHash({ price, salt, account: account4, time, roundId, identifier });
    await voting.methods.commitVote(identifier, time, hash2).send({ from: account4 });

    // Reveal votes.
    await moveToNextPhase(voting, accounts[0]);

    await voting.methods.revealVote(identifier, time, price, salt).send({ from: account1 });
    await voting.methods.revealVote(identifier, time, price, salt).send({ from: account4 });

    await moveToNextRound(voting, accounts[0]);

    assert.equal(
      (await voting.methods.getPrice(identifier, time).call({ from: registeredContract })).toString(),
      price.toString()
    );

    // Finally, show how the SPAT can be used to force votes to roll without a given amount of participation. Set SPAT
    // to 50%.
    await voting.methods.setGatAndSpat(toWei("5500000", "ether"), toWei("0.5", "ether")).send({ from: accounts[0] });
    time += 11;
    await voting.methods.requestPrice(identifier, time).send({ from: registeredContract });
    await moveToNextRound(voting, accounts[0]);

    // Commit votes from account1 (32mm) and account4 (4mm). This is enough to meet the gat but not the spat. This should
    // cause the vote to roll.
    roundId = (await voting.methods.getCurrentRoundId().call()).toString();
    hash1 = computeVoteHash({ price, salt, account: account1, time, roundId, identifier });
    await voting.methods.commitVote(identifier, time, hash1).send({ from: account1 });
    hash2 = computeVoteHash({ price, salt, account: account4, time, roundId, identifier });
    await voting.methods.commitVote(identifier, time, hash2).send({ from: account4 });

    await moveToNextPhase(voting, accounts[0]); // Reveal votes.
    await voting.methods.revealVote(identifier, time, price, salt).send({ from: account1 });
    await voting.methods.revealVote(identifier, time, price, salt).send({ from: account4 });

    await moveToNextRound(voting, accounts[0]);

    await voting.methods.processResolvablePriceRequests().send({ from: accounts[0] });

    // The price request should have rolled.
    const request3Id = await voting.methods.pendingPriceRequestsIds(0).call();
    assert.equal((await voting.methods.priceRequests(request3Id).call()).rollCount, 1);

    // Now, commit and reveal, meet the GAT and the SPAT and this time it should resolve. have account1 and account2
    // vote on the same price and account4 vote on a different price. This way there is both enough participation and
    // the gat is met.
    roundId = (await voting.methods.getCurrentRoundId().call()).toString();
    hash1 = computeVoteHash({ price, salt, account: account1, time, roundId, identifier });
    await voting.methods.commitVote(identifier, time, hash1).send({ from: account1 });
    hash2 = computeVoteHash({ price, salt, account: account2, time, roundId, identifier });
    await voting.methods.commitVote(identifier, time, hash2).send({ from: account2 });
    let hash3 = computeVoteHash({ price: price + 1, salt, account: account4, time, roundId, identifier });
    await voting.methods.commitVote(identifier, time, hash3).send({ from: account4 });

    await moveToNextPhase(voting, accounts[0]); // Reveal votes.
    await voting.methods.revealVote(identifier, time, price, salt).send({ from: account1 });
    await voting.methods.revealVote(identifier, time, price, salt).send({ from: account2 });

    await voting.methods.revealVote(identifier, time, price + 1, salt).send({ from: account4 });
    await moveToNextRound(voting, accounts[0]);

    assert.equal(
      (await voting.methods.getPrice(identifier, time).call({ from: registeredContract })).toString(),
      price.toString()
    );
  });

  it("Only registered contracts", async function () {
    const identifier = padRight(utf8ToHex("only-registered"), 64);
    const time = "1000";

    // Make the Oracle support this identifier.
    await supportedIdentifiers.methods.addSupportedIdentifier(identifier).send({ from: accounts[0] });

    // Unregistered contracts can't request prices.
    assert(await didContractThrow(voting.methods.requestPrice(identifier, time).send({ from: unregisteredContract })));

    // Request the price and resolve the price.
    voting.methods.requestPrice(identifier, time).send({ from: registeredContract });
    await moveToNextRound(voting, accounts[0]);
    const roundId = (await voting.methods.getCurrentRoundId().call()).toString();
    const winningPrice = 123;
    const salt = getRandomSignedInt();
    const hash = computeVoteHash({ price: winningPrice, salt, account: account1, time, roundId, identifier });
    await voting.methods.commitVote(identifier, time, hash).send({ from: account1 });
    await moveToNextPhase(voting, accounts[0]);

    await voting.methods.revealVote(identifier, time, winningPrice, salt).send({ from: account1 });
    await moveToNextRound(voting, accounts[0]);

    // Sanity check that registered contracts can retrieve prices.
    assert.isTrue(await voting.methods.hasPrice(identifier, time).call({ from: registeredContract }));
    assert.equal(await voting.methods.getPrice(identifier, time).call({ from: registeredContract }), winningPrice);

    // Unregistered contracts can't retrieve prices.
    assert(await didContractThrow(voting.methods.hasPrice(identifier, time).send({ from: unregisteredContract })));
    assert(await didContractThrow(voting.methods.getPrice(identifier, time).send({ from: unregisteredContract })));
  });

  it("Set slashing library", async function () {
    // Set the slashing library to a new address.
    const newSlashingLibrary = ZERO_ADDRESS;
    await voting.methods.setSlashingLibrary(newSlashingLibrary).send({ from: accounts[0] });

    // Only owner should be able to set the slashing library.
    assert(await didContractThrow(voting.methods.setSlashingLibrary(newSlashingLibrary).send({ from: accounts[1] })));

    // Check that the slashing library was set.
    assert.equal(await voting.methods.slashingLibrary().call({ from: accounts[0] }), newSlashingLibrary);
  });

  it("View methods", async function () {
    const identifier = padRight(utf8ToHex("view-methods"), 64);
    const time = "1000";

    // Make the Oracle support this identifier.
    await supportedIdentifiers.methods.addSupportedIdentifier(identifier).send({ from: accounts[0] });

    // Verify view methods `hasPrice`, `getPrice`, and `getPriceRequestStatuses`` for a price was that was never requested.
    assert.isFalse(await voting.methods.hasPrice(identifier, time).call({ from: registeredContract }));
    assert(await didContractThrow(voting.methods.getPrice(identifier, time).send({ from: registeredContract })));
    let statuses = await voting.methods.getPriceRequestStatuses([{ identifier, time: time }]).call();
    assert.equal(statuses[0].status.toString(), "0");
    assert.equal(statuses[0].lastVotingRound.toString(), "0");

    // Request a price and move to the next round where that will be voted on.
    await voting.methods.requestPrice(identifier, time).send({ from: registeredContract });

    // Verify view methods `hasPrice`, `getPrice`, and `getPriceRequestStatuses` for a price scheduled for the next round.
    assert.isFalse(await voting.methods.hasPrice(identifier, time).call({ from: registeredContract }));
    assert(await didContractThrow(voting.methods.getPrice(identifier, time).send({ from: registeredContract })));
    statuses = await voting.methods.getPriceRequestStatuses([{ identifier, time: time }]).call();
    assert.equal(statuses[0].status.toString(), "3");
    assert.equal(
      statuses[0].lastVotingRound.toString(),
      toBN(await voting.methods.getCurrentRoundId().call())
        .addn(1)
        .toString()
    );

    await moveToNextRound(voting, accounts[0]);
    const roundId = (await voting.methods.getCurrentRoundId().call()).toString();

    // Verify `getPriceRequestStatuses` for a price request scheduled for this round.
    statuses = await voting.methods.getPriceRequestStatuses([{ identifier, time: time }]).call();
    assert.equal(statuses[0].status.toString(), "1");
    assert.equal(statuses[0].lastVotingRound.toString(), (await voting.methods.getCurrentRoundId().call()).toString());

    const price = 123;

    // Accounts 1 and 2 commit votes.
    const salt1 = getRandomSignedInt();
    const hash1 = computeVoteHash({ price, salt: salt1, account: account1, time, roundId, identifier });
    await voting.methods.commitVote(identifier, time, hash1).send({ from: account1 });

    const salt2 = getRandomSignedInt();
    const hash2 = computeVoteHash({ price, salt: salt2, account: account2, time, roundId, identifier });
    await voting.methods.commitVote(identifier, time, hash2).send({ from: account2 });

    await moveToNextPhase(voting, accounts[0]);

    await voting.methods.revealVote(identifier, time, price, salt1).send({ from: account1 });
    await voting.methods.revealVote(identifier, time, price, salt2).send({ from: account2 });

    await moveToNextRound(voting, accounts[0]);

    // Verify view methods `hasPrice`, `getPrice`, and `getPriceRequestStatuses` for a resolved price request.
    assert.isTrue(await voting.methods.hasPrice(identifier, time).call({ from: registeredContract }));
    assert.equal(
      (await voting.methods.getPrice(identifier, time).call({ from: registeredContract })).toString(),
      price.toString()
    );
    statuses = await voting.methods.getPriceRequestStatuses([{ identifier, time: time }]).call();
    assert.equal(statuses[0].status.toString(), "2");
    assert.equal(
      statuses[0].lastVotingRound.toString(),
      toBN(await voting.methods.getCurrentRoundId().call())
        .subn(1)
        .toString()
    );
    assert.equal(await voting.methods.voteTiming().call(), "86400");
  });

  it("Events", async function () {
    // Set the inflation rate to 100% (for ease of computation).

    const identifier = padRight(utf8ToHex("events"), 64);
    const time = "1000";

    let result = await supportedIdentifiers.methods.addSupportedIdentifier(identifier).send({ from: accounts[0] });

    await moveToNextRound(voting, accounts[0]);
    let currentRoundId = toBN(await voting.methods.getCurrentRoundId().call());

    // New price requests trigger events.
    result = await voting.methods.requestPrice(identifier, time).send({ from: registeredContract });
    await assertEventEmitted(result, voting, "RequestAdded", (ev) => {
      return (
        // The vote is added to the next round, so we have to add 1 to the current round id.
        ev.roundId.toString() == currentRoundId.addn(1).toString() &&
        web3.utils.hexToUtf8(ev.identifier) == web3.utils.hexToUtf8(identifier) &&
        ev.time.toString() == time.toString()
      );
    });

    await assertEventEmitted(
      await voting.methods.setGatAndSpat(toWei("6000000", "ether"), toWei("0.25", "ether")).send({ from: accounts[0] }),
      voting,
      "GatAndSpatChanged",
      (ev) => {
        return ev.newGat == toWei("6000000", "ether") && ev.newSpat == toWei("0.25", "ether");
      }
    );

    await moveToNextRound(voting, accounts[0]);
    currentRoundId = await voting.methods.getCurrentRoundId().call();

    // Repeated price requests don't trigger events.
    result = await voting.methods.requestPrice(identifier, time).send({ from: registeredContract });
    await assertEventNotEmitted(result, voting, "RequestAdded");

    // Commit vote.
    const price = 123;
    const salt = getRandomSignedInt();
    let hash4 = computeVoteHash({ price, salt, account: account4, time, roundId: currentRoundId, identifier });
    result = await voting.methods.commitVote(identifier, time, hash4).send({ from: account4 });
    await assertEventEmitted(result, voting, "VoteCommitted", (ev) => {
      return (
        ev.voter.toString() == account4 &&
        ev.roundId.toString() == currentRoundId.toString() &&
        web3.utils.hexToUtf8(ev.identifier) == web3.utils.hexToUtf8(identifier) &&
        ev.time.toString() == time
      );
    });

    await moveToNextPhase(voting, accounts[0]);

    result = await voting.methods.revealVote(identifier, time, price, salt).send({ from: account4 });

    await assertEventEmitted(result, voting, "VoteRevealed", (ev) => {
      return (
        ev.voter.toString() == account4 &&
        ev.roundId.toString() == currentRoundId.toString() &&
        web3.utils.hexToUtf8(ev.identifier) == web3.utils.hexToUtf8(identifier) &&
        ev.time.toString() == time &&
        ev.price.toString() == price.toString() &&
        ev.numTokens.toString() == toWei("4000000").toString() // the staked balance for account4.
      );
    });

    await moveToNextRound(voting, accounts[0]);
    currentRoundId = await voting.methods.getCurrentRoundId().call();
    // Since none of the whales voted, the price couldn't be resolved.

    // Now the whale and account4 vote and the vote resolves.
    const hash1 = computeVoteHash({ price, salt, account: account1, time, roundId: currentRoundId, identifier });
    const wrongPrice = 124;
    hash4 = computeVoteHash({ price: wrongPrice, salt, account: account4, time, roundId: currentRoundId, identifier });
    await voting.methods.commitVote(identifier, time, hash1).send({ from: account1 });
    result = await voting.methods.commitVote(identifier, time, hash4).send({ from: account4 });
    await moveToNextPhase(voting, accounts[0]);

    await voting.methods.revealVote(identifier, time, price, salt).send({ from: account1 });
    await voting.methods.revealVote(identifier, time, wrongPrice, salt).send({ from: account4 });
    await moveToNextRound(voting, accounts[0]);

    result = await voting.methods.updateTrackers(account1).send({ from: account1 });

    await assertEventEmitted(result, voting, "VoterSlashApplied", (ev) => {
      return ev.slashedTokens != "0" && ev.postStake != "0" && ev.voter != "";
    });

    await assertEventEmitted(result, voting, "VoterSlashed", (ev) => {
      return ev.slashedTokens != "0" && ev.requestIndex == "0" && ev.voter == account1;
    });

    result = await voting.methods.setMigrated(migratedVoting).send({ from: accounts[0] });
    await assertEventEmitted(result, voting, "VotingContractMigrated", (ev) => {
      return ev.newAddress == migratedVoting;
    });

    const oldSlashingLibrary = await voting.methods.slashingLibrary().call();
    result = await voting.methods.setSlashingLibrary(oldSlashingLibrary).send({ from: accounts[0] });
    await assertEventEmitted(result, voting, "SlashingLibraryChanged");
  });

  it("Commit and persist the encrypted price", async function () {
    const identifier = padRight(utf8ToHex("commit-and-persist"), 64);
    const time = "1000";
    await supportedIdentifiers.methods.addSupportedIdentifier(identifier).send({ from: accounts[0] });

    await voting.methods.requestPrice(identifier, time).send({ from: registeredContract });
    await moveToNextRound(voting, accounts[0]);
    let roundId = (await voting.methods.getCurrentRoundId().call()).toString();

    const price = getRandomSignedInt();
    const salt = getRandomSignedInt();
    const hash = computeVoteHash({ price, salt, account: account1, time, roundId, identifier });
    roundId = await voting.methods.getCurrentRoundId().call();

    const { privateKey, publicKey } = await deriveKeyPairFromSignatureTruffle(
      web3,
      getKeyGenMessage(roundId),
      account1
    );
    const vote = { price: price.toString(), salt: salt.toString() };
    const encryptedMessage = await encryptMessage(publicKey, JSON.stringify(vote));

    let result = await voting.methods
      .commitAndEmitEncryptedVote(identifier, time, hash, encryptedMessage)
      .send({ from: accounts[0] });
    await assertEventEmitted(result, voting, "EncryptedVote", (ev) => {
      return (
        ev.caller.toString() === account1 &&
        ev.roundId.toString() === roundId.toString() &&
        web3.utils.hexToUtf8(ev.identifier) == web3.utils.hexToUtf8(identifier) &&
        ev.time.toString() == time &&
        ev.encryptedVote === encryptedMessage
      );
    });

    const events = await voting.getPastEvents("EncryptedVote", { fromBlock: 0 });
    const retrievedEncryptedMessage = events[events.length - 1].returnValues.encryptedVote;

    // Check that the emitted message is correct.
    assert.equal(encryptedMessage, retrievedEncryptedMessage);

    await moveToNextPhase(voting, accounts[0]);

    const decryptedMessage = await decryptMessage(privateKey, retrievedEncryptedMessage);
    const retrievedVote = JSON.parse(decryptedMessage);

    assert(
      await didContractThrow(
        voting.methods
          .revealVote(identifier, time, getRandomSignedInt(), getRandomSignedInt())
          .send({ from: accounts[0] })
      )
    );
    await voting.methods
      .revealVote(identifier, time, web3.utils.toBN(retrievedVote.price), web3.utils.toBN(retrievedVote.salt))
      .send({ from: accounts[0] });
  });

  it("Commit and persist the encrypted price against the same identifier/time pair multiple times", async function () {
    const identifier = padRight(utf8ToHex("commit-and-persist2"), 64);
    const time = "1000";
    await supportedIdentifiers.methods.addSupportedIdentifier(identifier).send({ from: accounts[0] });

    await voting.methods.requestPrice(identifier, time).send({ from: registeredContract });
    await moveToNextRound(voting, accounts[0]);
    const roundId = (await voting.methods.getCurrentRoundId().call()).toString();

    const price = getRandomSignedInt();
    const salt = getRandomSignedInt();
    const hash = computeVoteHash({ price, salt, account: account1, time, roundId, identifier });

    const { publicKey } = await deriveKeyPairFromSignatureTruffle(web3, getKeyGenMessage(roundId), account1);
    const vote = { price: price.toString(), salt: salt.toString() };
    const encryptedMessage = await encryptMessage(publicKey, JSON.stringify(vote));
    await voting.methods
      .commitAndEmitEncryptedVote(identifier, time, hash, encryptedMessage)
      .send({ from: accounts[0] });

    const secondEncryptedMessage = await encryptMessage(publicKey, getRandomSignedInt());
    await voting.methods
      .commitAndEmitEncryptedVote(identifier, time, hash, secondEncryptedMessage)
      .send({ from: accounts[0] });

    const events = await voting.getPastEvents("EncryptedVote", { fromBlock: 0 });
    const secondRetrievedEncryptedMessage = events[events.length - 1].returnValues.encryptedVote;

    assert.equal(secondEncryptedMessage, secondRetrievedEncryptedMessage);
  });

  it("Batches multiple commits into one", async function () {
    const numRequests = 5;
    const requestTime = "1000";
    const priceRequests = [];

    for (let i = 0; i < numRequests; i++) {
      let identifier = padRight(utf8ToHex(`batch-request-${i}`), 64);
      priceRequests.push({
        identifier,
        time: requestTime,
        hash: web3.utils.soliditySha3(getRandomSignedInt()),
        encryptedVote: utf8ToHex(`some encrypted message ${i}`),
      });

      await supportedIdentifiers.methods.addSupportedIdentifier(identifier).send({ from: accounts[0] });
      await voting.methods.requestPrice(identifier, requestTime).send({ from: registeredContract });
    }

    await moveToNextRound(voting, accounts[0]);

    const data = priceRequests.map((request) => {
      return voting.methods.commitVote(request.identifier, request.time, request.hash).encodeABI();
    });

    const result = await voting.methods.multicall(data).send({ from: accounts[0] });

    await assertEventNotEmitted(result, voting, "EncryptedVote");

    // This time we commit while storing the encrypted messages
    const dataEncrypted = priceRequests.map((request) => {
      return voting.methods
        .commitAndEmitEncryptedVote(request.identifier, request.time, request.hash, request.encryptedVote)
        .encodeABI();
    });

    await voting.methods.multicall(dataEncrypted).send({ from: accounts[0] });

    for (let i = 0; i < numRequests; i++) {
      let priceRequest = priceRequests[i];
      let events = await voting.getPastEvents("EncryptedVote", {
        fromBlock: 0,
        filter: { identifier: priceRequest.identifier, time: priceRequest.time },
      });
      let retrievedEncryptedMessage = events[events.length - 1].returnValues.encryptedVote;
      assert.equal(retrievedEncryptedMessage, priceRequest.encryptedVote);
    }

    // Edit a single commit
    const modifiedPriceRequest = priceRequests[0];
    modifiedPriceRequest.hash = web3.utils.soliditySha3(getRandomSignedInt());
    modifiedPriceRequest.encryptedVote = utf8ToHex("some other encrypted message");
    await voting.methods
      .commitAndEmitEncryptedVote(
        modifiedPriceRequest.identifier,
        modifiedPriceRequest.time,
        modifiedPriceRequest.hash,
        modifiedPriceRequest.encryptedVote
      )
      .send({ from: accounts[0] });

    // Test that the encrypted messages are still correct
    for (let i = 0; i < numRequests; i++) {
      let priceRequest = priceRequests[i];
      let events = await voting.getPastEvents("EncryptedVote", {
        fromBlock: 0,
        filter: { identifier: priceRequest.identifier, time: priceRequest.time },
      });
      let retrievedEncryptedMessage = events[events.length - 1].returnValues.encryptedVote;
      assert.equal(retrievedEncryptedMessage, priceRequest.encryptedVote);
    }
  });

  it("Batch reveal multiple commits", async function () {
    const identifier = padRight(utf8ToHex("batch-reveal"), 64);
    const time1 = "1000";
    const time2 = "1001";
    await supportedIdentifiers.methods.addSupportedIdentifier(identifier).send({ from: accounts[0] });

    await voting.methods.requestPrice(identifier, time1).send({ from: registeredContract });
    await voting.methods.requestPrice(identifier, time2).send({ from: registeredContract });
    await moveToNextRound(voting, accounts[0]);
    const roundId = (await voting.methods.getCurrentRoundId().call()).toString();

    const price1 = getRandomSignedInt();
    const price2 = getRandomSignedInt();
    const salt1 = getRandomSignedInt();
    const salt2 = getRandomSignedInt();
    const hash1 = computeVoteHash({ price: price1, salt: salt1, account: account1, time: time1, roundId, identifier });
    const hash2 = computeVoteHash({ price: price2, salt: salt2, account: account1, time: time2, roundId, identifier });
    const { publicKey } = await deriveKeyPairFromSignatureTruffle(web3, getKeyGenMessage(roundId), account1);
    const vote = { price: price1.toString(), salt: salt2.toString() };
    const encryptedMessage = await encryptMessage(publicKey, JSON.stringify(vote));
    await voting.methods
      .commitAndEmitEncryptedVote(identifier, time1, hash1, encryptedMessage)
      .send({ from: accounts[0] });
    await voting.methods.commitVote(identifier, time2, hash2).send({ from: accounts[0] });

    await moveToNextPhase(voting, accounts[0]);

    const data = [
      voting.methods.revealVote(identifier, time1, price1, salt1).encodeABI(),
      voting.methods.revealVote(identifier, time2, price2, salt2).encodeABI(),
    ];

    const result = await voting.methods.multicall(data).send({ from: accounts[0] });

    await assertEventEmitted(result, voting, "VoteRevealed", (ev) => {
      return (
        ev.voter.toString() == account1 &&
        ev.roundId.toString() == roundId.toString() &&
        web3.utils.hexToUtf8(ev.identifier) == web3.utils.hexToUtf8(identifier) &&
        ev.time.toString() == time1 &&
        ev.price.toString() == price1.toString()
      );
    });
    await assertEventEmitted(result, voting, "VoteRevealed", (ev) => {
      return (
        ev.voter.toString() == account1 &&
        ev.roundId.toString() == roundId.toString() &&
        web3.utils.hexToUtf8(ev.identifier) == web3.utils.hexToUtf8(identifier) &&
        ev.time.toString() == time2 &&
        ev.price.toString() == price2.toString()
      );
    });
  });

  it("Migration", async function () {
    // Request a price in the old(current) voting contract and verify we can fetch it from the next one once migrated.
    const identifier = padRight(utf8ToHex("migration"), 64);
    await supportedIdentifiers.methods.addSupportedIdentifier(identifier).send({ from: accounts[0] });
    const time0 = "420";

    await voting.methods.requestPrice(identifier, time0).send({ from: registeredContract });
    await moveToNextRound(voting, accounts[0]);

    const price = 123;
    const salt = getRandomSignedInt(); // use the same salt for all votes. bad practice but wont impact anything.
    let roundId = (await voting.methods.getCurrentRoundId().call()).toString();
    const baseRequest = { salt, roundId, identifier };
    const hash1 = computeVoteHash({ ...baseRequest, price, account: account1, time: time0 });
    await voting.methods.commitVote(identifier, time0, hash1).send({ from: account1 });
    await moveToNextPhase(voting, accounts[0]);
    await voting.methods.revealVote(identifier, time0, price, salt).send({ from: account1 });
    await moveToNextRound(voting, accounts[0]);

    // Check we can fetch the price (as expected).
    assert.equal(await voting.methods.getPrice(identifier, time0).call({ from: registeredContract }), price);

    const time1 = "1000";
    const time2 = "2000";
    const time3 = "3000";
    // Deploy our own voting because this test case will migrate it.
    const newVoting = await VotingV2.new(
      "640000000000000000", // emission rate
      60 * 60 * 24 * 30, // unstakeCooldown
      "86400", // phase length
      2, // maxRolls
      1000, // maxRequestsPerRound
      toWei("5000000"), // GAT 5MM
      toWei("0.25"), // PAT 25%
      votingToken.options.address, // voting token
      (await Finder.deployed()).options.address, // finder
      (await SlashingLibrary.deployed()).options.address, // slashing library
      voting.options.address, // pass in the old voting contract to the new voting contract.
      (await Timer.deployed()).options.address // timer
    ).send({ from: accounts[0] });

    // As part of the migration we need to set two things: 1) the new voting contract as "registered" in the registry
    // and 2) set the previous contract as migrated.
    await voting.methods.setMigrated(newVoting.options.address).send({ from: account1 });
    await registry.methods.registerContract([], newVoting.options.address).send({ from: accounts[0] });

    // Check we can fetch the price but this time on the new voting contract. The request should be forwarded to the
    // old voting contract as the new one does not have this request stored!
    assert.equal(await newVoting.methods.getPrice(identifier, time0).call({ from: registeredContract }), price);

    // unstake and restake in the new voting contract
    await voting.methods.setUnstakeCoolDown(0).send({ from: account1 });
    await voting.methods.updateTrackers(account1).send({ from: account1 });
    await voting.methods
      .requestUnstake((await voting.methods.voterStakes(account1).call()).stake)
      .send({ from: account1 });
    await voting.methods.updateTrackers(account2).send({ from: account1 });
    await voting.methods
      .requestUnstake((await voting.methods.voterStakes(account2).call()).stake)
      .send({ from: account2 });
    await voting.methods.updateTrackers(account3).send({ from: account1 });
    await voting.methods
      .requestUnstake((await voting.methods.voterStakes(account3).call()).stake)
      .send({ from: account3 });
    await voting.methods.updateTrackers(account4).send({ from: account1 });
    await voting.methods
      .requestUnstake((await voting.methods.voterStakes(account4).call()).stake)
      .send({ from: account4 });

    await voting.methods.executeUnstake().send({ from: account1 });
    await voting.methods.executeUnstake().send({ from: account2 });
    await voting.methods.executeUnstake().send({ from: account3 });
    await voting.methods.executeUnstake().send({ from: account4 });

    // Restake in the new voting contract.
    await votingToken.methods.approve(newVoting.options.address, toWei("1000000000")).send({ from: account1 });
    await newVoting.methods.stake(await votingToken.methods.balanceOf(account1).call()).send({ from: account1 });
    await votingToken.methods.approve(newVoting.options.address, toWei("1000000000")).send({ from: account2 });
    await newVoting.methods.stake(await votingToken.methods.balanceOf(account2).call()).send({ from: account2 });
    await votingToken.methods.approve(newVoting.options.address, toWei("1000000000")).send({ from: account3 });
    await newVoting.methods.stake(await votingToken.methods.balanceOf(account3).call()).send({ from: account3 });
    await votingToken.methods.approve(newVoting.options.address, toWei("1000000000")).send({ from: account4 });
    await newVoting.methods.stake(await votingToken.methods.balanceOf(account4).call()).send({ from: account4 });

    await newVoting.methods.requestPrice(identifier, time1).send({ from: registeredContract });
    await newVoting.methods.requestPrice(identifier, time2).send({ from: registeredContract });
    await moveToNextRound(newVoting, accounts[0]);
    roundId = (await newVoting.methods.getCurrentRoundId().call()).toString();

    const hash = computeVoteHash({ price, salt, account: account1, time: time1, roundId, identifier });
    await newVoting.methods.commitVote(identifier, time1, hash).send({ from: account1 });
    await moveToNextPhase(newVoting, accounts[0]);
    await newVoting.methods.revealVote(identifier, time1, price, salt).send({ from: account1 });
    await moveToNextRound(newVoting, accounts[0]);

    // New newVoting can only call methods after the migration, not before.
    assert(await newVoting.methods.hasPrice(identifier, time1).call({ from: registeredContract }));
    assert(await didContractThrow(newVoting.methods.hasPrice(identifier, time1).send({ from: migratedVoting })));

    // Need permissions to migrate.
    assert(await didContractThrow(newVoting.methods.setMigrated(migratedVoting).send({ from: migratedVoting })));
    await newVoting.methods.setMigrated(migratedVoting).send({ from: accounts[0] });

    // Now newVoting and registered contracts can call methods.
    assert(await newVoting.methods.hasPrice(identifier, time1).send({ from: migratedVoting }));
    assert(await newVoting.methods.hasPrice(identifier, time1).send({ from: registeredContract }));

    // Requesting prices is completely disabled after migration, regardless if called by newVoting.
    assert(await didContractThrow(newVoting.methods.requestPrice(identifier, time3).send({ from: migratedVoting })));
    assert(
      await didContractThrow(newVoting.methods.requestPrice(identifier, time3).send({ from: registeredContract }))
    );
  });

  it("Intra-version reward claiming", async function () {
    // When migrating from V1->LV2, we need to ensure that rewards are correctly claimed on the previous contract via
    // the new voting contract. To do this we will: a) deploy an old voting contract, b) generate some rewards via a
    // vote c) upgrade to the new contract and d) check the voter can claim rewards on the old contract.
    const Voting = getContract("Voting");

    const oldVoting = await Voting.new(
      "86400",
      { rawValue: "0" },
      { rawValue: toWei("0.0005").toString() },
      "86400",
      votingToken.options.address,
      (await Finder.deployed()).options.address,
      (await Timer.deployed()).options.address
    ).send({ from: accounts[0] });
    await votingToken.methods.addMember("1", oldVoting.options.address).send({ from: accounts[0] });

    // Request to unstake such that this account has some token balance to actually get rewards in the old contract.
    await voting.methods.setUnstakeCoolDown(0).send({ from: account1 });
    await voting.methods
      .requestUnstake((await voting.methods.voterStakes(account1).call()).stake)
      .send({ from: account1 });
    await voting.methods.executeUnstake().send({ from: account1 });

    // Request a price and move to the next round where that will be voted on.

    const identifier = padRight(utf8ToHex("historic-vote-claim"), 64);
    const time = "1000";
    // Make the Oracle support this identifier.
    await supportedIdentifiers.methods.addSupportedIdentifier(identifier).send({ from: accounts[0] });

    const ancillaryData = utf8ToHex("some-random-extra-data");
    await oldVoting.methods.requestPrice(identifier, time, ancillaryData).send({ from: registeredContract });

    await moveToNextRound(oldVoting, accounts[0]);

    const salt = getRandomSignedInt(); // use the same salt for all votes. bad practice but wont impact anything.
    const price = 420;
    const baseRequest = { salt, roundId: (await oldVoting.methods.getCurrentRoundId().call()).toString(), identifier };
    const hash = computeVoteHashAncillary({ ...baseRequest, price, account: account1, time, ancillaryData });

    await oldVoting.methods.commitVote(identifier, time, ancillaryData, hash).send({ from: account1 });

    await moveToNextPhase(oldVoting, account1);
    const signature = await signMessage(web3, "Sign For Snapshot", account1);
    await oldVoting.methods.snapshotCurrentRound(signature).send({ from: accounts[0] });
    await oldVoting.methods.revealVote(identifier, time, price, ancillaryData, salt).send({ from: account1 });
    await moveToNextRound(oldVoting, accounts[0]);

    assert.equal(
      (await oldVoting.methods.getPrice(identifier, time, ancillaryData).call({ from: registeredContract })).toString(),
      price.toString()
    );

    // There should be rewards that the old account can retrieve, if they were to do it now. Note we need to use the
    // overloaded interface as we are using ancillary data and web3.js can be dumb about correctly choosing the type.
    // Expected increase is 0.0005*100mm=50k.
    assert.equal(
      (
        await oldVoting.methods["retrieveRewards(address,uint256,(bytes32,uint256,bytes)[])"](
          account1,
          baseRequest.roundId,
          [{ identifier, time, ancillaryData }]
        ).call()
      ).toString(),
      toWei("50000").toString()
    );

    // Now, deploy a "new" VotingV2 contract that can have the old one set in the constructor.
    voting = await VotingV2Test.new(
      "42069", // emissionRate
      60 * 60 * 24 * 7, // Unstake cooldown
      86400, // PhaseLength
      2, // maxRolls
      1000, // maxRequestsPerRound
      toWei("5000000"), // GAT 5MM
      toWei("0.25"), // PAT 25%
      votingToken.options.address, // voting token
      (await Finder.deployed()).options.address, // finder
      (await SlashingLibrary.deployed()).options.address, // slashing library
      oldVoting.options.address, // Set the previous voting contract to the old contract deployed in this test.
      (await Timer.deployed()).options.address // timer
    ).send({ from: accounts[0] });

    // Now, set the old voting contract as migrated and check that the voter can claim rewards on the old contract.
    await oldVoting.methods.setMigrated(voting.options.address).send({ from: accounts[0] });

    // Check that the voter can claim rewards on the old contract.
    const oldBalance = await votingToken.methods.balanceOf(account1).call();

    // Calling directly on the old voting contract should revert as the contract is migrated!
    assert(
      await didContractThrow(
        oldVoting.methods
          .retrieveRewards(account1, baseRequest.roundId, [{ identifier, ancillaryData, time }])
          .send({ from: accounts[0] })
      )
    );
    await voting.methods
      .retrieveRewardsOnMigratedVotingContract(account1, baseRequest.roundId, [{ identifier, time, ancillaryData }])
      .send({ from: accounts[0] });

    // Check that the voter's balance has increased.

    assert.equal(
      toBN(oldBalance).add(toBN(toWei("50000"))),
      (await votingToken.methods.balanceOf(account1).call()).toString()
    );
  });

  it("pendingPriceRequests array length", async function () {
    // Use a test derived contract to expose the internal array (and its length).
    const votingTest = await VotingInterfaceTesting.at(
      (
        await VotingV2Test.new(
          "42069", // emissionRate
          60 * 60 * 24 * 7, // Unstake cooldown
          86400, // PhaseLength
          2, // maxRolls
          1000, // maxRequestsPerRound
          toWei("5000000"), // GAT 5MM
          toWei("0.25"), // PAT 25%
          votingToken.options.address, // voting token
          (await Finder.deployed()).options.address, // finder
          (await SlashingLibrary.deployed()).options.address, // slashing library
          ZERO_ADDRESS,
          (await Timer.deployed()).options.address // timer
        ).send({ from: accounts[0] })
      ).options.address
    );

    await voting.methods.setUnstakeCoolDown(0).send({ from: account1 });
    await voting.methods.requestUnstake(toWei("32000000")).send({ from: account1 });
    await voting.methods.executeUnstake().send({ from: account1 });
    await votingToken.methods.approve(votingTest.options.address, toWei("32000000")).send({ from: account1 });
    await VotingV2.at(votingTest.options.address).methods.stake(toWei("32000000")).send({ from: account1 });

    await moveToNextRound(votingTest, accounts[0]);

    const identifier = padRight(utf8ToHex("array-size"), 64);
    const time = "1000";
    const startingLength = (await votingTest.methods.getPendingPriceRequestsArray().call()).length;

    // pendingPriceRequests should start with no elements.
    assert.equal(startingLength, 0);

    // Make the Oracle support the identifier.
    await supportedIdentifiers.methods.addSupportedIdentifier(identifier).send({ from: account1 });

    // Request a price.
    await votingTest.methods.requestPrice(identifier, time).send({ from: registeredContract });

    // There should be one element in the array after the fist price request.
    assert.equal((await votingTest.methods.getPendingPriceRequestsArray().call()).length, 1);

    // Move to voting round.
    await moveToNextRound(votingTest, accounts[0]);
    const votingRound = await votingTest.methods.getCurrentRoundId().call();

    // Commit vote.
    const price = getRandomSignedInt();
    const salt = getRandomSignedInt();
    const hash = computeVoteHash({ price, salt, account: account1, time, roundId: votingRound.toString(), identifier });
    await votingTest.methods.commitVote(identifier, time, hash).send({ from: account1 });

    // Reveal phase.
    await moveToNextPhase(votingTest, accounts[0]);

    // Reveal vote.
    await votingTest.methods.revealVote(identifier, time, price, salt).send({ from: account1 });

    // Pending requests should be empty after the voting round ends and the price is resolved.
    await moveToNextRound(votingTest, accounts[0]);

    // Check that getPendingRequests already returns the correct number of elements.
    assert.equal((await VotingV2.at(votingTest.options.address).methods.getPendingRequests().call()).length, 0);
    assert.equal((await votingTest.methods.getPendingPriceRequestsArray().call()).length, 1);

    // Updating the account tracker should remove the request from the pending array as it is now resolved.
    await VotingV2.at(votingTest.options.address).methods.updateTrackers(account1).send({ from: account1 });

    // After updating the account trackers, the length should be decreased back to 0 since the element added in this test is now deleted.
    assert.equal((await votingTest.methods.getPendingPriceRequestsArray().call()).length, 0);
  });
  it("Post update functions return post price request information up to date", async function () {
    const identifier = padRight(utf8ToHex("request-retrieval"), 64);
    const time1 = "1001";
    const time2 = "1002";

    // Make the Oracle support these two identifiers.
    await supportedIdentifiers.methods.addSupportedIdentifier(identifier).send({ from: accounts[0] });

    // Requests should not be added to the current voting round.
    await voting.methods.requestPrice(identifier, time1).send({ from: registeredContract });
    await voting.methods.requestPrice(identifier, time2).send({ from: registeredContract });

    // Move to the next round.
    await moveToNextRound(voting, accounts[0]);
    const roundId = (await voting.methods.getCurrentRoundId().call()).toString();

    // Commit votes.
    const price = 123;
    const salt = getRandomSignedInt(); // use the same salt for all votes. bad practice but wont impact anything.
    const baseRequest = { salt, roundId, identifier };
    const hash1 = computeVoteHash({ ...baseRequest, price, account: accounts[0], time: time1 });

    await voting.methods.commitVote(identifier, time1, hash1).send({ from: accounts[0] });

    // Move to the reveal phase.
    await moveToNextPhase(voting, accounts[0]);

    // Reveal the vote.
    await voting.methods.revealVote(identifier, time1, price, salt).send({ from: accounts[0] });

    // Move to the next round.
    await moveToNextRound(voting, accounts[0]);

    // Check that the price is resolved.
    assert.equal(
      (await voting.methods.getPrice(identifier, time1).call({ from: registeredContract })).toString(),
      price.toString()
    );

    // Check that getNumberOfPriceRequestsPostUpdate return the correct number of price requests.
    assert.equal((await voting.methods.getNumberOfPriceRequestsPostUpdate().call()).numberPendingPriceRequests, 1);
    assert.equal((await voting.methods.getNumberOfPriceRequestsPostUpdate().call()).numberResolvedPriceRequests, 1);

    // Check that getPendingRequests returns the pending price requests without updating.
    assert.equal((await voting.methods.getNumberOfPriceRequests().call()).numberPendingPriceRequests, 2);
    assert.equal((await voting.methods.getNumberOfPriceRequests().call()).numberResolvedPriceRequests, 0);

    // Check that getPendingRequests returns the pending price requests updated.
    assert.equal((await voting.methods.getPendingRequests().call())[0].rollCount, 1);

    // Roll two more rounds to delete the price request.
    await moveToNextRound(voting, accounts[0]);
    await moveToNextRound(voting, accounts[0]);

    // Check that getPendingRequests already returns the correct number of elements.
    assert.equal((await voting.methods.getPendingRequests().call()).length, 0);
  });
  it("Votes can correctly handle arbitrary ancillary data", async function () {
    const identifier1 = padRight(utf8ToHex("request-retrieval"), 64);
    const time1 = "1000";
    const ancillaryData1 = utf8ToHex("some-random-extra-data"); // ancillary data should be able to store any extra dat

    // Note for the second request we set the identifier and time to the same as the first to show that by simply having
    // a different ancillary data we can have multiple simultaneous requests that the DVM can differentiate.
    const identifier2 = identifier1;
    const time2 = time1;
    const ancillaryData2 = utf8ToHex(`callerAddress:${account4}`);

    // Make the Oracle support these two identifiers.
    await supportedIdentifiers.methods.addSupportedIdentifier(identifier1).send({ from: accounts[0] });
    await supportedIdentifiers.methods.addSupportedIdentifier(identifier2).send({ from: accounts[0] });

    // Store the number of price requests to verify the right number are enqued.
    const priceRequestLengthBefore = (await voting.methods.getPendingRequests().call()).length;

    // Requests should not be added to the current voting round.
    await voting.methods.requestPrice(identifier1, time1, ancillaryData1).send({ from: registeredContract });
    await voting.methods.requestPrice(identifier2, time2, ancillaryData2).send({ from: registeredContract });

    // Since the round for these requests has not started, the price retrieval should fail.
    assert.isFalse(
      await voting.methods.hasPrice(identifier1, time1, ancillaryData1).call({ from: registeredContract })
    );
    assert.isFalse(
      await voting.methods.hasPrice(identifier2, time2, ancillaryData2).call({ from: registeredContract })
    );
    assert(
      await didContractThrow(
        voting.methods.getPrice(identifier1, time1, ancillaryData1).send({ from: registeredContract })
      )
    );
    assert(
      await didContractThrow(
        voting.methods.getPrice(identifier2, time2, ancillaryData2).send({ from: registeredContract })
      )
    );

    // Move to the voting round.
    await moveToNextRound(voting, accounts[0]);
    const roundId = (await voting.methods.getCurrentRoundId().call()).toString();

    // Ancillary data should be correctly preserved and accessible to voters.
    const priceRequests = await voting.methods.getPendingRequests().call();

    assert.equal(priceRequests.length - priceRequestLengthBefore, 2);
    assert.equal(
      web3.utils.hexToUtf8(priceRequests[priceRequestLengthBefore].identifier),
      web3.utils.hexToUtf8(identifier1)
    );
    assert.equal(priceRequests[priceRequestLengthBefore].time, time1);
    assert.equal(
      web3.utils.hexToUtf8(priceRequests[priceRequestLengthBefore].ancillaryData),
      web3.utils.hexToUtf8(ancillaryData1)
    );

    assert.equal(
      web3.utils.hexToUtf8(priceRequests[priceRequestLengthBefore + 1].identifier),
      web3.utils.hexToUtf8(identifier2)
    );
    assert.equal(priceRequests[priceRequestLengthBefore + 1].time, time2);
    assert.equal(
      web3.utils.hexToUtf8(priceRequests[priceRequestLengthBefore + 1].ancillaryData),
      web3.utils.hexToUtf8(ancillaryData2)
    );

    // Commit vote 1.
    const price1 = getRandomSignedInt();
    const salt1 = getRandomSignedInt();
    const hash1 = computeVoteHashAncillary({
      price: price1,
      salt: salt1,
      account: account1,
      time: time1,
      ancillaryData: ancillaryData1,
      roundId,
      identifier: identifier1,
    });

    await voting.methods.commitVote(identifier1, time1, ancillaryData1, hash1).send({ from: accounts[0] });

    // Commit vote 2.
    const price2 = getRandomSignedInt();
    const salt2 = getRandomSignedInt();
    const hash2 = computeVoteHashAncillary({
      price: price2,
      salt: salt2,
      account: account1,
      time: time2,
      ancillaryData: ancillaryData2,
      roundId,
      identifier: identifier2,
    });
    await voting.methods.commitVote(identifier2, time2, ancillaryData2, hash2).send({ from: accounts[0] });

    // If the voting period is ongoing, prices cannot be returned since they are not finalized.
    assert.isFalse(
      await voting.methods.hasPrice(identifier1, time1, ancillaryData1).call({ from: registeredContract })
    );
    assert.isFalse(
      await voting.methods.hasPrice(identifier2, time2, ancillaryData2).call({ from: registeredContract })
    );
    assert(
      await didContractThrow(
        voting.methods.getPrice(identifier1, time1, ancillaryData1).send({ from: registeredContract })
      )
    );
    assert(
      await didContractThrow(
        voting.methods.getPrice(identifier2, time2, ancillaryData2).send({ from: registeredContract })
      )
    );

    // Move to the reveal phase of the voting period.
    await moveToNextPhase(voting, accounts[0]);

    // Reveal both votes.
    await voting.methods.revealVote(identifier1, time1, price1, ancillaryData1, salt1).send({ from: accounts[0] });
    await voting.methods.revealVote(identifier2, time2, price2, ancillaryData2, salt2).send({ from: accounts[0] });

    // Prices cannot be provided until both commit and reveal for the current round have finished.
    assert.isFalse(
      await voting.methods.hasPrice(identifier1, time1, ancillaryData1).call({ from: registeredContract })
    );
    assert.isFalse(
      await voting.methods.hasPrice(identifier2, time2, ancillaryData2).call({ from: registeredContract })
    );
    assert(
      await didContractThrow(
        voting.methods.getPrice(identifier1, time1, ancillaryData1).send({ from: registeredContract })
      )
    );
    assert(
      await didContractThrow(
        voting.methods.getPrice(identifier2, time2, ancillaryData2).send({ from: registeredContract })
      )
    );

    // Move past the voting round.
    await moveToNextRound(voting, accounts[0]);

    // Note: all voting results are currently hardcoded to 1.
    assert.isTrue(await voting.methods.hasPrice(identifier1, time1, ancillaryData1).call({ from: registeredContract }));
    assert.isTrue(await voting.methods.hasPrice(identifier2, time2, ancillaryData2).call({ from: registeredContract }));
    assert.equal(
      (await voting.methods.getPrice(identifier1, time1, ancillaryData1).call({ from: registeredContract })).toString(),
      price1.toString()
    );
    assert.equal(
      (await voting.methods.getPrice(identifier2, time2, ancillaryData2).call({ from: registeredContract })).toString(),
      price2.toString()
    );
  });
  it("Stress testing the size of ancillary data", async function () {
    let identifier = padRight(utf8ToHex("stress-test"), 64);
    let time = "1000";
    const DATA_LIMIT_BYTES = 8192;
    let ancillaryData = web3.utils.randomHex(DATA_LIMIT_BYTES);

    await supportedIdentifiers.methods.addSupportedIdentifier(identifier).send({ from: accounts[0] });

    // Store the number of price requests to verify the right number are enqued.
    const priceRequestLengthBefore = (await voting.methods.getPendingRequests().call()).length;

    // Requests should not be added to the current voting round.
    await voting.methods.requestPrice(identifier, time, ancillaryData).send({ from: registeredContract });

    // Ancillary data length must not be more than the limit.
    assert(
      await didContractThrow(
        voting.methods
          .requestPrice(identifier, time, web3.utils.randomHex(DATA_LIMIT_BYTES + 1))
          .send({ from: accounts[0] })
      )
    );

    // Since the round for these requests has not started, the price retrieval should fail.
    assert.isFalse(await voting.methods.hasPrice(identifier, time, ancillaryData).call({ from: registeredContract }));
    assert(
      await didContractThrow(
        voting.methods.getPrice(identifier, time, ancillaryData).send({ from: registeredContract })
      )
    );

    // Move to the voting round.
    await moveToNextRound(voting, accounts[0]);
    const roundId = (await voting.methods.getCurrentRoundId().call()).toString();

    // Ancillary data should be correctly preserved and accessible to voters.
    const priceRequests = await voting.methods.getPendingRequests().call();
    assert.equal(priceRequests.length - priceRequestLengthBefore, 1);
    assert.equal(
      web3.utils.hexToUtf8(priceRequests[priceRequestLengthBefore].identifier),
      web3.utils.hexToUtf8(identifier)
    );
    assert.equal(priceRequests[priceRequestLengthBefore].time, time);
    assert.equal(priceRequests[priceRequestLengthBefore].ancillaryData, ancillaryData);

    // Commit vote.
    const price = getRandomSignedInt();
    const salt = getRandomSignedInt();
    const hash = computeVoteHashAncillary({ price, salt, account: account1, time, ancillaryData, roundId, identifier });

    await voting.methods.commitVote(identifier, time, ancillaryData, hash).send({ from: accounts[0] });

    // If the voting period is ongoing, prices cannot be returned since they are not finalized.
    assert.isFalse(await voting.methods.hasPrice(identifier, time, ancillaryData).call({ from: registeredContract }));
    assert(
      await didContractThrow(
        voting.methods.getPrice(identifier, time, ancillaryData).send({ from: registeredContract })
      )
    );

    // Move to the reveal phase of the voting period.
    await moveToNextPhase(voting, accounts[0]);

    // Reveal votes.
    await voting.methods.revealVote(identifier, time, price, ancillaryData, salt).send({ from: accounts[0] });

    // Prices cannot be provided until both commit and reveal for the current round have finished.
    assert.isFalse(await voting.methods.hasPrice(identifier, time, ancillaryData).call({ from: registeredContract }));
    assert(
      await didContractThrow(
        voting.methods.getPrice(identifier, time, ancillaryData).send({ from: registeredContract })
      )
    );

    // Move past the voting round.
    await moveToNextRound(voting, accounts[0]);

    // Note: all voting results are currently hardcoded to 1.
    assert.isTrue(await voting.methods.hasPrice(identifier, time, ancillaryData).call({ from: registeredContract }));
    assert.equal(
      (await voting.methods.getPrice(identifier, time, ancillaryData).call({ from: registeredContract })).toString(),
      price.toString()
    );
  });

  // TODO: we are going to deprecate the backwards looking logic. this should be tested and updated.
  it("Mixing ancillary and no ancillary price requests is compatible", async function () {
    // This test shows that the current DVM implementation is still compatible, when mixed with different kinds of requests.
    // Also, this test shows that the overloading syntax operates as expected.

    // Price request 1 that includes ancillary data.
    const identifier1 = padRight(utf8ToHex("request-retrieval1b"), 64);
    const time1 = "1000";
    const ancillaryData1 = utf8ToHex("some-random-extra-data"); // ancillary data should be able to store any extra dat
    // Price request 2 that will have no additional data added.
    const identifier2 = padRight(utf8ToHex("request-retrieval2b"), 64);
    const time2 = "2000";

    // Make the Oracle support these two identifiers.
    await supportedIdentifiers.methods.addSupportedIdentifier(identifier1).send({ from: accounts[0] });
    await supportedIdentifiers.methods.addSupportedIdentifier(identifier2).send({ from: accounts[0] });

    // Instantiate a voting interface that supports ancillary data.
    voting = await VotingV2.at(voting.options.address);

    // Store the number of price requests to verify the right number are enqued.
    const priceRequestLengthBefore = (await voting.methods.getPendingRequests().call()).length;

    // Requests should not be added to the current voting round.
    await voting.methods["requestPrice(bytes32,uint256,bytes)"](identifier1, time1, ancillaryData1).send({
      from: registeredContract,
    });
    await voting.methods["requestPrice(bytes32,uint256)"](identifier2, time2).send({ from: registeredContract });

    // Since the round for these requests has not started, the price retrieval should fail.
    assert.isFalse(
      await voting.methods["hasPrice(bytes32,uint256,bytes)"](identifier1, time1, ancillaryData1).call({
        from: registeredContract,
      })
    );
    assert.isFalse(
      await voting.methods["hasPrice(bytes32,uint256)"](identifier2, time2).call({ from: registeredContract })
    );
    assert(
      await didContractThrow(
        voting.methods["getPrice(bytes32,uint256,bytes)"](identifier1, time1, ancillaryData1).send({
          from: registeredContract,
        })
      )
    );
    assert(
      await didContractThrow(
        voting.methods["getPrice(bytes32,uint256)"](identifier2, time2).send({ from: registeredContract })
      )
    );

    // Move to the voting round.
    await moveToNextRound(voting, accounts[0]);
    const roundId = (await voting.methods.getCurrentRoundId().call()).toString();

    // Ancillary data should be correctly preserved and accessible to voters.
    const priceRequests = await voting.methods.getPendingRequests().call();

    assert.equal(priceRequests.length, priceRequestLengthBefore + 2);
    assert.equal(
      web3.utils.hexToUtf8(priceRequests[priceRequestLengthBefore].identifier),
      web3.utils.hexToUtf8(identifier1)
    );
    assert.equal(priceRequests[priceRequestLengthBefore].time, time1);
    assert.equal(
      web3.utils.hexToUtf8(priceRequests[priceRequestLengthBefore].ancillaryData),
      web3.utils.hexToUtf8(ancillaryData1)
    );

    assert.equal(
      web3.utils.hexToUtf8(priceRequests[priceRequestLengthBefore + 1].identifier),
      web3.utils.hexToUtf8(identifier2)
    );
    assert.equal(priceRequests[priceRequestLengthBefore + 1].time, time2);
    // assert.equal(web3.utils.hexToUtf8(priceRequests[1].ancillaryData), web3.utils.hexToUtf("")));

    // Commit vote 1.
    const price1 = getRandomSignedInt();
    const salt1 = getRandomSignedInt();
    const hash1 = computeVoteHashAncillary({
      price: price1,
      salt: salt1,
      account: account1,
      time: time1,
      ancillaryData: ancillaryData1,
      roundId,
      identifier: identifier1,
    });

    await voting.methods["commitVote(bytes32,uint256,bytes,bytes32)"](identifier1, time1, ancillaryData1, hash1).send({
      from: accounts[0],
    });

    // Commit vote 2.
    const price2 = getRandomSignedInt();
    const salt2 = getRandomSignedInt();
    const hash2 = computeVoteHash({
      price: price2,
      salt: salt2,
      account: account1,
      time: time2,
      roundId,
      identifier: identifier2,
    });
    await voting.methods["commitVote(bytes32,uint256,bytes32)"](identifier2, time2, hash2).send({ from: accounts[0] });

    // If the voting period is ongoing, prices cannot be returned since they are not finalized.
    assert.isFalse(
      await voting.methods["hasPrice(bytes32,uint256,bytes)"](identifier1, time1, ancillaryData1).call({
        from: registeredContract,
      })
    );
    assert.isFalse(
      await voting.methods["hasPrice(bytes32,uint256)"](identifier2, time2).call({ from: registeredContract })
    );
    assert(
      await didContractThrow(
        voting.methods["getPrice(bytes32,uint256,bytes)"](identifier1, time1, ancillaryData1).call({
          from: registeredContract,
        })
      )
    );
    assert(
      await didContractThrow(
        voting.methods["getPrice(bytes32,uint256)"](identifier2, time2).call({ from: registeredContract })
      )
    );

    // Move to the reveal phase of the voting period.
    await moveToNextPhase(voting, accounts[0]);

    // Reveal both votes.
    await voting.methods.revealVote(identifier1, time1, price1, ancillaryData1, salt1).send({ from: accounts[0] });
    await voting.methods.revealVote(identifier2, time2, price2, salt2).send({ from: accounts[0] });

    // Prices cannot be provided until both commit and reveal for the current round have finished.
    assert.isFalse(
      await voting.methods["hasPrice(bytes32,uint256,bytes)"](identifier1, time1, ancillaryData1).call({
        from: registeredContract,
      })
    );
    assert.isFalse(
      await voting.methods["hasPrice(bytes32,uint256)"](identifier2, time2).call({ from: registeredContract })
    );
    assert(
      await didContractThrow(
        voting.methods["getPrice(bytes32,uint256,bytes)"](identifier1, time1, ancillaryData1).call({
          from: registeredContract,
        })
      )
    );
    assert(
      await didContractThrow(
        voting.methods["getPrice(bytes32,uint256)"](identifier2, time2).call({ from: registeredContract })
      )
    );

    // Move past the voting round.
    await moveToNextRound(voting, accounts[0]);

    // Note: all voting results are currently hardcoded to 1.
    assert.isTrue(
      await voting.methods["hasPrice(bytes32,uint256,bytes)"](identifier1, time1, ancillaryData1).call({
        from: registeredContract,
      })
    );
    assert.isTrue(
      await voting.methods["hasPrice(bytes32,uint256)"](identifier2, time2).call({ from: registeredContract })
    );
    assert.equal(
      (
        await voting.methods["getPrice(bytes32,uint256,bytes)"](identifier1, time1, ancillaryData1).call({
          from: registeredContract,
        })
      ).toString(),
      price1.toString()
    );
    assert.equal(
      (
        await voting.methods["getPrice(bytes32,uint256)"](identifier2, time2).call({ from: registeredContract })
      ).toString(),
      price2.toString()
    );
  });
  it("Slashing correctly reallocates funds between voters", async function () {
    const identifier = padRight(utf8ToHex("slash-test"), 64);
    const time = "420";

    // Make the Oracle support this identifier.
    await supportedIdentifiers.methods.addSupportedIdentifier(identifier).send({ from: accounts[0] });

    // Request a price and move to the next round where that will be voted on.
    await voting.methods.requestPrice(identifier, time).send({ from: registeredContract });
    await moveToNextRound(voting, accounts[0]);
    const roundId = (await voting.methods.getCurrentRoundId().call()).toString();

    // Commit votes.
    const losingPrice = 123;
    const salt1 = getRandomSignedInt();
    const hash1 = computeVoteHash({ price: losingPrice, salt: salt1, account: account1, time, roundId, identifier });
    await voting.methods.commitVote(identifier, time, hash1).send({ from: account1 });

    // Both account 2 and 3 vote for 456. Account4 did not vote.
    const winningPrice = 456;

    const salt2 = getRandomSignedInt();
    const hash2 = computeVoteHash({ price: winningPrice, salt: salt2, account: account2, time, roundId, identifier });
    await voting.methods.commitVote(identifier, time, hash2).send({ from: account2 });

    const salt3 = getRandomSignedInt();
    const hash3 = computeVoteHash({ price: winningPrice, salt: salt3, account: account3, time, roundId, identifier });
    await voting.methods.commitVote(identifier, time, hash3).send({ from: account3 });

    // Reveal the votes.
    await moveToNextPhase(voting, accounts[0]);

    await voting.methods.revealVote(identifier, time, losingPrice, salt1).send({ from: account1 });
    await voting.methods.revealVote(identifier, time, winningPrice, salt2).send({ from: account2 });
    await voting.methods.revealVote(identifier, time, winningPrice, salt3).send({ from: account3 });

    // Price should resolve to the one that 2 and 3 voted for.
    await moveToNextRound(voting, accounts[0]);

    // Now call updateTrackers to update the slashing metrics. We should see a cumulative slashing amount increment and
    // the slash per wrong vote and slash per no vote set correctly.
    await voting.methods.updateTrackers(account1).send({ from: account1 });
    assert.equal((await voting.methods.getNumberOfPriceRequests().call()).numberPendingPriceRequests, 0);
    assert.equal((await voting.methods.getNumberOfPriceRequests().call()).numberResolvedPriceRequests, 1);

    // The test configuration has a wrong vote and no vote slash per token set to 0.0016. This works out to ~ equal to
    // the emission rate of the contract assuming 10 votes per month over a year. At this rate we should see two groups
    // of slashing: 1) the wrong vote and 2) the no vote. for the wrong vote there was 32mm tokens voted wrong from
    // account1. This should result in a slashing of 32mm*0.0016 = 51200. For the no vote Account4 has 4mm and did not
    // vote. they should get slashed as 4mm*0.0016 = 6400. Total slashing of 51200 + 6400 = 57600.
    const slashingTracker = await voting.methods.requestSlashingTrackers(0).call();
    assert.equal(slashingTracker.wrongVoteSlashPerToken, toWei("0.0016"));
    assert.equal(slashingTracker.noVoteSlashPerToken, toWei("0.0016"));
    assert.equal(slashingTracker.totalSlashed, toWei("57600"));
    assert.equal(slashingTracker.totalCorrectVotes, toWei("64000000"));

    // These slashings should be removed from the slashed token holders and added pro-rata to the correct voters.
    // Account 1 should loose 51200 tokens and account 2 should lose 6400 tokens.

    assert.equal(
      (await voting.methods.voterStakes(account1).call()).stake,
      toWei("32000000").sub(toWei("51200")) // Their original stake amount of 32mm minus the slashing of 51200.
    );

    await voting.methods.updateTrackers(account4).send({ from: account1 });
    assert.equal(
      (await voting.methods.voterStakes(account4).call()).stake,
      toWei("4000000").sub(toWei("6400")) // Their original stake amount of 4mm minus the slashing of 6400.
    );

    // Account2 and account3 should have their staked amounts increase by the positive slashing. As they both have the
    // same staked amounts we should see their balances increase equally as half of the 57600/2 = 28800 for each.
    await voting.methods.updateTrackers(account2).send({ from: account1 });
    assert.equal(
      (await voting.methods.voterStakes(account2).call()).stake,
      toWei("32000000").add(toWei("28800")) // Their original stake amount of 32mm plus the positive slashing of 28800.
    );
    await voting.methods.updateTrackers(account3).send({ from: account1 });
    assert.equal(
      (await voting.methods.voterStakes(account3).call()).stake,
      toWei("32000000").add(toWei("28800")) // Their original stake amount of 32mm plus the positive slashing of 28800.
    );
  });
  it("Multiple votes in the same voting round slash cumulatively", async function () {
    // Put two price requests into the same voting round.
    const identifier = padRight(utf8ToHex("slash-test"), 64); // Use the same identifier for both.
    const time1 = "420";
    const time2 = "421";
    await supportedIdentifiers.methods.addSupportedIdentifier(identifier).send({ from: accounts[0] });
    await voting.methods.requestPrice(identifier, time1).send({ from: registeredContract });
    await voting.methods.requestPrice(identifier, time2).send({ from: registeredContract });
    await moveToNextRound(voting, accounts[0]);
    const roundId = (await voting.methods.getCurrentRoundId().call()).toString();

    // Account1 and account4 votes correctly, account2 votes wrong in both votes and account3 does not vote in either.
    // Commit votes.
    const losingPrice = 123;
    const salt = getRandomSignedInt(); // use the same salt for all votes. bad practice but wont impact anything.
    const baseRequest = { salt, roundId, identifier };
    const hash1 = computeVoteHash({ ...baseRequest, price: losingPrice, account: account2, time: time1 });
    await voting.methods.commitVote(identifier, time1, hash1).send({ from: account2 });
    const hash2 = computeVoteHash({ ...baseRequest, price: losingPrice, account: account2, time: time2 });
    await voting.methods.commitVote(identifier, time2, hash2).send({ from: account2 });
    const winningPrice = 456;
    const hash3 = computeVoteHash({ ...baseRequest, price: winningPrice, account: account1, time: time1 });
    await voting.methods.commitVote(identifier, time1, hash3).send({ from: account1 });
    const hash4 = computeVoteHash({ ...baseRequest, price: winningPrice, account: account1, time: time2 });
    await voting.methods.commitVote(identifier, time2, hash4).send({ from: account1 });

    const hash5 = computeVoteHash({ ...baseRequest, price: winningPrice, account: account4, time: time1 });
    await voting.methods.commitVote(identifier, time1, hash5).send({ from: account4 });
    const hash6 = computeVoteHash({ ...baseRequest, price: winningPrice, account: account4, time: time2 });
    await voting.methods.commitVote(identifier, time2, hash6).send({ from: account4 });

    await moveToNextPhase(voting, accounts[0]); // Reveal the votes.

    await voting.methods.revealVote(identifier, time1, losingPrice, salt).send({ from: account2 });
    await voting.methods.revealVote(identifier, time2, losingPrice, salt).send({ from: account2 });
    await voting.methods.revealVote(identifier, time1, winningPrice, salt).send({ from: account1 });

    await voting.methods.revealVote(identifier, time2, winningPrice, salt).send({ from: account1 });

    await voting.methods.revealVote(identifier, time1, winningPrice, salt).send({ from: account4 });
    await voting.methods.revealVote(identifier, time2, winningPrice, salt).send({ from: account4 });

    await moveToNextRound(voting, accounts[0]);
    // Now call updateTrackers to update the slashing metrics. We should see a cumulative slashing amount increment and
    // the slash per wrong vote and slash per no vote set correctly.

    await voting.methods.updateTrackers(account1).send({ from: account1 });

    // Based off the votes in the batch we should see account2 slashed twice for voting wrong and account3 slashed twice
    // for not voting, both at a rate of 0.0016 tokens per vote. We should be able to see two separate request slashing
    // trackers. The totalSlashed should therefor be 32mm * 2 * 0.0016 = 102400 per slashing tracker. The total correct
    // votes should be account1 (32mm) and account4(4mm) as 46mm.
    const slashingTracker1 = await voting.methods.requestSlashingTrackers(0).call();
    assert.equal(slashingTracker1.wrongVoteSlashPerToken, toWei("0.0016"));
    assert.equal(slashingTracker1.noVoteSlashPerToken, toWei("0.0016"));
    assert.equal(slashingTracker1.totalSlashed, toWei("102400"));
    assert.equal(slashingTracker1.totalCorrectVotes, toWei("36000000"));

    const slashingTracker2 = await voting.methods.requestSlashingTrackers(1).call();
    assert.equal(slashingTracker2.wrongVoteSlashPerToken, toWei("0.0016"));
    assert.equal(slashingTracker2.noVoteSlashPerToken, toWei("0.0016"));
    assert.equal(slashingTracker2.totalSlashed, toWei("102400"));
    assert.equal(slashingTracker2.totalCorrectVotes, toWei("36000000"));
    // Now consider the impact on the individual voters cumulative staked amounts. First, let's consider the voters who
    // were wrong and lost balance. Account2 and Account3 were both wrong with 32mm tokens, slashed twice. They should
    // each loose 32mm * 2 * 0.0016 = 102400 tokens.

    await voting.methods.updateTrackers(account2).send({ from: account1 });

    assert.equal(
      (await voting.methods.voterStakes(account2).call()).stake,
      toWei("32000000").sub(toWei("102400")) // Their original stake amount of 32mm minus the slashing of 102400.
    );

    await voting.methods.updateTrackers(account3).send({ from: account1 });
    assert.equal(
      (await voting.methods.voterStakes(account3).call()).stake,
      toWei("32000000").sub(toWei("102400")) // Their original stake amount of 32mm minus the slashing of 102400.
    );

    // Now consider the accounts that should have accrued positive slashing. Account1 has 32mm and should have gotten
    // 32mm/(32mm+4mm) * 102400 * 2 = 182044.4444444444 (their fraction of the total slashed)
    // await voting.methods.updateTrackers(account1).send({ from: account1 });
    assert.equal(
      (await voting.methods.voterStakes(account1).call()).stake,
      toWei("32000000").add(toBN("182044444444444444444444")) // Their original stake amount of 32mm plus the slash of 182044.4
    );

    // Account4 has 4mm and should have gotten 4mm/(32mm+4mm) * 102400 * 2 = 22755.555 (their fraction of the total slashed)
    await voting.methods.updateTrackers(account4).send({ from: account4 });
    assert.equal(
      (await voting.methods.voterStakes(account4).call()).stake,
      toWei("4000000").add(toBN("22755555555555555555554")) // Their original stake amount of 4mm plus the slash of 22755.555
    );
  });
  it("Votes slashed over multiple voting rounds with no claims in between", async function () {
    // Consider multiple voting rounds with no one claiming rewards/restaging ect(to update the slashing accumulators).
    // Contract should correctly accommodate this over the interval.
    const identifier = padRight(utf8ToHex("slash-test"), 64); // Use the same identifier for both.
    const time1 = "420";

    await supportedIdentifiers.methods.addSupportedIdentifier(identifier).send({ from: accounts[0] });
    await voting.methods.requestPrice(identifier, time1).send({ from: registeredContract });
    await moveToNextRound(voting, accounts[0]);
    const roundId = (await voting.methods.getCurrentRoundId().call()).toString();

    // Account1 and account4 votes correctly, account2 votes wrong and account3 does not vote.
    // Commit votes.
    const losingPrice = 123;
    const salt = getRandomSignedInt(); // use the same salt for all votes. bad practice but wont impact anything.
    const baseRequest = { salt, roundId, identifier };
    const hash1 = computeVoteHash({ ...baseRequest, price: losingPrice, account: account2, time: time1 });

    await voting.methods.commitVote(identifier, time1, hash1).send({ from: account2 });

    const winningPrice = 456;
    const hash2 = computeVoteHash({ ...baseRequest, price: winningPrice, account: account1, time: time1 });
    await voting.methods.commitVote(identifier, time1, hash2).send({ from: account1 });

    const hash3 = computeVoteHash({ ...baseRequest, price: winningPrice, account: account4, time: time1 });
    await voting.methods.commitVote(identifier, time1, hash3).send({ from: account4 });

    await moveToNextPhase(voting, accounts[0]); // Reveal the votes.

    await voting.methods.revealVote(identifier, time1, losingPrice, salt).send({ from: account2 });
    await voting.methods.revealVote(identifier, time1, winningPrice, salt).send({ from: account1 });
    await voting.methods.revealVote(identifier, time1, winningPrice, salt).send({ from: account4 });

    const time2 = "690";
    await voting.methods.requestPrice(identifier, time2).send({ from: registeredContract });
    await moveToNextRound(voting, accounts[0]);
    const roundId2 = (await voting.methods.getCurrentRoundId().call()).toString();
    // In this vote say that Account1 and account3 votes correctly, account4 votes wrong and account2 does not vote.
    const baseRequest2 = { salt, roundId: roundId2, identifier };
    const hash4 = computeVoteHash({ ...baseRequest2, price: losingPrice, account: account4, time: time2 });

    await voting.methods.commitVote(identifier, time2, hash4).send({ from: account4 });

    const hash5 = computeVoteHash({ ...baseRequest2, price: winningPrice, account: account1, time: time2 });
    await voting.methods.commitVote(identifier, time2, hash5).send({ from: account1 });

    const hash6 = computeVoteHash({ ...baseRequest2, price: winningPrice, account: account3, time: time2 });
    await voting.methods.commitVote(identifier, time2, hash6).send({ from: account3 });

    await moveToNextPhase(voting, accounts[0]); // Reveal the votes.

    await voting.methods.revealVote(identifier, time2, losingPrice, salt).send({ from: account4 });
    await voting.methods.revealVote(identifier, time2, winningPrice, salt).send({ from: account1 });
    await voting.methods.revealVote(identifier, time2, winningPrice, salt).send({ from: account3 });

    await moveToNextRound(voting, accounts[0]);

    // Now call updateTrackers to update the slashing metrics. We should see a cumulative slashing amount increment and
    // the slash per wrong vote and slash per no vote set correctly.
    await voting.methods.updateTrackers(account1).send({ from: account1 });

    // Based off the vote batch we should see two request slashing trackers for each of the two votes. The first one should
    // have a total slashing of 32mm * 2*0.0016 = 102400 (same as previous test.)
    const slashingTracker1 = await voting.methods.requestSlashingTrackers(0).call();
    assert.equal(slashingTracker1.wrongVoteSlashPerToken, toWei("0.0016"));
    assert.equal(slashingTracker1.noVoteSlashPerToken, toWei("0.0016"));
    assert.equal(slashingTracker1.totalSlashed, toWei("102400"));
    assert.equal(slashingTracker1.totalCorrectVotes, toWei("36000000")); // 32mm + 4mm

    // After the first round of voting there was some slashing that happened which impacts the slashing trackers in the
    // second round! This differs from the previous test as there has been some time evolution between the rounds in this
    // test, which was not the case in the previous test where there were multiple votes in the same round. Expect:
    // account1 gains 32mm/(32mm+4mm)*102400. account2 looses 32mm/(32mm+32mm)*102400. account3 looses 32mm/(32mm+32mm)*102400
    // and account4 gains 4mm/(32mm+4mm)*102400. For the next round of votes, considering these balances, the total
    // correct votes will be account1 + account3 so (32mm+91022.222) + (32mm-51200)=64039822.222. Slashed votes will be
    // (account2+account4) * 0.0016 = [(32mm-51200)+(4mm+11377.77)]*0.0016=57536.284432
    //
    // For the second slashing tracker we had 32mm * 2 correct votes and wrong votes was 34mm + 4mm. Slashing should then
    // be 36mm * 0.0016 = 57600
    const slashingTracker2 = await voting.methods.requestSlashingTrackers(1).call();
    assert.equal(slashingTracker2.wrongVoteSlashPerToken, toWei("0.0016"));
    assert.equal(slashingTracker2.noVoteSlashPerToken, toWei("0.0016"));
    assert.equal(slashingTracker2.totalSlashed, toBN("57536284444444444444444"));
    assert.equal(slashingTracker2.totalCorrectVotes, toBN("64039822222222222222222222"));

    // Now consider the impact on the individual voters cumulative staked amounts. This is a bit more complex than
    // previous tests as there was multiple voting rounds and voters were slashed between the rounds. Account1 voted
    // correctly both times. In the first voting round they should have accumulated 32mm/(36mm)*102400 = 91022.2222222
    // and in the second they accumulated (32mm+91022.2222222)/(64039822.222) * 57536.284432 = 28832.0316 (note here
    // we factored in the balance from round 1+ the rewards from round 1 and then took the their share of the total
    // correct votes) resulting a a total positive slashing of 91022.2222222+28832.0316=119854.2538959
    // await voting.methods.updateTrackers(account1).send({ from: account1 });
    assert.equal(
      (await voting.methods.voterStakes(account1).call()).stake,
      toWei("32000000").add(toBN("119854253895946226051937")) // Their original stake amount of 32mm minus the slashing of 119854.25389.
    );

    // Account2 voted wrong the first time and did not vote the second time. They should get slashed at 32mm*0.0016=51200
    // for the first slash and at (32mm-51200)*0.0016=51118.08 for the second slash. This totals 102318.08.
    await voting.methods.updateTrackers(account2).send({ from: account2 });
    assert.equal(
      (await voting.methods.voterStakes(account2).call()).stake,
      toWei("32000000").sub(toWei("102318.08")) // Their original stake amount of 32mm minus the slashing of 102318.08.
    );
    // Account3 did not vote the first time and voted correctly the second time. They should get slashed at 32mm*0.0016
    // = 51200 for the first vote and then on the second vote they should get (32mm-51200)/(64039822.22)*57536.284=28704.2525
    // Overall they should have a resulting slash of -22495.7474
    await voting.methods.updateTrackers(account3).send({ from: account3 });
    assert.equal(
      (await voting.methods.voterStakes(account3).call()).stake,
      toWei("32000000").sub(toBN("22495747229279559385272")) // Their original stake amount of 32mm minus the slash of 22495.7474
    );

    // Account4 has 4mm and voted correctly the first time and wrong the second time. On the first vote they should have
    // gotten 4mm/(32mm+4mm)*102400=11377.77 and on the second vote they should have lost (4mm+11377.77)*0.0016*57536.284
    // =6418.204432. Overall they should have gained 4959.56

    await voting.methods.updateTrackers(account4).send({ from: account4 });
    assert.equal(
      (await voting.methods.voterStakes(account4).call()).stake,
      toWei("4000000").add(toBN("4959573333333333333332")) // Their original stake amount of 4mm plus the slash of 4959.56.
    );
  });

  it("Governance requests don't slash wrong votes", async function () {
    const identifier = padRight(utf8ToHex("governance-price-request"), 64); // Use the same identifier for both.
    const time1 = "420";
    const DATA_LIMIT_BYTES = 8192;
    const ancillaryData = web3.utils.randomHex(DATA_LIMIT_BYTES);

    // Register accounts[0] as a registered contract.
    await registry.methods.registerContract([], accounts[0]).send({ from: accounts[0] });

    await voting.methods.requestGovernanceAction(identifier, time1, ancillaryData).send({ from: accounts[0] });
    await moveToNextRound(voting, accounts[0]);
    const roundId = (await voting.methods.getCurrentRoundId().call()).toString();

    // Account1 and account4 votes correctly, account2 votes wrong and account3 does not vote..
    // Commit votes.
    const losingPrice = 1;
    const salt = getRandomSignedInt(); // use the same salt for all votes. bad practice but wont impact anything.
    const baseRequest = { salt, roundId, identifier };
    const hash1 = computeVoteHashAncillary({
      ...baseRequest,
      price: losingPrice,
      account: account2,
      time: time1,
      ancillaryData,
    });

    await voting.methods.commitVote(identifier, time1, ancillaryData, hash1).send({ from: account2 });

    const winningPrice = 0;
    const hash2 = computeVoteHashAncillary({
      ...baseRequest,
      price: winningPrice,
      account: account1,
      time: time1,
      ancillaryData,
    });
    await voting.methods.commitVote(identifier, time1, ancillaryData, hash2).send({ from: account1 });

    const hash3 = computeVoteHashAncillary({
      ...baseRequest,
      price: winningPrice,
      account: account4,
      time: time1,
      ancillaryData,
    });
    await voting.methods.commitVote(identifier, time1, ancillaryData, hash3).send({ from: account4 });

    await moveToNextPhase(voting, accounts[0]); // Reveal the votes.

    await voting.methods.revealVote(identifier, time1, losingPrice, ancillaryData, salt).send({ from: account2 });
    await voting.methods.revealVote(identifier, time1, winningPrice, ancillaryData, salt).send({ from: account1 });
    await voting.methods.revealVote(identifier, time1, winningPrice, ancillaryData, salt).send({ from: account4 });

    await moveToNextRound(voting, accounts[0]);

    // Now call updateTrackers to update the slashing metrics. We should see a cumulative slashing amount increment and
    // the slash per wrong vote and slash per no vote set correctly.
    await voting.methods.updateTrackers(account1).send({ from: account1 });

    const slashingTracker1 = await voting.methods.requestSlashingTrackers(0).call();
    assert.equal(slashingTracker1.wrongVoteSlashPerToken, toWei("0")); // No wrong vote slashing.
    assert.equal(slashingTracker1.noVoteSlashPerToken, toWei("0.0016"));
    assert.equal(slashingTracker1.totalSlashed, toWei("51200")); // 32mm*0.0016=51200
    assert.equal(slashingTracker1.totalCorrectVotes, toWei("36000000")); // 32mm + 4mm

    // Check that account3 is slashed for not voting.
    await voting.methods.updateTrackers(account3).send({ from: account3 });
    assert.equal(
      (await voting.methods.voterStakes(account3).call()).stake,
      toWei("32000000").sub(toWei("51200")) // Their original stake amount of 32mm minus the slash of 51200
    );

    // Check that account2 is not slashed for voting wrong.
    await voting.methods.updateTrackers(account2).send({ from: account2 });
    assert.equal(
      (await voting.methods.voterStakes(account2).call()).stake,
      toWei("32000000") // Their original stake amount of 32mm.
    );

    // Check that account 1 and account 4 received the correct amount of tokens.
    // Account 1 should receive 32mm/(32mm+4mm)*51200=45511.111...
    await voting.methods.updateTrackers(account1).send({ from: account1 });
    assert.equal(
      (await voting.methods.voterStakes(account1).call()).stake,
      toWei("32000000").add(toBN("45511111111111111111111"))
    );

    // Account 4 should receive 4mm/(32mm+4mm)*51200=5688.88...
    await voting.methods.updateTrackers(account4).send({ from: account4 });
    assert.equal(
      (await voting.methods.voterStakes(account4).call()).stake,
      toWei("4000000").add(toBN("5688888888888888888888")) // Their original stake amount of 32mm.
    );
  });

  it("Governance and non-governance requests work together well", async function () {
    const identifier = padRight(utf8ToHex("gov-no-gov-combined-request"), 64); // Use the same identifier for both.
    await supportedIdentifiers.methods.addSupportedIdentifier(identifier).send({ from: accounts[0] });
    const DATA_LIMIT_BYTES = 8192;
    const ancillaryData = web3.utils.randomHex(DATA_LIMIT_BYTES);

    const time1 = "420";

    // Register accounts[0] as a registered contract.
    await registry.methods.registerContract([], accounts[0]).send({ from: accounts[0] });

    await voting.methods.requestGovernanceAction(identifier, time1, ancillaryData).send({ from: accounts[0] });

    const time2 = "690";
    await voting.methods.requestPrice(identifier, time2).send({ from: registeredContract });

    await moveToNextRound(voting, accounts[0]);
    const roundId = (await voting.methods.getCurrentRoundId().call()).toString();

    const winningPrice = 0;
    const losingPrice = 1;

    // Account1 and account4 votes correctly, account2 votes wrong and account3 does not vote..
    // Commit votes.
    // Governance request.

    const salt = getRandomSignedInt(); // use the same salt for all votes. bad practice but wont impact anything.
    const baseRequest = { salt, roundId, identifier };
    const hash1 = computeVoteHashAncillary({
      ...baseRequest,
      price: losingPrice,
      ancillaryData,
      account: account2,
      time: time1,
    });

    await voting.methods.commitVote(identifier, time1, ancillaryData, hash1).send({ from: account2 });

    const hash2 = computeVoteHashAncillary({
      ...baseRequest,
      price: winningPrice,
      ancillaryData,
      account: account1,
      time: time1,
    });
    await voting.methods.commitVote(identifier, time1, ancillaryData, hash2).send({ from: account1 });

    const hash3 = computeVoteHashAncillary({
      ...baseRequest,
      price: winningPrice,
      ancillaryData,
      account: account4,
      time: time1,
    });
    await voting.methods.commitVote(identifier, time1, ancillaryData, hash3).send({ from: account4 });

    // Non-governance request.
    const baseRequest2 = { salt, roundId: roundId, identifier };

    const hashAccOne = computeVoteHash({ ...baseRequest2, price: winningPrice, account: account1, time: time2 });
    await voting.methods.commitVote(identifier, time2, hashAccOne).send({ from: account1 });

    const hashAccTwo = computeVoteHash({ ...baseRequest2, price: losingPrice, account: account2, time: time2 });
    await voting.methods.commitVote(identifier, time2, hashAccTwo).send({ from: account2 });

    const hashAccFour = computeVoteHash({ ...baseRequest2, price: winningPrice, account: account4, time: time2 });
    await voting.methods.commitVote(identifier, time2, hashAccFour).send({ from: account4 });

    await moveToNextPhase(voting, accounts[0]); // Reveal the votes.

    // Governance request.
    await voting.methods.revealVote(identifier, time1, winningPrice, ancillaryData, salt).send({ from: account1 });
    await voting.methods.revealVote(identifier, time1, losingPrice, ancillaryData, salt).send({ from: account2 });
    await voting.methods.revealVote(identifier, time1, winningPrice, ancillaryData, salt).send({ from: account4 });

    // Non-governance request.
    await voting.methods.revealVote(identifier, time2, winningPrice, salt).send({ from: account1 });
    await voting.methods.revealVote(identifier, time2, losingPrice, salt).send({ from: account2 });
    await voting.methods.revealVote(identifier, time2, winningPrice, salt).send({ from: account4 });

    await moveToNextRound(voting, accounts[0]);

    // Now call updateTrackers to update the slashing metrics. We should see a cumulative slashing amount increment and
    // the slash per wrong vote and slash per no vote set correctly.
    await voting.methods.updateTrackers(account1).send({ from: account1 });

    const slashingTracker1 = await voting.methods.requestSlashingTrackers(0).call();
    assert.equal(slashingTracker1.wrongVoteSlashPerToken, toWei("0")); // No wrong vote slashing.
    assert.equal(slashingTracker1.noVoteSlashPerToken, toWei("0.0016"));
    assert.equal(slashingTracker1.totalSlashed, toWei("51200")); // 32mm*0.0016=51200
    assert.equal(slashingTracker1.totalCorrectVotes, toWei("36000000")); // 32mm + 4mm

    const slashingTracker2 = await voting.methods.requestSlashingTrackers(1).call();
    assert.equal(slashingTracker2.wrongVoteSlashPerToken, toWei("0.0016")); // One wrong vote slashing.
    assert.equal(slashingTracker2.noVoteSlashPerToken, toWei("0.0016"));
    assert.equal(slashingTracker2.totalSlashed, toWei("102400")); // 32mm*0.0016 + 32mm*0.0016=51200
    assert.equal(slashingTracker1.totalCorrectVotes, toWei("36000000")); // 32mm + 4mm

    // Check that account3 is slashed for not voting two times
    await voting.methods.updateTrackers(account3).send({ from: account3 });
    assert.equal(
      (await voting.methods.voterStakes(account3).call()).stake,
      toWei("32000000").sub(toWei("102400")) // Their original stake amount of 32mm minus the slash of 51200
    );

    // Check that account2 is only slashed for voting wrong in the second non-governance request.
    await voting.methods.updateTrackers(account2).send({ from: account2 });
    assert.equal((await voting.methods.voterStakes(account2).call()).stake, toWei("32000000").sub(toWei("51200")));

    // Check that account 1 and account 4 received the correct amount of tokens.
    // Account 1 should receive 32mm/(32mm+4mm)*153600=136533.33...
    await voting.methods.updateTrackers(account1).send({ from: account1 });
    assert.equal(
      (await voting.methods.voterStakes(account1).call()).stake,
      toWei("32000000").add(toBN("136533333333333333333333"))
    );

    // Account 4 should receive 4mm/(32mm+4mm)*153600=17066.66...
    await voting.methods.updateTrackers(account4).send({ from: account4 });
    assert.equal(
      (await voting.methods.voterStakes(account4).call()).stake,
      toWei("4000000").add(toBN("17066666666666666666665"))
    );
  });

  it("Can delegate voting to another address to vote on your stakes behalf", async function () {
    // Delegate from account1 to rand.
    await voting.methods.setDelegate(rand).send({ from: account1 });
    await voting.methods.setDelegator(account1).send({ from: rand });

    // State variables should be set correctly.
    assert.equal((await voting.methods.voterStakes(account1).call()).delegate, rand);
    assert.equal(await voting.methods.delegateToStaker(rand).call(), account1);

    // Request a price and see that we can vote on it on behalf of the account1 from the delegate.
    const identifier = padRight(utf8ToHex("delegated-voting"), 64); // Use the same identifier for both.
    const time = "420";
    await supportedIdentifiers.methods.addSupportedIdentifier(identifier).send({ from: accounts[0] });
    await voting.methods.requestPrice(identifier, time).send({ from: registeredContract });

    await moveToNextRound(voting, accounts[0]);
    const roundId = (await voting.methods.getCurrentRoundId().call()).toString();

    const price = 1;

    const salt = getRandomSignedInt(); // use the same salt for all votes. bad practice but wont impact anything.

    // construct the vote hash. Note the account is the delegate.
    const hash = computeVoteHash({ salt, roundId, identifier, price, account: rand, time });

    // Commit the votes.
    await voting.methods.commitVote(identifier, time, hash).send({ from: rand });
    await moveToNextPhase(voting, accounts[0]); // Reveal the votes.
    await voting.methods.revealVote(identifier, time, price, salt).send({ from: rand });
    await moveToNextRound(voting, accounts[0]); // Move to the next round.

    // The price should have settled as per usual and be recoverable. The original staker should have gained the positive
    // slashing from being the oly correct voter. The total slashing should be 68mm * 0.0016 = 108800.
    assert.equal(await voting.methods.getPrice(identifier, time).call({ from: registeredContract }), price);
    await voting.methods.updateTrackers(account1).send({ from: account1 });
    assert.equal((await voting.methods.voterStakes(account1).call()).stake, toWei("32000000").add(toWei("108800")));
  });

  it("Can revoke a delegate by unsetting the mapping", async function () {
    await voting.methods.setDelegate(rand).send({ from: account1 });
    await voting.methods.setDelegator(account1).send({ from: rand });
    assert.equal((await voting.methods.voterStakes(account1).call()).delegate, rand);
    assert.equal(await voting.methods.delegateToStaker(rand).call(), account1);

    // Remove the delegation from the staker.
    await voting.methods.setDelegate(ZERO_ADDRESS).send({ from: account1 });
    assert.equal((await voting.methods.voterStakes(account1).call()).delegate, ZERO_ADDRESS);

    // Remove the delegation from the delegate.
    await voting.methods.setDelegator(ZERO_ADDRESS).send({ from: rand });
    assert.equal(await voting.methods.delegateToStaker(rand).call(), ZERO_ADDRESS);
  });
  it("Can correctly handel unstaking within voting rounds", async function () {
    // Start by setting the unstakeCooldown to 12 hours to enable us to execute the unstakes during the commit/reveal
    // phases.
    await voting.methods.setUnstakeCoolDown(60 * 60 * 12).send({ from: accounts[0] });

    // Claim all rewards current entitled to all accounts to start from 0 at the time of the price request.
    await voting.methods.withdrawRewards().send({ from: account1 });
    const account1BalancePostClaim = await votingToken.methods.balanceOf(account1).call();

    const identifier = padRight(utf8ToHex("slash-test"), 64); // Use the same identifier for both.
    const time1 = "420";
    const price = "69696969";
    await supportedIdentifiers.methods.addSupportedIdentifier(identifier).send({ from: accounts[0] });
    await voting.methods.requestPrice(identifier, time1).send({ from: registeredContract });

    // Account1 will request to unstake before the start of the voting round and execute in the commit phase.
    await voting.methods.requestUnstake(toWei("32000000")).send({ from: account1 });

    await moveToNextRound(voting, accounts[0]); // Move into the commit phase.

    // Account2 unstakes during the commit phase.
    await voting.methods.withdrawRewards().send({ from: account2 });
    const account2BalancePostClaim = await votingToken.methods.balanceOf(account2).call();
    await voting.methods.requestUnstake(toWei("32000000")).send({ from: account2 });

    // Account3 and Account4 commits.
    const salt = getRandomSignedInt(); // use the same salt for all votes. bad practice but wont impact anything.
    let roundId = (await voting.methods.getCurrentRoundId().call()).toString();
    const baseRequest = { salt, roundId, identifier };
    const hash1 = computeVoteHash({ ...baseRequest, price, account: account3, time: time1 });
    await voting.methods.commitVote(identifier, time1, hash1).send({ from: account3 });

    const hash2 = computeVoteHash({ ...baseRequest, price, account: account4, time: time1 });
    await voting.methods.commitVote(identifier, time1, hash2).send({ from: account4 });

    // Move into the reveal phase.
    await moveToNextPhase(voting, accounts[0]);

    // Account3 can reveals. Check the snapshotting makes sense.
    await voting.methods.revealVote(identifier, time1, price, salt).send({ from: account3 });
    // cumulativeStakeAtRound should be 36mm. two accounts of 32mm unstaked before the start of the round.
    assert.equal((await voting.methods.rounds(roundId).call()).cumulativeStakeAtRound, toWei("36000000"));

    // Now, say account4 tries to request an unstake. They cant do this as it is during the current active reveal phase.
    // As this user cant stake they end up doing nothing and just sit. They shall be slashed for non-participation.
    assert(await didContractThrow(voting.methods.requestUnstake(4206969).send({ from: account4 })));

    // Account1 should be able to execute their unstake at this point as it has passed enough time from when they
    // requested. This should not impact the current vote in any way. Equally, they should have 0 outstanding rewards,
    // even through time has evolved due to them being in the pending exit phase.
    assert.equal((await voting.methods.voterStakes(account1).call()).pendingUnstake, toWei("32000000"));
    assert.equal(await voting.methods.outstandingRewards(account1).call(), "0");
    await voting.methods.executeUnstake().send({ from: account1 });
    assert.equal(
      await votingToken.methods.balanceOf(account1).call(),
      toBN(account1BalancePostClaim).add(toWei("32000000"))
    );
    assert.equal((await voting.methods.voterStakes(account1).call()).stake, 0);
    assert.equal((await voting.methods.voterStakes(account1).call()).pendingUnstake, 0);

    // Move to the next round to conclude the vote.
    await moveToNextRound(voting, accounts[0]);

    // The price should be resolved to the price that account3 voted on.
    assert.equal(await voting.methods.getPrice(identifier, time1).call({ from: registeredContract }), price);

    // Now consider the slashing. Only account4 should have been slashed as it was the only account actively staked that
    // did not participate. Their slashing should be allocated to account3. account1 and account2 were in the pending
    // exit phase and so should not have had any slashing done to them. Account4's slashing should be 0.0016 * 4mm = 6400

    await voting.methods.updateTrackers(account4).send({ from: account4 });
    assert.equal((await voting.methods.voterStakes(account4).call()).stake, toWei("4000000").sub(toWei("6400")));

    await voting.methods.updateTrackers(account3).send({ from: account3 });
    assert.equal((await voting.methods.voterStakes(account3).call()).stake, toWei("32000000").add(toWei("6400")));

    // Validate that the slashing trackers worked as expected.
    const slashingTracker = await voting.methods.requestSlashingTrackers(0).call();
    assert.equal(slashingTracker.wrongVoteSlashPerToken, toWei("0.0016"));
    assert.equal(slashingTracker.noVoteSlashPerToken, toWei("0.0016"));
    assert.equal(slashingTracker.totalSlashed, toWei("6400")); // 4mm*0.0016=6400
    assert.equal(slashingTracker.totalCorrectVotes, toWei("32000000")); // 32mm

    // Account2 now executes their unstake.
    assert.equal((await voting.methods.voterStakes(account2).call()).pendingUnstake, toWei("32000000"));
    assert.equal(await voting.methods.outstandingRewards(account2).call(), "0");
    await voting.methods.executeUnstake().send({ from: account2 });
    assert.equal(
      await votingToken.methods.balanceOf(account2).call(),
      toBN(account2BalancePostClaim).add(toWei("32000000"))
    );
  });
  it("Requesting to unstake within a voting round excludes you from being slashed", async function () {
    // If a voter requests to unstake, even in the current commit phase a voting round, they should not be slashed for
    // being "staked" (in unlock cooldown) but not active at that point in time.
    const identifier = padRight(utf8ToHex("slash-test"), 64); // Use the same identifier for both.
    const time = "420";
    await supportedIdentifiers.methods.addSupportedIdentifier(identifier).send({ from: accounts[0] });
    await voting.methods.requestPrice(identifier, time).send({ from: registeredContract });

    // Account1 will request to unstake before the start of the voting round.
    await voting.methods.requestUnstake(toWei("32000000")).send({ from: account1 });
    await moveToNextRound(voting, accounts[0]); // Move into the commit phase.

    // Account 2 will request to unstake during the voting round.
    await voting.methods.requestUnstake(toWei("32000000")).send({ from: account2 });

    // Account 3 votes and account 4 does not vote.
    const salt = getRandomSignedInt(); // use the same salt for all votes. bad practice but wont impact anything.
    let roundId = (await voting.methods.getCurrentRoundId().call()).toString();
    let baseRequest = { salt, roundId, identifier };
    const price = "69696969";
    const hash1 = computeVoteHash({ ...baseRequest, price, account: account3, time });
    await voting.methods.commitVote(identifier, time, hash1).send({ from: account3 });

    await moveToNextPhase(voting, accounts[0]); // Move into the reveal phase

    // Account 3 reveals their vote.
    await voting.methods.revealVote(identifier, time, price, salt).send({ from: account3 });

    // We should see that the total number of active stakers for this round is 36mm (account3 and account4). Account1
    // and account2 are in pending exit.
    assert.equal(
      (await voting.methods.rounds(await voting.methods.getCurrentRoundId().call()).call()).cumulativeStakeAtRound,
      toWei("36000000")
    );

    await moveToNextRound(voting, accounts[0]); // Move to the next round to conclude the vote.

    // Check account slashing trackers. We should see only account4 slashed and their slash allocated to account3. This
    // should equal to 0.0016 * 4mm = 6400.

    await voting.methods.updateTrackers(account3).send({ from: account3 });
    assert.equal(
      (await voting.methods.voterStakes(account3).call()).stake,
      toWei("32000000").add(toWei("6400")) // Their original stake amount of 32mm plus the slashing of 6400
    );

    await voting.methods.updateTrackers(account4).send({ from: account4 });
    assert.equal(
      (await voting.methods.voterStakes(account4).call()).stake,
      toWei("4000000").sub(toWei("6400")) // Their original stake amount of 4mm minus the slashing of 6400
    );

    const slashingTracker1 = await voting.methods.requestSlashingTrackers(0).call();
    assert.equal(slashingTracker1.totalSlashed, toWei("6400")); // 32mm*0.0016=51200
    assert.equal(slashingTracker1.totalCorrectVotes, toWei("32000000")); // 32mm + 4mm
  });
  it("Iterative round evolution", async function () {
    // Run over a 5 of voting rounds, committing and revealing and checking slashing trackers. at each round we should
    // see the trackers update as expected. This tests intra-round evolution.
    const identifier = padRight(utf8ToHex("slash-test"), 64);
    const time = "420";
    await supportedIdentifiers.methods.addSupportedIdentifier(identifier).send({ from: accounts[0] });
    const salt = getRandomSignedInt();
    const price = "69696969";
    let baseRequest = { salt, roundId: "0", identifier };
    let expectedSlashedBalance = toWei("68000000");
    let expectedPositiveSlash = toBN("0");

    for (let round = 0; round < 5; round++) {
      await voting.methods.requestPrice(identifier, time + round).send({ from: registeredContract });
      await moveToNextRound(voting, accounts[0]); // Move into the commit phase.

      baseRequest.roundId = (await voting.methods.getCurrentRoundId().call()).toString();
      const hash1 = computeVoteHash({ ...baseRequest, price, account: account1, time: time + round });
      await voting.methods.commitVote(identifier, time + round, hash1).send({ from: account1 });

      await moveToNextPhase(voting, accounts[0]);
      await voting.methods.revealVote(identifier, time + round, price, salt).send({ from: account1 });

      await moveToNextRound(voting, accounts[0]);
      await voting.methods.updateTrackers(account1).send({ from: account1 });

      const roundSlash = expectedSlashedBalance.mul(toWei("0.0016")).div(toWei("1"));

      expectedSlashedBalance = expectedSlashedBalance.sub(roundSlash);
      expectedPositiveSlash = expectedPositiveSlash.add(roundSlash);

      assert.equal(
        (await voting.methods.voterStakes(account1).call()).stake,
        toWei("32000000").add(expectedPositiveSlash) // Their original stake amount of 32mm plus the iterative positive slash.
      );
      assert.equal((await voting.methods.requestSlashingTrackers(round).call()).totalSlashed, roundSlash);
    }
  });
  it("Can correctly handle rolled votes within slashing trackers and round evolution", async function () {
    // The voting contract supports the ability for requests within each voting round to not settle and be rolled.
    // When this happens they should simply land in a subsequent voting round. Slashing trackers should be able to
    // accommodate this while not skipping any expected slashing and applying the rolled trackers in later rounds.
    // Construct 3 requests. Dont resolve the middle one (roll it).
    const identifier = padRight(utf8ToHex("slash-test"), 64);
    const time = "420";
    await supportedIdentifiers.methods.addSupportedIdentifier(identifier).send({ from: accounts[0] });
    await voting.methods.requestPrice(identifier, time + 1).send({ from: registeredContract });
    await voting.methods.requestPrice(identifier, time + 2).send({ from: registeredContract });
    await voting.methods.requestPrice(identifier, time + 3).send({ from: registeredContract });

    await moveToNextRound(voting, accounts[0]); // Move into the commit phase.

    // vote on first and last request. Both from one account. Middle request is rolled.
    const salt = getRandomSignedInt();
    let roundId = (await voting.methods.getCurrentRoundId().call()).toString();
    let baseRequest = { salt, roundId, identifier };
    const price = "69696969";
    const hash1 = computeVoteHash({ ...baseRequest, price, account: account1, time: time + 1 });
    await voting.methods.commitVote(identifier, time + 1, hash1).send({ from: account1 });
    const hash2 = computeVoteHash({ ...baseRequest, price, account: account1, time: time + 3 });
    await voting.methods.commitVote(identifier, time + 3, hash2).send({ from: account1 });

    await moveToNextPhase(voting, accounts[0]); // Move into the reveal phase

    // Account 1 reveals their votes.
    await voting.methods.revealVote(identifier, time + 1, price, salt).send({ from: account1 });
    await voting.methods.revealVote(identifier, time + 3, price, salt).send({ from: account1 });

    // Assume another price request happens now, in the reveal phase.
    await voting.methods.requestPrice(identifier, time + 4).send({ from: registeredContract });

    // Now, move to the next round and verify: slashing was applied correctly, considering the skipped request and
    // the rolled vote is now in the active state.
    await moveToNextRound(voting, accounts[0]); // Move to the next round to conclude the vote.

    // Check account slashing trackers. We should see account2,3 and 4 all slashed as none of them voted on the 2 votes
    // that concluded. This should equal to 68mm * 0.0016 = 217600. This should all be assigned to voter1.
    await voting.methods.updateTrackers(account1).send({ from: account1 });
    assert.equal(
      (await voting.methods.voterStakes(account1).call()).stake,
      toWei("32000000").add(toWei("217600")) // Their original stake amount of 32mm  plus the positive slash of 217600.
    );

    const pendingRequests = await voting.methods.getPendingRequests().call();
    assert.equal(pendingRequests.length, 2); // There should be 2 pending requests. The rolled one and the new one.

    // The new request should have a roll count of 0.
    assert.equal(pendingRequests[0].time, time + 4);
    assert.equal(pendingRequests[0].rollCount, 0);

    // The rolled request should have a roll count of 1.
    assert.equal(pendingRequests[1].time, time + 2);
    assert.equal(pendingRequests[1].rollCount, 1);

    // Now, we can vote on the requests: rolled request and "new" request.
    baseRequest.roundId = (await voting.methods.getCurrentRoundId().call()).toString();
    const hash3 = computeVoteHash({ ...baseRequest, price, account: account1, time: time + 2 });
    await voting.methods.commitVote(identifier, time + 2, hash3).send({ from: account1 });
    const hash4 = computeVoteHash({ ...baseRequest, price, account: account1, time: time + 4 });
    await voting.methods.commitVote(identifier, time + 4, hash4).send({ from: account1 });

    await moveToNextPhase(voting, accounts[0]); // Move into the reveal phase
    await voting.methods.revealVote(identifier, time + 2, price, salt).send({ from: account1 });
    await voting.methods.revealVote(identifier, time + 4, price, salt).send({ from: account1 });

    // Move into the next round and check that slashing is applied correctly. We should now have slashed account2,3 and 4
    // again based off their lack of participation in this next round. This should equal (68mm - 217600) * 0.0016 * 2 =
    // 216903.68. Again, this is allocated to the correct voter, account1.
    await moveToNextRound(voting, accounts[0]); // Move into the reveal phase
    await voting.methods.updateTrackers(account1).send({ from: account1 });
    assert.equal(
      (await voting.methods.voterStakes(account1).call()).stake,
      toWei("32000000").add(toWei("217600")).add(toWei("216903.68")) //   Their original stake amount of 32mm plus the positive slash of 217600.
    );
  });

  it("Can correctly handle rolling a vote for many rounds", async function () {
    // Test rolling a vote for many rounds and ensuring the slashing trackers continue to update as expected. Make
    // two requests, vote on the second one sufficiently to settled it and the first one not enough to settle it.
    const identifier = padRight(utf8ToHex("slash-test"), 64);
    const time = "420";
    await supportedIdentifiers.methods.addSupportedIdentifier(identifier).send({ from: accounts[0] });
    await voting.methods.requestPrice(identifier, time).send({ from: registeredContract }); // vote should settle.
    await voting.methods.requestPrice(identifier, time + 1).send({ from: registeredContract }); // vote is rolled
    await voting.methods.requestPrice(identifier, time + 2).send({ from: registeredContract }); // vote should settle.
    await moveToNextRound(voting, accounts[0]); // Move into the commit phase.

    const salt = getRandomSignedInt();
    let roundId = (await voting.methods.getCurrentRoundId().call()).toString();
    let baseRequest = { salt, roundId, identifier };
    const price = "69696969";
    // vote on the first request from account4 who cant on their own hit the gat.
    const hash0 = computeVoteHash({ ...baseRequest, price, account: account1, time: time });
    await voting.methods.commitVote(identifier, time, hash0).send({ from: account1 });
    const hash1 = computeVoteHash({ ...baseRequest, price, account: account4, time: time + 1 });
    await voting.methods.commitVote(identifier, time + 1, hash1).send({ from: account4 });
    const hash2 = computeVoteHash({ ...baseRequest, price, account: account1, time: time + 2 });
    await voting.methods.commitVote(identifier, time + 2, hash2).send({ from: account1 });

    await moveToNextPhase(voting, accounts[0]); // Move into the reveal phase
    await voting.methods.revealVote(identifier, time, price, salt).send({ from: account1 });
    await voting.methods.revealVote(identifier, time + 1, price, salt).send({ from: account4 });
    await voting.methods.revealVote(identifier, time + 2, price, salt).send({ from: account1 });

    // Request another price.
    await voting.methods.requestPrice(identifier, time + 3).send({ from: registeredContract });

    await moveToNextRound(voting, accounts[0]); // Move into the reveal phase

    // Account4 again votes and fails to pass the first request. account1 votes on the third.
    baseRequest.roundId = (await voting.methods.getCurrentRoundId().call()).toString();
    const hash3 = computeVoteHash({ ...baseRequest, price, account: account4, time: time + 1 });
    await voting.methods.commitVote(identifier, time + 1, hash3).send({ from: account4 });
    const hash4 = computeVoteHash({ ...baseRequest, price, account: account1, time: time + 3 });
    await voting.methods.commitVote(identifier, time + 3, hash4).send({ from: account1 });

    await moveToNextPhase(voting, accounts[0]); // Move into the reveal phase
    await voting.methods.revealVote(identifier, time + 1, price, salt).send({ from: account4 });
    await voting.methods.revealVote(identifier, time + 3, price, salt).send({ from: account1 });

    // Move into the next round. This time actually pass the request that was rolled for the 2 rounds.
    await moveToNextRound(voting, accounts[0]); // Move into the reveal phase
    baseRequest.roundId = (await voting.methods.getCurrentRoundId().call()).toString();
    const hash5 = computeVoteHash({ ...baseRequest, price, account: account4, time: time + 1 });
    await voting.methods.commitVote(identifier, time + 1, hash5).send({ from: account4 });
    const hash6 = computeVoteHash({ ...baseRequest, price, account: account1, time: time + 1 });
    await voting.methods.commitVote(identifier, time + 1, hash6).send({ from: account1 });

    await moveToNextPhase(voting, accounts[0]); // Move into the reveal phase
    await voting.methods.revealVote(identifier, time + 1, price, salt).send({ from: account4 });
    await voting.methods.revealVote(identifier, time + 1, price, salt).send({ from: account1 });

    await moveToNextRound(voting, accounts[0]); // Move into the reveal phase

    // We should have a total number of priceRequestIds (instances where prices are requested) of 3.
    assert.equal((await voting.methods.getNumberOfPriceRequests().call()).numberResolvedPriceRequests, 3);

    // Consider the slashing. There were a total of 4 requests that actually settled. Account2 and account3 were
    // slashed every time as they did not participate in any votes. Account4 only participated in the last vote.
    // The first and second votes were both settled in the first round and should see cumulative slashed amount of
    // 68mm * 0.0016 = 108800 in each round. The third vote should have (68mm - 108800 * 2) * 0.0016 = 108451.84
    // Due to the rolling, requests 0, 1 and 2 should all have the same slashing trackers and should all point to the
    // same request.
    await voting.methods.updateTrackers(account1).send({ from: account1 });

    // The first vote was rolled and never resolved in request index0. All trackers should show this.

    assert.equal(
      (await voting.methods.requestSlashingTrackers(0).call()).toString(),
      (await voting.methods.requestSlashingTrackers(1).call()).toString(),
      (await voting.methods.requestSlashingTrackers(2).call()).toString()
    );

    // First, evaluate the 3 valid price requests in position
    const slashingTracker1 = await voting.methods.requestSlashingTrackers(0).call();
    assert.equal(slashingTracker1.wrongVoteSlashPerToken, toWei("0.0016"));
    assert.equal(slashingTracker1.noVoteSlashPerToken, toWei("0.0016"));
    assert.equal(slashingTracker1.totalSlashed, toWei("108800"));
    assert.equal(slashingTracker1.totalCorrectVotes, toWei("32000000"));

    const slashingTracker2 = await voting.methods.requestSlashingTrackers(1).call();
    assert.equal(slashingTracker2.wrongVoteSlashPerToken, toWei("0.0016"));
    assert.equal(slashingTracker2.noVoteSlashPerToken, toWei("0.0016"));
    assert.equal(slashingTracker2.totalSlashed, toWei("108800"));
    assert.equal(slashingTracker2.totalCorrectVotes, toWei("32000000"));

    const slashingTracker3 = await voting.methods.requestSlashingTrackers(2).call();
    assert.equal(slashingTracker3.wrongVoteSlashPerToken, toWei("0.0016"));
    assert.equal(slashingTracker3.noVoteSlashPerToken, toWei("0.0016"));
    assert.equal(slashingTracker3.totalSlashed, toWei("108451.84"));
    assert.equal(slashingTracker3.totalCorrectVotes, toWei("32217600")); // 32mm + the previous 2 rounds of positive slashing.

    // For request index 1,4, 5 we had a total correct vote of account1 and account4. Account1 has 32326051.84 (sum
    // of previous asserts totalCorrectVotes and totalSlashed) and account 4 had 4mm * (1 - 0.0016 * 2) * (1 - 0.0016).
    // Grand total of 36306872.32.
    await voting.methods.updateTrackers(account1).send({ from: account1 });

    // Total correct vote of 36204462.08. The total slashed should be account2 and account3
    // slashed again after the previous three votes as 64mm * (1 - 0.0016 * 2) * (1 - 0.0016) * 0.0016.
    const slashingTracker4 = await voting.methods.requestSlashingTrackers(3).call();
    assert.equal(slashingTracker4.wrongVoteSlashPerToken, toWei("0.0016"));
    assert.equal(slashingTracker4.noVoteSlashPerToken, toWei("0.0016"));
    assert.equal(slashingTracker4.totalSlashed, toWei("101909.004288"));
    assert.equal(slashingTracker4.totalCorrectVotes, toWei("36306872.32")); // Account1 + account4.
  });
  it("Can partially sync account trackers", async function () {
    // It should be able to partially update an accounts trackers from any account over some range of requests. This
    // enables you to always traverse all slashing rounds, even if it would not be possible within one block. It also
    // lets someone else pay for the slashing gas on your behalf, which might be required in the event there are many
    // many valid requests in a particular round.
    const identifier = padRight(utf8ToHex("slash-test"), 64);
    const time = "420";
    await supportedIdentifiers.methods.addSupportedIdentifier(identifier).send({ from: accounts[0] });
    const salt = getRandomSignedInt();
    const price = "69696969";
    let baseRequest = { salt, roundId: "0", identifier };

    // Do one price request and resolution before hand to get an account to have out dated slashing trackers over the
    // subsequent requests. Then, do 5 follow on votes but dont vote from this account. This account is now far behind
    // with their slashing tracker updates. we should be able to update over a given range. Vote from account2 in the loop.
    await voting.methods.requestPrice(identifier, time).send({ from: registeredContract });
    await moveToNextRound(voting, accounts[0]); // Move into the commit phase.

    baseRequest.roundId = (await voting.methods.getCurrentRoundId().call()).toString();
    const hash1 = computeVoteHash({ ...baseRequest, price, account: account1, time: time });
    await voting.methods.commitVote(identifier, time, hash1).send({ from: account1 });

    await moveToNextPhase(voting, accounts[0]);
    await voting.methods.revealVote(identifier, time, price, salt).send({ from: account1 });

    await moveToNextRound(voting, accounts[0]);

    // submit 5 requests, and vote on them (round 1,2,3,4,5)
    for (let round = 1; round < 6; round++) {
      await voting.methods.requestPrice(identifier, time + round).send({ from: registeredContract });
      await moveToNextRound(voting, accounts[0]); // Move into the commit phase.
      baseRequest.roundId = (await voting.methods.getCurrentRoundId().call()).toString();
      const hash1 = computeVoteHash({ ...baseRequest, price, account: account2, time: time + round });
      await voting.methods.commitVote(identifier, time + round, hash1).send({ from: account2 });
      await moveToNextPhase(voting, accounts[0]);
      await voting.methods.revealVote(identifier, time + round, price, salt).send({ from: account2 });
      await moveToNextRound(voting, accounts[0]);
    }

    // The account1 who participated in the first round should should have their slashing tracker stuck at index 0 (they
    // committed and revealed but never did anything again so have not updated) and account2 should be at 5 (missing)
    // the last request number as they've not updated their trackers.
    assert.equal((await voting.methods.voterStakes(account1).call()).nextIndexToProcess, 0);
    assert.equal((await voting.methods.voterStakes(account2).call()).nextIndexToProcess, 5);

    // Now, check we can partially sync their trackers by updating to request1 (only the first request that was before
    // the forloop block of requests).
    await voting.methods.updateTrackersRange(account1, 1).send({ from: account1 });

    // As we've updated the trackers all requests should be resolved. Resolution of price requests is independent of
    // slashing tracker updates. there should be 6 requests, 1 before the loop then 5 in the loop.
    assert.equal((await voting.methods.getNumberOfPriceRequests().call()).numberResolvedPriceRequests, 6);

    assert.equal((await voting.methods.voterStakes(account1).call()).nextIndexToProcess, 1);

    assert.equal((await voting.methods.voterStakes(account1).call()).stake, toWei("32000000").add(toWei("108800")));

    // Now, update the tracker one more time with maxItterations on updateTracker range set to 1. Should increment once.
    await voting.methods.updateTrackersRange(account1, 1).send({ from: account1 });
    assert.equal((await voting.methods.voterStakes(account1).call()).nextIndexToProcess, 2);
    await voting.methods.updateTrackersRange(account1, 1).send({ from: account1 });
    assert.equal((await voting.methods.voterStakes(account1).call()).nextIndexToProcess, 3);

    // We can consider the account1 amount by looking at the partial update to their slashing trackers. They were
    // the only account to vote correctly the first time and we've updated to request index 3. They should have received
    // 68mm * 0.0016 on the first request then progressively lost 0.0016 for the following 2 request. As these such they
    // should have (32mm + 68mm * 0.0016) * (1 - 0.0016) * (1 - 0.0016) = 32006134.038528
    assert.equal((await voting.methods.voterStakes(account1).call()).stake, toWei("32006134.038528"));

    await voting.methods.updateTrackersRange(account1, 1).send({ from: account1 });
    assert.equal((await voting.methods.voterStakes(account1).call()).nextIndexToProcess, 4);

    // Slashing should now be 32006134.0385 slashed again at 0.0016 = 32006134.0385 * (1 - 0.0016) = 31954924.2240663552
    assert.equal((await voting.methods.voterStakes(account1).call()).stake, toWei("31954924.2240663552"));

    // Finally, can update the entire remaining range.
    await voting.methods.updateTrackers(account1).send({ from: account1 });

    // Slashing should now be 31954924.2240663552 (1 - 0.0016) * (1 - 0.0016)= 31852750.2712.
    assert.equal((await voting.methods.voterStakes(account1).call()).stake, toBN("31852750271155356473229312"));

    // Finally, test updating the other voter who is short exactly one tracker.
    const stakeBefore = (await voting.methods.voterStakes(account2).call()).stake;
    await voting.methods.updateTrackersRange(account2, 6).send({ from: account2 });
    assert.equal(
      (await voting.methods.voterStakes(account2).call()).stake,
      toBN(stakeBefore)
        .add(toWei("100000000").sub(toBN(stakeBefore)).mul(toWei("0.0016")).div(toWei("1")))
        .toString()
    );
  });
  it("Staking after some number of price requests correctly shortcuts how many requests the voter needs to traverse", async function () {
    // If a voter stakes after some number of requests their nextIndexToProcess should skip the active unsettled
    // requests. If you stake during an active reveal period then you skip all requests as it was not possible
    // for you to commit and reveal in this period. Unstake from all accounts to start this test.
    await voting.methods.setUnstakeCoolDown(0).send({ from: accounts[0] });
    await voting.methods.requestUnstake(toWei("32000000")).send({ from: account1 });
    await voting.methods.requestUnstake(toWei("32000000")).send({ from: account2 });
    await voting.methods.requestUnstake(toWei("32000000")).send({ from: account3 });
    await voting.methods.requestUnstake(toWei("4000000")).send({ from: account4 });
    await voting.methods.executeUnstake().send({ from: account1 });
    await voting.methods.executeUnstake().send({ from: account2 });
    await voting.methods.executeUnstake().send({ from: account3 });
    await voting.methods.executeUnstake().send({ from: account4 });

    // If account 4 stakes now they should start at slashing request index0.
    await voting.methods.stake(toWei("32000000")).send({ from: account1 });
    assert.equal((await voting.methods.voterStakes(account1).call()).nextIndexToProcess, 0);

    // Execute a full voting cycle
    const identifier = padRight(utf8ToHex("slash-test"), 64);
    const time = "420";
    await supportedIdentifiers.methods.addSupportedIdentifier(identifier).send({ from: accounts[0] });
    const salt = getRandomSignedInt();
    const price = "69696969";
    await voting.methods.requestPrice(identifier, time).send({ from: registeredContract });
    await moveToNextRound(voting, accounts[0]); // Move into the commit phase.

    let baseRequest = { salt, roundId: (await voting.methods.getCurrentRoundId().call()).toString(), identifier };
    const hash1 = computeVoteHash({ ...baseRequest, price, account: account1, time });
    await voting.methods.commitVote(identifier, time, hash1).send({ from: account1 });
    await moveToNextPhase(voting, accounts[0]);
    await voting.methods.revealVote(identifier, time, price, salt).send({ from: account1 });
    await moveToNextRound(voting, accounts[0]);

    // Now, the number of requests should be 1.
    await voting.methods.updateTrackers(account1).send({ from: account1 });
    assert.equal((await voting.methods.getNumberOfPriceRequests().call()).numberResolvedPriceRequests, "1");

    // Now, stake from another account. we are in the reveal phase of an active request and so the starting index should
    // be 1 as this voter should not be susceptible to slashing for this request.
    await voting.methods.stake(toWei("32000000")).send({ from: account2 });
    assert.equal((await voting.methods.voterStakes(account2).call()).nextIndexToProcess, 1);

    // Now, construct another price request and move into the commit phase.
    await voting.methods.requestPrice(identifier, time + 1).send({ from: registeredContract });
    await moveToNextRound(voting, accounts[0]);
    baseRequest.roundId = (await voting.methods.getCurrentRoundId().call()).toString();
    const hash2 = computeVoteHash({ ...baseRequest, price, account: account1, time: time + 1 });
    await voting.methods.commitVote(identifier, time + 1, hash2).send({ from: account1 });

    // We are in an active commit phase right now (with one vote having been voted on!). the total number of price requests
    // is now 2 with one in the resolved phase and one still in the pending phase. However, if someone was to stake now
    // they can still vote on this request and so their nextIndexToProcess should still be set to 1.
    await voting.methods.updateTrackers(account1).send({ from: account1 });
    assert.equal((await voting.methods.getNumberOfPriceRequests().call()).numberResolvedPriceRequests, "1");
    assert.equal((await voting.methods.getNumberOfPriceRequests().call()).numberPendingPriceRequests, "1");
    await voting.methods.stake(toWei("32000000")).send({ from: account3 });
    assert.equal((await voting.methods.voterStakes(account3).call()).nextIndexToProcess, 1);

    // Account3 can now vote on the second request.
    const hash4 = computeVoteHash({ ...baseRequest, price, account: account3, time: time + 1 });
    await voting.methods.commitVote(identifier, time + 1, hash4).send({ from: account3 });

    // Now, move into the reveal phase. If a voter stakes at this point they should automatically skip the previous
    // requests slashing them as it was not possible for them to be staked at that point in time.
    await moveToNextPhase(voting, accounts[0]);
    await voting.methods.stake(toWei("4000000")).send({ from: account4 });
    assert.equal((await voting.methods.voterStakes(account4).call()).nextIndexToProcess, 1);

    // reveal votes
    await voting.methods.revealVote(identifier, time + 1, price, salt).send({ from: account1 });
    await voting.methods.revealVote(identifier, time + 1, price, salt).send({ from: account3 });

    // move to the next round.
    await moveToNextRound(voting, accounts[0]);
  });

  it("Edge case when updating slashing tracker range intra round", async function () {
    // Slashing is meant to be applied linearly and independent within a round: each request within a round does not
    // effect other request in the same round but cumulatively between rounds. This is enforced by the
    // updateAccountSlashingTrackers function. However, The voting contract provides updateTrackersRange which lets
    // anyone provide arbitrary toIndex to apply slashing over. This means that a voter could apply cumulative slashing
    // between votes within the same round, rather than them being linear and independent.

    const identifier = padRight(utf8ToHex("slash-test"), 64); // Use the same identifier for both.
    const time = "420";

    await supportedIdentifiers.methods.addSupportedIdentifier(identifier).send({ from: accounts[0] });
    await voting.methods.requestPrice(identifier, time).send({ from: registeredContract });
    await voting.methods.requestPrice(identifier, time + 1).send({ from: registeredContract });

    await moveToNextRound(voting, accounts[0]);
    const roundId = (await voting.methods.getCurrentRoundId().call()).toString();

    // Account1 votes correctly on both and account4 votes wrong on both.
    // Commit votes.
    const losingPrice = 123;
    const salt = getRandomSignedInt(); // use the same salt for all votes. bad practice but wont impact anything.
    const baseRequest = { salt, roundId, identifier };
    const hash1 = computeVoteHash({ ...baseRequest, price: losingPrice, account: account4, time: time });
    await voting.methods.commitVote(identifier, time, hash1).send({ from: account4 });
    const hash2 = computeVoteHash({ ...baseRequest, price: losingPrice, account: account4, time: time + 1 });
    await voting.methods.commitVote(identifier, time + 1, hash2).send({ from: account4 });

    const winningPrice = 456;
    const hash3 = computeVoteHash({ ...baseRequest, price: winningPrice, account: account1, time: time });
    await voting.methods.commitVote(identifier, time, hash3).send({ from: account1 });
    const hash4 = computeVoteHash({ ...baseRequest, price: winningPrice, account: account1, time: time + 1 });
    await voting.methods.commitVote(identifier, time + 1, hash4).send({ from: account1 });

    await moveToNextPhase(voting, accounts[0]); // Reveal the votes.

    // Reveal the votes.
    await voting.methods.revealVote(identifier, time, losingPrice, salt).send({ from: account4 });
    await voting.methods.revealVote(identifier, time + 1, losingPrice, salt).send({ from: account4 });
    await voting.methods.revealVote(identifier, time, winningPrice, salt).send({ from: account1 });
    await voting.methods.revealVote(identifier, time + 1, winningPrice, salt).send({ from: account1 });

    await moveToNextRound(voting, accounts[0]); // Move to the next round.

    await voting.methods.updateTrackers(account4).send({ from: account1 });

    // Account4 should loose two equal slots of 4mm*0.0016 as they were both within the same voting round.
    assert.equal(
      (await voting.methods.voterStakes(account4).call()).stake,
      toWei("4000000").sub(toWei("6400")).sub(toWei("6400"))
    );

    // Now, apply the slashing trackers in range for account1. As both votes are in the same round and we are partially
    // traversing the round we should not slash the first request and store it within unapplied slashing until both
    // requests have been traversed, at which point both should be applied linearly, as if they were applied at the same time.
    await voting.methods.updateTrackersRange(account1, 1).send({ from: account1 });
    assert.equal((await voting.methods.voterStakes(account1).call()).stake, toWei("32000000"));
    assert.equal((await voting.methods.voterStakes(account1).call()).unappliedSlash, toWei("108800"));
    await voting.methods.updateTrackersRange(account1, 2).send({ from: account1 });
    assert.equal(
      (await voting.methods.voterStakes(account1).call()).stake,
      toWei("32000000").add(toWei("108800").add(toWei("108800")))
    );
    assert.equal((await voting.methods.voterStakes(account1).call()).unappliedSlash, "0");
  });
  it("Rolling interplay with unapplied slashing", async function () {
    // Validate When multiple rounds are rolled and slashing is applied over a range things are applied as expected.

    const identifier = padRight(utf8ToHex("slash-test"), 64); // Use the same identifier for both.
    const time = 420;

    // Make 4 requests. Pass 1 and 4. Roll 2 and 3.
    await supportedIdentifiers.methods.addSupportedIdentifier(identifier).send({ from: accounts[0] });
    await voting.methods.requestPrice(identifier, time).send({ from: registeredContract });
    await voting.methods.requestPrice(identifier, time + 1).send({ from: registeredContract });
    await voting.methods.requestPrice(identifier, time + 2).send({ from: registeredContract });
    await voting.methods.requestPrice(identifier, time + 3).send({ from: registeredContract });
    assert.equal((await voting.methods.getNumberOfPriceRequests().call()).numberPendingPriceRequests, 4);

    await moveToNextRound(voting, accounts[0]);
    const roundId = (await voting.methods.getCurrentRoundId().call()).toString();

    // Roll all votes except for request1.
    // Commit votes.
    const price = 123;
    const salt = getRandomSignedInt(); // use the same salt for all votes. bad practice but wont impact anything.
    const baseRequest = { salt, roundId, identifier };
    const hash1 = computeVoteHash({ ...baseRequest, price: price, account: account1, time: time });
    await voting.methods.commitVote(identifier, time, hash1).send({ from: account1 });
    const hash2 = computeVoteHash({ ...baseRequest, price: price, account: account4, time: time + 1 });
    await voting.methods.commitVote(identifier, time + 1, hash2).send({ from: account4 });
    const hash3 = computeVoteHash({ ...baseRequest, price: price, account: account4, time: time + 2 });
    await voting.methods.commitVote(identifier, time + 2, hash3).send({ from: account4 });
    const hash4 = computeVoteHash({ ...baseRequest, price: price, account: account4, time: time + 3 });
    await voting.methods.commitVote(identifier, time + 3, hash4).send({ from: account4 });

    await moveToNextPhase(voting, accounts[0]); // Reveal the votes.

    await voting.methods.revealVote(identifier, time, price, salt).send({ from: account1 });
    await voting.methods.revealVote(identifier, time + 1, price, salt).send({ from: account4 });
    await voting.methods.revealVote(identifier, time + 2, price, salt).send({ from: account4 });
    await voting.methods.revealVote(identifier, time + 3, price, salt).send({ from: account4 });

    // There should be a total of 4 requests, still.
    assert.equal((await voting.methods.getNumberOfPriceRequests().call()).numberPendingPriceRequests, 4);
    assert.equal((await voting.methods.getNumberOfPriceRequests().call()).numberResolvedPriceRequests, 0);

    await moveToNextRound(voting, accounts[0]); // Move to the next round.

    await voting.methods.updateTrackersRange(account4, 1).send({ from: account1 });

    // Account4 should loose one slots of 4mm*0.0016 from not participating in the one vote that settled.
    assert.equal((await voting.methods.voterStakes(account4).call()).stake, toWei("4000000").sub(toWei("6400")));

    // There should now show up as being 4 resolved requests and 3 pending requests.
    assert.equal((await voting.methods.getNumberOfPriceRequests().call()).numberResolvedPriceRequests, 1);
    assert.equal((await voting.methods.getNumberOfPriceRequests().call()).numberPendingPriceRequests, 3);

    // Now, re-commit and reveal on 2 of the rolled requests, this time from account1 so they dont roll. Re-commit and
    // reveal on the last vote with an account that does not meet the gat. this should push 3/4 votes to settled.
    baseRequest.roundId = (await voting.methods.getCurrentRoundId().call()).toString();
    const hash5 = computeVoteHash({ ...baseRequest, price: price, account: account1, time: time + 1 });
    await voting.methods.commitVote(identifier, time + 1, hash5).send({ from: account1 });
    const hash6 = computeVoteHash({ ...baseRequest, price: price, account: account1, time: time + 2 });
    await voting.methods.commitVote(identifier, time + 2, hash6).send({ from: account1 });
    const hash7 = computeVoteHash({ ...baseRequest, price: price, account: account4, time: time + 3 });
    await voting.methods.commitVote(identifier, time + 3, hash7).send({ from: account4 });

    await moveToNextPhase(voting, accounts[0]); // Reveal the votes.
    await voting.methods.revealVote(identifier, time + 1, price, salt).send({ from: account1 });
    await voting.methods.revealVote(identifier, time + 2, price, salt).send({ from: account1 });
    await voting.methods.revealVote(identifier, time + 3, price, salt).send({ from: account4 });

    await moveToNextRound(voting, accounts[0]); // Move to the next round.

    await voting.methods.updateTrackers(account4).send({ from: account1 });

    // We should now expect to see 3 settled requests and one remaining pending request.
    assert.equal((await voting.methods.getNumberOfPriceRequests().call()).numberResolvedPriceRequests, 3);
    assert.equal((await voting.methods.getNumberOfPriceRequests().call()).numberPendingPriceRequests, 1);

    // Account4 should loose two equal slots of (4mm-6400)*0.0016 as they were both within the same voting
    // round and they did not vote on them after the roll.
    assert.equal(
      (await voting.methods.voterStakes(account4).call()).stake,
      toWei("3993600").sub(toWei("6389.76")).sub(toWei("6389.76"))
    );

    // The nextIndexToProcess for account4 should be 3. we've settled 3 of the requests, over which slashing
    // has been applied, one request was rolled once (+1) and the other two requests were rolled the first time (+2).
    assert.equal((await voting.methods.voterStakes(account4).call()).nextIndexToProcess, 3);

    // Now, apply the slashing trackers in range for account1. Account1 should be at the last request index of 1 as it
    // the last call to the update trackers happened after the settlement of the first vote the account participated in.
    // Before applying any further round updates the stakedAmount of account1 their original balance grown by
    // slashing over all other participants as 32mm + 68mm * 0.0016 = 32010880. Account 1
    assert.equal((await voting.methods.voterStakes(account1).call()).nextIndexToProcess, 1);
    assert.equal((await voting.methods.voterStakes(account1).call()).stake, toWei("32000000").add(toWei("108800")));
    assert.equal((await voting.methods.voterStakes(account1).call()).unappliedSlash, toWei("0"));

    // Now, update the trackers piece wise to validate that this still works over multiple discrete rounds. This is the
    // first rolled but settled index. it was settled in the same round as index3 and so we should see it set within the unappliedSlash tracker. Expected unapplied slashing is (68e6-108800)*0.0016 = 108625.92 which is the total amount of
    // all tokens other than account1, minus the first slashing, slashed at 0.0016.
    await voting.methods.updateTrackersRange(account1, 1).send({ from: account1 });
    assert.equal((await voting.methods.voterStakes(account1).call()).nextIndexToProcess, 2);
    assert.equal((await voting.methods.voterStakes(account1).call()).stake, toWei("32000000").add(toWei("108800")));
    assert.equal((await voting.methods.voterStakes(account1).call()).unappliedSlash, toWei("108625.92"));

    // Now, update to request 3 (the final request. we should see 2x the unapplied slasing now applied to the ballance.
    await voting.methods.updateTrackersRange(account1, 1).send({ from: account1 });
    assert.equal((await voting.methods.voterStakes(account1).call()).nextIndexToProcess, 3);
    let expectedStake = toWei("32000000").add(toWei("108800")).add(toWei("108625.92")).add(toWei("108625.92"));
    assert.equal((await voting.methods.voterStakes(account1).call()).stake, expectedStake);

    // As index3 was the last index this should be the same value if we were to update the trackers to the current
    // latest value.
    await voting.methods.updateTrackers(account4).send({ from: account1 });
    assert.equal((await voting.methods.voterStakes(account1).call()).stake, expectedStake);

    // Finally, vote on and slash the last request.
    baseRequest.roundId = (await voting.methods.getCurrentRoundId().call()).toString();
    const hash8 = computeVoteHash({ ...baseRequest, price: price, account: account1, time: time + 3 });
    await voting.methods.commitVote(identifier, time + 3, hash8).send({ from: account1 });
    await moveToNextPhase(voting, accounts[0]); // Reveal the votes.`
    await voting.methods.revealVote(identifier, time + 3, price, salt).send({ from: account1 });

    await moveToNextRound(voting, accounts[0]); // Move to the next round.

    // Apply the final slashing trackers. we should see (68e6-108800-108625.92*2)*0.0016 = 108278.317056 added to the
    // active stake of account1.
    await voting.methods.updateTrackers(account1).send({ from: account1 });
    assert.equal((await voting.methods.voterStakes(account1).call()).nextIndexToProcess, 4);
    assert.equal(
      (await voting.methods.voterStakes(account1).call()).stake,
      toWei("32000000").add(toWei("108800")).add(toWei("108625.92")).add(toWei("108625.92")).add(toWei("108278.317056"))
    );
  });

  it("Discontinuous rolling interplay with unapplied slashing", async function () {
    // Validate When multiple rounds are rolled and slashing is applied over a range things are applied as expected.

    const identifier = padRight(utf8ToHex("slash-test"), 64); // Use the same identifier for both.
    const time = 420;

    // Make 4 requests. Pass 1 and 4. Roll 2 and 3.
    await supportedIdentifiers.methods.addSupportedIdentifier(identifier).send({ from: accounts[0] });
    await voting.methods.requestPrice(identifier, time).send({ from: registeredContract });
    await voting.methods.requestPrice(identifier, time + 1).send({ from: registeredContract });
    await voting.methods.requestPrice(identifier, time + 2).send({ from: registeredContract });
    await voting.methods.requestPrice(identifier, time + 3).send({ from: registeredContract });
    assert.equal((await voting.methods.getNumberOfPriceRequests().call()).numberPendingPriceRequests, 4);

    await moveToNextRound(voting, accounts[0]);
    const roundId = (await voting.methods.getCurrentRoundId().call()).toString();

    // Roll all votes except for request1.
    // Commit votes.
    const price = 123;
    const salt = getRandomSignedInt(); // use the same salt for all votes. bad practice but wont impact anything.
    const baseRequest = { salt, roundId, identifier };
    const hash1 = computeVoteHash({ ...baseRequest, price: price, account: account1, time: time });
    await voting.methods.commitVote(identifier, time, hash1).send({ from: account1 });
    const hash2 = computeVoteHash({ ...baseRequest, price: price, account: account4, time: time + 1 });
    await voting.methods.commitVote(identifier, time + 1, hash2).send({ from: account4 });
    const hash3 = computeVoteHash({ ...baseRequest, price: price, account: account4, time: time + 2 });
    await voting.methods.commitVote(identifier, time + 2, hash3).send({ from: account4 });
    const hash4 = computeVoteHash({ ...baseRequest, price: price, account: account1, time: time + 3 });
    await voting.methods.commitVote(identifier, time + 3, hash4).send({ from: account1 });

    await moveToNextPhase(voting, accounts[0]); // Reveal the votes.

    await voting.methods.revealVote(identifier, time, price, salt).send({ from: account1 });
    await voting.methods.revealVote(identifier, time + 1, price, salt).send({ from: account4 });
    await voting.methods.revealVote(identifier, time + 2, price, salt).send({ from: account4 });
    await voting.methods.revealVote(identifier, time + 3, price, salt).send({ from: account1 });

    // There should be a total of 4  pending requests, still.
    assert.equal((await voting.methods.getNumberOfPriceRequests().call()).numberPendingPriceRequests, 4);

    await moveToNextRound(voting, accounts[0]); // Move to the next round.

    // Increment range one-by-one to ensure no compounding of slashing occurs. we can apply for 1 and 2 as these have
    // settled but 3 and 4 have not.
    await voting.methods.updateTrackersRange(account4, 1).send({ from: account1 });
    await voting.methods.updateTrackersRange(account4, 2).send({ from: account1 });

    // Account4 should lose two slots of 4mm*0.0016 from not participating in the two votes that settled.
    // 2 * 4mm * 0.0016 = 12800.
    assert.equal((await voting.methods.voterStakes(account4).call()).stake, toWei("4000000").sub(toWei("12800")));

    // Equally, we should be able to update account2 in one call and their balance should update as expected traversing
    // all requests in one go. They should loose two slots of 32mm*0.0016. 2 * 32mm * 0.0016 = 102400.
    await voting.methods.updateTrackers(account2).send({ from: account1 });
    assert.equal((await voting.methods.voterStakes(account2).call()).stake, toWei("32000000").sub(toWei("102400")));

    // Finally, try partial updates on account3 with interspersed balance checks. Updating request 1 should apply a
    // 51200 negative unapplied slash.
    await voting.methods.updateTrackersRange(account3, 1).send({ from: account1 });
    assert.equal((await voting.methods.voterStakes(account3).call()).stake, toWei("32000000"));
    assert.equal((await voting.methods.voterStakes(account3).call()).unappliedSlash, toWei("-51200"));
    // Round 2 should apply the unapplied slash + the next settled round of 51200. After this, the unapplied slash
    // should go to zero and for all subsequent rounds the slash should be set to 102400 for the two settled rounds.
    await voting.methods.updateTrackersRange(account3, 2).send({ from: account1 });
    assert.equal((await voting.methods.voterStakes(account3).call()).stake, toWei("32000000").sub(toWei("102400")));
    assert.equal((await voting.methods.voterStakes(account3).call()).unappliedSlash, toWei("0"));

    // There are still 2 pending requests and two settled requests after these 2 requests settle.
    assert.equal((await voting.methods.getNumberOfPriceRequests().call()).numberPendingPriceRequests, 2);
    assert.equal((await voting.methods.getNumberOfPriceRequests().call()).numberResolvedPriceRequests, 2);
  });

  it("Duplicate Request Rewards", async function () {
    // We want to test that the slashing mechanism works properly when two consecutive price requests are rolled.
    // To accomplish this, we generate four price requests, the first and fourth of which are voted on and resolved,
    // while p2 and p3 do not receive votes and are thus rolled. Given that all users calling updateTrackers, regardless of order,
    // process the same price requests, the nextIndexToProcess must be the same for all.

    const identifier1 = padRight(utf8ToHex("request-retrieval1"), 64);
    const time1 = "1000";
    const identifier2 = padRight(utf8ToHex("request-retrieval2"), 64);
    const time2 = "2000";
    const identifier3 = padRight(utf8ToHex("request-retrieval3"), 64);
    const time3 = "3000";
    const identifier4 = padRight(utf8ToHex("request-retrieval4"), 64);
    const time4 = "4000";

    // Make the Oracle support these identifiers.
    await supportedIdentifiers.methods.addSupportedIdentifier(identifier1).send({ from: accounts[0] });
    await supportedIdentifiers.methods.addSupportedIdentifier(identifier2).send({ from: accounts[0] });
    await supportedIdentifiers.methods.addSupportedIdentifier(identifier3).send({ from: accounts[0] });
    await supportedIdentifiers.methods.addSupportedIdentifier(identifier4).send({ from: accounts[0] });

    await voting.methods.requestPrice(identifier1, time1).send({ from: registeredContract });
    await voting.methods.requestPrice(identifier2, time2).send({ from: registeredContract });
    await voting.methods.requestPrice(identifier3, time3).send({ from: registeredContract });
    await voting.methods.requestPrice(identifier4, time4).send({ from: registeredContract });

    // Move to the voting round.
    await moveToNextRound(voting, accounts[0]);
    const roundId = (await voting.methods.getCurrentRoundId().call()).toString();

    // Commit vote 1 and 4.
    const price = getRandomSignedInt();
    const salt = getRandomSignedInt();
    const hash4 = computeVoteHash({
      price: price,
      salt: salt,
      account: account1,
      time: time4,
      roundId,
      identifier: identifier4,
    });
    const hash1 = computeVoteHash({
      price: price,
      salt: salt,
      account: account1,
      time: time1,
      roundId,
      identifier: identifier1,
    });

    await voting.methods.commitVote(identifier4, time4, hash4).send({ from: account1 });
    await voting.methods.commitVote(identifier1, time1, hash1).send({ from: account1 });

    // Move to the reveal phase of the voting period.
    await moveToNextPhase(voting, account1);

    // Reveal vote.
    await voting.methods.revealVote(identifier4, time4, price, salt).send({ from: account1 });
    await voting.methods.revealVote(identifier1, time1, price, salt).send({ from: account1 });

    await moveToNextRound(voting, account1);

    assert.isTrue(await voting.methods.hasPrice(identifier4, time4).call({ from: registeredContract }));
    assert.isTrue(await voting.methods.hasPrice(identifier1, time1).call({ from: registeredContract }));
    assert.isFalse(await voting.methods.hasPrice(identifier2, time2).call({ from: registeredContract }));
    assert.isFalse(await voting.methods.hasPrice(identifier3, time3).call({ from: registeredContract }));

    assert.equal(
      (await voting.methods.getPrice(identifier4, time4).call({ from: registeredContract })).toString(),
      price.toString()
    );
    assert.equal(
      (await voting.methods.getPrice(identifier1, time1).call({ from: registeredContract })).toString(),
      price.toString()
    );

    await voting.methods.updateTrackers(account1).send({ from: account1 });
    await voting.methods.updateTrackers(account2).send({ from: account1 });

    // Both users should have the same nextIndexToProcess.
    assert.equal((await voting.methods.voterStakes(account1).call()).nextIndexToProcess, 2);
    assert.equal((await voting.methods.voterStakes(account2).call()).nextIndexToProcess, 2);
  });

  it("Inactive user's must be slashed", async function () {
    // In this test, a user stakes during an activeReveal phase, does not vote in several priceRequests
    // in successive rounds, and his stake remains inactive throughout, preventing him from being slashed.
    // The user receives the initial staked sum as well as the rewards for the constant emission rate at the end.

    const identifier = padRight(utf8ToHex("test"), 64);
    const time = "1000";
    const time2 = "1001";

    const randStakingAmount = toWei("4000000");

    await supportedIdentifiers.methods.addSupportedIdentifier(identifier).send({ from: accounts[0] });

    await voting.methods.requestPrice(identifier, time).send({ from: registeredContract });

    await votingToken.methods.mint(rand, toWei("3200000000")).send({ from: accounts[0] });
    await votingToken.methods.approve(voting.options.address, toWei("3200000000")).send({ from: rand });

    await moveToNextRound(voting, accounts[0]);
    await moveToNextPhase(voting, accounts[0]);

    assert.equal(await voting.methods.getVotePhase().call(), 1);
    assert.equal(await voting.methods.currentActiveRequests().call(), true);

    // User stakes during active reveal so his staked amount is "inactive"
    await voting.methods.stake(randStakingAmount).send({ from: rand });

    await moveToNextRound(voting, accounts[0]);

    // Check that amount is 0 and pendingStake equals the initial staked amount
    assert.equal((await voting.methods.voterStakes(rand).call()).stake, randStakingAmount);

    let roundId = (await voting.methods.getCurrentRoundId().call()).toString();
    const salt = getRandomSignedInt();

    const price = 0;
    const hash2 = computeVoteHash({ salt, roundId, identifier, price, account: account1, time });
    await voting.methods.commitVote(identifier, time, hash2).send({ from: account1 });

    await moveToNextPhase(voting, accounts[0]); // Reveal the votes.
    await voting.methods.revealVote(identifier, time, price, salt).send({ from: account1 });

    // Create a second price request
    await voting.methods.requestPrice(identifier, time2).send({ from: registeredContract });

    await moveToNextRound(voting, accounts[0]);
    await moveToNextPhase(voting, accounts[0]);

    // First price request is resolved. User rand didn't vote.
    assert.equal(
      (await voting.methods.getPrice(identifier, time).call({ from: registeredContract })).toString(),
      price.toString()
    );

    assert.equal(await voting.methods.getVotePhase().call(), 1);
    assert.equal(await voting.methods.currentActiveRequests().call(), true);

    await voting.methods.updateTrackers(account1).send({ from: account1 });
    await voting.methods.updateTrackers(account2).send({ from: account1 });
    await voting.methods.updateTrackers(account3).send({ from: account1 });
    await voting.methods.updateTrackers(account4).send({ from: account1 });
    await voting.methods.updateTrackers(rand).send({ from: account1 });

    await moveToNextPhase(voting, accounts[0]);
    roundId = (await voting.methods.getCurrentRoundId().call()).toString();
    const hash3 = computeVoteHash({ salt, roundId, identifier, price, account: account1, time: time2 });

    await voting.methods.commitVote(identifier, time2, hash3).send({ from: account1 });

    await moveToNextPhase(voting, accounts[0]); // Reveal the votes.
    await voting.methods.revealVote(identifier, time2, price, salt).send({ from: account1 });

    await moveToNextRound(voting, accounts[0]);
    // await moveToNextPhase(voting, accounts[0]);

    // New price request is resolved. User rand has not voted in this one either
    assert.equal(
      (await voting.methods.getPrice(identifier, time2).call({ from: registeredContract })).toString(),
      price.toString()
    );

    const events = await voting.getPastEvents("VoterSlashApplied", { fromBlock: 0, toBlock: "latest" });

    const sum = events.map((e) => Number(web3.utils.fromWei(e.returnValues.slashedTokens))).reduce((a, b) => a + b, 0);

    assert(sum === 0, "Slashing calculation problem");

    // Rand user has been slashed
    assert(toBN((await voting.methods.voterStakes(rand).call()).stake).lt(toBN(randStakingAmount)));

    await moveToNextRound(voting, accounts[0]);
    assert.equal(await voting.methods.getVotePhase().call(), 0);

    await voting.methods.updateTrackers(rand).send({ from: account1 });

    // Rand user has been slashed
    assert(toBN((await voting.methods.voterStakes(rand).call()).stake).lt(toBN(randStakingAmount)));

    await voting.methods.setUnstakeCoolDown(0).send({ from: account1 });
    await voting.methods.requestUnstake((await voting.methods.voterStakes(rand).call()).stake).send({ from: rand });

    const balanceBefore = await votingToken.methods.balanceOf(rand).call();
    await voting.methods.executeUnstake().send({ from: rand });
    const balanceAfter = await votingToken.methods.balanceOf(rand).call();

    // Rand has been slashed
    assert(toBN(balanceAfter).sub(toBN(balanceBefore)).lt(toBN(randStakingAmount)));

    const outstandingRewards = await voting.methods.outstandingRewards(rand).call();

    assert(toBN(outstandingRewards).gt(toBN("0")));
    const balanceBefore2 = await votingToken.methods.balanceOf(rand).call();
    await voting.methods.withdrawRewards().send({ from: rand });
    const balanceAfter2 = await votingToken.methods.balanceOf(rand).call();

    // Rand receives the rewards
    assert(toBN(balanceAfter2).eq(toBN(balanceBefore2).add(toBN(outstandingRewards))));
  });
  it("Staking after a price request should work", async function () {
    // While testing the voting contract on Goerli, we found a very specific situation that cases price requests to
    // become unresolvable. If: a) a price request is made, b) the request rolls c) the only participant who votes on
    // the request was not staked before the request AND they staked during the reveal phase post roll then the request
    //  becomes unresolvable. If the request rolls again and someone who was staked before the request participates in
    // the vote then it again becomes resolvable. This test would fail if the fix was not implemented in the contract.
    await addNonSlashingVote(); // increment the starting index of the test by 1, without applying any slashing.
    const identifier = padRight(utf8ToHex("governance-price-request"), 64); // Use the same identifier for both.
    const time = "420";
    const ancillaryData = web3.utils.randomHex(420);

    await voting.methods.requestGovernanceAction(identifier, time, ancillaryData).send({ from: accounts[0] });

    await votingToken.methods.mint(rand, toWei("3200000000")).send({ from: accounts[0] });
    await votingToken.methods.approve(voting.options.address, toWei("3200000000")).send({ from: rand });

    // The next two lines are critical: the vote needs to both be rolled and the only participate in the vote must
    // stake in the reveal phase (which is now "active").
    await moveToNextRound(voting, accounts[0]);
    await moveToNextPhase(voting, accounts[0]);

    await voting.methods.stake(toWei("32000000")).send({ from: rand });

    // This raises the cumulative stake to 132M so we need to lower the SPAT to 20% to allow a voter with 32M to reach
    // the threshold.
    await voting.methods.setGatAndSpat(toWei("5"), toWei("0.2")).send({ from: accounts[0] });

    await moveToNextRound(voting, accounts[0]);

    let roundId = (await voting.methods.getCurrentRoundId().call()).toString();
    let salt = getRandomSignedInt();
    let price = 1;
    let hash = computeVoteHashAncillary({ salt, roundId, identifier, price, account: rand, time, ancillaryData });
    await voting.methods.commitVote(identifier, time, ancillaryData, hash).send({ from: rand });
    await moveToNextPhase(voting, accounts[0]); // Reveal the votes.
    await voting.methods.revealVote(identifier, time, price, ancillaryData, salt).send({ from: rand });

    // Verify the round's cumulativeStakeAtRound contains the new staker's now active liquidity.
    assert.equal((await voting.methods.rounds(roundId).call()).cumulativeStakeAtRound, toWei("132000000"));

    await moveToNextRound(voting, accounts[0]);

    // If the fix is not implemented then this call will revert as the request, even though voted on correctly, is
    // unsealable. If the fix works then this should pass.
    assert.equal(
      (await voting.methods.getPrice(identifier, time, ancillaryData).call({ from: registeredContract })).toString(),
      price.toString()
    );

    // Similarly there is a follow on edge case we should verify: if you stake during an active
    // reveal, the vote is rolled and then you vote your nextIndexToProcess will be higher than the request index
    // you are voting on! This means that the slashing trackers will incorrectly skip you, resulting in misallocation
    // of slashing. The assertions below will fail if the fix was not implemented correctly in the contract.
    await voting.methods.setUnstakeCoolDown(0).send({ from: account1 });

    await voting.methods
      .requestUnstake(await voting.methods.getVoterStakePostUpdate(account1).call())
      .send({ from: account1 });

    await voting.methods
      .requestUnstake(await voting.methods.getVoterStakePostUpdate(account2).call())
      .send({ from: account2 });

    await voting.methods
      .requestUnstake(await voting.methods.getVoterStakePostUpdate(account3).call())
      .send({ from: account3 });

    await voting.methods
      .requestUnstake(await voting.methods.getVoterStakePostUpdate(account4).call())
      .send({ from: account4 });

    // Unstake from all accounts. Accounts 1,2,3,4 should all loose 0.0016 of their balance due to the one round of
    // slashing and rand should gain the sum of the other four, as 100mm*0.0016.
    await voting.methods.requestUnstake(await voting.methods.getVoterStakePostUpdate(rand).call()).send({ from: rand });
    await voting.methods.executeUnstake().send({ from: account1 });
    assert.equal(await votingToken.methods.balanceOf(account1).call(), toWei("31948800")); // 32mm*(1-0.0016)=31948800
    await voting.methods.executeUnstake().send({ from: account2 });
    assert.equal(await votingToken.methods.balanceOf(account2).call(), toWei("31948800")); // 32mm*(1-0.0016)=31948800
    await voting.methods.executeUnstake().send({ from: account3 });
    assert.equal(await votingToken.methods.balanceOf(account3).call(), toWei("31948800")); // 32mm*(1-0.0016)=31948800
    await voting.methods.executeUnstake().send({ from: account4 });
    assert.equal(await votingToken.methods.balanceOf(account4).call(), toWei("3993600")); // 4mm*(1-0.0016)=3993600

    // If the contract does not correctly update the rand (deposit after request but before rolled) nextIndexToProcess
    // the below two assertions will fail.
    await voting.methods.executeUnstake().send({ from: rand });
    assert.equal(await votingToken.methods.balanceOf(rand).call(), toWei("3200160000")); // 32mm+100mm*0.0016=3200160000

    // After unstaking all positions the total balance left in the voting contract should be 0.
    assert.equal(await votingToken.methods.balanceOf(voting.options.address).call(), "0");

    // Lastly, sum of all slashing events should add to zero (positive slashing summed should equal negative slash).
    const events = await voting.getPastEvents("VoterSlashApplied", { fromBlock: 0, toBlock: "latest" });
    const sum = events.map((e) => Number(web3.utils.fromWei(e.returnValues.slashedTokens))).reduce((a, b) => a + b, 0);
    assert.equal(sum, 0);
  });
  it("Interplay between multiple voters and staking during active reveal", async function () {
    // This is a subset of the previous test where in we can see the interplay between multiple voters and staking
    // where one staker stakes during an active reveal, the vote is rolled and they are then excluded from slashing.
    // As before, if the contract does not correctly handel this situation the test will fail.
    await addNonSlashingVote(); // increment the starting index of the test by 1, without applying any slashing.
    const identifier = padRight(utf8ToHex("test"), 64);
    const time = "1000";

    await supportedIdentifiers.methods.addSupportedIdentifier(identifier).send({ from: accounts[0] });
    await voting.methods.requestPrice(identifier, time).send({ from: registeredContract });

    // Move into the next round so voting can begin and place us in the active reveal. Check this is the case.
    await moveToNextRound(voting, accounts[0]);
    await moveToNextPhase(voting, accounts[0]);
    assert.equal(await voting.methods.getVotePhase().call(), 1);
    assert.equal(await voting.methods.currentActiveRequests().call(), true);

    // Stake in the active reveal. this will set our nextIndexToProcess to 1.
    await votingToken.methods.mint(rand, toWei("4000000")).send({ from: accounts[0] });
    await votingToken.methods.approve(voting.options.address, toWei("4000000")).send({ from: rand });
    await voting.methods.stake(toWei("4000000")).send({ from: rand });

    // To enable this voter to vote on this round we MUST roll to the next round as we are in a reveal phase and you
    // cant commit in a reveal phase.
    await moveToNextRound(voting, accounts[0]);

    // Now, the staker liquidity has become activated (we are no longer in an active reveal phase) due to the roll.
    // nextIndexToProcess == 1, so rand won't be slashed for price request 0
    // assert.equal((await voting.methods.voterStakes(rand).call()).nextIndexToProcess, "2");

    const roundId = (await voting.methods.getCurrentRoundId().call()).toString();
    const salt = getRandomSignedInt();

    const price2 = 0;
    const hash2 = computeVoteHash({ salt, roundId, identifier, price: price2, account: account1, time });
    await voting.methods.commitVote(identifier, time, hash2).send({ from: account1 });

    const price = 1;
    const hash = computeVoteHash({ salt, roundId, identifier, price, account: rand, time });
    await voting.methods.commitVote(identifier, time, hash).send({ from: rand });

    await moveToNextPhase(voting, accounts[0]); // Reveal the votes.
    await voting.methods.revealVote(identifier, time, price2, salt).send({ from: account1 });
    await voting.methods.revealVote(identifier, time, price, salt).send({ from: rand });

    await moveToNextRound(voting, accounts[0]);

    // Price2 is resolved, meaning that rand voted so he should be slashed
    assert.equal(
      (await voting.methods.getPrice(identifier, time).call({ from: registeredContract })).toString(),
      price2.toString()
    );

    // Expect that all accounts should be slashed, including rand who staked during the active reveal, except account1
    // who correctly settled the vote. The total staked UMA at the time of this vote was 104mm, of which 32mm voted
    // correctly with 72mm voting wrong or not voting.
    await voting.methods.updateTrackers(account1).send({ from: account1 });

    assert.equal((await voting.methods.voterStakes(account1).call()).stake, toWei("32115200")); // 32mm+72mm*0.0016=32115200
    await voting.methods.updateTrackers(account2).send({ from: account1 });
    assert.equal((await voting.methods.voterStakes(account2).call()).stake, toWei("31948800")); // 32mm*(1-0.0016)=31948800
    await voting.methods.updateTrackers(account3).send({ from: account1 });
    assert.equal((await voting.methods.voterStakes(account3).call()).stake, toWei("31948800")); // 32mm*(1-0.0016)=31948800
    await voting.methods.updateTrackers(account4).send({ from: account1 });
    assert.equal((await voting.methods.voterStakes(account4).call()).stake, toWei("3993600")); // 4mm*(1-0.0016)=3993600

    // The call below will fail if slashing was not correctly appled to rand, who staked during the active reveal pre-roll.
    await voting.methods.updateTrackers(rand).send({ from: account1 });
    assert.equal((await voting.methods.voterStakes(rand).call()).stake, toWei("3993600")); // 4mm*(1-0.0016)=3993600

    const events = await voting.getPastEvents("VoterSlashApplied", { fromBlock: 0, toBlock: "latest" });
    const sum = events.map((e) => Number(web3.utils.fromWei(e.returnValues.slashedTokens))).reduce((a, b) => a + b, 0);
    assert.equal(sum, 0);

    await voting.methods.setUnstakeCoolDown(0).send({ from: account1 });
    await voting.methods
      .requestUnstake((await voting.methods.voterStakes(account1).call()).stake)
      .send({ from: account1 });
    await voting.methods
      .requestUnstake((await voting.methods.voterStakes(account2).call()).stake)
      .send({ from: account2 });
    await voting.methods
      .requestUnstake((await voting.methods.voterStakes(account3).call()).stake)
      .send({ from: account3 });
    await voting.methods
      .requestUnstake((await voting.methods.voterStakes(account4).call()).stake)
      .send({ from: account4 });
    await voting.methods.requestUnstake((await voting.methods.voterStakes(rand).call()).stake).send({ from: rand });

    await voting.methods.executeUnstake().send({ from: account1 });
    await voting.methods.executeUnstake().send({ from: account2 });
    await voting.methods.executeUnstake().send({ from: account3 });
    await voting.methods.executeUnstake().send({ from: account4 });
    await voting.methods.executeUnstake().send({ from: rand });

    const finalContractBalance = await votingToken.methods.balanceOf(voting.options.address).call();
    assert.equal(finalContractBalance, "0");
  });
  it("Roll right after request", async function () {
    // Validate that a request can roll multiple times without any participation by any voters.
    await addNonSlashingVote(); // increment the starting index of the test by 1, without applying any slashing.
    const identifier = padRight(utf8ToHex("test"), 64);
    const time = "1000";
    await supportedIdentifiers.methods.addSupportedIdentifier(identifier).send({ from: accounts[0] });
    await voting.methods.requestPrice(identifier, time).send({ from: registeredContract });

    await moveToNextRound(voting, accounts[0]);
    await moveToNextRound(voting, accounts[0]);

    const roundId = (await voting.methods.getCurrentRoundId().call()).toString();
    const salt = getRandomSignedInt();
    const price = 0;
    const hash2 = computeVoteHash({ salt, roundId, identifier, price, account: account1, time });
    await voting.methods.commitVote(identifier, time, hash2).send({ from: account1 });

    await moveToNextPhase(voting, accounts[0]); // Reveal the votes.
    await voting.methods.revealVote(identifier, time, price, salt).send({ from: account1 });

    await moveToNextRound(voting, accounts[0]);

    assert.equal(
      (await voting.methods.getPrice(identifier, time).call({ from: registeredContract })).toString(),
      price.toString()
    );

    // Expect that all accounts should be slashed
    await voting.methods.updateTrackers(account1).send({ from: account1 });
    assert.equal((await voting.methods.voterStakes(account1).call()).stake, toWei("32108800")); // 32mm+68mm*0.0016=32108800
    await voting.methods.updateTrackers(account2).send({ from: account1 });
    assert.equal((await voting.methods.voterStakes(account2).call()).stake, toWei("31948800")); // 32mm*(1-0.0016)=31948800
    await voting.methods.updateTrackers(account3).send({ from: account1 });
    assert.equal((await voting.methods.voterStakes(account3).call()).stake, toWei("31948800")); // 32mm*(1-0.0016)=31948800
    await voting.methods.updateTrackers(account4).send({ from: account1 });
    assert.equal((await voting.methods.voterStakes(account4).call()).stake, toWei("3993600")); // 4mm*(1-0.0016)=3993600

    const events = await voting.getPastEvents("VoterSlashApplied", { fromBlock: 0, toBlock: "latest" });
    const sum = events.map((e) => Number(web3.utils.fromWei(e.returnValues.slashedTokens))).reduce((a, b) => a + b, 0);
    assert.equal(sum, 0);

    await voting.methods.setUnstakeCoolDown(0).send({ from: account1 });
    await voting.methods
      .requestUnstake((await voting.methods.voterStakes(account1).call()).stake)
      .send({ from: account1 });
    await voting.methods
      .requestUnstake((await voting.methods.voterStakes(account2).call()).stake)
      .send({ from: account2 });
    await voting.methods
      .requestUnstake((await voting.methods.voterStakes(account3).call()).stake)
      .send({ from: account3 });
    await voting.methods
      .requestUnstake((await voting.methods.voterStakes(account4).call()).stake)
      .send({ from: account4 });

    await voting.methods.executeUnstake().send({ from: account1 });
    await voting.methods.executeUnstake().send({ from: account2 });
    await voting.methods.executeUnstake().send({ from: account3 });
    await voting.methods.executeUnstake().send({ from: account4 });

    const finalContractBalance = await votingToken.methods.balanceOf(voting.options.address).call();
    assert.equal(finalContractBalance, "0");
  });
  it("Roll tracker updates as expected after request", async function () {
    const identifier = padRight(utf8ToHex("test"), 64);
    const time = "1000";

    await supportedIdentifiers.methods.addSupportedIdentifier(identifier).send({ from: accounts[0] });
    await voting.methods.requestPrice(identifier, time).send({ from: registeredContract });

    let requestRound = Number(await voting.methods.getCurrentRoundId().call());

    // We should expect the lastVotingRound to be the next round (the round the request is voted on).
    let statuses = await voting.methods.getPriceRequestStatuses([{ identifier, time }]).call();
    assert.equal(statuses[0].lastVotingRound.toString(), requestRound + 1);

    // If we call processResolvablePriceRequests this should not change as it's for the next round.
    await voting.methods.processResolvablePriceRequests().send({ from: accounts[0] });
    statuses = await voting.methods.getPriceRequestStatuses([{ identifier, time }]).call();
    assert.equal(statuses[0].lastVotingRound.toString(), requestRound + 1);

    // Move to the next round so we can vote on this. Again, calling processResolvablePriceRequests should not change
    // the lastVotingRound as we are currently in the voting round.
    await moveToNextRound(voting, accounts[0]);
    await voting.methods.processResolvablePriceRequests().send({ from: accounts[0] });
    statuses = await voting.methods.getPriceRequestStatuses([{ identifier, time }]).call();
    assert.equal(statuses[0].lastVotingRound.toString(), requestRound + 1);

    // Move to the next round without voting on this. This time, when we resolve resolvable price requests we should
    // see the lastVotingRound update to the current round.
    await moveToNextRound(voting, accounts[0]);
    await voting.methods.processResolvablePriceRequests().send({ from: accounts[0] });
    statuses = await voting.methods.getPriceRequestStatuses([{ identifier, time }]).call();
    assert.equal(statuses[0].lastVotingRound.toString(), requestRound + 2);

    // Now, let's vote on this request and ensure that once settled it does not further increment the lastVotingRound.
    const voteRoundId = (await voting.methods.getCurrentRoundId().call()).toString();
    const salt = getRandomSignedInt();
    const price2 = 0;
    const hash2 = computeVoteHash({ salt, roundId: voteRoundId, identifier, price: price2, account: account1, time });
    await voting.methods.commitVote(identifier, time, hash2).send({ from: account1 });
    await moveToNextPhase(voting, accounts[0]); // Reveal the votes.
    await voting.methods.revealVote(identifier, time, price2, salt).send({ from: account1 });

    // No changes made at this point.
    await voting.methods.processResolvablePriceRequests().send({ from: accounts[0] });
    statuses = await voting.methods.getPriceRequestStatuses([{ identifier, time }]).call();
    assert.equal(statuses[0].lastVotingRound.toString(), requestRound + 2);

    // Move to the next round and resolve the price request. This should not change the lastVotingRound as we are settled.
    await moveToNextRound(voting, accounts[0]);
    await voting.methods.processResolvablePriceRequests().send({ from: accounts[0] });
    statuses = await voting.methods.getPriceRequestStatuses([{ identifier, time }]).call();
    assert.equal(statuses[0].status.toString(), "2"); // status should be 2 for settled.
    assert.equal(statuses[0].lastVotingRound.toString(), requestRound + 2);

    // Equally, if we move to the next round and then call processResolvablePriceRequests, it should not change the value.
    await moveToNextRound(voting, accounts[0]);
    await voting.methods.processResolvablePriceRequests().send({ from: accounts[0] });
    statuses = await voting.methods.getPriceRequestStatuses([{ identifier, time }]).call();
    assert.equal(statuses[0].lastVotingRound.toString(), requestRound + 2);
  });
  it("Request order is respected", async function () {
    const identifier = padRight(utf8ToHex("test"), 64);
    const time = "1000";
    // Verify that the order of requests is respected as they move between the pending and settled arrays.
    await supportedIdentifiers.methods.addSupportedIdentifier(identifier).send({ from: accounts[0] });
    await voting.methods.requestPrice(identifier, time).send({ from: registeredContract });
    await voting.methods.requestPrice(identifier, time + 1).send({ from: registeredContract });
    await voting.methods.requestPrice(identifier, time + 2).send({ from: registeredContract });
    await voting.methods.requestPrice(identifier, time + 3).send({ from: registeredContract });
    assert.equal((await voting.methods.getNumberOfPriceRequests().call()).numberPendingPriceRequests, 4);
    assert.equal((await voting.methods.getNumberOfPriceRequests().call()).numberResolvedPriceRequests, 0);

    // Roll request 2 and 3. Settle request 1 and 4. We should see the order respected when settled.
    await moveToNextRound(voting, accounts[0]);
    const price = 123;
    const salt = getRandomSignedInt(); // use the same salt for all votes. bad practice but wont impact anything.
    let roundId = (await voting.methods.getCurrentRoundId().call()).toString();
    let baseRequest = { salt, roundId, identifier };
    const hash1 = computeVoteHash({ ...baseRequest, price: price, account: account1, time: time });
    await voting.methods.commitVote(identifier, time, hash1).send({ from: account1 });
    const hash2 = computeVoteHash({ ...baseRequest, price: price, account: account4, time: time + 1 });
    await voting.methods.commitVote(identifier, time + 1, hash2).send({ from: account4 });
    const hash3 = computeVoteHash({ ...baseRequest, price: price, account: account4, time: time + 2 });
    await voting.methods.commitVote(identifier, time + 2, hash3).send({ from: account4 });
    const hash4 = computeVoteHash({ ...baseRequest, price: price, account: account1, time: time + 3 });
    await voting.methods.commitVote(identifier, time + 3, hash4).send({ from: account1 });

    await moveToNextPhase(voting, accounts[0]); // Reveal the votes.

    await voting.methods.revealVote(identifier, time, price, salt).send({ from: account1 });
    await voting.methods.revealVote(identifier, time + 1, price, salt).send({ from: account4 });
    await voting.methods.revealVote(identifier, time + 2, price, salt).send({ from: account4 });
    await voting.methods.revealVote(identifier, time + 3, price, salt).send({ from: account1 });

    await moveToNextRound(voting, accounts[0]);
    await voting.methods.processResolvablePriceRequests().send({ from: accounts[0] });
    assert.equal((await voting.methods.getNumberOfPriceRequests().call()).numberPendingPriceRequests, 2);
    assert.equal((await voting.methods.getNumberOfPriceRequests().call()).numberResolvedPriceRequests, 2);

    // Check slot 0 in the resolved array is the first request (based on time of the request).
    const resolvedRequest1Id = await voting.methods.resolvedPriceRequestIds(0).call();
    assert.equal((await voting.methods.priceRequests(resolvedRequest1Id).call()).time, time);

    // Check slot 1 in the resolved array is the fourth request (based on time of the request).
    const resolvedRequest2Id = await voting.methods.resolvedPriceRequestIds(1).call();
    assert.equal((await voting.methods.priceRequests(resolvedRequest2Id).call()).time, time + 3);

    // Now, move to the next round and settle the remaining two requests. We should see the order respected when settled.

    await moveToNextRound(voting, accounts[0]);
    roundId = (await voting.methods.getCurrentRoundId().call()).toString();
    baseRequest = { salt, roundId, identifier };
    const hash5 = computeVoteHash({ ...baseRequest, price: price, account: account1, time: time + 1 });
    await voting.methods.commitVote(identifier, time + 1, hash5).send({ from: account1 });
    const hash6 = computeVoteHash({ ...baseRequest, price: price, account: account1, time: time + 2 });
    await voting.methods.commitVote(identifier, time + 2, hash6).send({ from: account1 });

    await moveToNextPhase(voting, accounts[0]); // Reveal the votes.
    await voting.methods.revealVote(identifier, time + 1, price, salt).send({ from: account1 });
    await voting.methods.revealVote(identifier, time + 2, price, salt).send({ from: account1 });

    await moveToNextRound(voting, accounts[0]);
    await voting.methods.processResolvablePriceRequests().send({ from: accounts[0] });
    assert.equal((await voting.methods.getNumberOfPriceRequests().call()).numberPendingPriceRequests, 0);
    assert.equal((await voting.methods.getNumberOfPriceRequests().call()).numberResolvedPriceRequests, 4);
  });
  it("Requests are automatically removed after a fixed number of rolls", async function () {
    // Verify that if a request rolls enough times (to hit maxRolls) it is automatically removed from the
    // pending requests array and becomes unresolvable.
    const identifier = padRight(utf8ToHex("test"), 64);
    const time = "1000";
    // Verify that the order of requests is respected as they move between the pending and settled arrays.
    await supportedIdentifiers.methods.addSupportedIdentifier(identifier).send({ from: accounts[0] });

    await voting.methods.requestPrice(identifier, time).send({ from: registeredContract });
    await voting.methods.requestPrice(identifier, time + 1).send({ from: registeredContract });
    assert.equal((await voting.methods.getNumberOfPriceRequests().call()).numberPendingPriceRequests, 2);
    assert.equal((await voting.methods.getNumberOfPriceRequests().call()).numberResolvedPriceRequests, 0);

    const request1Id = await voting.methods.pendingPriceRequestsIds(0).call();
    const request2Id = await voting.methods.pendingPriceRequestsIds(1).call();

    // First, verify that the roll counter increments as expected as requests roll.

    // Within the first active commit the roll counter should be 0.
    await moveToNextRound(voting, accounts[0]);
    await voting.methods.processResolvablePriceRequests().send({ from: accounts[0] });
    assert.equal((await voting.methods.priceRequests(request1Id).call()).rollCount, 0);
    assert.equal((await voting.methods.priceRequests(request2Id).call()).rollCount, 0);

    // Now, roll the votes by moving to the next round. We should see the roll count increment.
    await moveToNextRound(voting, accounts[0]);
    await voting.methods.processResolvablePriceRequests().send({ from: accounts[0] });
    assert.equal((await voting.methods.priceRequests(request1Id).call()).rollCount, 1);
    assert.equal((await voting.methods.priceRequests(request2Id).call()).rollCount, 1);

    // Now, roll the votes up to the maxRolls. This is set to 3 by default
    await moveToNextRound(voting, accounts[0]);
    await voting.methods.processResolvablePriceRequests().send({ from: accounts[0] });
    assert.equal((await voting.methods.priceRequests(request1Id).call()).rollCount, 2);
    assert.equal((await voting.methods.priceRequests(request2Id).call()).rollCount, 2);

    assert.equal((await voting.methods.getNumberOfPriceRequests().call()).numberPendingPriceRequests, 2);
    assert.equal((await voting.methods.getNumberOfPriceRequests().call()).numberResolvedPriceRequests, 0);

    // On the next roll these requests should be automatically removed from the pending array and become unresolvable.
    await moveToNextRound(voting, accounts[0]);
    await voting.methods.processResolvablePriceRequests().send({ from: accounts[0] });

    // Both requests should be deleted now. First, check events content and count. Then, check the state is purged.
    // Lastly, check the arrays were updated correctly.
    const events = await voting.getPastEvents("RequestDeleted", { fromBlock: 0, toBlock: "latest" });
    assert.equal(events.length, 2);
    assert.equal(events[0].returnValues.identifier, identifier);
    assert.equal(events[0].returnValues.time, time);
    assert.equal(events[1].returnValues.identifier, identifier);
    assert.equal(events[1].returnValues.time, time + 1);

    const spamRequest1 = await voting.methods.priceRequests(request1Id).call();
    const spamRequest2 = await voting.methods.priceRequests(request2Id).call();
    assert.equal(spamRequest1.lastVotingRound, "0");
    assert.isFalse(spamRequest1.isGovernance);
    assert.equal(spamRequest1.time, "0");
    assert.equal(spamRequest1.identifier, padRight(utf8ToHex(""), 64));
    assert.isNull(spamRequest1.ancillaryData);
    assert.equal(spamRequest2.lastVotingRound, "0");
    assert.isFalse(spamRequest2.isGovernance);
    assert.equal(spamRequest2.time, "0");
    assert.equal(spamRequest2.identifier, padRight(utf8ToHex(""), 64));
    assert.isNull(spamRequest2.ancillaryData);

    assert.equal((await voting.methods.getNumberOfPriceRequests().call()).numberPendingPriceRequests, 0);
    assert.equal((await voting.methods.getNumberOfPriceRequests().call()).numberResolvedPriceRequests, 0);
  });
  it("Request to be deleted can be re-requested only after processing resolvable price requests", async function () {
    // Verify that if a request rolls enough times (to hit maxRolls) it is automatically removed from the
    // pending requests array and becomes unresolvable.
    const identifier = padRight(utf8ToHex("test"), 64);
    const time = "1000";
    // Verify that the order of requests is respected as they move between the pending and settled arrays.
    await supportedIdentifiers.methods.addSupportedIdentifier(identifier).send({ from: accounts[0] });

    await voting.methods.requestPrice(identifier, time).send({ from: registeredContract });
    assert.equal((await voting.methods.getNumberOfPriceRequests().call()).numberPendingPriceRequests, 1);
    assert.equal((await voting.methods.getNumberOfPriceRequests().call()).numberResolvedPriceRequests, 0);

    // Within the first active commit the roll counter should be 0.
    await moveToNextRound(voting, accounts[0]);
    await moveToNextRound(voting, accounts[0]);
    await moveToNextRound(voting, accounts[0]);

    assert.equal((await voting.methods.getPendingRequests().call())[0].rollCount, 2);

    assert.equal((await voting.methods.getPriceRequestStatuses([{ identifier, time }]).call())[0].status, "1");

    await moveToNextRound(voting, accounts[0]);

    assert.equal((await voting.methods.getPendingRequests().call()).length, 0);
    assert.equal((await voting.methods.getPriceRequestStatuses([{ identifier, time }]).call())[0].status, "4");

    assert(
      await didContractRevertWith(
        voting.methods.getPrice(identifier, time).send({ from: registeredContract }),
        "Price will be deleted"
      )
    );

    let result = await voting.methods.requestPrice(identifier, time).send({ from: registeredContract });
    await assertEventNotEmitted(result, voting, "RequestAdded");

    await voting.methods.processResolvablePriceRequests().send({ from: accounts[0] });

    const currentRoundId = await voting.methods.getCurrentRoundId().call();
    result = await voting.methods.requestPrice(identifier, time).send({ from: registeredContract });
    await assertEventEmitted(result, voting, "RequestAdded", (ev) => {
      return (
        // The vote is added to the next round, so we have to add 1 to the current round id.
        ev.roundId.toString() == toBN(currentRoundId).addn(1).toString() &&
        web3.utils.hexToUtf8(ev.identifier) == web3.utils.hexToUtf8(identifier) &&
        ev.time.toString() == time.toString()
      );
    });

    await moveToNextRound(voting, accounts[0]);

    assert.equal((await voting.methods.getPendingRequests().call()).length, 1);
    assert.equal((await voting.methods.getPendingRequests().call())[0].rollCount, 0);

    assert(
      await didContractRevertWith(
        voting.methods.getPrice(identifier, time).send({ from: registeredContract }),
        "Current voting round not ended"
      )
    );
  });
  it("Handles calling settle during reveal", async function () {
    // In the event that someone calls processResolvablePriceRequests() during the reveal phase, after a vote has reached
    // the gat but before the end of the round.
    const identifier = padRight(utf8ToHex("slash-test"), 64);
    const time = 420;

    await supportedIdentifiers.methods.addSupportedIdentifier(identifier).send({ from: accounts[0] });
    await voting.methods.requestPrice(identifier, time).send({ from: registeredContract });

    assert.equal((await voting.methods.getNumberOfPriceRequests().call()).numberPendingPriceRequests, 1);

    await moveToNextRound(voting, accounts[0]);
    const roundId = (await voting.methods.getCurrentRoundId().call()).toString();
    const price = 123;
    const salt = getRandomSignedInt(); // use the same salt for all votes. bad practice but wont impact anything.
    const baseRequest = { salt, roundId, identifier };
    const hash1 = computeVoteHash({ ...baseRequest, price: price, account: account1, time: time });
    await voting.methods.commitVote(identifier, time, hash1).send({ from: account1 });
    await moveToNextPhase(voting, accounts[0]); // Reveal the votes.
    await voting.methods.revealVote(identifier, time, price, salt).send({ from: account1 });

    // We are now in the reveal phase with the vote having met the gat. If someone tries to settle the request now
    // nothing should happen as the round is not over yet, even though the gat has been met.
    assert.equal((await voting.methods.getNumberOfPriceRequests().call()).numberPendingPriceRequests, 1);
    await voting.methods.processResolvablePriceRequests().send({ from: accounts[0] });
    assert.equal((await voting.methods.getNumberOfPriceRequests().call()).numberPendingPriceRequests, 1);
  });
  it("Handles multiple rolls with no contract interactions", async function () {
    // Consider the case where a vote rolls for a number of rounds with no voter interaction with the voting contract to
    // resolve votes. Even in this case rolling trackers should update as expected.
    const identifier = padRight(utf8ToHex("test"), 64);
    const time = "1000";
    await supportedIdentifiers.methods.addSupportedIdentifier(identifier).send({ from: accounts[0] });
    await voting.methods.requestPrice(identifier, time).send({ from: registeredContract });
    await voting.methods.requestPrice(identifier, time + 1).send({ from: registeredContract });
    assert.equal((await voting.methods.getNumberOfPriceRequests().call()).numberPendingPriceRequests, 2);
    assert.equal((await voting.methods.getNumberOfPriceRequests().call()).numberResolvedPriceRequests, 0);

    const request1Id = await voting.methods.pendingPriceRequestsIds(0).call();
    const request2Id = await voting.methods.pendingPriceRequestsIds(1).call();

    // Within the first active commit the roll counter should be 0.
    await moveToNextRound(voting, accounts[0]);
    assert.equal((await voting.methods.priceRequests(request1Id).call()).rollCount, 0);
    assert.equal((await voting.methods.priceRequests(request2Id).call()).rollCount, 0);

    // Now, roll two rounds forward. in neither round call processResolvablePriceRequests. The roll counter should still
    // be 0. Only after updating call it should we see both jump to 2.

    await moveToNextRound(voting, accounts[0]);
    await moveToNextRound(voting, accounts[0]);
    assert.equal((await voting.methods.priceRequests(request1Id).call()).rollCount, 0);
    assert.equal((await voting.methods.priceRequests(request2Id).call()).rollCount, 0);
    await voting.methods.processResolvablePriceRequests().send({ from: accounts[0] });
    assert.equal((await voting.methods.priceRequests(request1Id).call()).rollCount, 2);
    assert.equal((await voting.methods.priceRequests(request2Id).call()).rollCount, 2);
  });
  it("Sequential interactions with processResolvablePriceRequests do not re-traverse pending requests", async function () {
    // Resolve resolvable price requests requires, in the worst case, to loop over all pending price requests. This is
    // an action that only needs to be done by the first account to interact with the voting contracts within a given
    // round. We can show this is the case by submitting a large number of requests (30) and then looking at the gas used
    // between the first and second caller.

    await submitManyRequests(1, 30); // send 30 requests within 1 multical tx.

    await moveToNextRound(voting, accounts[0]);

    // look at the gas used to resolve the 30 requests. a second call should use a fraction of this gas.

    let gasUsed1 = (await voting.methods.processResolvablePriceRequests().send({ from: account1 })).gasUsed;
    let gasUsed2 = (await voting.methods.processResolvablePriceRequests().send({ from: account2 })).gasUsed;
    // The gas used on the first call should be at least 5x that of the second call.
    assert(gasUsed1 > gasUsed2 * 5);

    // Moving to the next round, we should need to re-spend the gas used on the first call and should see the same behavour.
    await moveToNextRound(voting, accounts[0]);
    gasUsed1 = (await voting.methods.processResolvablePriceRequests().send({ from: account1 })).gasUsed;
    gasUsed2 = (await voting.methods.processResolvablePriceRequests().send({ from: account2 })).gasUsed;
    assert(gasUsed1 > gasUsed2 * 5);
  });

  it("Request resolution can happen piecewise", async function () {
    // It should be possible to sequentially update the resolvable index for a given round by calling resolve resolvable
    // price request range.
    const identifier = padRight(utf8ToHex("test"), 64);
    const time = "1000";
    // Verify that the order of requests is respected as they move between the pending and settled arrays.
    await supportedIdentifiers.methods.addSupportedIdentifier(identifier).send({ from: accounts[0] });
    await voting.methods.requestPrice(identifier, time).send({ from: registeredContract });
    await voting.methods.requestPrice(identifier, time + 1).send({ from: registeredContract });
    await voting.methods.requestPrice(identifier, time + 2).send({ from: registeredContract });
    await voting.methods.requestPrice(identifier, time + 3).send({ from: registeredContract });

    const request1Id = await voting.methods.pendingPriceRequestsIds(0).call();
    const request2Id = await voting.methods.pendingPriceRequestsIds(1).call();
    const request3Id = await voting.methods.pendingPriceRequestsIds(2).call();
    const request4Id = await voting.methods.pendingPriceRequestsIds(3).call();

    assert.equal((await voting.methods.getNumberOfPriceRequests().call()).numberPendingPriceRequests, 4);
    assert.equal((await voting.methods.getNumberOfPriceRequests().call()).numberResolvedPriceRequests, 0);

    // Before doing anything the nextPendingIndexToProcess should be 0.
    assert.equal(await voting.methods.nextPendingIndexToProcess().call(), "0");

    // Updating in range should update to current roundId and the resolvable index to 1.
    await voting.methods.processResolvablePriceRequestsRange(1).send({ from: accounts[0] });
    let roundId = (await voting.methods.getCurrentRoundId().call()).toString();
    assert.equal(await voting.methods.lastRoundIdProcessed().call(), roundId);
    assert.equal(await voting.methods.nextPendingIndexToProcess().call(), "1");

    // calling processResolvablePriceRequests should update to the end of the range.
    await voting.methods.processResolvablePriceRequests().send({ from: accounts[0] });
    assert.equal(await voting.methods.lastRoundIdProcessed().call(), roundId);
    assert.equal(await voting.methods.nextPendingIndexToProcess().call(), "4");

    // Equally, we can show the same behavior works when rolling and updating the rolling trackers.
    await moveToNextRound(voting, accounts[0]);
    await moveToNextRound(voting, accounts[0]);

    assert.equal((await voting.methods.priceRequests(request1Id).call()).rollCount, 0);
    assert.equal((await voting.methods.priceRequests(request2Id).call()).rollCount, 0);
    assert.equal((await voting.methods.priceRequests(request3Id).call()).rollCount, 0);
    assert.equal((await voting.methods.priceRequests(request4Id).call()).rollCount, 0);

    // Now, update in range and we should see the number of indices update correspond to which requests are updated.
    await voting.methods.processResolvablePriceRequestsRange(1).send({ from: accounts[0] });
    assert.equal((await voting.methods.priceRequests(request1Id).call()).rollCount, 1);
    assert.equal((await voting.methods.priceRequests(request2Id).call()).rollCount, 0);
    assert.equal((await voting.methods.priceRequests(request3Id).call()).rollCount, 0);
    assert.equal((await voting.methods.priceRequests(request4Id).call()).rollCount, 0);

    await voting.methods.processResolvablePriceRequestsRange(1).send({ from: accounts[0] });
    assert.equal((await voting.methods.priceRequests(request1Id).call()).rollCount, 1);
    assert.equal((await voting.methods.priceRequests(request2Id).call()).rollCount, 1);
    assert.equal((await voting.methods.priceRequests(request3Id).call()).rollCount, 0);
    assert.equal((await voting.methods.priceRequests(request4Id).call()).rollCount, 0);

    // Update the remaining.
    await voting.methods.processResolvablePriceRequests().send({ from: accounts[0] });
    assert.equal((await voting.methods.priceRequests(request1Id).call()).rollCount, 1);
    assert.equal((await voting.methods.priceRequests(request2Id).call()).rollCount, 1);
    assert.equal((await voting.methods.priceRequests(request3Id).call()).rollCount, 1);
    assert.equal((await voting.methods.priceRequests(request4Id).call()).rollCount, 1);

    // Same behavour occurs when settling requests.
    const price = 123;
    const salt = getRandomSignedInt(); // use the same salt for all votes. bad practice but wont impact anything.
    roundId = (await voting.methods.getCurrentRoundId().call()).toString();
    let baseRequest = { salt, roundId, identifier };
    const hash1 = computeVoteHash({ ...baseRequest, price: price, account: account1, time: time });
    await voting.methods.commitVote(identifier, time, hash1).send({ from: account1 });
    const hash2 = computeVoteHash({ ...baseRequest, price: price, account: account1, time: time + 1 });
    await voting.methods.commitVote(identifier, time + 1, hash2).send({ from: account1 });
    const hash3 = computeVoteHash({ ...baseRequest, price: price, account: account1, time: time + 2 });
    await voting.methods.commitVote(identifier, time + 2, hash3).send({ from: account1 });
    const hash4 = computeVoteHash({ ...baseRequest, price: price, account: account1, time: time + 3 });
    await voting.methods.commitVote(identifier, time + 3, hash4).send({ from: account1 });

    await moveToNextPhase(voting, accounts[0]); // Reveal the votes.

    await voting.methods.revealVote(identifier, time, price, salt).send({ from: account1 });
    await voting.methods.revealVote(identifier, time + 1, price, salt).send({ from: account1 });
    await voting.methods.revealVote(identifier, time + 2, price, salt).send({ from: account1 });
    await voting.methods.revealVote(identifier, time + 3, price, salt).send({ from: account1 });

    await moveToNextRound(voting, accounts[0]);

    assert.equal((await voting.methods.getNumberOfPriceRequests().call()).numberPendingPriceRequests, 4);
    assert.equal((await voting.methods.getNumberOfPriceRequests().call()).numberResolvedPriceRequests, 0);

    await voting.methods.processResolvablePriceRequestsRange(1).send({ from: accounts[0] });
    assert.equal((await voting.methods.getNumberOfPriceRequests().call()).numberPendingPriceRequests, 3);
    assert.equal((await voting.methods.getNumberOfPriceRequests().call()).numberResolvedPriceRequests, 1);

    await voting.methods.processResolvablePriceRequestsRange(1).send({ from: accounts[0] });
    assert.equal((await voting.methods.getNumberOfPriceRequests().call()).numberPendingPriceRequests, 2);
    assert.equal((await voting.methods.getNumberOfPriceRequests().call()).numberResolvedPriceRequests, 2);

    await voting.methods.processResolvablePriceRequests().send({ from: accounts[0] });
    assert.equal((await voting.methods.getNumberOfPriceRequests().call()).numberPendingPriceRequests, 0);
    assert.equal((await voting.methods.getNumberOfPriceRequests().call()).numberResolvedPriceRequests, 4);
  });
  it("Can successfully remove large amounts of spam piecewise", async function () {
    // Request so many requests in one go that we cant resolve them all in one transaction. Rather, we need to update
    // them piecewise. The same goes for deleting the requests once we've rolled enough times. This checks that in the
    // event the DVM is spammed we can recover gracefully.
    await submitManyRequests(5, 125); // send 625 requests, split over 5 multicalls of size 125.
    assert.equal((await voting.methods.getNumberOfPriceRequests().call()).numberPendingPriceRequests, 625);
    assert.equal((await voting.methods.getNumberOfPriceRequests().call()).numberResolvedPriceRequests, 0);

    // Move to the active round and then a following round. This will force these requests to need to be rolled.
    // When resolving we will now need to roll 625 requests in one go.
    await moveToNextRound(voting, accounts[0]);
    await moveToNextRound(voting, accounts[0]);

    // look at the gas used to resolve the 30 requests. a second call should use a fraction of this gas.

    // If we try and update these all in one go we will run out of gas (note that Hardhat tests have a lower gas limit
    // than ethereum mainnet but the same concept still applies).
    let didRunOutOfGas = false;
    try {
      await voting.methods.processResolvablePriceRequests().send({ from: account1 });
    } catch (error) {
      didRunOutOfGas = true;
      assert(error.data.stack.includes("Transaction ran out of gas"));
    }
    assert(didRunOutOfGas);

    // Now, show that we can still update by splitting this request into two goes. Let's do one of 315 and one of 310.
    await voting.methods.processResolvablePriceRequestsRange(315).send({ from: account1 });
    await voting.methods.processResolvablePriceRequestsRange(310).send({ from: account1 });

    // verify that we've traversed all the requests and that subsequent calls are very cheap.
    assert.equal((await voting.methods.getNumberOfPriceRequests().call()).numberPendingPriceRequests, 625);
    const roundId = await voting.methods.getCurrentRoundId().call();
    assert.equal(await voting.methods.lastRoundIdProcessed().call(), roundId);
    assert.equal(await voting.methods.nextPendingIndexToProcess().call(), 625);
    const gasUsed1 = (await voting.methods.processResolvablePriceRequests().send({ from: account1 })).gasUsed;
    assert(gasUsed1 < 40000);

    // now, keep rolling until these requests are deletable.

    await moveToNextRound(voting, accounts[0]);
    await moveToNextRound(voting, accounts[0]);

    // If we now try resolve these requests can be deleted. Again, we cant do this in one go and need to split it into
    // multiple transactions.
    didRunOutOfGas = false;
    try {
      await voting.methods.processResolvablePriceRequests().send({ from: account1 });
    } catch (error) {
      didRunOutOfGas = true;
      assert(error.data.stack.includes("Transaction ran out of gas"));
    }
    assert(didRunOutOfGas);
    await voting.methods.processResolvablePriceRequestsRange(315).send({ from: account1 });
    await voting.methods.processResolvablePriceRequestsRange(310).send({ from: account1 });
    assert.equal((await voting.methods.getNumberOfPriceRequests().call()).numberPendingPriceRequests, 0);
    assert.equal((await voting.getPastEvents("RequestDeleted", { fromBlock: 0, toBlock: "latest" })).length, 625);
    const gasUsed2 = (await voting.methods.processResolvablePriceRequests().send({ from: account1 })).gasUsed;
    assert(gasUsed2 < 40000);
  });
  it("Can successfully remove votes that need to be deleted, interspersed with valid votes", async function () {
    // Consider a combination of spam and valid votes. We should be able to correctly resolve the valid requests and
    // remove the spam without issue.
    await submitManyRequests(2, 125); // send 250 spam requests.
    const identifier = padRight(utf8ToHex("test"), 64);
    const time = "1000";
    await supportedIdentifiers.methods.addSupportedIdentifier(identifier).send({ from: accounts[0] });
    await voting.methods.requestPrice(identifier, time).send({ from: registeredContract });
    await submitManyRequests(2, 125, 500); // send 250 spam requests.
    assert.equal((await voting.methods.getNumberOfPriceRequests().call()).numberPendingPriceRequests, 501);
    assert.equal((await voting.methods.getNumberOfPriceRequests().call()).numberResolvedPriceRequests, 0);

    // Move to the active round and then a following round. This will force these requests to need to be rolled.
    // When resolving we will now need to roll 501 requests in one go.
    await moveToNextRound(voting, accounts[0]);
    await moveToNextRound(voting, accounts[0]);

    // Now, commit and reveal on the one valid request. by proxy of committing we should roll the other votes.
    const price = 123;
    const salt = getRandomSignedInt(); // use the same salt for all votes. bad practice but wont impact anything.
    let roundId = (await voting.methods.getCurrentRoundId().call()).toString();
    let baseRequest = { salt, roundId, identifier };
    const hash1 = computeVoteHash({ ...baseRequest, price: price, account: account1, time: time });
    await voting.methods.commitVote(identifier, time, hash1).send({ from: account1 });
    assert.equal((await voting.getPastEvents("RequestRolled", { fromBlock: 0, toBlock: "latest" })).length, 501);
    await moveToNextPhase(voting, accounts[0]); // Reveal the votes.
    await voting.methods.revealVote(identifier, time, price, salt).send({ from: account1 });
    await moveToNextRound(voting, accounts[0]);
    await voting.methods.processResolvablePriceRequests().send({ from: account1 });

    // There should now be 1 resolved request and 500 rolled requests.
    assert.equal((await voting.methods.getNumberOfPriceRequests().call()).numberPendingPriceRequests, 500);
    assert.equal((await voting.methods.getNumberOfPriceRequests().call()).numberResolvedPriceRequests, 1);
    assert.equal(
      (await voting.methods.getPrice(identifier, time).call({ from: registeredContract })).toString(),
      price.toString()
    );

    // Now, roll again and then update. this should delete these requests.
    await moveToNextRound(voting, accounts[0]);
    await moveToNextRound(voting, accounts[0]);
    await voting.methods.processResolvablePriceRequestsRange(250).send({ from: account1 });
    await voting.methods.processResolvablePriceRequestsRange(250).send({ from: account1 });
    assert.equal((await voting.methods.getNumberOfPriceRequests().call()).numberPendingPriceRequests, 0);
    assert.equal((await voting.methods.getNumberOfPriceRequests().call()).numberResolvedPriceRequests, 1);
  });

  it("Staking during active reveal is dealt with correctly via pendingStakes", async function () {
    // An issue was found in the contract wherein a staked voter stakes again during the active reveal round, thereby
    // increasing their effective stake to a value higher than what they had at the variable freeze time (first commit or stake during active reveal phase).
    // The contract's pendingStake variable is meant to capture this correctly wherein the pending stake for a given round
    // offsets stake that has been added by not yet "activated." However, this was found to not correctly work in the
    // specific case where you stake after committing, but within the reveal phase. The impact of this is that this voter
    // gets a disproportionate amount of voting impact vs the total votes that participated in the vote and the total
    // amount of tokens staked is incorrect. This results in wrong slashing/tracker updates, leaving some tokens in the
    // contract after all rewards have been withdrawn and results in the sum of all slashing trackers not correctly
    // equalling 0 for the vote in which this voter increase their stake.
    const identifier = padRight(utf8ToHex("test"), 64);
    const time = "1000";
    await supportedIdentifiers.methods.addSupportedIdentifier(identifier).send({ from: accounts[0] });
    await voting.methods.requestPrice(identifier, time).send({ from: registeredContract });

    await moveToNextRound(voting, accounts[0]);

    // Commit a vote, move to reveal phase.
    const roundId = (await voting.methods.getCurrentRoundId().call()).toString();
    const salt = getRandomSignedInt();
    const price = 0;
    const hash2 = computeVoteHash({ salt, roundId, identifier, price, account: account1, time });
    await voting.methods.commitVote(identifier, time, hash2).send({ from: account1 });
    await moveToNextPhase(voting, accounts[0]); // Reveal the votes.

    // Before revealing the vote the staker stakes again. This should be reflected in the pendingStake variable. If the
    // bug discussed above is still present then this will break heuristic that the sum of all slashing trackers must
    // always equal 0 and that if all voters withdraw (after some amount of slashing) there should be 0 tokens left.
    await votingToken.methods.mint(account1, toWei("10000000")).send({ from: account1 });
    await votingToken.methods.approve(voting.options.address, toWei("10000000")).send({ from: account1 });
    await voting.methods.stake(toWei("10000000")).send({ from: account1 });
    await voting.methods.revealVote(identifier, time, price, salt).send({ from: account1 });

    await moveToNextRound(voting, accounts[0]);

    assert.equal(
      (await voting.methods.getPrice(identifier, time).call({ from: registeredContract })).toString(),
      price.toString()
    );

    // Expect that all accounts should be slashed
    await voting.methods.updateTrackers(account1).send({ from: account1 });
    await voting.methods.updateTrackers(account2).send({ from: account1 });
    await voting.methods.updateTrackers(account3).send({ from: account1 });
    await voting.methods.updateTrackers(account4).send({ from: account1 });

    const events = await voting.getPastEvents("VoterSlashApplied", { fromBlock: 0, toBlock: "latest" });

    const sum = events.map((e) => Number(web3.utils.fromWei(e.returnValues.slashedTokens))).reduce((a, b) => a + b, 0);
    assert.equal(sum, 0);

    await voting.methods.setUnstakeCoolDown(0).send({ from: account1 });
    await voting.methods
      .requestUnstake((await voting.methods.voterStakes(account1).call()).stake)
      .send({ from: account1 });
    await voting.methods
      .requestUnstake((await voting.methods.voterStakes(account2).call()).stake)
      .send({ from: account2 });
    await voting.methods
      .requestUnstake((await voting.methods.voterStakes(account3).call()).stake)
      .send({ from: account3 });
    await voting.methods
      .requestUnstake((await voting.methods.voterStakes(account4).call()).stake)
      .send({ from: account4 });

    await voting.methods.executeUnstake().send({ from: account1 });
    await voting.methods.executeUnstake().send({ from: account2 });
    await voting.methods.executeUnstake().send({ from: account3 });
    await voting.methods.executeUnstake().send({ from: account4 });

    const finalContractBalance = await votingToken.methods.balanceOf(voting.options.address).call();
    assert.equal(finalContractBalance, "0");
  });
  it("Should never allow total stakes to exceed cumulative stake", async function () {
    // This test proves how the total user stakes never exceed the cumulativeStake parameter. This is important because
    // otherwise the VotingV2 contract could not pay the users stakes and also would issue more rewards than it should.
    // To check this we will use a more punitive slashing library that slashes 99% of staked tokens of users who vote
    // incorrectly or do not vote at all. Account1 and Account2 will be the only stakers to vote and therefore receive
    // the tokens of the other users which should reach 0 staked balance.

    // Set up contracts
    const punitiveSlashingLibraryTest = await PunitiveSlashingLibraryTest.new().send({ from: accounts[0] });
    await voting.methods.setSlashingLibrary(punitiveSlashingLibraryTest.options.address).send({ from: accounts[0] });
    const identifier = padRight(utf8ToHex("test"), 64);
    const time = "1000";
    await supportedIdentifiers.methods.addSupportedIdentifier(identifier).send({ from: accounts[0] });

    const accountsStartingBallance = toBN(await voting.methods.getVoterStakePostUpdate(account1).call()).add(
      toBN(await voting.methods.getVoterStakePostUpdate(account2).call())
    ); // 32M
    const restOfStakedBalance = toBN(await votingToken.methods.balanceOf(voting.options.address).call()).sub(
      toBN(accountsStartingBallance)
    ); // 68M

    // Number of active voting rounds to test with
    const activeVotingRounds = 20;

    // Account1 will vote with 32M tokens so reaching the gat and then receiving the slashing rewards comming from
    // account2, account3 and account4
    for (let i = 0; i < activeVotingRounds; i++) {
      const newTime = Number(time) + i;
      await voting.methods.requestPrice(identifier, newTime).send({ from: registeredContract });
      await moveToNextRound(voting, accounts[0]);
      assert.equal(await voting.methods.currentActiveRequests().call(), true);

      let roundId = (await voting.methods.getCurrentRoundId().call()).toString(); // Cast vote
      const salt = getRandomSignedInt();
      const price = 0;
      const hash1 = computeVoteHash({ salt, roundId, identifier, price, account: account1, time: newTime });
      await voting.methods.commitVote(identifier, newTime, hash1).send({ from: account1 });
      const hash2 = computeVoteHash({ salt, roundId, identifier, price, account: account2, time: newTime });
      await voting.methods.commitVote(identifier, newTime, hash2).send({ from: account2 });

      await moveToNextPhase(voting, accounts[0]); // Reveal vote
      await voting.methods.revealVote(identifier, newTime, price, salt).send({ from: account1 });
      await voting.methods.revealVote(identifier, newTime, price, salt).send({ from: account2 });
    }

    // Update the trackers of all accounts
    for (const ac of [account1, account2, account3, account4, rand]) {
      await voting.methods.updateTrackers(ac).send({ from: account1 });
    }

    const events = await voting.getPastEvents("VoterSlashApplied", { fromBlock: 0, toBlock: "latest" });

    // Sum of all the positive slashed tokens received by account1
    const sumPositive = events
      .map((e) => e.returnValues.slashedTokens)
      .filter((e) => toBN(e).gt(toBN(0)))
      .reduce((a, b) => toBN(a).add(toBN(b)), toBN(0));

    // Sum of all the negative slashed tokens removed to the rest of accounts
    const sumNegative = events
      .map((e) => e.returnValues.slashedTokens)
      .filter((e) => toBN(e).lt(toBN(0)))
      .reduce((a, b) => toBN(a).add(toBN(b)), toBN(0));

    // Check that the sum of all the positive slashed tokens is equal to the total staked balance minus the account1
    // starting balance. Due to rounding drifts, we allow 1 WEI of error per round.

    assert(restOfStakedBalance.sub(sumPositive).lte(toBN(activeVotingRounds)));

    // Check that the sum of all the negative slashed tokens is equal to the total staked balance minus the account1
    // starting balance. Due to rounding drifts, we allow 1 WEI of error per round.
    assert(restOfStakedBalance.add(sumNegative).lt(toBN(activeVotingRounds)));

    // The sum of all the positive and negative slashed tokens should be equal ~ 0. Due to rounding drifts, we allow 1
    // WEI of error per round.
    assert(sumPositive.add(sumNegative).lt(toBN(activeVotingRounds)));

    // Check that the total user stakes never excede the cumulativeStake
    const cumulativeStake = await voting.methods.cumulativeStake().call();

    const account1Stake = await voting.methods.getVoterStakePostUpdate(account1).call(); // ~ 100M
    const account2Stake = await voting.methods.getVoterStakePostUpdate(account2).call(); // ~ 0
    const account3Stake = await voting.methods.getVoterStakePostUpdate(account3).call(); // ~ 0
    const account4Stake = await voting.methods.getVoterStakePostUpdate(account4).call(); // ~ 0

    const totalUserStakes = toBN(account1Stake)
      .add(toBN(account2Stake))
      .add(toBN(account3Stake))
      .add(toBN(account4Stake));

    // Abs value of difference between totalUserStakes and cumulativeStake
    const diff = toBN(totalUserStakes).gt(toBN(cumulativeStake))
      ? toBN(totalUserStakes).sub(toBN(cumulativeStake))
      : toBN(cumulativeStake).sub(toBN(totalUserStakes)); // ~ 0

    // Due to rounding drifts, we allow 1 WEI of error per round.
    assert(diff.lte(toBN(activeVotingRounds)));
  });

  it("Slashing can be configured depending on price request identifier", async function () {
    // The PriceIdentifierSlashingLibaryTest contract is used to test the ability to configure the slashing library
    // depending on the price request identifier. The library has a hardcoded identifier "SAFE_NO_VOTE" that is
    // whitelisted and will not slash no votes. All other identifiers will be slashed. The test uses this to ensure that
    // the library is correctly configured and that the correct slashing is applied.

    // Set up the contract and library.
    const priceIdentifierSlashingLibaryTest = await PriceIdentifierSlashingLibaryTest.new(voting.options.address).send({
      from: accounts[0],
    });
    await voting.methods
      .setSlashingLibrary(priceIdentifierSlashingLibaryTest.options.address)
      .send({ from: accounts[0] });

    const whitelistedIdentifier = padRight(utf8ToHex("SAFE_NO_VOTE"), 64);
    const identifier = padRight(utf8ToHex("slash"), 64);
    const time = "10";

    // Make the Oracle support these identifiers.
    await supportedIdentifiers.methods.addSupportedIdentifier(whitelistedIdentifier).send({ from: accounts[0] });
    await supportedIdentifiers.methods.addSupportedIdentifier(identifier).send({ from: accounts[0] });

    // Request two different price requests, one of the with the whitelistedIdentifier and move to the next round where
    // they will be voted on.
    await voting.methods.requestPrice(identifier, time).send({ from: registeredContract });
    await voting.methods.requestPrice(whitelistedIdentifier, time).send({ from: registeredContract });
    await moveToNextRound(voting, accounts[0]);
    const roundId = (await voting.methods.getCurrentRoundId().call()).toString();

    // Commit votes.
    const price = 123;
    const wrongPrice = 456;
    const salt = getRandomSignedInt();

    // Account1 vote correctly on both price requests.
    // Account4 vote incorrectly on both price requests.
    const hash1 = computeVoteHash({ price: price, salt: salt, account: account1, time, roundId, identifier });
    const hash1Wrong = computeVoteHash({ price: wrongPrice, salt: salt, account: account4, time, roundId, identifier });
    const hash2 = computeVoteHash({
      price: price,
      salt: salt,
      account: account1,
      time,
      roundId,
      identifier: whitelistedIdentifier,
    });
    const hash2Wrong = computeVoteHash({
      price: wrongPrice,
      salt: salt,
      account: account4,
      time,
      roundId,
      identifier: whitelistedIdentifier,
    });
    await voting.methods.commitVote(identifier, time, hash1).send({ from: account1 });
    await voting.methods.commitVote(identifier, time, hash1Wrong).send({ from: account4 });
    await voting.methods.commitVote(whitelistedIdentifier, time, hash2).send({ from: account1 });
    await voting.methods.commitVote(whitelistedIdentifier, time, hash2Wrong).send({ from: account4 });

    // Reveal the votes.
    await moveToNextPhase(voting, accounts[0]);

    await voting.methods.revealVote(identifier, time, price, salt).send({ from: account1 });
    await voting.methods.revealVote(identifier, time, wrongPrice, salt).send({ from: account4 });
    await voting.methods.revealVote(whitelistedIdentifier, time, price, salt).send({ from: account1 });
    await voting.methods.revealVote(whitelistedIdentifier, time, wrongPrice, salt).send({ from: account4 });

    // Price should resolve to the one that 2 and 3 voted for.
    await moveToNextRound(voting, accounts[0]);

    await voting.methods.updateTrackers(account1).send({ from: account1 });
    assert.equal((await voting.methods.getNumberOfPriceRequests().call()).numberPendingPriceRequests, 0);
    assert.equal((await voting.methods.getNumberOfPriceRequests().call()).numberResolvedPriceRequests, 2);

    // Check that the correct amount of tokens were slashed.
    const slashingTracker = await voting.methods.requestSlashingTrackers(0).call();
    const slashingTrackerWhitelisted = await voting.methods.requestSlashingTrackers(1).call();

    // Non whitelisted identifier should slash 0.0016 per token for both no vote and wrong vote.
    assert.equal(slashingTracker.wrongVoteSlashPerToken, toWei("0.0016"));
    assert.equal(slashingTracker.noVoteSlashPerToken, toWei("0.0016"));
    assert.equal(slashingTracker.totalSlashed, toWei("108800")); // 64mm * 0.0016 + 4mm * 0.0016 = 108800
    assert.equal(slashingTracker.totalCorrectVotes, toWei("32000000"));

    // Whitelisted identifier should slash 0.0016 per token for wrong vote but not no vote.
    assert.equal(slashingTrackerWhitelisted.wrongVoteSlashPerToken, toWei("0.0016"));
    assert.equal(slashingTrackerWhitelisted.noVoteSlashPerToken, toWei("0")); // No vote is not slashed.
    assert.equal(slashingTrackerWhitelisted.totalSlashed, toWei("6400")); // 4mm * 0.0016 = 6400 (no vote is not slashed)
    assert.equal(slashingTrackerWhitelisted.totalCorrectVotes, toWei("32000000"));

    // Check that the correct amount of tokens were slashed.
    assert.equal(
      await voting.methods.getVoterStakePostUpdate(account1).call(),
      toWei("32000000").add(toWei("108800")).add(toWei("6400"))
    );

    assert.equal(await voting.methods.getVoterStakePostUpdate(account2).call(), toWei("32000000").sub(toWei("51200")));

    assert.equal(await voting.methods.getVoterStakePostUpdate(account3).call(), toWei("32000000").sub(toWei("51200")));

    assert.equal(
      await voting.methods.getVoterStakePostUpdate(account4).call(),
      toWei("4000000").sub(toWei("6400")).sub(toWei("6400"))
    );
  });
  it("Requests are auto rolled if a given round hits the limit of number of requests it can handle", async function () {
    // The contract is meant to bound how many requests can be placed in a given round to limit the upper bound of slashing
    // that can be applied linearly within one round if a voter was to not participate. Set maxRequestersPerRound to 2.
    // If we request 3 it should auto roll the 3rd into the next round. If we request 5 it should place 2 in the first
    // 2 in the second and 1 in the third.
    await voting.methods.setMaxRequestPerRound(2).send({ from: accounts[0] });

    // Request 3 price requests.
    const identifier = padRight(utf8ToHex("test"), 64);
    const time = "1000";
    await supportedIdentifiers.methods.addSupportedIdentifier(identifier).send({ from: accounts[0] });
    await voting.methods.requestPrice(identifier, time).send({ from: registeredContract });
    await voting.methods.requestPrice(identifier, time + 1).send({ from: registeredContract });
    await voting.methods.requestPrice(identifier, time + 2).send({ from: registeredContract });

    const requestRoundId = Number(await voting.methods.getCurrentRoundId().call());

    // Request0 and request 1 should be voted on in the next round (requestRoundId + 1) and the 3rd request should be
    // voted on in the round after that (requestRoundId + 2).
    const request1Id = await voting.methods.pendingPriceRequestsIds(0).call();
    assert.equal((await voting.methods.priceRequests(request1Id).call()).lastVotingRound, requestRoundId + 1);

    const request2Id = await voting.methods.pendingPriceRequestsIds(1).call();
    assert.equal((await voting.methods.priceRequests(request2Id).call()).lastVotingRound, requestRoundId + 1);

    const request3Id = await voting.methods.pendingPriceRequestsIds(2).call();
    assert.equal((await voting.methods.priceRequests(request3Id).call()).lastVotingRound, requestRoundId + 2);

    // Submit another 2 price requests. the next should be in the next round and the last should be in the round after that.
    await voting.methods.requestPrice(identifier, time + 3).send({ from: registeredContract });
    await voting.methods.requestPrice(identifier, time + 4).send({ from: registeredContract });

    const request4Id = await voting.methods.pendingPriceRequestsIds(3).call();
    assert.equal((await voting.methods.priceRequests(request4Id).call()).lastVotingRound, requestRoundId + 2);

    const request5Id = await voting.methods.pendingPriceRequestsIds(4).call();
    assert.equal((await voting.methods.priceRequests(request5Id).call()).lastVotingRound, requestRoundId + 3);

    // Verify that voting respects what round a request is meant to be voted on. We should be able to vote on request1
    // and request2 at the same time, but not 3,4,5.
    await moveToNextRound(voting, accounts[0]);

    await voting.methods.processResolvablePriceRequests().send({ from: account1 });
    assert.equal((await voting.methods.getNumberOfPriceRequests().call()).numberPendingPriceRequests, 5);
    assert.equal((await voting.methods.getNumberOfPriceRequests().call()).numberResolvedPriceRequests, 0);

    const price = 123;
    const salt = getRandomSignedInt(); // use the same salt for all votes. bad practice but wont impact anything.
    let roundId = (await voting.methods.getCurrentRoundId().call()).toString();
    let baseRequest = { salt, roundId, identifier };
    const hash1 = computeVoteHash({ ...baseRequest, price: price, account: account1, time: time });
    const hash2 = computeVoteHash({ ...baseRequest, price: price, account: account1, time: time + 1 });
    let hash3 = computeVoteHash({ ...baseRequest, price: price, account: account1, time: time + 2 });
    await voting.methods.commitVote(identifier, time, hash1).send({ from: account1 });
    await voting.methods.commitVote(identifier, time + 1, hash2).send({ from: account1 });

    // Voting on request 3 should revert as it's not active in this round.
    assert(await didContractThrow(voting.methods.commitVote(identifier, time + 2, hash3).send({ from: account1 })));

    await moveToNextPhase(voting, accounts[0]); // Reveal the votes.
    await voting.methods.revealVote(identifier, time, price, salt).send({ from: account1 });
    await voting.methods.revealVote(identifier, time + 1, price, salt).send({ from: account1 });
    assert(
      await didContractThrow(voting.methods.revealVote(identifier, time + 2, price, salt).send({ from: account1 }))
    );
    await moveToNextRound(voting, accounts[0]);
    await voting.methods.processResolvablePriceRequests().send({ from: account1 });
    assert.equal((await voting.methods.getNumberOfPriceRequests().call()).numberPendingPriceRequests, 3);
    assert.equal((await voting.methods.getNumberOfPriceRequests().call()).numberResolvedPriceRequests, 2);

    // Now, we should expect none of the requests to have rolled as they were enqued for this round, not the previous
    // round and so should not have rolled. Equally, we should now be able to vote on 3 and 4 but not 5.
    assert.equal((await voting.methods.priceRequests(request1Id).call()).lastVotingRound, requestRoundId + 1);
    assert.equal((await voting.methods.priceRequests(request1Id).call()).rollCount, 0);
    assert.equal((await voting.methods.priceRequests(request2Id).call()).lastVotingRound, requestRoundId + 1);
    assert.equal((await voting.methods.priceRequests(request2Id).call()).rollCount, 0);
    assert.equal((await voting.methods.priceRequests(request3Id).call()).lastVotingRound, requestRoundId + 2);
    assert.equal((await voting.methods.priceRequests(request3Id).call()).rollCount, 0);

    // We should now be able to vote on requests 3, 4 but not 5.
    baseRequest.roundId = (await voting.methods.getCurrentRoundId().call()).toString();
    hash3 = computeVoteHash({ ...baseRequest, price: price, account: account1, time: time + 2 });
    const hash4 = computeVoteHash({ ...baseRequest, price: price, account: account1, time: time + 3 });
    let hash5 = computeVoteHash({ ...baseRequest, price: price, account: account1, time: time + 4 });
    await voting.methods.commitVote(identifier, time + 2, hash3).send({ from: account1 });
    await voting.methods.commitVote(identifier, time + 3, hash4).send({ from: account1 });
    assert(await didContractThrow(voting.methods.commitVote(identifier, time + 4, hash5).send({ from: account1 })));

    await moveToNextPhase(voting, accounts[0]); // Reveal the votes.
    await voting.methods.revealVote(identifier, time + 2, price, salt).send({ from: account1 });
    await voting.methods.revealVote(identifier, time + 3, price, salt).send({ from: account1 });
    assert(
      await didContractThrow(voting.methods.revealVote(identifier, time + 4, price, salt).send({ from: account1 }))
    );

    await moveToNextRound(voting, accounts[0]);
    await voting.methods.processResolvablePriceRequests().send({ from: account1 });
    assert.equal((await voting.methods.getNumberOfPriceRequests().call()).numberPendingPriceRequests, 1);
    assert.equal((await voting.methods.getNumberOfPriceRequests().call()).numberResolvedPriceRequests, 4);

    assert.equal((await voting.methods.priceRequests(request3Id).call()).lastVotingRound, requestRoundId + 2);
    assert.equal((await voting.methods.priceRequests(request3Id).call()).rollCount, 0);
    assert.equal((await voting.methods.priceRequests(request4Id).call()).lastVotingRound, requestRoundId + 2);
    assert.equal((await voting.methods.priceRequests(request4Id).call()).rollCount, 0);
    assert.equal((await voting.methods.priceRequests(request5Id).call()).lastVotingRound, requestRoundId + 3);
    assert.equal((await voting.methods.priceRequests(request5Id).call()).rollCount, 0);

    // Finally, we can vote on the last request.
    baseRequest.roundId = (await voting.methods.getCurrentRoundId().call()).toString();
    hash5 = computeVoteHash({ ...baseRequest, price: price, account: account1, time: time + 4 });
    await voting.methods.commitVote(identifier, time + 4, hash5).send({ from: account1 });
    await moveToNextPhase(voting, accounts[0]); // Reveal the votes.
    await voting.methods.revealVote(identifier, time + 4, price, salt).send({ from: account1 });
    await moveToNextRound(voting, accounts[0]);
    await voting.methods.processResolvablePriceRequests().send({ from: account1 });
    assert.equal((await voting.methods.getNumberOfPriceRequests().call()).numberPendingPriceRequests, 0);
    assert.equal((await voting.methods.getNumberOfPriceRequests().call()).numberResolvedPriceRequests, 5);

    // All prices are resolved.
    assert.equal(
      price.toString(),
      await voting.methods.getPrice(identifier, time).call({ from: registeredContract }),
      await voting.methods.getPrice(identifier, time + 1).call({ from: registeredContract }),
      await voting.methods.getPrice(identifier, time + 2).call({ from: registeredContract }),
      await voting.methods.getPrice(identifier, time + 3).call({ from: registeredContract }),
      await voting.methods.getPrice(identifier, time + 4).call({ from: registeredContract })
    );
  });
  it("Auto roll from max request limit interplays correctly with rolls due to no quorum", async function () {
    // Consider a situation where we are rolling votes due to the limit per round being hit, but votes are also rolling
    // due to not having enough votes to pass. In this case, the rolled votes from missed quarum should auto roll past
    // where they can be enqued from the auto roll from max request limit. To test this we will set the max requests per
    // round to 2, request 3 price requests. This will place 2 requests in the next round and 1 in the round after next.
    // Then, move to the vote round and do not hit quarum on either vote. A a result we should see the first 2 requests
    // roll with the first request landing in the subsequent round and the 3rd request landing in the round after that.
    await voting.methods.setMaxRequestPerRound(2).send({ from: accounts[0] });

    // Request 3 price requests.
    const identifier = padRight(utf8ToHex("test"), 64);
    const time = "1000";
    await supportedIdentifiers.methods.addSupportedIdentifier(identifier).send({ from: accounts[0] });
    await voting.methods.requestPrice(identifier, time).send({ from: registeredContract });
    await voting.methods.requestPrice(identifier, time + 1).send({ from: registeredContract });
    await voting.methods.requestPrice(identifier, time + 2).send({ from: registeredContract });

    assert.equal((await voting.methods.getNumberOfPriceRequests().call()).numberPendingPriceRequests, 3);
    assert.equal((await voting.methods.getNumberOfPriceRequests().call()).numberResolvedPriceRequests, 0);

    const requestRoundId = Number(await voting.methods.getCurrentRoundId().call());

    // Request0 and request 1 should be voted on in the next round (requestRoundId + 1) and the 3rd request should be
    // voted on in the round after that (requestRoundId + 2).
    const request1Id = await voting.methods.pendingPriceRequestsIds(0).call();
    assert.equal((await voting.methods.priceRequests(request1Id).call()).lastVotingRound, requestRoundId + 1);

    const request2Id = await voting.methods.pendingPriceRequestsIds(1).call();
    assert.equal((await voting.methods.priceRequests(request2Id).call()).lastVotingRound, requestRoundId + 1);

    const request3Id = await voting.methods.pendingPriceRequestsIds(2).call();
    assert.equal((await voting.methods.priceRequests(request3Id).call()).lastVotingRound, requestRoundId + 2);

    assert.equal((await voting.methods.getNumberOfPriceRequests().call()).numberPendingPriceRequests, 3);
    assert.equal((await voting.methods.getNumberOfPriceRequests().call()).numberResolvedPriceRequests, 0);

    // Now, make the votes roll. To do this we can simply move 2 rounds forward (the next round is the active round and
    // the subsequent round is will cause them to roll. We should see
    await moveToNextRound(voting, accounts[0]);
    await moveToNextRound(voting, accounts[0]);

    // The first 2 requests should now have a roll count of 1, the 3rd request should not have a roll count. The first
    // request should be voted in requestRoundId + 2 and the 2nd request should be voted on in requestRoundId + 3 as the
    // round it first tried to roll in was full.
    await voting.methods.processResolvablePriceRequests().send({ from: account1 });
    assert.equal((await voting.methods.priceRequests(request1Id).call()).lastVotingRound, requestRoundId + 2);
    assert.equal((await voting.methods.priceRequests(request1Id).call()).rollCount, 1);
    assert.equal((await voting.methods.priceRequests(request2Id).call()).lastVotingRound, requestRoundId + 3);
    assert.equal((await voting.methods.priceRequests(request2Id).call()).rollCount, 1);
    assert.equal((await voting.methods.priceRequests(request3Id).call()).lastVotingRound, requestRoundId + 2);
    assert.equal((await voting.methods.priceRequests(request3Id).call()).rollCount, 0);

    // Make another 2 price requests. We should see them respect the fullness of the subsequent rounds such that the
    // next request lands in requestRoundId + 3 (next available round) and the one after that lands in requestRoundId + 4.
    await voting.methods.requestPrice(identifier, time + 3).send({ from: registeredContract });
    await voting.methods.requestPrice(identifier, time + 4).send({ from: registeredContract });

    assert.equal((await voting.methods.getNumberOfPriceRequests().call()).numberPendingPriceRequests, 5);
    assert.equal((await voting.methods.getNumberOfPriceRequests().call()).numberResolvedPriceRequests, 0);

    const request4Id = await voting.methods.pendingPriceRequestsIds(3).call();
    assert.equal((await voting.methods.priceRequests(request4Id).call()).lastVotingRound, requestRoundId + 3);

    const request5Id = await voting.methods.pendingPriceRequestsIds(4).call();
    assert.equal((await voting.methods.priceRequests(request5Id).call()).lastVotingRound, requestRoundId + 4);

    // Now actually vote. Note that we can actually only vote on requests 1 and 3, not 2, due to how the re-enquing
    // worked with the rolling.
    const price = 123;
    const salt = getRandomSignedInt(); // use the same salt for all votes. bad practice but wont impact anything.
    let roundId = (await voting.methods.getCurrentRoundId().call()).toString();
    let baseRequest = { salt, roundId, identifier };
    let hash1 = computeVoteHash({ ...baseRequest, price: price, account: account1, time: time });
    let hash2 = computeVoteHash({ ...baseRequest, price: price, account: account1, time: time + 1 });
    let hash3 = computeVoteHash({ ...baseRequest, price: price, account: account1, time: time + 2 });
    await voting.methods.commitVote(identifier, time, hash1).send({ from: account1 });
    // Voting on request 2 should revert as it's not active in this round.
    assert(await didContractThrow(voting.methods.commitVote(identifier, time + 1, hash2).send({ from: account1 })));
    await voting.methods.commitVote(identifier, time + 2, hash3).send({ from: account1 });

    await moveToNextPhase(voting, accounts[0]); // Reveal the votes.
    await voting.methods.revealVote(identifier, time, price, salt).send({ from: account1 });
    // Equally, cant reveal request 2 as it was not votable this round.
    assert(
      await didContractThrow(voting.methods.revealVote(identifier, time + 1, price, salt).send({ from: account1 }))
    );
    await voting.methods.revealVote(identifier, time + 2, price, salt).send({ from: account1 });

    await moveToNextRound(voting, accounts[0]);
    await voting.methods.processResolvablePriceRequests().send({ from: account1 });
    assert.equal((await voting.methods.getNumberOfPriceRequests().call()).numberPendingPriceRequests, 3);
    assert.equal((await voting.methods.getNumberOfPriceRequests().call()).numberResolvedPriceRequests, 2);

    // Traverse the next 2 rounds, voting as we go to resolve everything.
    baseRequest.roundId = (await voting.methods.getCurrentRoundId().call()).toString();
    hash3 = computeVoteHash({ ...baseRequest, price: price, account: account1, time: time + 1 });
    const hash4 = computeVoteHash({ ...baseRequest, price: price, account: account1, time: time + 3 });
    let hash5 = computeVoteHash({ ...baseRequest, price: price, account: account1, time: time + 4 });
    await voting.methods.commitVote(identifier, time + 1, hash3).send({ from: account1 });
    await voting.methods.commitVote(identifier, time + 3, hash4).send({ from: account1 });
    assert(await didContractThrow(voting.methods.commitVote(identifier, time + 4, hash5).send({ from: account1 })));

    await moveToNextPhase(voting, accounts[0]); // Reveal the votes.
    await voting.methods.revealVote(identifier, time + 1, price, salt).send({ from: account1 });
    await voting.methods.revealVote(identifier, time + 3, price, salt).send({ from: account1 });
    assert(
      await didContractThrow(voting.methods.revealVote(identifier, time + 4, price, salt).send({ from: account1 }))
    );

    await moveToNextRound(voting, accounts[0]);
    await voting.methods.processResolvablePriceRequests().send({ from: account1 });
    assert.equal((await voting.methods.getNumberOfPriceRequests().call()).numberPendingPriceRequests, 1);
    assert.equal((await voting.methods.getNumberOfPriceRequests().call()).numberResolvedPriceRequests, 4);

    // Resolve final request.
    baseRequest.roundId = (await voting.methods.getCurrentRoundId().call()).toString();
    hash5 = computeVoteHash({ ...baseRequest, price: price, account: account1, time: time + 4 });
    await voting.methods.commitVote(identifier, time + 4, hash5).send({ from: account1 });
    await moveToNextPhase(voting, accounts[0]); // Reveal the votes.
    await voting.methods.revealVote(identifier, time + 4, price, salt).send({ from: account1 });
    await moveToNextRound(voting, accounts[0]);
    await voting.methods.processResolvablePriceRequests().send({ from: account1 });
    assert.equal((await voting.methods.getNumberOfPriceRequests().call()).numberPendingPriceRequests, 0);
    assert.equal((await voting.methods.getNumberOfPriceRequests().call()).numberResolvedPriceRequests, 5);

    // All prices are resolved.
    assert.equal(
      price.toString(),
      await voting.methods.getPrice(identifier, time).call({ from: registeredContract }),
      await voting.methods.getPrice(identifier, time + 1).call({ from: registeredContract }),
      await voting.methods.getPrice(identifier, time + 2).call({ from: registeredContract }),
      await voting.methods.getPrice(identifier, time + 3).call({ from: registeredContract }),
      await voting.methods.getPrice(identifier, time + 4).call({ from: registeredContract })
    );
  });
  it("Should never allow total stakes to exceed cumulative stake", async function () {
    // Show that, even when there are multiple requests within the same round, and the theoretical max slash is exceed,
    // we are saved by the max requests per round setting. To show this we set the slashing library to the punitive
    // slashing library which slashes 99% of the stake per round. Due to this we must set the max requests per round to
    // 1 as maxRequestPerRound must be a whole number less than 1/(slashing percentage). In this case SP is 0.99 so
    // 1/0.99 = 1.01. Therefore, we can only allow 1 request per round. This bounds the maximum requests per round to
    // 1 and therefore prevents sequential slashing within the same round.

    // Set up contracts
    const punitiveSlashingLibraryTest = await PunitiveSlashingLibraryTest.new().send({ from: accounts[0] });
    await voting.methods.setSlashingLibrary(punitiveSlashingLibraryTest.options.address).send({ from: accounts[0] });
    await voting.methods.setMaxRequestPerRound(1).send({ from: accounts[0] });

    // setup two identifiers which will be used to request two price requests in one round
    const identifier1 = padRight(utf8ToHex("aaaa"), 64);
    const identifier2 = padRight(utf8ToHex("bbbb"), 64);
    await supportedIdentifiers.methods.addSupportedIdentifier(identifier1).send({ from: accounts[0] });
    await supportedIdentifiers.methods.addSupportedIdentifier(identifier2).send({ from: accounts[0] });

    // get the starting UMA balances of each account
    // account1 and account2 will vote whereas account3 and account4 will not vote
    // additionally account2 will vote incorrectly and therefore will be slashed
    const startingBalanceAccount1 = toBN(await voting.methods.getVoterStakePostUpdate(account1).call());
    const startingBalanceAccount2 = toBN(await voting.methods.getVoterStakePostUpdate(account2).call());
    const startingBalanceAccount3 = toBN(await voting.methods.getVoterStakePostUpdate(account3).call());
    const startingBalanceAccount4 = toBN(await voting.methods.getVoterStakePostUpdate(account4).call());

    const startingAccountBalances = {
      [account1]: startingBalanceAccount1,
      [account2]: startingBalanceAccount2,
      [account3]: startingBalanceAccount3,
      [account4]: startingBalanceAccount4,
    };

    // Account1 will vote with 32M tokens so reaching the gat and then receiving the slashing rewards coming from
    // account2, account3 and account4
    const time = 1000;
    await voting.methods.requestPrice(identifier1, time).send({ from: registeredContract });
    await voting.methods.requestPrice(identifier2, time).send({ from: registeredContract });

    await moveToNextRound(voting, accounts[0]);
    assert.equal(await voting.methods.currentActiveRequests().call(), true);

    let roundId = (await voting.methods.getCurrentRoundId().call()).toString(); // Cast vote
    const salt = getRandomSignedInt();

    // commit votes for first price request
    const hash1v1 = computeVoteHash({ salt, roundId, identifier: identifier1, price: 0, account: account1, time });
    await voting.methods.commitVote(identifier1, time, hash1v1).send({ from: account1 });
    const hash2v1 = computeVoteHash({ salt, roundId, identifier: identifier1, price: 1, account: account2, time });
    await voting.methods.commitVote(identifier1, time, hash2v1).send({ from: account2 });

    // We can not commit on the second request as it is not active in this round (subsequent round due to max per round).
    let hash1v2 = computeVoteHash({ salt, roundId, identifier: identifier2, price: 0, account: account1, time });
    assert(await didContractThrow(voting.methods.commitVote(identifier2, time, hash1v2).send({ from: account1 })));

    await moveToNextPhase(voting, accounts[0]);

    // Reveal votes
    await voting.methods.revealVote(identifier1, time, 0, salt).send({ from: account1 });
    await voting.methods.revealVote(identifier1, time, 1, salt).send({ from: account2 });

    // Now, we can move to the next round and vote on the remaining request.
    await moveToNextPhase(voting, accounts[0]);
    // commit votes for second price request
    roundId = (await voting.methods.getCurrentRoundId().call()).toString(); // Cast vote
    hash1v2 = computeVoteHash({ salt, roundId, identifier: identifier2, price: 0, account: account1, time });
    await voting.methods.commitVote(identifier2, time, hash1v2).send({ from: account1 });
    const hash2v2 = computeVoteHash({ salt, roundId, identifier: identifier2, price: 1, account: account2, time });
    await voting.methods.commitVote(identifier2, time, hash2v2).send({ from: account2 });
    await moveToNextPhase(voting, accounts[0]);
    await voting.methods.revealVote(identifier2, time, 0, salt).send({ from: account1 });
    await voting.methods.revealVote(identifier2, time, 1, salt).send({ from: account2 });

    // move to the next voting round so slashing can occur next
    await moveToNextRound(voting, accounts[0]);

    // Update the trackers of all accounts
    for (const ac of [account1, account2, account3, account4])
      await voting.methods.updateTrackers(ac).send({ from: account1 });

    const events = await voting.getPastEvents("VoterSlashApplied", { fromBlock: 0, toBlock: "latest" });
    for (const event of events) {
      let {
        returnValues: { voter, slashedTokens },
      } = event;
      // the total amount that was slashed for each account should not exceed the starting UMA balance
      if (toBN(slashedTokens).isNeg()) assert(startingAccountBalances[voter].gte(toBN(slashedTokens).abs()));
    }
  });
  it("Rounding of slashing does not make contract insolvent, skip default seeding", async function () {
    // Test how the rounding of slashing affects the contract's solvency. The setup of this test is dependent on using
    // FixedSlashSlashingLibrary with baseSlashAmount set to 0.0016 * 10^18. Floor rounding would cause 1000 wei staked
    // balance to be slashed by 1 wei while for 2 such voters their total 2000 wei would cause total negative slash of
    // 3 wei to be applied for the correct voters. The distribution of staked tokens should be constructed such that the
    // total negative slash amount is perfectly divisible by the number of correct voters.

    // Following distribution for ~90MM among 5 accounts satisfies the conditions for the test:
    // 1: 20MM (will vote correctly)
    // 2: 20MM (will vote correctly)
    // 3: 20MM (will vote correctly)
    // 4: 15MM + 1000wei (will vote incorrectly)
    // 5(rand): 15MM + 1000wei (will vote incorrectly)
    // account1 starts with 100MM tokens, so divide up as:
    await votingToken.methods.approve(voting.options.address, toWei("2000000000")).send({ from: account1 });
    await voting.methods.stake(toWei("20000000")).send({ from: account1 });
    await votingToken.methods.transfer(account2, toWei("20000000")).send({ from: accounts[0] });
    await votingToken.methods.approve(voting.options.address, toWei("2000000000")).send({ from: account2 });
    await voting.methods.stake(toWei("20000000")).send({ from: account2 });
    await votingToken.methods.transfer(account3, toWei("20000000")).send({ from: accounts[0] });
    await votingToken.methods.approve(voting.options.address, toWei("2000000000")).send({ from: account3 });
    await voting.methods.stake(toWei("20000000")).send({ from: account3 });
    await votingToken.methods.transfer(account4, toWei("15000000").add(toBN("1000"))).send({ from: accounts[0] });
    await votingToken.methods
      .approve(voting.options.address, toWei("15000000").add(toBN("1000")))
      .send({ from: account4 });
    await voting.methods.stake(toWei("15000000").add(toBN("1000"))).send({ from: account4 });
    await votingToken.methods.transfer(rand, toWei("15000000").add(toBN("1000"))).send({ from: accounts[0] });
    await votingToken.methods.approve(voting.options.address, toWei("15000000").add(toBN("1000"))).send({ from: rand });
    await voting.methods.stake(toWei("15000000").add(toBN("1000"))).send({ from: rand });

    // Submit test price request.
    const identifier = padRight(utf8ToHex("test"), 64);
    const time = "1000";
    await supportedIdentifiers.methods.addSupportedIdentifier(identifier).send({ from: accounts[0] });
    await voting.methods.requestPrice(identifier, time).send({ from: registeredContract });
    await moveToNextRound(voting, accounts[0]);
    const roundId = (await voting.methods.getCurrentRoundId().call()).toString();

    // Commit votes.
    const price = 123;
    const wrongPrice = 456;
    const salt = getRandomSignedInt();
    const hash1 = computeVoteHash({ price: price, salt: salt, account: account1, time, roundId, identifier });
    const hash2 = computeVoteHash({ price: price, salt: salt, account: account2, time, roundId, identifier });
    const hash3 = computeVoteHash({ price: price, salt: salt, account: account3, time, roundId, identifier });
    const hash4 = computeVoteHash({ price: wrongPrice, salt: salt, account: account4, time, roundId, identifier });
    const hash5 = computeVoteHash({ price: wrongPrice, salt: salt, account: rand, time, roundId, identifier });
    await voting.methods.commitVote(identifier, time, hash1).send({ from: account1 });
    await voting.methods.commitVote(identifier, time, hash2).send({ from: account2 });
    await voting.methods.commitVote(identifier, time, hash3).send({ from: account3 });
    await voting.methods.commitVote(identifier, time, hash4).send({ from: account4 });
    await voting.methods.commitVote(identifier, time, hash5).send({ from: rand });

    // Reveal the votes.
    await moveToNextPhase(voting, accounts[0]);
    await voting.methods.revealVote(identifier, time, price, salt).send({ from: account1 });
    await voting.methods.revealVote(identifier, time, price, salt).send({ from: account2 });
    await voting.methods.revealVote(identifier, time, price, salt).send({ from: account3 });
    await voting.methods.revealVote(identifier, time, wrongPrice, salt).send({ from: account4 });
    await voting.methods.revealVote(identifier, time, wrongPrice, salt).send({ from: rand });

    // Move to next round and verify that the balance of voting contract and cumulativeStake variable are at least equal
    // to the sum of individual stake amounts. Actual unstaking is performed in the afterEach hook.
    await moveToNextRound(voting, accounts[0]);
    let totalStaked = toBN(0);
    for (const ac of [account1, account2, account3, account4, rand]) {
      totalStaked = totalStaked.add(toBN(await voting.methods.getVoterStakePostUpdate(ac).call()));
    }
    assert.isTrue(toBN(await voting.methods.cumulativeStake().call()).gte(totalStaked));
    assert.isTrue(toBN(await votingToken.methods.balanceOf(voting.options.address).call()).gte(totalStaked));
  });
  it("Rounding of slashing does not brick contract if everyone is voting, skip default seeding", async function () {
    // Test how the rounding of slashing affects the consistency of totalVotes and cumulativeStakeAtRound when everybody
    // is voting. The setup of this test is dependent on using FixedSlashSlashingLibrary with baseSlashAmount set to
    // 0.0016 * 10^18. Floor rounding would cause 1000 wei staked balance to be slashed by 1 wei while for 2 such voters
    // their total 2000 wei would cause total negative slash of 3 wei to be applied for the correct voters. The
    // distribution of staked tokens should be constructed such that the total negative slash amount is perfectly
    // divisible by the number of correct voters.

    // Following distribution for ~90MM among 5 accounts satisfies the conditions for the test:
    // 1: 20MM (will vote correctly)
    // 2: 20MM (will vote correctly)
    // 3: 20MM (will vote correctly)
    // 4: 15MM + 1000wei (will vote incorrectly)
    // 5(rand): 15MM + 1000wei (will vote incorrectly)
    // account1 starts with 100MM tokens, so divide up as:
    await votingToken.methods.approve(voting.options.address, toWei("2000000000")).send({ from: account1 });
    await voting.methods.stake(toWei("20000000")).send({ from: account1 });
    await votingToken.methods.transfer(account2, toWei("20000000")).send({ from: accounts[0] });
    await votingToken.methods.approve(voting.options.address, toWei("2000000000")).send({ from: account2 });
    await voting.methods.stake(toWei("20000000")).send({ from: account2 });
    await votingToken.methods.transfer(account3, toWei("20000000")).send({ from: accounts[0] });
    await votingToken.methods.approve(voting.options.address, toWei("2000000000")).send({ from: account3 });
    await voting.methods.stake(toWei("20000000")).send({ from: account3 });
    await votingToken.methods.transfer(account4, toWei("15000000").add(toBN("1000"))).send({ from: accounts[0] });
    await votingToken.methods
      .approve(voting.options.address, toWei("15000000").add(toBN("1000")))
      .send({ from: account4 });
    await voting.methods.stake(toWei("15000000").add(toBN("1000"))).send({ from: account4 });
    await votingToken.methods.transfer(rand, toWei("15000000").add(toBN("1000"))).send({ from: accounts[0] });
    await votingToken.methods.approve(voting.options.address, toWei("15000000").add(toBN("1000"))).send({ from: rand });
    await voting.methods.stake(toWei("15000000").add(toBN("1000"))).send({ from: rand });

    // Submit test price request.
    const identifier = padRight(utf8ToHex("test"), 64);
    let time = "1000";
    await supportedIdentifiers.methods.addSupportedIdentifier(identifier).send({ from: accounts[0] });
    await voting.methods.requestPrice(identifier, time).send({ from: registeredContract });
    await moveToNextRound(voting, accounts[0]);
    let roundId = (await voting.methods.getCurrentRoundId().call()).toString();

    // Commit votes.
    const price = 123;
    const wrongPrice = 456;
    const salt = getRandomSignedInt();
    const hash1 = computeVoteHash({ price: price, salt: salt, account: account1, time, roundId, identifier });
    const hash2 = computeVoteHash({ price: price, salt: salt, account: account2, time, roundId, identifier });
    const hash3 = computeVoteHash({ price: price, salt: salt, account: account3, time, roundId, identifier });
    const hash4 = computeVoteHash({ price: wrongPrice, salt: salt, account: account4, time, roundId, identifier });
    const hash5 = computeVoteHash({ price: wrongPrice, salt: salt, account: rand, time, roundId, identifier });
    await voting.methods.commitVote(identifier, time, hash1).send({ from: account1 });
    await voting.methods.commitVote(identifier, time, hash2).send({ from: account2 });
    await voting.methods.commitVote(identifier, time, hash3).send({ from: account3 });
    await voting.methods.commitVote(identifier, time, hash4).send({ from: account4 });
    await voting.methods.commitVote(identifier, time, hash5).send({ from: rand });

    // Reveal the votes.
    await moveToNextPhase(voting, accounts[0]);
    await voting.methods.revealVote(identifier, time, price, salt).send({ from: account1 });
    await voting.methods.revealVote(identifier, time, price, salt).send({ from: account2 });
    await voting.methods.revealVote(identifier, time, price, salt).send({ from: account3 });
    await voting.methods.revealVote(identifier, time, wrongPrice, salt).send({ from: account4 });
    await voting.methods.revealVote(identifier, time, wrongPrice, salt).send({ from: rand });

    // Submit the second test price request.
    time = time + 1;
    await voting.methods.requestPrice(identifier, time).send({ from: registeredContract });
    await moveToNextRound(voting, accounts[0]);
    roundId = (await voting.methods.getCurrentRoundId().call()).toString();

    // Commit votes with everybody voting for the same price.
    const newHash1 = computeVoteHash({ price, salt, account: account1, time, roundId, identifier });
    const newHash2 = computeVoteHash({ price, salt, account: account2, time, roundId, identifier });
    const newHash3 = computeVoteHash({ price, salt, account: account3, time, roundId, identifier });
    const newHash4 = computeVoteHash({ price, salt, account: account4, time, roundId, identifier });
    const newHash5 = computeVoteHash({ price, salt, account: rand, time, roundId, identifier });
    await voting.methods.commitVote(identifier, time, newHash1).send({ from: account1 });
    await voting.methods.commitVote(identifier, time, newHash2).send({ from: account2 });
    await voting.methods.commitVote(identifier, time, newHash3).send({ from: account3 });
    await voting.methods.commitVote(identifier, time, newHash4).send({ from: account4 });
    await voting.methods.commitVote(identifier, time, newHash5).send({ from: rand });

    // Reveal the votes.
    await moveToNextPhase(voting, accounts[0]);
    await voting.methods.revealVote(identifier, time, price, salt).send({ from: account1 });
    await voting.methods.revealVote(identifier, time, price, salt).send({ from: account2 });
    await voting.methods.revealVote(identifier, time, price, salt).send({ from: account3 });
    await voting.methods.revealVote(identifier, time, price, salt).send({ from: account4 });
    await voting.methods.revealVote(identifier, time, price, salt).send({ from: rand });

    // Move to next round and verify that all stakers are able to claim rewards. This would be impossible if
    // cumulativeStakeAtRound were to be out of sync with totalVotes for the round.
    await moveToNextRound(voting, accounts[0]);
    for (const ac of [account1, account2, account3, account4, rand])
      await voting.methods.withdrawRewards().send({ from: ac });
  });
<<<<<<< HEAD
  it("Changing max rolls while requests are unresolved does not impact requests", async function () {
    // Consider if requests are resolveable but before they can be resolved the maxRolls variable is changed. If this
    // was to happen then it is possible that requests that could be resolved get deleted before they resolve. To
    // protect against this the contract processes resolvable price requests before setting max rolls. To test this
    // we will construct a price request, vote on the request, move 2 rounds forward, then set maxRolls to a value
    // that would delete them. Without resolving the request, we will call setMaxRolls. the contract should resolve
    // these requests before setting the new max rolls.
=======
  it("Can change address of slashing library between rounds and voters are slashed appropriately", async function () {
    // consider the slashing library being changed between. A voter should be slashed based on the slashing library that
    // was set at the round the vote resolved. For example consider there being two rounds with requests in each. In
    // round 1 the standard slashing library is used. In round 2 the slashing library changes to slashing amounts by 2x.
    // If a voter was staked but did not interact with the contracts between these rounds they should be slashed according
    // to the library set on each round.
>>>>>>> 669d0a22

    const identifier = padRight(utf8ToHex("test"), 64);
    const time = "1000";
    await supportedIdentifiers.methods.addSupportedIdentifier(identifier).send({ from: accounts[0] });
    await voting.methods.requestPrice(identifier, time).send({ from: registeredContract });
    await moveToNextRound(voting, accounts[0]);

    const price = 123;
    const salt = getRandomSignedInt(); // use the same salt for all votes. bad practice but wont impact anything.
    let roundId = (await voting.methods.getCurrentRoundId().call()).toString();
    let baseRequest = { salt, roundId, identifier };
    let hash1 = computeVoteHash({ ...baseRequest, price: price, account: account1, time: time });
    await voting.methods.commitVote(identifier, time, hash1).send({ from: account1 });

    // move to the next phase, reveal and change the slashing library and request another price to vote on in the next round.
<<<<<<< HEAD
    await moveToNextPhase(voting, accounts[0]);
    await voting.methods.revealVote(identifier, time, price, salt).send({ from: account1 });

    await moveToNextRound(voting, accounts[0]);
    await moveToNextRound(voting, accounts[0]);

    assert.equal((await voting.methods.getNumberOfPriceRequests().call()).numberPendingPriceRequests, 1);
    assert.equal((await voting.methods.getNumberOfPriceRequests().call()).numberResolvedPriceRequests, 0);
    await voting.methods.setMaxRolls(1).send({ from: accounts[0] });

    assert.equal((await voting.methods.getNumberOfPriceRequests().call()).numberPendingPriceRequests, 0);
    assert.equal((await voting.methods.getNumberOfPriceRequests().call()).numberResolvedPriceRequests, 1);

    // This action should have resolved the request.
    assert.equal(
      (await voting.methods.getPrice(identifier, time).call({ from: registeredContract })).toString(),
      price.toString()
    );
  });
  it("Increasing max rolls does not apply to existing requests that should be deleted", async function () {
    // Consider if requests are not resolvable and should have been deleted based on a current maxRolls variable. If
    // maxRolls value was extended this change should not apply retroactively and the contract should still delete
    // these requests. To test this we will construct a price request, roll it 3 rounds forward without a vote and then
    // extend maxRolls from its initial value of 2 to 3. The contract should delete the request as it was not
    // resolvable before the maxRolls extension.

=======

    await moveToNextPhase(voting, accounts[0]);
    await voting.methods.revealVote(identifier, time, price, salt).send({ from: account1 });
    const newSlashingLib = await SlashingLibrary.new(toWei("0.0032", "ether"), "0").send({ from: accounts[0] });
    console.log("newSlashingLib", newSlashingLib.options.address);
    await voting.methods.setSlashingLibrary(newSlashingLib.options.address).send({ from: accounts[0] });
    const time2 = time + 1;
    await voting.methods.requestPrice(identifier, time2).send({ from: registeredContract });
    await moveToNextRound(voting, accounts[0]);

    // commit and reveal a vote on the second price request.
    roundId = (await voting.methods.getCurrentRoundId().call()).toString();
    baseRequest = { salt, roundId, identifier };
    hash1 = computeVoteHash({ ...baseRequest, price: price, account: account1, time: time2 });
    await voting.methods.commitVote(identifier, time2, hash1).send({ from: account1 });

    await moveToNextPhase(voting, accounts[0]);
    await voting.methods.revealVote(identifier, time2, price, salt).send({ from: account1 });

    // We should also be able to check that the round this request was voted on correctly had the new slashing lib frozen.
    assert.equal((await voting.methods.rounds(roundId).call()).slashingLibrary, newSlashingLib.options.address);

    // Move to next round, update all account slashing trackers and verify the slashing is applied as expected.
    await moveToNextRound(voting, accounts[0]);
    for (const account of [account1, account2, account3, account4])
      await voting.methods.updateTrackers(account).send({ from: account1 });

    // Cumulative slash on first round should be 0.0016 * (100mm-32mm) = 108800. Cumulative slash on second round should
    // be 0.0032 * (100mm-32mm-108800) = 217,251.84. We should therefore expect the balance of the account1 who
    // voted in both rounds to be 32mm + 108800 + 217,251.84 = 32326051.84
    assert.equal(await voting.methods.getVoterStakePostUpdate(account1).call(), toWei("32326051.84"));

    // Equally, we should see the stakers who did not participate slashed at the expected rates. Consider account2. They
    // did not vote in either request and should habve been slashed at 0.0016 for the first request as 32mm * 0.0016 = 51200
    // and for the second request at 0.0032 * (32mm-51200) = 102236.16. They should therefore have a balance of
    // 32mm - 51200 - 102236.16 = 31846563.84
    assert.equal(await voting.methods.getVoterStakePostUpdate(account2).call(), toWei("31846563.84"));
  });
  it("Can still resolve requests if voting contract migrates during vote cycle", async function () {
    // Consider the situation where during a voting cycle the voting contract is migrated to a new address. This could
    // happen if there are requests at the same time as a contract upgrade, for example. In this situation the prices that
    // were requested before the migration should still be able to be resolved.

    // Request a price.
>>>>>>> 669d0a22
    const identifier = padRight(utf8ToHex("test"), 64);
    const time = "1000";
    await supportedIdentifiers.methods.addSupportedIdentifier(identifier).send({ from: accounts[0] });
    await voting.methods.requestPrice(identifier, time).send({ from: registeredContract });
<<<<<<< HEAD

    // Move to the round where price request should originally be voted on.
    await moveToNextRound(voting, accounts[0]);

    // Move 3 more rounds forward to make the request deletable based on the initial maxRolls of 2.
    await moveToNextRound(voting, accounts[0]);
    await moveToNextRound(voting, accounts[0]);
    await moveToNextRound(voting, accounts[0]);

    // Extend maxRolls to 3.
    await voting.methods.setMaxRolls(3).send({ from: accounts[0] });

    // Verify that the request was deleted.
    assert.equal((await voting.methods.getNumberOfPriceRequests().call()).numberPendingPriceRequests, 0);
    assert.equal((await voting.methods.getNumberOfPriceRequests().call()).numberResolvedPriceRequests, 0);
    assert(
      await didContractRevertWith(
        voting.methods.getPrice(identifier, time).call({ from: registeredContract }),
        "Price was never requested"
      )
=======
    await moveToNextRound(voting, accounts[0]);

    // Say one voter is able to commit before the execution of the migration.
    const price = 123;
    const salt = getRandomSignedInt(); // use the same salt for all votes. bad practice but wont impact anything.
    let roundId = (await voting.methods.getCurrentRoundId().call()).toString();
    let baseRequest = { salt, roundId, identifier };
    let hash1 = computeVoteHash({ ...baseRequest, price: price, account: account1, time: time });
    await voting.methods.commitVote(identifier, time, hash1).send({ from: account1 });

    // Now, before anyone else can commit the migration happens. This voter should be able to reveal and other voters
    // should be able to commit and reveal without issue, despite the migration.

    await voting.methods.setMigrated(rand).send({ from: account1 });

    let hash2 = computeVoteHash({ ...baseRequest, price: price, account: account2, time: time });
    await voting.methods.commitVote(identifier, time, hash2).send({ from: account2 });

    await moveToNextPhase(voting, accounts[0]);

    await voting.methods.revealVote(identifier, time, price, salt).send({ from: account1 });
    await voting.methods.revealVote(identifier, time, price, salt).send({ from: account2 });

    // The price should be resolved.
    await moveToNextRound(voting, accounts[0]);
    assert.equal(
      (await voting.methods.getPrice(identifier, time).call({ from: registeredContract })).toString(),
      price.toString()
    );

    // However, cant request another price as migrated.
    assert(
      await didContractThrow(voting.methods.requestPrice(identifier, time + 1).send({ from: registeredContract }))
>>>>>>> 669d0a22
    );
  });

  const addNonSlashingVote = async () => {
    // There is a known issue with the contract wherein you roll the first request multiple times which results in this
    // request being double slashed. We can avoid this by creating one request that is fully settled before the following
    // tests. However, we dont want to apply any slashing in this before-each block. To achieve this we can set the slash
    // lib to the ZeroedSlashingSlashingLibraryTest which applies no slashing, execute a vote, update all staking trackers
    // and set back the slashing lib to the original one.
    // Execute a full voting cycle
    const zeroedSlashingSlashingLibraryTest = await ZeroedSlashingSlashingLibraryTest.new().send({ from: accounts[0] });
    await voting.methods
      .setSlashingLibrary(zeroedSlashingSlashingLibraryTest.options.address)
      .send({ from: accounts[0] });
    let identifier = padRight(utf8ToHex("slash-test-advance"), 64);
    let time = "420";
    await supportedIdentifiers.methods.addSupportedIdentifier(identifier).send({ from: accounts[0] });

    await voting.methods.requestPrice(identifier, time).send({ from: registeredContract });
    let salt = getRandomSignedInt();
    let price = "69696969";
    await moveToNextRound(voting, accounts[0]); // Move into the commit phase.

    let baseRequest = { salt, roundId: (await voting.methods.getCurrentRoundId().call()).toString(), identifier };
    const hash = computeVoteHash({ ...baseRequest, price, account: account1, time });
    await voting.methods.commitVote(identifier, time, hash).send({ from: account1 });
    await moveToNextPhase(voting, accounts[0]);
    await voting.methods.revealVote(identifier, time, price, salt).send({ from: account1 });
    await moveToNextRound(voting, accounts[0]);

    await voting.methods.updateTrackers(account1).send({ from: account1 });
    await voting.methods.updateTrackers(account2).send({ from: account2 });
    await voting.methods.updateTrackers(account3).send({ from: account3 });
    await voting.methods.updateTrackers(account4).send({ from: account4 });

    await voting.methods
      .setSlashingLibrary((await SlashingLibrary.deployed()).options.address)
      .send({ from: accounts[0] });
  };
  const submitManyRequests = async (numberOfMulticallCalls, numberOfRequestsPerMulticall, timeOffset = 0) => {
    const identifier = padRight(utf8ToHex("bulk"), 64);
    await supportedIdentifiers.methods.addSupportedIdentifier(identifier).send({ from: accounts[0] });
    const firstRequestTime = Number(await voting.methods.getCurrentTime().call()) - 10000;

    for (const j of [...Array(numberOfMulticallCalls).keys()]) {
      const priceRequestData = [];
      for (const i of [...Array(numberOfRequestsPerMulticall).keys()]) {
        const time = firstRequestTime + i + j * numberOfRequestsPerMulticall + timeOffset;
        priceRequestData.push(voting.methods.requestPrice(identifier, time).encodeABI());
      }
      await voting.methods.multicall(priceRequestData).send({ from: registeredContract });
    }
  };
});<|MERGE_RESOLUTION|>--- conflicted
+++ resolved
@@ -5407,7 +5407,110 @@
     for (const ac of [account1, account2, account3, account4, rand])
       await voting.methods.withdrawRewards().send({ from: ac });
   });
-<<<<<<< HEAD
+  it("Can change address of slashing library between rounds and voters are slashed appropriately", async function () {
+    // consider the slashing library being changed between. A voter should be slashed based on the slashing library that
+    // was set at the round the vote resolved. For example consider there being two rounds with requests in each. In
+    // round 1 the standard slashing library is used. In round 2 the slashing library changes to slashing amounts by 2x.
+    // If a voter was staked but did not interact with the contracts between these rounds they should be slashed according
+    // to the library set on each round.
+
+    const identifier = padRight(utf8ToHex("test"), 64);
+    const time = "1000";
+    await supportedIdentifiers.methods.addSupportedIdentifier(identifier).send({ from: accounts[0] });
+    await voting.methods.requestPrice(identifier, time).send({ from: registeredContract });
+    await moveToNextRound(voting, accounts[0]);
+
+    const price = 123;
+    const salt = getRandomSignedInt(); // use the same salt for all votes. bad practice but wont impact anything.
+    let roundId = (await voting.methods.getCurrentRoundId().call()).toString();
+    let baseRequest = { salt, roundId, identifier };
+    let hash1 = computeVoteHash({ ...baseRequest, price: price, account: account1, time: time });
+    await voting.methods.commitVote(identifier, time, hash1).send({ from: account1 });
+
+    // move to the next phase, reveal and change the slashing library and request another price to vote on in the next round.
+
+    await moveToNextPhase(voting, accounts[0]);
+    await voting.methods.revealVote(identifier, time, price, salt).send({ from: account1 });
+    const newSlashingLib = await SlashingLibrary.new(toWei("0.0032", "ether"), "0").send({ from: accounts[0] });
+    console.log("newSlashingLib", newSlashingLib.options.address);
+    await voting.methods.setSlashingLibrary(newSlashingLib.options.address).send({ from: accounts[0] });
+    const time2 = time + 1;
+    await voting.methods.requestPrice(identifier, time2).send({ from: registeredContract });
+    await moveToNextRound(voting, accounts[0]);
+
+    // commit and reveal a vote on the second price request.
+    roundId = (await voting.methods.getCurrentRoundId().call()).toString();
+    baseRequest = { salt, roundId, identifier };
+    hash1 = computeVoteHash({ ...baseRequest, price: price, account: account1, time: time2 });
+    await voting.methods.commitVote(identifier, time2, hash1).send({ from: account1 });
+
+    await moveToNextPhase(voting, accounts[0]);
+    await voting.methods.revealVote(identifier, time2, price, salt).send({ from: account1 });
+
+    // We should also be able to check that the round this request was voted on correctly had the new slashing lib frozen.
+    assert.equal((await voting.methods.rounds(roundId).call()).slashingLibrary, newSlashingLib.options.address);
+
+    // Move to next round, update all account slashing trackers and verify the slashing is applied as expected.
+    await moveToNextRound(voting, accounts[0]);
+    for (const account of [account1, account2, account3, account4])
+      await voting.methods.updateTrackers(account).send({ from: account1 });
+
+    // Cumulative slash on first round should be 0.0016 * (100mm-32mm) = 108800. Cumulative slash on second round should
+    // be 0.0032 * (100mm-32mm-108800) = 217,251.84. We should therefore expect the balance of the account1 who
+    // voted in both rounds to be 32mm + 108800 + 217,251.84 = 32326051.84
+    assert.equal(await voting.methods.getVoterStakePostUpdate(account1).call(), toWei("32326051.84"));
+
+    // Equally, we should see the stakers who did not participate slashed at the expected rates. Consider account2. They
+    // did not vote in either request and should habve been slashed at 0.0016 for the first request as 32mm * 0.0016 = 51200
+    // and for the second request at 0.0032 * (32mm-51200) = 102236.16. They should therefore have a balance of
+    // 32mm - 51200 - 102236.16 = 31846563.84
+    assert.equal(await voting.methods.getVoterStakePostUpdate(account2).call(), toWei("31846563.84"));
+  });
+  it("Can still resolve requests if voting contract migrates during vote cycle", async function () {
+    // Consider the situation where during a voting cycle the voting contract is migrated to a new address. This could
+    // happen if there are requests at the same time as a contract upgrade, for example. In this situation the prices that
+    // were requested before the migration should still be able to be resolved.
+
+    // Request a price.
+    const identifier = padRight(utf8ToHex("test"), 64);
+    const time = "1000";
+    await supportedIdentifiers.methods.addSupportedIdentifier(identifier).send({ from: accounts[0] });
+    await voting.methods.requestPrice(identifier, time).send({ from: registeredContract });
+    await moveToNextRound(voting, accounts[0]);
+
+    // Say one voter is able to commit before the execution of the migration.
+    const price = 123;
+    const salt = getRandomSignedInt(); // use the same salt for all votes. bad practice but wont impact anything.
+    let roundId = (await voting.methods.getCurrentRoundId().call()).toString();
+    let baseRequest = { salt, roundId, identifier };
+    let hash1 = computeVoteHash({ ...baseRequest, price: price, account: account1, time: time });
+    await voting.methods.commitVote(identifier, time, hash1).send({ from: account1 });
+
+    // Now, before anyone else can commit the migration happens. This voter should be able to reveal and other voters
+    // should be able to commit and reveal without issue, despite the migration.
+
+    await voting.methods.setMigrated(rand).send({ from: account1 });
+
+    let hash2 = computeVoteHash({ ...baseRequest, price: price, account: account2, time: time });
+    await voting.methods.commitVote(identifier, time, hash2).send({ from: account2 });
+
+    await moveToNextPhase(voting, accounts[0]);
+
+    await voting.methods.revealVote(identifier, time, price, salt).send({ from: account1 });
+    await voting.methods.revealVote(identifier, time, price, salt).send({ from: account2 });
+
+    // The price should be resolved.
+    await moveToNextRound(voting, accounts[0]);
+    assert.equal(
+      (await voting.methods.getPrice(identifier, time).call({ from: registeredContract })).toString(),
+      price.toString()
+    );
+
+    // However, cant request another price as migrated.
+    assert(
+      await didContractThrow(voting.methods.requestPrice(identifier, time + 1).send({ from: registeredContract }))
+    );
+  });
   it("Changing max rolls while requests are unresolved does not impact requests", async function () {
     // Consider if requests are resolveable but before they can be resolved the maxRolls variable is changed. If this
     // was to happen then it is possible that requests that could be resolved get deleted before they resolve. To
@@ -5415,14 +5518,6 @@
     // we will construct a price request, vote on the request, move 2 rounds forward, then set maxRolls to a value
     // that would delete them. Without resolving the request, we will call setMaxRolls. the contract should resolve
     // these requests before setting the new max rolls.
-=======
-  it("Can change address of slashing library between rounds and voters are slashed appropriately", async function () {
-    // consider the slashing library being changed between. A voter should be slashed based on the slashing library that
-    // was set at the round the vote resolved. For example consider there being two rounds with requests in each. In
-    // round 1 the standard slashing library is used. In round 2 the slashing library changes to slashing amounts by 2x.
-    // If a voter was staked but did not interact with the contracts between these rounds they should be slashed according
-    // to the library set on each round.
->>>>>>> 669d0a22
 
     const identifier = padRight(utf8ToHex("test"), 64);
     const time = "1000";
@@ -5438,7 +5533,6 @@
     await voting.methods.commitVote(identifier, time, hash1).send({ from: account1 });
 
     // move to the next phase, reveal and change the slashing library and request another price to vote on in the next round.
-<<<<<<< HEAD
     await moveToNextPhase(voting, accounts[0]);
     await voting.methods.revealVote(identifier, time, price, salt).send({ from: account1 });
 
@@ -5465,57 +5559,10 @@
     // extend maxRolls from its initial value of 2 to 3. The contract should delete the request as it was not
     // resolvable before the maxRolls extension.
 
-=======
-
-    await moveToNextPhase(voting, accounts[0]);
-    await voting.methods.revealVote(identifier, time, price, salt).send({ from: account1 });
-    const newSlashingLib = await SlashingLibrary.new(toWei("0.0032", "ether"), "0").send({ from: accounts[0] });
-    console.log("newSlashingLib", newSlashingLib.options.address);
-    await voting.methods.setSlashingLibrary(newSlashingLib.options.address).send({ from: accounts[0] });
-    const time2 = time + 1;
-    await voting.methods.requestPrice(identifier, time2).send({ from: registeredContract });
-    await moveToNextRound(voting, accounts[0]);
-
-    // commit and reveal a vote on the second price request.
-    roundId = (await voting.methods.getCurrentRoundId().call()).toString();
-    baseRequest = { salt, roundId, identifier };
-    hash1 = computeVoteHash({ ...baseRequest, price: price, account: account1, time: time2 });
-    await voting.methods.commitVote(identifier, time2, hash1).send({ from: account1 });
-
-    await moveToNextPhase(voting, accounts[0]);
-    await voting.methods.revealVote(identifier, time2, price, salt).send({ from: account1 });
-
-    // We should also be able to check that the round this request was voted on correctly had the new slashing lib frozen.
-    assert.equal((await voting.methods.rounds(roundId).call()).slashingLibrary, newSlashingLib.options.address);
-
-    // Move to next round, update all account slashing trackers and verify the slashing is applied as expected.
-    await moveToNextRound(voting, accounts[0]);
-    for (const account of [account1, account2, account3, account4])
-      await voting.methods.updateTrackers(account).send({ from: account1 });
-
-    // Cumulative slash on first round should be 0.0016 * (100mm-32mm) = 108800. Cumulative slash on second round should
-    // be 0.0032 * (100mm-32mm-108800) = 217,251.84. We should therefore expect the balance of the account1 who
-    // voted in both rounds to be 32mm + 108800 + 217,251.84 = 32326051.84
-    assert.equal(await voting.methods.getVoterStakePostUpdate(account1).call(), toWei("32326051.84"));
-
-    // Equally, we should see the stakers who did not participate slashed at the expected rates. Consider account2. They
-    // did not vote in either request and should habve been slashed at 0.0016 for the first request as 32mm * 0.0016 = 51200
-    // and for the second request at 0.0032 * (32mm-51200) = 102236.16. They should therefore have a balance of
-    // 32mm - 51200 - 102236.16 = 31846563.84
-    assert.equal(await voting.methods.getVoterStakePostUpdate(account2).call(), toWei("31846563.84"));
-  });
-  it("Can still resolve requests if voting contract migrates during vote cycle", async function () {
-    // Consider the situation where during a voting cycle the voting contract is migrated to a new address. This could
-    // happen if there are requests at the same time as a contract upgrade, for example. In this situation the prices that
-    // were requested before the migration should still be able to be resolved.
-
-    // Request a price.
->>>>>>> 669d0a22
     const identifier = padRight(utf8ToHex("test"), 64);
     const time = "1000";
     await supportedIdentifiers.methods.addSupportedIdentifier(identifier).send({ from: accounts[0] });
     await voting.methods.requestPrice(identifier, time).send({ from: registeredContract });
-<<<<<<< HEAD
 
     // Move to the round where price request should originally be voted on.
     await moveToNextRound(voting, accounts[0]);
@@ -5536,41 +5583,6 @@
         voting.methods.getPrice(identifier, time).call({ from: registeredContract }),
         "Price was never requested"
       )
-=======
-    await moveToNextRound(voting, accounts[0]);
-
-    // Say one voter is able to commit before the execution of the migration.
-    const price = 123;
-    const salt = getRandomSignedInt(); // use the same salt for all votes. bad practice but wont impact anything.
-    let roundId = (await voting.methods.getCurrentRoundId().call()).toString();
-    let baseRequest = { salt, roundId, identifier };
-    let hash1 = computeVoteHash({ ...baseRequest, price: price, account: account1, time: time });
-    await voting.methods.commitVote(identifier, time, hash1).send({ from: account1 });
-
-    // Now, before anyone else can commit the migration happens. This voter should be able to reveal and other voters
-    // should be able to commit and reveal without issue, despite the migration.
-
-    await voting.methods.setMigrated(rand).send({ from: account1 });
-
-    let hash2 = computeVoteHash({ ...baseRequest, price: price, account: account2, time: time });
-    await voting.methods.commitVote(identifier, time, hash2).send({ from: account2 });
-
-    await moveToNextPhase(voting, accounts[0]);
-
-    await voting.methods.revealVote(identifier, time, price, salt).send({ from: account1 });
-    await voting.methods.revealVote(identifier, time, price, salt).send({ from: account2 });
-
-    // The price should be resolved.
-    await moveToNextRound(voting, accounts[0]);
-    assert.equal(
-      (await voting.methods.getPrice(identifier, time).call({ from: registeredContract })).toString(),
-      price.toString()
-    );
-
-    // However, cant request another price as migrated.
-    assert(
-      await didContractThrow(voting.methods.requestPrice(identifier, time + 1).send({ from: registeredContract }))
->>>>>>> 669d0a22
     );
   });
 

--- conflicted
+++ resolved
@@ -3848,43 +3848,6 @@
     const finalContractBalance = await votingToken.methods.balanceOf(voting.options.address).call();
     assert.equal(finalContractBalance, "0");
   });
-<<<<<<< HEAD
-  it("Staking during active reveal is dealt with correctly via pendingStakes", async function () {
-    // An issue was found in the contract wherein a staked voter stakes again during the active reveal round, thereby
-    // increasing their effective stake to a value higher than what they had at the variable freeze time (first commit).
-    // The contract's pendingStake variable is meant to capture this correctly wherein the pending stake for a given round
-    // offsets stake that has been added by not yet "activated." However, this was found to not correctly work in the
-    // specific case where you stake after committing, but within the reveal phase. The impact of this is that this voter
-    // gets a disproportionate amount of voting impact vs the total votes that participated in the vote and the total
-    // amount of tokens staked is incorrect. This results in wrong slashing/tracker updates, leaving some tokens in the
-    // contract after all rewards have been withdrawn and results in the sum of all slashing trackers not correctly
-    // equalling 0 for the vote in which this voter increase their stake.
-    const identifier = padRight(utf8ToHex("test"), 64);
-    const time = "1000";
-    await supportedIdentifiers.methods.addSupportedIdentifier(identifier).send({ from: accounts[0] });
-    await voting.methods.requestPrice(identifier, time).send({ from: registeredContract });
-
-    await moveToNextRound(voting, accounts[0]);
-
-    // Commit a vote, move to reveal phase.
-    const roundId = (await voting.methods.getCurrentRoundId().call()).toString();
-    const salt = getRandomSignedInt();
-    const price = 0;
-    const hash2 = computeVoteHash({ salt, roundId, identifier, price, account: account1, time });
-    await voting.methods.commitVote(identifier, time, hash2).send({ from: account1 });
-    await moveToNextPhase(voting, accounts[0]); // Reveal the votes.
-
-    // Before revealing the vote the staker stakes again. This should be reflected in the pendingStake variable. If the
-    // bug discussed above is still present then this will break heuristic that the sum of all slashing trackers must
-    // always equal 0 and that if all voters withdraw (after some amount of slashing) there should be 0 tokens left.
-    await votingToken.methods.mint(account1, toWei("10000000")).send({ from: account1 });
-    await votingToken.methods.approve(voting.options.address, toWei("10000000")).send({ from: account1 });
-    await voting.methods.stake(toWei("10000000")).send({ from: account1 });
-    await voting.methods.revealVote(identifier, time, price, salt).send({ from: account1 });
-
-    await moveToNextRound(voting, accounts[0]);
-
-=======
   it("Roll tracker updates as expected after request", async function () {
     const identifier = padRight(utf8ToHex("test"), 64);
     const time = "1000";
@@ -4366,13 +4329,59 @@
     // There should now be 1 resolved request and 500 rolled requests.
     assert.equal(await voting.methods.getNumberOfPendingPriceRequests().call(), 500);
     assert.equal(await voting.methods.getNumberOfResolvedPriceRequests().call(), 1);
->>>>>>> da40c32f
     assert.equal(
       (await voting.methods.getPrice(identifier, time).call({ from: registeredContract })).toString(),
       price.toString()
     );
 
-<<<<<<< HEAD
+    // Now, roll again and then update. this should delete these requests.
+    await moveToNextRound(voting, accounts[0]);
+    await moveToNextRound(voting, accounts[0]);
+    await voting.methods.resolveResolvablePriceRequestsRange(250).send({ from: account1 });
+    await voting.methods.resolveResolvablePriceRequestsRange(250).send({ from: account1 });
+    assert.equal(await voting.methods.getNumberOfPendingPriceRequests().call(), 0);
+    assert.equal(await voting.methods.getNumberOfResolvedPriceRequests().call(), 1);
+  });
+  it("Staking during active reveal is dealt with correctly via pendingStakes", async function () {
+    // An issue was found in the contract wherein a staked voter stakes again during the active reveal round, thereby
+    // increasing their effective stake to a value higher than what they had at the variable freeze time (first commit or stake during active reveal phase).
+    // The contract's pendingStake variable is meant to capture this correctly wherein the pending stake for a given round
+    // offsets stake that has been added by not yet "activated." However, this was found to not correctly work in the
+    // specific case where you stake after committing, but within the reveal phase. The impact of this is that this voter
+    // gets a disproportionate amount of voting impact vs the total votes that participated in the vote and the total
+    // amount of tokens staked is incorrect. This results in wrong slashing/tracker updates, leaving some tokens in the
+    // contract after all rewards have been withdrawn and results in the sum of all slashing trackers not correctly
+    // equalling 0 for the vote in which this voter increase their stake.
+    const identifier = padRight(utf8ToHex("test"), 64);
+    const time = "1000";
+    await supportedIdentifiers.methods.addSupportedIdentifier(identifier).send({ from: accounts[0] });
+    await voting.methods.requestPrice(identifier, time).send({ from: registeredContract });
+
+    await moveToNextRound(voting, accounts[0]);
+
+    // Commit a vote, move to reveal phase.
+    const roundId = (await voting.methods.getCurrentRoundId().call()).toString();
+    const salt = getRandomSignedInt();
+    const price = 0;
+    const hash2 = computeVoteHash({ salt, roundId, identifier, price, account: account1, time });
+    await voting.methods.commitVote(identifier, time, hash2).send({ from: account1 });
+    await moveToNextPhase(voting, accounts[0]); // Reveal the votes.
+
+    // Before revealing the vote the staker stakes again. This should be reflected in the pendingStake variable. If the
+    // bug discussed above is still present then this will break heuristic that the sum of all slashing trackers must
+    // always equal 0 and that if all voters withdraw (after some amount of slashing) there should be 0 tokens left.
+    await votingToken.methods.mint(account1, toWei("10000000")).send({ from: account1 });
+    await votingToken.methods.approve(voting.options.address, toWei("10000000")).send({ from: account1 });
+    await voting.methods.stake(toWei("10000000")).send({ from: account1 });
+    await voting.methods.revealVote(identifier, time, price, salt).send({ from: account1 });
+
+    await moveToNextRound(voting, accounts[0]);
+
+    assert.equal(
+      (await voting.methods.getPrice(identifier, time).call({ from: registeredContract })).toString(),
+      price.toString()
+    );
+
     // Expect that all accounts should be slashed
     await voting.methods.updateTrackers(account1).send({ from: account1 });
     await voting.methods.updateTrackers(account2).send({ from: account1 });
@@ -4407,15 +4416,6 @@
 
     const finalContractBalance = await votingToken.methods.balanceOf(voting.options.address).call();
     assert.equal(finalContractBalance, "0");
-=======
-    // Now, roll again and then update. this should delete these requests.
-    await moveToNextRound(voting, accounts[0]);
-    await moveToNextRound(voting, accounts[0]);
-    await voting.methods.resolveResolvablePriceRequestsRange(250).send({ from: account1 });
-    await voting.methods.resolveResolvablePriceRequestsRange(250).send({ from: account1 });
-    assert.equal(await voting.methods.getNumberOfPendingPriceRequests().call(), 0);
-    assert.equal(await voting.methods.getNumberOfResolvedPriceRequests().call(), 1);
->>>>>>> da40c32f
   });
   const addNonSlashingVote = async () => {
     // There is a known issue with the contract wherein you roll the first request multiple times which results in this

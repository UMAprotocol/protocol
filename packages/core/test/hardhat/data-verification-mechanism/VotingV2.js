--- conflicted
+++ resolved
@@ -131,9 +131,7 @@
           86400, // PhaseLength
           2, // maxRolls
           invalidGat, // GAT
-<<<<<<< HEAD
           validPat, // PAT
-          "0", // startingRequestIndex
           votingToken.options.address, // voting token
           (await Finder.deployed()).options.address, // finder
           (await SlashingLibrary.deployed()).options.address, // slashing library
@@ -151,10 +149,6 @@
           2, // maxRolls
           validGat, // GAT
           invalidPat, // PAT
-          "0", // startingRequestIndex
-=======
->>>>>>> ae4b3aab
-          votingToken.options.address, // voting token
           (await Finder.deployed()).options.address, // finder
           (await SlashingLibrary.deployed()).options.address, // slashing library
           ZERO_ADDRESS,
@@ -1390,13 +1384,8 @@
       60 * 60 * 24 * 30, // unstakeCooldown
       "86400", // phase length
       2, // maxRolls
-<<<<<<< HEAD
       web3.utils.toWei("5000000"), // GAT 5MM
       web3.utils.toWei("0.25"), // PAT 25%
-      "0", // startingRequestIndex
-=======
-      web3.utils.toWei("5000000"), // GAT 5
->>>>>>> ae4b3aab
       votingToken.options.address, // voting token
       (await Finder.deployed()).options.address, // finder
       (await SlashingLibrary.deployed()).options.address, // slashing library
@@ -1558,13 +1547,8 @@
       60 * 60 * 24 * 7, // Unstake cooldown
       86400, // PhaseLength
       2, // maxRolls
-<<<<<<< HEAD
       toWei("5000000"), // GAT 5MM
       toWei("0.25"), // PAT 25%
-      "0", // startingRequestIndex
-=======
-      toWei("5000000"), // GAT 5
->>>>>>> ae4b3aab
       votingToken.options.address, // voting token
       (await Finder.deployed()).options.address, // finder
       (await SlashingLibrary.deployed()).options.address, // slashing library
@@ -1608,11 +1592,7 @@
           86400, // PhaseLength
           2, // maxRolls
           toWei("5000000"), // GAT 5MM
-<<<<<<< HEAD
           toWei("0.25"), // PAT 25%
-          "0", // startingRequestIndex
-=======
->>>>>>> ae4b3aab
           votingToken.options.address, // voting token
           (await Finder.deployed()).options.address, // finder
           (await SlashingLibrary.deployed()).options.address, // slashing library
@@ -3204,75 +3184,6 @@
     // move to the next round.
     await moveToNextRound(voting, accounts[0]);
   });
-<<<<<<< HEAD
-  it("Can offset the starting index for requests during a migration", async function () {
-    const voting2 = await VotingV2Test.new(
-      "42069", // emissionRate
-      60 * 60 * 24 * 7, // Unstake cooldown
-      86400, // PhaseLength
-      2, // maxRolls
-      toWei("5000000"), // GAT 5MM
-      toWei("0.25"), // PAT 25%
-      10, // offset starting index for requests.
-      votingToken.options.address, // voting token
-      (await Finder.deployed()).options.address, // finder
-      (await SlashingLibrary.deployed()).options.address, // slashing library
-      ZERO_ADDRESS,
-      (await Timer.deployed()).options.address // timer
-    ).send({ from: accounts[0] });
-
-    // Unstake in the old contract and re-stake in the new contract from one voter.
-    await voting.methods.setUnstakeCoolDown(0).send({ from: account1 });
-    await voting.methods.requestUnstake(toWei("32000000")).send({ from: account1 });
-    await voting.methods.executeUnstake().send({ from: account1 });
-    await voting.methods.requestUnstake(toWei("4000000")).send({ from: account4 });
-    await voting.methods.executeUnstake().send({ from: account4 });
-    await votingToken.methods.approve(voting2.options.address, toWei("32000000")).send({ from: account1 });
-    await voting2.methods.stake(toWei("30000000")).send({ from: account1 });
-    await votingToken.methods.approve(voting2.options.address, toWei("4000000")).send({ from: account4 });
-    await voting2.methods.stake(toWei("4000000")).send({ from: account4 });
-
-    // The nextIndexToProcess for the new staker should be 10 (they get to skip all previous indices).
-    assert.equal((await voting2.methods.voterStakes(account1).call()).nextIndexToProcess, 10);
-
-    // If we do a request it should now start at index 11.  Execute a full voting cycle
-    const identifier = padRight(utf8ToHex("offset-test"), 64);
-    const time = "420";
-    const salt = getRandomSignedInt();
-    await supportedIdentifiers.methods.addSupportedIdentifier(identifier).send({ from: accounts[0] });
-
-    await voting2.methods.requestPrice(identifier, time).send({ from: registeredContract });
-    assert.equal(await voting2.methods.getNumberOfResolvedPriceRequests().call(), 10);
-    assert.equal(await voting2.methods.getNumberOfPendingPriceRequests().call(), 1);
-
-    // Voting cycle still works as expected.
-    const price = "69696969";
-    await moveToNextRound(voting2, accounts[0]); // Move into the commit phase.
-
-    let baseRequest = { salt, roundId: (await voting2.methods.getCurrentRoundId().call()).toString(), identifier };
-    const hash1 = computeVoteHash({ ...baseRequest, price, account: account1, time });
-    await voting2.methods.commitVote(identifier, time, hash1).send({ from: account1 });
-    await moveToNextPhase(voting2, accounts[0]);
-    await voting2.methods.revealVote(identifier, time, price, salt).send({ from: account1 });
-    await moveToNextRound(voting2, accounts[0]);
-
-    // Price should be accessible, as expected and indexed accordingly.
-    assert.equal(await voting2.methods.getPrice(identifier, time).call({ from: registeredContract }), price);
-
-    await voting2.methods.updateTrackers(account1).send({ from: account1 });
-    assert.equal(await voting2.methods.getNumberOfResolvedPriceRequests().call(), 11);
-    // The first 10 requests should be accessible but zero in slashing tracker size (they were offset.)
-    for (let i = 0; i < 10; i++) {
-      assert.equal((await voting2.methods.requestSlashingTrackers(0).call()).totalCorrectVotes, "0");
-    }
-    assert.equal((await voting2.methods.requestSlashingTrackers(10).call()).totalCorrectVotes, toWei("30000000"));
-
-    // Slashing should have been applied, as expected. Account 4 did not vote and so should have lost 4mm*0.0016 = 6400
-    // Which should be assigned to account1.
-    assert.equal((await voting2.methods.voterStakes(account1).call()).stake, toWei("30000000").add(toWei("6400")));
-  });
-=======
->>>>>>> ae4b3aab
 
   it("Edge case when updating slashing tracker range intra round", async function () {
     // Slashing is meant to be applied linearly and independent within a round: each request within a round does not
@@ -4499,27 +4410,6 @@
     assert.equal(await voting.methods.getNumberOfPendingPriceRequests().call(), 0);
     assert.equal(await voting.methods.getNumberOfResolvedPriceRequests().call(), 1);
   });
-<<<<<<< HEAD
-  it("Can correctly handel non-zero starting request index plus account tracking update", async function () {
-    // A bug was found in the voting contract where a non-staked account is updated results in an empty request being
-    // added to the requests set IF the startingRequestIndex is set to a non-zero value. This causes subsequent requests
-    // to not settle correctly due to the empty request being unsealable.
-    const newVoting = await VotingV2.new(
-      "640000000000000000", // emission rate
-      60 * 60 * 24 * 30, // unstakeCooldown
-      "86400", // phase length
-      2, // maxRolls
-      web3.utils.toWei("5000000"), // GAT 5MM
-      web3.utils.toWei("0.25"), // PAT 25%
-      10, // startingRequestIndex Set this to 10. This needs to be set to a non-zero value to break the DVM.
-      votingToken.options.address, // voting token
-      (await Finder.deployed()).options.address, // finder
-      (await SlashingLibrary.deployed()).options.address, // slashing library
-      voting.options.address, // pass in the old voting contract to the new voting contract.
-      (await Timer.deployed()).options.address // timer
-    ).send({ from: accounts[0] });
-=======
->>>>>>> ae4b3aab
 
   it("Staking during active reveal is dealt with correctly via pendingStakes", async function () {
     // An issue was found in the contract wherein a staked voter stakes again during the active reveal round, thereby

const hre = require("hardhat");
const { web3 } = hre;
const { runVotingV2Fixture, ZERO_ADDRESS } = require("@uma/common");
const { getContract, assertEventEmitted, assertEventNotEmitted } = hre;
const {
  RegistryRolesEnum,
  VotePhasesEnum,
  didContractThrow,
  getRandomSignedInt,
  decryptMessage,
  encryptMessage,
  deriveKeyPairFromSignatureTruffle,
  computeVoteHash,
  computeVoteHashAncillary,
  getKeyGenMessage,
} = require("@uma/common");
const { moveToNextRound, moveToNextPhase } = require("../../utils/Voting.js");
const { assert } = require("chai");
const { toBN } = web3.utils;

const Finder = getContract("Finder");
const Registry = getContract("Registry");
const VotingV2 = getContract("VotingV2ControllableTiming");
const VotingInterfaceTesting = getContract("VotingInterfaceTesting");
const VotingAncillaryInterfaceTesting = getContract("VotingAncillaryInterfaceTesting");
const IdentifierWhitelist = getContract("IdentifierWhitelist");
const VotingToken = getContract("VotingToken");
const VotingV2Test = getContract("VotingV2Test");
const Timer = getContract("Timer");
const SlashingLibrary = getContract("SlashingLibrary");

const { utf8ToHex, padRight } = web3.utils;

const toWei = (value) => toBN(web3.utils.toWei(value, "ether"));

describe("VotingV2", function () {
  let voting, votingToken, registry, supportedIdentifiers, registeredContract, unregisteredContract, migratedVoting;
  let accounts, account1, account2, account3, account4, rand;

  const setNewGat = async (gat) => {
    await voting.methods.setGat(gat).send({ from: accounts[0] });
  };

  beforeEach(async function () {
    accounts = await web3.eth.getAccounts();
    [account1, account2, account3, account4, rand, registeredContract, unregisteredContract, migratedVoting] = accounts;
    await runVotingV2Fixture(hre);
    voting = await await VotingV2.deployed();

    supportedIdentifiers = await IdentifierWhitelist.deployed();
    votingToken = await VotingToken.deployed();
    registry = await Registry.deployed();

    // Allow account1 to mint tokens.
    const minterRole = 1;
    await votingToken.methods.addMember(minterRole, account1).send({ from: accounts[0] });

    // Seed the three accounts and stake into the voting contract.  account1 starts with 100MM tokens, so divide up as:
    // 1: 32MM
    // 2: 32MM
    // 3: 32MM
    // 4: 4MM (can't reach the 5% GAT alone)
    await votingToken.methods.approve(voting.options.address, toWei("3200000000")).send({ from: account1 });
    await voting.methods.stake(toWei("32000000")).send({ from: account1 });
    await votingToken.methods.transfer(account2, toWei("32000000")).send({ from: accounts[0] });
    await votingToken.methods.approve(voting.options.address, toWei("3200000000")).send({ from: account2 });
    await voting.methods.stake(toWei("32000000")).send({ from: account2 });
    await votingToken.methods.transfer(account3, toWei("32000000")).send({ from: accounts[0] });
    await votingToken.methods.approve(voting.options.address, toWei("3200000000")).send({ from: account3 });
    await voting.methods.stake(toWei("32000000")).send({ from: account3 });
    await votingToken.methods.transfer(account4, toWei("4000000")).send({ from: accounts[0] });
    await votingToken.methods.approve(voting.options.address, toWei("400000000")).send({ from: account4 });
    await voting.methods.stake(toWei("4000000")).send({ from: account4 });

    // Set the inflation rate to 0 by default, so the balances stay fixed until inflation is tested.

    // Register contract with Registry.
    await registry.methods.addMember(RegistryRolesEnum.CONTRACT_CREATOR, account1).send({ from: accounts[0] });
    await registry.methods.registerContract([], registeredContract).send({ from: account1 });

    // Magic math to ensure we start at the very beginning of a round, and we aren't dependent on the time the tests
    // are run.
    const currentTime = Number((await voting.methods.getCurrentTime().call()).toString());
    const newTime = (Math.floor(currentTime / 172800) + 1) * 172800;
    await voting.methods.setCurrentTime(newTime).send({ from: accounts[0] });

    // Start with a fresh round.
    await moveToNextRound(voting, accounts[0]);
  });

  it("Constructor", async function () {
    // GAT must be < total supply
    const invalidGat = web3.utils.toWei("100000000");
    assert(
      await didContractThrow(
        VotingV2.new(
          "42069", // emissionRate
          toWei("10000"), // spamDeletionProposalBond
          60 * 60 * 24 * 7, // Unstake cooldown
          86400, // PhaseLength
          7200, // minRollToNextRoundLength
          invalidGat, // GAT
          "0", // startingRequestIndex
          votingToken.options.address, // voting token
          (await Finder.deployed()).options.address, // finder
          (await SlashingLibrary.deployed()).options.address, // slashing library
          (await Timer.deployed()).options.address // timer
        ).send({ from: accounts[0] })
      )
    );
  });
  // TODO: group the tests in this file by "type" with describe blocks.
  it("Vote phasing", async function () {
    // Reset the rounds.
    await moveToNextRound(voting, accounts[0]);

    // RoundId is a function of the voting time defined by floor(timestamp/phaseLength).
    // RoundId for Commit and Reveal phases should be the same.
    const currentTime = parseInt(await voting.methods.getCurrentTime().call());
    const commitRoundId = await voting.methods.getCurrentRoundId().call();
    assert.equal(commitRoundId.toString(), Math.floor(currentTime / 172800));

    // Rounds should start with Commit.
    assert.equal((await voting.methods.getVotePhase().call()).toString(), VotePhasesEnum.COMMIT);

    // Shift of one phase should be Reveal.
    await moveToNextPhase(voting, accounts[0]);
    assert.equal((await voting.methods.getVotePhase().call()).toString(), VotePhasesEnum.REVEAL);

    // Round ID between Commit and Reveal phases should be the same.
    assert.equal(commitRoundId.toString(), (await voting.methods.getCurrentRoundId().call()).toString());

    // A second shift should go back to commit.
    await moveToNextPhase(voting, accounts[0]);
    assert.equal((await voting.methods.getVotePhase().call()).toString(), VotePhasesEnum.COMMIT);
  });

  it("One voter, one request", async function () {
    const identifier = padRight(utf8ToHex("one-voter"), 64);
    const time = "1000";
    // Make the Oracle support this identifier.
    await supportedIdentifiers.methods.addSupportedIdentifier(identifier).send({ from: accounts[0] });

    // Request a price and move to the next round where that will be voted on.
    await voting.methods.requestPrice(identifier, time).send({ from: registeredContract });
    await moveToNextRound(voting, accounts[0]);
    // RoundId is a function of the voting time defined by floor(timestamp/phaseLength).
    // RoundId for Commit and Reveal phases should be the same.
    const currentRoundId = await voting.methods.getCurrentRoundId().call();

    const price = getRandomSignedInt();
    const salt = getRandomSignedInt();
    const hash = computeVoteHash({ price, salt, account: account1, time: time, roundId: currentRoundId, identifier });

    // Can't commit hash of 0.
    assert(await didContractThrow(voting.methods.commitVote(identifier, time, "0x0").send({ from: accounts[0] })));

    // Can commit a new hash.
    await voting.methods.commitVote(identifier, time, hash).send({ from: accounts[0] });

    // Voters can alter their commits.
    const newPrice = getRandomSignedInt();
    const newSalt = getRandomSignedInt();
    const newHash = computeVoteHash({
      price: newPrice,
      salt: newSalt,
      account: account1,
      time: time,
      roundId: currentRoundId,
      identifier,
    });

    // Can alter a committed hash.
    await voting.methods.commitVote(identifier, time, newHash).send({ from: accounts[0] });

    // Can't reveal before during the commit phase.
    assert(
      await didContractThrow(voting.methods.revealVote(identifier, time, newPrice, newSalt).send({ from: accounts[0] }))
    );

    // Move to the reveal phase.
    await moveToNextPhase(voting, accounts[0]);

    // This is now required before reveal

    // Can't commit during the reveal phase.
    assert(await didContractThrow(voting.methods.commitVote(identifier, time, newHash).send({ from: accounts[0] })));

    // Can't reveal the overwritten commit.
    assert(
      await didContractThrow(voting.methods.revealVote(identifier, time, price, salt).send({ from: accounts[0] }))
    );

    // Can't reveal with the wrong price but right salt, and reverse.
    assert(
      await didContractThrow(voting.methods.revealVote(identifier, time, newPrice, salt).send({ from: accounts[0] }))
    );
    assert(
      await didContractThrow(voting.methods.revealVote(identifier, time, price, newSalt).send({ from: accounts[0] }))
    );

    // Can't reveal with the incorrect address.
    assert(
      await didContractThrow(voting.methods.revealVote(identifier, time, newPrice, newSalt).send({ from: account2 }))
    );

    // Can't reveal with incorrect timestamp.
    assert(
      await didContractThrow(
        voting.methods.revealVote(identifier, (Number(time) + 1).toString(), newPrice, salt).send({ from: accounts[0] })
      )
    );

    // Can't reveal with incorrect identifier.
    assert(
      await didContractThrow(
        voting.methods
          .revealVote(padRight(utf8ToHex("wrong-identifier"), 64), time, newPrice, newSalt)
          .send({ from: account2 })
      )
    );

    // Successfully reveal the latest commit.
    await voting.methods.revealVote(identifier, time, newPrice, newSalt).send({ from: accounts[0] });

    // Can't reveal the same commit again.
    assert(
      await didContractThrow(voting.methods.revealVote(identifier, time, newPrice, newSalt).send({ from: accounts[0] }))
    );
  });

  it("Overlapping request keys", async function () {
    // Verify that concurrent votes with the same identifier but different times, or the same time but different
    // identifiers don't cause any problems.
    const identifier1 = padRight(utf8ToHex("overlapping-keys1"), 64);
    const time1 = "1000";
    const identifier2 = padRight(utf8ToHex("overlapping-keys2"), 64);
    const time2 = "2000";

    // Make the Oracle support these two identifiers.
    await supportedIdentifiers.methods.addSupportedIdentifier(identifier1).send({ from: accounts[0] });
    await supportedIdentifiers.methods.addSupportedIdentifier(identifier2).send({ from: accounts[0] });

    // Send the requests.
    await voting.methods.requestPrice(identifier1, time2).send({ from: registeredContract });
    await voting.methods.requestPrice(identifier2, time1).send({ from: registeredContract });

    // Move to voting round.
    await moveToNextRound(voting, accounts[0]);
    const roundId = (await voting.methods.getCurrentRoundId().call()).toString();

    const price1 = getRandomSignedInt();
    const salt1 = getRandomSignedInt();
    const hash1 = computeVoteHash({
      price: price1,
      salt: salt1,
      account: account1,
      time: time2,
      roundId,
      identifier: identifier1,
    });

    const price2 = getRandomSignedInt();
    const salt2 = getRandomSignedInt();
    const hash2 = computeVoteHash({
      price: price2,
      salt: salt2,
      account: account1,
      time: time1,
      roundId,
      identifier: identifier2,
    });

    await voting.methods.commitVote(identifier1, time2, hash1).send({ from: accounts[0] });
    await voting.methods.commitVote(identifier2, time1, hash2).send({ from: accounts[0] });

    // Move to the reveal phase.
    await moveToNextPhase(voting, accounts[0]);

    // Can't reveal the wrong combos.
    assert(
      await didContractThrow(voting.methods.revealVote(identifier1, time2, price2, salt2).send({ from: accounts[0] }))
    );
    assert(
      await didContractThrow(voting.methods.revealVote(identifier2, time1, price1, salt1).send({ from: accounts[0] }))
    );
    assert(
      await didContractThrow(voting.methods.revealVote(identifier1, time1, price1, salt1).send({ from: accounts[0] }))
    );
    assert(
      await didContractThrow(voting.methods.revealVote(identifier1, time1, price2, salt2).send({ from: accounts[0] }))
    );

    // Can reveal the right combos.
    await voting.methods.revealVote(identifier1, time2, price1, salt1).send({ from: accounts[0] });
    await voting.methods.revealVote(identifier2, time1, price2, salt2).send({ from: accounts[0] });
  });

  it("Request and retrieval", async function () {
    const identifier1 = padRight(utf8ToHex("request-retrieval1"), 64);
    const time1 = "1000";
    const identifier2 = padRight(utf8ToHex("request-retrieval2"), 64);
    const time2 = "2000";

    // Make the Oracle support these two identifiers.
    await supportedIdentifiers.methods.addSupportedIdentifier(identifier1).send({ from: accounts[0] });
    await supportedIdentifiers.methods.addSupportedIdentifier(identifier2).send({ from: accounts[0] });

    // Requests should not be added to the current voting round.
    await voting.methods.requestPrice(identifier1, time1).send({ from: registeredContract });
    await voting.methods.requestPrice(identifier2, time2).send({ from: registeredContract });

    // Since the round for these requests has not started, the price retrieval should fail.
    assert.isFalse(await voting.methods.hasPrice(identifier1, time1).call({ from: registeredContract }));
    assert.isFalse(await voting.methods.hasPrice(identifier2, time2).call({ from: registeredContract }));
    assert(await didContractThrow(voting.methods.getPrice(identifier1, time1).send({ from: registeredContract })));
    assert(await didContractThrow(voting.methods.getPrice(identifier2, time2).send({ from: registeredContract })));

    // Move to the voting round.
    await moveToNextRound(voting, accounts[0]);
    const roundId = (await voting.methods.getCurrentRoundId().call()).toString();

    // Commit vote 1.
    const price1 = getRandomSignedInt();
    const salt1 = getRandomSignedInt();
    const hash1 = computeVoteHash({
      price: price1,
      salt: salt1,
      account: account1,
      time: time1,
      roundId,
      identifier: identifier1,
    });

    await voting.methods.commitVote(identifier1, time1, hash1).send({ from: accounts[0] });

    // Commit vote 2.
    const price2 = getRandomSignedInt();
    const salt2 = getRandomSignedInt();
    const hash2 = computeVoteHash({
      price: price2,
      salt: salt2,
      account: account1,
      time: time2,
      roundId,
      identifier: identifier2,
    });
    await voting.methods.commitVote(identifier2, time2, hash2).send({ from: accounts[0] });

    // If the voting period is ongoing, prices cannot be returned since they are not finalized.
    assert.isFalse(await voting.methods.hasPrice(identifier1, time1).call({ from: registeredContract }));
    assert.isFalse(await voting.methods.hasPrice(identifier2, time2).call({ from: registeredContract }));
    assert(await didContractThrow(voting.methods.getPrice(identifier1, time1).send({ from: registeredContract })));
    assert(await didContractThrow(voting.methods.getPrice(identifier2, time2).send({ from: registeredContract })));

    // Move to the reveal phase of the voting period.
    await moveToNextPhase(voting, accounts[0]);

    // Reveal both votes.
    await voting.methods.revealVote(identifier1, time1, price1, salt1).send({ from: accounts[0] });
    await voting.methods.revealVote(identifier2, time2, price2, salt2).send({ from: accounts[0] });

    // Prices cannot be provided until both commit and reveal for the current round have finished.
    assert.isFalse(await voting.methods.hasPrice(identifier1, time1).call({ from: registeredContract }));
    assert.isFalse(await voting.methods.hasPrice(identifier2, time2).call({ from: registeredContract }));
    assert(await didContractThrow(voting.methods.getPrice(identifier1, time1).send({ from: registeredContract })));
    assert(await didContractThrow(voting.methods.getPrice(identifier2, time2).send({ from: registeredContract })));

    // Move past the voting round.
    await moveToNextRound(voting, accounts[0]);

    // Note: all voting results are currently hardcoded to 1.
    assert.isTrue(await voting.methods.hasPrice(identifier1, time1).call({ from: registeredContract }));
    assert.isTrue(await voting.methods.hasPrice(identifier2, time2).call({ from: registeredContract }));
    assert.equal(
      (await voting.methods.getPrice(identifier1, time1).call({ from: registeredContract })).toString(),
      price1.toString()
    );
    assert.equal(
      (await voting.methods.getPrice(identifier2, time2).call({ from: registeredContract })).toString(),
      price2.toString()
    );
  });

  it("Future price requests disallowed", async function () {
    await moveToNextRound(voting, accounts[0]);

    const startingTime = toBN(await voting.methods.getCurrentTime().call());
    const identifier = padRight(utf8ToHex("future-request"), 64);

    // Make the Oracle support this identifier.
    await supportedIdentifiers.methods.addSupportedIdentifier(identifier).send({ from: accounts[0] });

    // Time 1 is in the future and should fail.
    const timeFail = startingTime.addn(1).toString();

    // Time 2 is in the past and should succeed.
    const timeSucceed = startingTime.subn(1).toString();

    assert(
      await didContractThrow(voting.methods.requestPrice(identifier, timeFail).send({ from: registeredContract }))
    );
    await voting.methods.requestPrice(identifier, timeSucceed).send({ from: registeredContract });

    // Finalize this vote.
    await moveToNextRound(voting, accounts[0]);
    const roundId = (await voting.methods.getCurrentRoundId().call()).toString();
    const price = getRandomSignedInt();
    const salt = getRandomSignedInt();
    const hash = computeVoteHash({
      price: price,
      salt: salt,
      account: account1,
      time: timeSucceed,
      roundId,
      identifier,
    });
    await voting.methods.commitVote(identifier, timeSucceed, hash).send({ from: accounts[0] });

    // Move to reveal phase and reveal vote.
    await moveToNextPhase(voting, accounts[0]);

    await voting.methods.revealVote(identifier, timeSucceed, price, salt).send({ from: accounts[0] });
  });

  it("Retrieval timing", async function () {
    await moveToNextRound(voting, accounts[0]);

    const identifier = padRight(utf8ToHex("retrieval-timing"), 64);
    const time = "1000";

    // Make the Oracle support this identifier.
    await supportedIdentifiers.methods.addSupportedIdentifier(identifier).send({ from: accounts[0] });

    // Two stage call is required to get the expected return value from the second call.
    // The expected resolution time should be the end of the *next* round.
    await voting.methods.requestPrice(identifier, time).send({ from: registeredContract });

    // Cannot get the price before the voting round begins.
    assert(await didContractThrow(voting.methods.getPrice(identifier, time).send({ from: registeredContract })));

    await moveToNextRound(voting, accounts[0]);
    const roundId = (await voting.methods.getCurrentRoundId().call()).toString();

    // Cannot get the price while the voting is ongoing.
    assert(await didContractThrow(voting.methods.getPrice(identifier, time).send({ from: registeredContract })));

    // Commit vote.
    const price = getRandomSignedInt();
    const salt = getRandomSignedInt();
    const hash = computeVoteHash({ price, salt, account: account1, time, roundId, identifier });
    await voting.methods.commitVote(identifier, time, hash).send({ from: accounts[0] });

    // Move to reveal phase and reveal vote.
    await moveToNextPhase(voting, accounts[0]);

    await voting.methods.revealVote(identifier, time, price, salt).send({ from: accounts[0] });

    // Cannot get the price during the reveal phase.
    assert(await didContractThrow(voting.methods.getPrice(identifier, time).send({ from: registeredContract })));

    await moveToNextRound(voting, accounts[0]);

    // After the voting round is over, the price should be retrievable.
    assert.equal(
      (await voting.methods.getPrice(identifier, time).call({ from: registeredContract })).toString(),
      price.toString()
    );
  });

  it("Pending Requests", async function () {
    await moveToNextRound(voting, accounts[0]);

    const identifier1 = padRight(utf8ToHex("pending-requests1"), 64);
    const time1 = "1000";
    const identifier2 = padRight(utf8ToHex("pending-requests2"), 64);
    const time2 = "1001";

    // Make the Oracle support these identifiers.
    await supportedIdentifiers.methods.addSupportedIdentifier(identifier1).send({ from: accounts[0] });
    await supportedIdentifiers.methods.addSupportedIdentifier(identifier2).send({ from: accounts[0] });

    // Pending requests should be empty for this new round.
    assert.equal((await voting.methods.getPendingRequests().call()).length, 0);

    // Two stage call is required to get the expected return value from the second call.
    // The expected resolution time should be the end of the *next* round.
    await voting.methods.requestPrice(identifier1, time1).send({ from: registeredContract });

    // Pending requests should be empty before the voting round begins.
    assert.equal((await voting.methods.getPendingRequests().call()).length, 0);

    // Pending requests should be have a single entry now that voting has started.
    await moveToNextRound(voting, accounts[0]);
    assert.equal((await voting.methods.getPendingRequests().call()).length, 1);

    // Add a new request during the voting round.
    await voting.methods.requestPrice(identifier2, time2).send({ from: registeredContract });

    // Pending requests should still be 1 because this request should not be voted on until next round.
    assert.equal((await voting.methods.getPendingRequests().call()).length, 1);

    // Move to next round and roll the first request over.
    await moveToNextRound(voting, accounts[0]);
    const roundId = (await voting.methods.getCurrentRoundId().call()).toString();

    // Pending requests should be 2 because one vote was rolled over and the second was dispatched after the previous
    // voting round started.
    assert.equal((await voting.methods.getPendingRequests().call()).length, 2);

    // Commit votes.
    const price1 = getRandomSignedInt();
    const salt1 = getRandomSignedInt();
    const hash1 = computeVoteHash({
      price: price1,
      salt: salt1,
      account: account1,
      time: time1,
      roundId,
      identifier: identifier1,
    });
    await voting.methods.commitVote(identifier1, time1, hash1).send({ from: accounts[0] });

    const price2 = getRandomSignedInt();
    const salt2 = getRandomSignedInt();
    const hash2 = computeVoteHash({
      price: price2,
      salt: salt2,
      account: account1,
      time: time2,
      roundId,
      identifier: identifier2,
    });
    await voting.methods.commitVote(identifier2, time2, hash2).send({ from: accounts[0] });

    // Pending requests should still have a single entry in the reveal phase.
    await moveToNextPhase(voting, accounts[0]);
    assert.equal((await voting.methods.getPendingRequests().call()).length, 2);

    // Reveal vote.
    await voting.methods.revealVote(identifier1, time1, price1, salt1).send({ from: accounts[0] });
    await voting.methods.revealVote(identifier2, time2, price2, salt2).send({ from: accounts[0] });

    // Pending requests should be empty after the voting round ends and the price is resolved.
    await moveToNextRound(voting, accounts[0]);
    assert.equal((await voting.methods.getPendingRequests().call()).length, 0);
  });

  it("Supported identifiers", async function () {
    const supported = padRight(utf8ToHex("supported"), 64);

    // No identifiers are originally suppported.
    assert.isFalse(await supportedIdentifiers.methods.isIdentifierSupported(supported).call());

    // Verify that supported identifiers can be added.
    await supportedIdentifiers.methods.addSupportedIdentifier(supported).send({ from: accounts[0] });
    assert.isTrue(await supportedIdentifiers.methods.isIdentifierSupported(supported).call());

    // Verify that supported identifiers can be removed.
    await supportedIdentifiers.methods.removeSupportedIdentifier(supported).send({ from: accounts[0] });
    assert.isFalse(await supportedIdentifiers.methods.isIdentifierSupported(supported).call());

    // Can't request prices for unsupported identifiers.
    assert(await didContractThrow(voting.methods.requestPrice(supported, "0").send({ from: registeredContract })));
  });

  it("Simple vote resolution", async function () {
    const identifier = padRight(utf8ToHex("simple-vote"), 64);
    const time = "1000";

    // Make the Oracle support this identifier.
    await supportedIdentifiers.methods.addSupportedIdentifier(identifier).send({ from: accounts[0] });

    // Request a price and move to the next round where that will be voted on.
    await voting.methods.requestPrice(identifier, time).send({ from: registeredContract });

    const price = 123;
    const salt = getRandomSignedInt();
    const invalidHash = computeVoteHash({
      price,
      salt,
      account: account1,
      time,
      roundId: (await voting.methods.getCurrentRoundId().call()).toString(),
      identifier,
    });
    // Can't commit without advancing the round forward.
    assert(
      await didContractThrow(voting.methods.commitVote(identifier, time, invalidHash).send({ from: accounts[0] }))
    );

    await moveToNextRound(voting, accounts[0]);
    const roundId = (await voting.methods.getCurrentRoundId().call()).toString();

    // Commit vote.
    const hash = computeVoteHash({ price, salt, account: account1, time, roundId, identifier });
    await voting.methods.commitVote(identifier, time, hash).send({ from: accounts[0] });

    // Reveal the vote.
    await moveToNextPhase(voting, accounts[0]);

    await voting.methods.revealVote(identifier, time, price, salt).send({ from: accounts[0] });

    // Should resolve to the selected price since there was only one voter (100% for the mode) and the voter had enough
    // tokens to exceed the GAT.
    await moveToNextRound(voting, accounts[0]);
    assert.equal(
      (await voting.methods.getPrice(identifier, time).call({ from: registeredContract })).toString(),
      price.toString()
    );
  });

  it("Equally split vote", async function () {
    const identifier = padRight(utf8ToHex("equal-split"), 64);
    const time = "1000";

    // Make the Oracle support this identifier.
    await supportedIdentifiers.methods.addSupportedIdentifier(identifier).send({ from: accounts[0] });

    // Request a price and move to the next round where that will be voted on.
    await voting.methods.requestPrice(identifier, time).send({ from: registeredContract });
    await moveToNextRound(voting, accounts[0]);
    let roundId = (await voting.methods.getCurrentRoundId().call()).toString();

    // Commit votes.
    const price1 = 123;
    const salt1 = getRandomSignedInt();
    let hash1 = computeVoteHash({ price: price1, salt: salt1, account: account1, time, roundId, identifier });
    await voting.methods.commitVote(identifier, time, hash1).send({ from: account1 });

    const price2 = 456;
    const salt2 = getRandomSignedInt();
    const hash2 = computeVoteHash({ price: price2, salt: salt2, account: account2, time, roundId, identifier });
    await voting.methods.commitVote(identifier, time, hash2).send({ from: account2 });

    // Reveal the votes.
    await moveToNextPhase(voting, accounts[0]);

    await voting.methods.revealVote(identifier, time, price1, salt1).send({ from: account1 });
    await voting.methods.revealVote(identifier, time, price2, salt2).send({ from: account2 });

    // Should not have the price since the vote was equally split.
    await moveToNextRound(voting, accounts[0]);
    roundId = (await voting.methods.getCurrentRoundId().call()).toString();
    assert.isFalse(await voting.methods.hasPrice(identifier, time).call({ from: registeredContract }));

    // Cleanup: resolve the vote this round.
    hash1 = computeVoteHash({ price: price1, salt: salt1, account: account1, time, roundId, identifier });
    await voting.methods.commitVote(identifier, time, hash1).send({ from: account1 });
    await moveToNextPhase(voting, accounts[0]);

    await voting.methods.revealVote(identifier, time, price1, salt1).send({ from: account1 });
  });

  it("Two thirds majority", async function () {
    const identifier = padRight(utf8ToHex("two-thirds"), 64);
    const time = "1000";

    // Make the Oracle support this identifier.
    await supportedIdentifiers.methods.addSupportedIdentifier(identifier).send({ from: accounts[0] });

    // Request a price and move to the next round where that will be voted on.
    await voting.methods.requestPrice(identifier, time).send({ from: registeredContract });
    await moveToNextRound(voting, accounts[0]);
    const roundId = (await voting.methods.getCurrentRoundId().call()).toString();

    // Commit votes.
    const losingPrice = 123;
    const salt1 = getRandomSignedInt();
    const hash1 = computeVoteHash({ price: losingPrice, salt: salt1, account: account1, time, roundId, identifier });
    await voting.methods.commitVote(identifier, time, hash1).send({ from: account1 });

    // Both account 2 and 3 vote for 456.
    const winningPrice = 456;

    const salt2 = getRandomSignedInt();
    const hash2 = computeVoteHash({ price: winningPrice, salt: salt2, account: account2, time, roundId, identifier });
    await voting.methods.commitVote(identifier, time, hash2).send({ from: account2 });

    const salt3 = getRandomSignedInt();
    const hash3 = computeVoteHash({ price: winningPrice, salt: salt3, account: account3, time, roundId, identifier });
    await voting.methods.commitVote(identifier, time, hash3).send({ from: account3 });

    // Reveal the votes.
    await moveToNextPhase(voting, accounts[0]);

    await voting.methods.revealVote(identifier, time, losingPrice, salt1).send({ from: account1 });
    await voting.methods.revealVote(identifier, time, winningPrice, salt2).send({ from: account2 });
    await voting.methods.revealVote(identifier, time, winningPrice, salt3).send({ from: account3 });

    // Price should resolve to the one that 2 and 3 voted for.
    await moveToNextRound(voting, accounts[0]);
    assert.equal(
      (await voting.methods.getPrice(identifier, time).call({ from: registeredContract })).toString(),
      winningPrice.toString()
    );
  });

  it("GAT", async function () {
    const identifier = padRight(utf8ToHex("gat"), 64);
    let time = "1000";

    // Make the Oracle support this identifier.
    await supportedIdentifiers.methods.addSupportedIdentifier(identifier).send({ from: accounts[0] });

    // Request a price and move to the next round where that will be voted on.
    await voting.methods.requestPrice(identifier, time).send({ from: registeredContract });
    await moveToNextRound(voting, accounts[0]);
    let roundId = (await voting.methods.getCurrentRoundId().call()).toString();

    // Commit vote.
    const price = 123;
    const salt = getRandomSignedInt();
    let hash1 = computeVoteHash({ price, salt, account: account1, time, roundId, identifier });
    await voting.methods.commitVote(identifier, time, hash1).send({ from: account1 });
    let hash4 = computeVoteHash({ price, salt, account: account4, time, roundId, identifier });
    await voting.methods.commitVote(identifier, time, hash4).send({ from: account4 });

    // Reveal the vote.
    await moveToNextPhase(voting, accounts[0]);

    await voting.methods.revealVote(identifier, time, price, salt).send({ from: account4 });

    // Since the GAT was not hit, the price should not resolve.
    await moveToNextRound(voting, accounts[0]);
    assert.isFalse(await voting.methods.hasPrice(identifier, time).call({ from: registeredContract }));

    // Setting GAT should revert if larger than total supply.
    assert(await didContractThrow(voting.methods.setGat(toWei("110000000").toString()).send({ from: accounts[0] })));

    // With a smaller GAT value of 3%, account4 can pass the vote on their own with 4% of all tokens.
    await setNewGat(web3.utils.toWei("3000000", "ether"));

    // Create new vote hashes with the new round ID and commit votes.
    roundId = (await voting.methods.getCurrentRoundId().call()).toString();
    hash4 = computeVoteHash({ price, salt, account: account4, time, roundId, identifier });
    await voting.methods.commitVote(identifier, time, hash4).send({ from: account4 });

    // Reveal votes.
    await moveToNextPhase(voting, accounts[0]);
    await voting.methods.revealVote(identifier, time, price, salt).send({ from: account4 });
    await moveToNextRound(voting, accounts[0]);
    assert.equal(
      (await voting.methods.getPrice(identifier, time).call({ from: registeredContract })).toString(),
      price.toString()
    );
    // Set GAT back to 5% and test a larger vote. With more votes the GAT should be hit
    // and the price should resolve.
    await setNewGat(web3.utils.toWei("5000000", "ether"));

    // As the previous request has been filled, we need to progress time such that we
    // can vote on the same identifier and request a new price to vote on.
    time += 10;

    await voting.methods.requestPrice(identifier, time).send({ from: registeredContract });
    await moveToNextRound(voting, accounts[0]);

    // Commit votes.
    roundId = (await voting.methods.getCurrentRoundId().call()).toString();
    hash4 = computeVoteHash({ price, salt, account: account4, time, roundId, identifier });
    hash1 = computeVoteHash({ price, salt, account: account1, time, roundId, identifier });
    await voting.methods.commitVote(identifier, time, hash4).send({ from: account4 });
    await voting.methods.commitVote(identifier, time, hash1).send({ from: account1 });

    // Reveal votes.
    await moveToNextPhase(voting, accounts[0]);

    await voting.methods.revealVote(identifier, time, price, salt).send({ from: account4 });
    await voting.methods.revealVote(identifier, time, price, salt).send({ from: account1 });

    await moveToNextRound(voting, accounts[0]);
    assert.equal(
      (await voting.methods.getPrice(identifier, time).call({ from: registeredContract })).toString(),
      price.toString()
    );
  });

  it("Only registered contracts", async function () {
    const identifier = padRight(utf8ToHex("only-registered"), 64);
    const time = "1000";

    // Make the Oracle support this identifier.
    await supportedIdentifiers.methods.addSupportedIdentifier(identifier).send({ from: accounts[0] });

    // Unregistered contracts can't request prices.
    assert(await didContractThrow(voting.methods.requestPrice(identifier, time).send({ from: unregisteredContract })));

    // Request the price and resolve the price.
    voting.methods.requestPrice(identifier, time).send({ from: registeredContract });
    await moveToNextRound(voting, accounts[0]);
    const roundId = (await voting.methods.getCurrentRoundId().call()).toString();
    const winningPrice = 123;
    const salt = getRandomSignedInt();
    const hash = computeVoteHash({ price: winningPrice, salt, account: account1, time, roundId, identifier });
    await voting.methods.commitVote(identifier, time, hash).send({ from: account1 });
    await moveToNextPhase(voting, accounts[0]);

    await voting.methods.revealVote(identifier, time, winningPrice, salt).send({ from: account1 });
    await moveToNextRound(voting, accounts[0]);

    // Sanity check that registered contracts can retrieve prices.
    assert.isTrue(await voting.methods.hasPrice(identifier, time).call({ from: registeredContract }));
    assert.equal(await voting.methods.getPrice(identifier, time).call({ from: registeredContract }), winningPrice);

    // Unregistered contracts can't retrieve prices.
    assert(await didContractThrow(voting.methods.hasPrice(identifier, time).send({ from: unregisteredContract })));
    assert(await didContractThrow(voting.methods.getPrice(identifier, time).send({ from: unregisteredContract })));
  });

  it("Set slashing library", async function () {
    // Set the slashing library to a new address.
    const newSlashingLibrary = ZERO_ADDRESS;
    await voting.methods.setSlashingLibrary(newSlashingLibrary).send({ from: accounts[0] });

    // Only owner should be able to set the slashing library.
    assert(await didContractThrow(voting.methods.setSlashingLibrary(newSlashingLibrary).send({ from: accounts[1] })));

    // Check that the slashing library was set.
    assert.equal(await voting.methods.slashingLibrary().call({ from: accounts[0] }), newSlashingLibrary);
  });

  it("View methods", async function () {
    const identifier = padRight(utf8ToHex("view-methods"), 64);
    const time = "1000";

    // Make the Oracle support this identifier.
    await supportedIdentifiers.methods.addSupportedIdentifier(identifier).send({ from: accounts[0] });

    // Verify view methods `hasPrice`, `getPrice`, and `getPriceRequestStatuses`` for a price was that was never requested.
    assert.isFalse(await voting.methods.hasPrice(identifier, time).call({ from: registeredContract }));
    assert(await didContractThrow(voting.methods.getPrice(identifier, time).send({ from: registeredContract })));
    let statuses = await voting.methods.getPriceRequestStatuses([{ identifier, time: time }]).call();
    assert.equal(statuses[0].status.toString(), "0");
    assert.equal(statuses[0].lastVotingRound.toString(), "0");

    // Request a price and move to the next round where that will be voted on.
    await voting.methods.requestPrice(identifier, time).send({ from: registeredContract });

    // Verify view methods `hasPrice`, `getPrice`, and `getPriceRequestStatuses` for a price scheduled for the next round.
    assert.isFalse(await voting.methods.hasPrice(identifier, time).call({ from: registeredContract }));
    assert(await didContractThrow(voting.methods.getPrice(identifier, time).send({ from: registeredContract })));
    statuses = await voting.methods.getPriceRequestStatuses([{ identifier, time: time }]).call();
    assert.equal(statuses[0].status.toString(), "3");
    assert.equal(
      statuses[0].lastVotingRound.toString(),
      toBN(await voting.methods.getCurrentRoundId().call())
        .addn(1)
        .toString()
    );

    await moveToNextRound(voting, accounts[0]);
    const roundId = (await voting.methods.getCurrentRoundId().call()).toString();

    // Verify `getPriceRequestStatuses` for a price request scheduled for this round.
    statuses = await voting.methods.getPriceRequestStatuses([{ identifier, time: time }]).call();
    assert.equal(statuses[0].status.toString(), "1");
    assert.equal(statuses[0].lastVotingRound.toString(), (await voting.methods.getCurrentRoundId().call()).toString());

    const price = 123;

    // Accounts 1 and 2 commit votes.
    const salt1 = getRandomSignedInt();
    const hash1 = computeVoteHash({ price, salt: salt1, account: account1, time, roundId, identifier });
    await voting.methods.commitVote(identifier, time, hash1).send({ from: account1 });

    const salt2 = getRandomSignedInt();
    const hash2 = computeVoteHash({ price, salt: salt2, account: account2, time, roundId, identifier });
    await voting.methods.commitVote(identifier, time, hash2).send({ from: account2 });

    await moveToNextPhase(voting, accounts[0]);

    await voting.methods.revealVote(identifier, time, price, salt1).send({ from: account1 });
    await voting.methods.revealVote(identifier, time, price, salt2).send({ from: account2 });

    await moveToNextRound(voting, accounts[0]);

    // Verify view methods `hasPrice`, `getPrice`, and `getPriceRequestStatuses` for a resolved price request.
    assert.isTrue(await voting.methods.hasPrice(identifier, time).call({ from: registeredContract }));
    assert.equal(
      (await voting.methods.getPrice(identifier, time).call({ from: registeredContract })).toString(),
      price.toString()
    );
    statuses = await voting.methods.getPriceRequestStatuses([{ identifier, time: time }]).call();
    assert.equal(statuses[0].status.toString(), "2");
    assert.equal(
      statuses[0].lastVotingRound.toString(),
      toBN(await voting.methods.getCurrentRoundId().call())
        .subn(1)
        .toString()
    );
  });

  it("Events", async function () {
    // Set the inflation rate to 100% (for ease of computation).

    const identifier = padRight(utf8ToHex("events"), 64);
    const time = "1000";

    let result = await supportedIdentifiers.methods.addSupportedIdentifier(identifier).send({ from: accounts[0] });

    await moveToNextRound(voting, accounts[0]);
    let currentRoundId = toBN(await voting.methods.getCurrentRoundId().call());

    // New price requests trigger events.
    result = await voting.methods.requestPrice(identifier, time).send({ from: registeredContract });
    await assertEventEmitted(result, voting, "PriceRequestAdded", (ev) => {
      return (
        // The vote is added to the next round, so we have to add 1 to the current round id.
        ev.roundId.toString() == currentRoundId.addn(1).toString() &&
        web3.utils.hexToUtf8(ev.identifier) == web3.utils.hexToUtf8(identifier) &&
        ev.time.toString() == time.toString()
      );
    });

    await assertEventEmitted(
      await voting.methods.setGat(web3.utils.toWei("6000000", "ether")).send({ from: accounts[0] }),
      voting,
      "GatChanged",
      (ev) => {
        return ev.newGat == web3.utils.toWei("6000000", "ether");
      }
    );

    await assertEventEmitted(
      await voting.methods.setSpamDeletionProposalBond(toWei("0.1")).send({ from: accounts[0] }),
      voting,
      "SpamDeletionProposalBondChanged"
    );

    await moveToNextRound(voting, accounts[0]);
    currentRoundId = await voting.methods.getCurrentRoundId().call();

    // Repeated price requests don't trigger events.
    result = await voting.methods.requestPrice(identifier, time).send({ from: registeredContract });
    await assertEventNotEmitted(result, voting, "PriceRequestAdded");

    // Commit vote.
    const price = 123;
    const salt = getRandomSignedInt();
    let hash4 = computeVoteHash({ price, salt, account: account4, time, roundId: currentRoundId, identifier });
    result = await voting.methods.commitVote(identifier, time, hash4).send({ from: account4 });
    await assertEventEmitted(result, voting, "VoteCommitted", (ev) => {
      return (
        ev.voter.toString() == account4 &&
        ev.roundId.toString() == currentRoundId.toString() &&
        web3.utils.hexToUtf8(ev.identifier) == web3.utils.hexToUtf8(identifier) &&
        ev.time.toString() == time
      );
    });

    await moveToNextPhase(voting, accounts[0]);

    result = await voting.methods.revealVote(identifier, time, price, salt).send({ from: account4 });
    await assertEventEmitted(result, voting, "VoteRevealed", (ev) => {
      return (
        ev.voter.toString() == account4 &&
        ev.roundId.toString() == currentRoundId.toString() &&
        web3.utils.hexToUtf8(ev.identifier) == web3.utils.hexToUtf8(identifier) &&
        ev.time.toString() == time &&
        ev.price.toString() == price.toString() &&
        ev.numTokens.toString() == toWei("4000000").toString() // the staked balance for account4.
      );
    });

    await moveToNextRound(voting, accounts[0]);
    currentRoundId = await voting.methods.getCurrentRoundId().call();
    // Since none of the whales voted, the price couldn't be resolved.

    // Now the whale and account4 vote and the vote resolves.
    const hash1 = computeVoteHash({ price, salt, account: account1, time, roundId: currentRoundId, identifier });
    const wrongPrice = 124;
    hash4 = computeVoteHash({ price: wrongPrice, salt, account: account4, time, roundId: currentRoundId, identifier });
    await voting.methods.commitVote(identifier, time, hash1).send({ from: account1 });
    result = await voting.methods.commitVote(identifier, time, hash4).send({ from: account4 });
    await moveToNextPhase(voting, accounts[0]);

    await voting.methods.revealVote(identifier, time, price, salt).send({ from: account1 });
    await voting.methods.revealVote(identifier, time, wrongPrice, salt).send({ from: account4 });
    await moveToNextRound(voting, accounts[0]);

    result = await voting.methods.updateTrackers(account1).send({ from: account1 });

    await assertEventEmitted(result, voting, "VoterSlashed", (ev) => {
      return ev.slashedTokens != "0" && ev.postActiveStake != "0" && ev.voter != "";
    });

    result = await voting.methods.setMigrated(migratedVoting).send({ from: accounts[0] });
    await assertEventEmitted(result, voting, "VotingContractMigrated", (ev) => {
      return ev.newAddress == migratedVoting;
    });

    result = await voting.methods.setSlashingLibrary(ZERO_ADDRESS).send({ from: accounts[0] });
    await assertEventEmitted(result, voting, "SlashingLibraryChanged");
  });

  it("Commit and persist the encrypted price", async function () {
    const identifier = padRight(utf8ToHex("commit-and-persist"), 64);
    const time = "1000";
    await supportedIdentifiers.methods.addSupportedIdentifier(identifier).send({ from: accounts[0] });

    await voting.methods.requestPrice(identifier, time).send({ from: registeredContract });
    await moveToNextRound(voting, accounts[0]);
    let roundId = (await voting.methods.getCurrentRoundId().call()).toString();

    const price = getRandomSignedInt();
    const salt = getRandomSignedInt();
    const hash = computeVoteHash({ price, salt, account: account1, time, roundId, identifier });
    roundId = await voting.methods.getCurrentRoundId().call();

    const { privateKey, publicKey } = await deriveKeyPairFromSignatureTruffle(
      web3,
      getKeyGenMessage(roundId),
      account1
    );
    const vote = { price: price.toString(), salt: salt.toString() };
    const encryptedMessage = await encryptMessage(publicKey, JSON.stringify(vote));

    let result = await voting.methods
      .commitAndEmitEncryptedVote(identifier, time, hash, encryptedMessage)
      .send({ from: accounts[0] });
    await assertEventEmitted(result, voting, "EncryptedVote", (ev) => {
      return (
        ev.caller.toString() === account1 &&
        ev.roundId.toString() === roundId.toString() &&
        web3.utils.hexToUtf8(ev.identifier) == web3.utils.hexToUtf8(identifier) &&
        ev.time.toString() == time &&
        ev.encryptedVote === encryptedMessage
      );
    });

    const events = await voting.getPastEvents("EncryptedVote", { fromBlock: 0 });
    const retrievedEncryptedMessage = events[events.length - 1].returnValues.encryptedVote;

    // Check that the emitted message is correct.
    assert.equal(encryptedMessage, retrievedEncryptedMessage);

    await moveToNextPhase(voting, accounts[0]);

    const decryptedMessage = await decryptMessage(privateKey, retrievedEncryptedMessage);
    const retrievedVote = JSON.parse(decryptedMessage);

    assert(
      await didContractThrow(
        voting.methods
          .revealVote(identifier, time, getRandomSignedInt(), getRandomSignedInt())
          .send({ from: accounts[0] })
      )
    );
    await voting.methods
      .revealVote(identifier, time, web3.utils.toBN(retrievedVote.price), web3.utils.toBN(retrievedVote.salt))
      .send({ from: accounts[0] });
  });

  it("Commit and persist the encrypted price against the same identifier/time pair multiple times", async function () {
    const identifier = padRight(utf8ToHex("commit-and-persist2"), 64);
    const time = "1000";
    await supportedIdentifiers.methods.addSupportedIdentifier(identifier).send({ from: accounts[0] });

    await voting.methods.requestPrice(identifier, time).send({ from: registeredContract });
    await moveToNextRound(voting, accounts[0]);
    const roundId = (await voting.methods.getCurrentRoundId().call()).toString();

    const price = getRandomSignedInt();
    const salt = getRandomSignedInt();
    const hash = computeVoteHash({ price, salt, account: account1, time, roundId, identifier });

    const { publicKey } = await deriveKeyPairFromSignatureTruffle(web3, getKeyGenMessage(roundId), account1);
    const vote = { price: price.toString(), salt: salt.toString() };
    const encryptedMessage = await encryptMessage(publicKey, JSON.stringify(vote));
    await voting.methods
      .commitAndEmitEncryptedVote(identifier, time, hash, encryptedMessage)
      .send({ from: accounts[0] });

    const secondEncryptedMessage = await encryptMessage(publicKey, getRandomSignedInt());
    await voting.methods
      .commitAndEmitEncryptedVote(identifier, time, hash, secondEncryptedMessage)
      .send({ from: accounts[0] });

    const events = await voting.getPastEvents("EncryptedVote", { fromBlock: 0 });
    const secondRetrievedEncryptedMessage = events[events.length - 1].returnValues.encryptedVote;

    assert.equal(secondEncryptedMessage, secondRetrievedEncryptedMessage);
  });

  it("Batches multiple commits into one", async function () {
    const numRequests = 5;
    const requestTime = "1000";
    const priceRequests = [];

    for (let i = 0; i < numRequests; i++) {
      let identifier = padRight(utf8ToHex(`batch-request-${i}`), 64);
      priceRequests.push({
        identifier,
        time: requestTime,
        hash: web3.utils.soliditySha3(getRandomSignedInt()),
        encryptedVote: utf8ToHex(`some encrypted message ${i}`),
      });

      await supportedIdentifiers.methods.addSupportedIdentifier(identifier).send({ from: accounts[0] });
      await voting.methods.requestPrice(identifier, requestTime).send({ from: registeredContract });
    }

    await moveToNextRound(voting, accounts[0]);

    const data = priceRequests.map((request) => {
      return voting.methods.commitVote(request.identifier, request.time, request.hash).encodeABI();
    });

    const result = await voting.methods.multicall(data).send({ from: accounts[0] });

    await assertEventNotEmitted(result, voting, "EncryptedVote");

    // This time we commit while storing the encrypted messages
    const dataEncrypted = priceRequests.map((request) => {
      return voting.methods
        .commitAndEmitEncryptedVote(request.identifier, request.time, request.hash, request.encryptedVote)
        .encodeABI();
    });

    await voting.methods.multicall(dataEncrypted).send({ from: accounts[0] });

    for (let i = 0; i < numRequests; i++) {
      let priceRequest = priceRequests[i];
      let events = await voting.getPastEvents("EncryptedVote", {
        fromBlock: 0,
        filter: { identifier: priceRequest.identifier, time: priceRequest.time },
      });
      let retrievedEncryptedMessage = events[events.length - 1].returnValues.encryptedVote;
      assert.equal(retrievedEncryptedMessage, priceRequest.encryptedVote);
    }

    // Edit a single commit
    const modifiedPriceRequest = priceRequests[0];
    modifiedPriceRequest.hash = web3.utils.soliditySha3(getRandomSignedInt());
    modifiedPriceRequest.encryptedVote = utf8ToHex("some other encrypted message");
    await voting.methods
      .commitAndEmitEncryptedVote(
        modifiedPriceRequest.identifier,
        modifiedPriceRequest.time,
        modifiedPriceRequest.hash,
        modifiedPriceRequest.encryptedVote
      )
      .send({ from: accounts[0] });

    // Test that the encrypted messages are still correct
    for (let i = 0; i < numRequests; i++) {
      let priceRequest = priceRequests[i];
      let events = await voting.getPastEvents("EncryptedVote", {
        fromBlock: 0,
        filter: { identifier: priceRequest.identifier, time: priceRequest.time },
      });
      let retrievedEncryptedMessage = events[events.length - 1].returnValues.encryptedVote;
      assert.equal(retrievedEncryptedMessage, priceRequest.encryptedVote);
    }
  });

  it("Batch reveal multiple commits", async function () {
    const identifier = padRight(utf8ToHex("batch-reveal"), 64);
    const time1 = "1000";
    const time2 = "1001";
    await supportedIdentifiers.methods.addSupportedIdentifier(identifier).send({ from: accounts[0] });

    await voting.methods.requestPrice(identifier, time1).send({ from: registeredContract });
    await voting.methods.requestPrice(identifier, time2).send({ from: registeredContract });
    await moveToNextRound(voting, accounts[0]);
    const roundId = (await voting.methods.getCurrentRoundId().call()).toString();

    const price1 = getRandomSignedInt();
    const price2 = getRandomSignedInt();
    const salt1 = getRandomSignedInt();
    const salt2 = getRandomSignedInt();
    const hash1 = computeVoteHash({ price: price1, salt: salt1, account: account1, time: time1, roundId, identifier });
    const hash2 = computeVoteHash({ price: price2, salt: salt2, account: account1, time: time2, roundId, identifier });
    const { publicKey } = await deriveKeyPairFromSignatureTruffle(web3, getKeyGenMessage(roundId), account1);
    const vote = { price: price1.toString(), salt: salt2.toString() };
    const encryptedMessage = await encryptMessage(publicKey, JSON.stringify(vote));
    await voting.methods
      .commitAndEmitEncryptedVote(identifier, time1, hash1, encryptedMessage)
      .send({ from: accounts[0] });
    await voting.methods.commitVote(identifier, time2, hash2).send({ from: accounts[0] });

    await moveToNextPhase(voting, accounts[0]);

    const data = [
      voting.methods.revealVote(identifier, time1, price1, salt1).encodeABI(),
      voting.methods.revealVote(identifier, time2, price2, salt2).encodeABI(),
    ];

    const result = await voting.methods.multicall(data).send({ from: accounts[0] });

    await assertEventEmitted(result, voting, "VoteRevealed", (ev) => {
      return (
        ev.voter.toString() == account1 &&
        ev.roundId.toString() == roundId.toString() &&
        web3.utils.hexToUtf8(ev.identifier) == web3.utils.hexToUtf8(identifier) &&
        ev.time.toString() == time1 &&
        ev.price.toString() == price1.toString()
      );
    });
    await assertEventEmitted(result, voting, "VoteRevealed", (ev) => {
      return (
        ev.voter.toString() == account1 &&
        ev.roundId.toString() == roundId.toString() &&
        web3.utils.hexToUtf8(ev.identifier) == web3.utils.hexToUtf8(identifier) &&
        ev.time.toString() == time2 &&
        ev.price.toString() == price2.toString()
      );
    });
  });

  it("Migration", async function () {
    const identifier = padRight(utf8ToHex("migration"), 64);
    const time1 = "1000";
    const time2 = "2000";
    // Deploy our own voting because this test case will migrate it.
    const newVoting = await VotingV2.new(
      "640000000000000000", // emission rate
      toWei("10000"), // spamDeletionProposalBond
      60 * 60 * 24 * 30, // unstakeCooldown
      "86400", // phase length
      7200, // minRollToNextRoundLength
      web3.utils.toWei("5000000"), // GAT 5MM
      "0", // startingRequestIndex
      votingToken.options.address, // voting token
      (await Finder.deployed()).options.address, // finder
      (await SlashingLibrary.deployed()).options.address, // slashing library
      (await Timer.deployed()).options.address // timer
    ).send({ from: accounts[0] });

    // unstake and restake in the new voting contract
    await voting.methods.setUnstakeCoolDown(0).send({ from: account1 });
    await voting.methods.requestUnstake(toWei("32000000")).send({ from: account1 });
    await voting.methods.requestUnstake(toWei("32000000")).send({ from: account2 });
    await voting.methods.requestUnstake(toWei("32000000")).send({ from: account3 });
    await voting.methods.requestUnstake(toWei("4000000")).send({ from: account4 });

    await voting.methods.executeUnstake().send({ from: account1 });
    await voting.methods.executeUnstake().send({ from: account2 });
    await voting.methods.executeUnstake().send({ from: account3 });
    await voting.methods.executeUnstake().send({ from: account4 });

    // Restake in the new voting contract.
    await votingToken.methods.approve(newVoting.options.address, toWei("32000000")).send({ from: account1 });
    await newVoting.methods.stake(toWei("32000000")).send({ from: account1 });
    await votingToken.methods.approve(newVoting.options.address, toWei("32000000")).send({ from: account2 });
    await newVoting.methods.stake(toWei("32000000")).send({ from: account2 });
    await votingToken.methods.approve(newVoting.options.address, toWei("32000000")).send({ from: account3 });
    await newVoting.methods.stake(toWei("32000000")).send({ from: account3 });
    await votingToken.methods.approve(newVoting.options.address, toWei("4000000")).send({ from: account4 });
    await newVoting.methods.stake(toWei("4000000")).send({ from: account4 });

    await supportedIdentifiers.methods.addSupportedIdentifier(identifier).send({ from: accounts[0] });

    await newVoting.methods.requestPrice(identifier, time1).send({ from: registeredContract });
    await newVoting.methods.requestPrice(identifier, time2).send({ from: registeredContract });
    await moveToNextRound(newVoting, accounts[0]);
    const roundId = (await newVoting.methods.getCurrentRoundId().call()).toString();

    const price = 123;
    const salt = getRandomSignedInt();
    const hash = computeVoteHash({ price, salt, account: account1, time: time1, roundId, identifier });
    await newVoting.methods.commitVote(identifier, time1, hash).send({ from: account1 });
    await moveToNextPhase(newVoting, accounts[0]);
    // await newVoting.methods.snapshotCurrentRound(signature).send({ from: accounts[0] });
    await newVoting.methods.revealVote(identifier, time1, price, salt).send({ from: account1 });
    await moveToNextRound(newVoting, accounts[0]);

    // New newVoting can only call methods after the migration, not before.
    assert(await newVoting.methods.hasPrice(identifier, time1).call({ from: registeredContract }));
    assert(await didContractThrow(newVoting.methods.hasPrice(identifier, time1).send({ from: migratedVoting })));

    // Need permissions to migrate.
    assert(await didContractThrow(newVoting.methods.setMigrated(migratedVoting).send({ from: migratedVoting })));
    await newVoting.methods.setMigrated(migratedVoting).send({ from: accounts[0] });

    // Now only new newVoting can call methods.
    assert(await newVoting.methods.hasPrice(identifier, time1).call({ from: migratedVoting }));
    assert(await didContractThrow(newVoting.methods.hasPrice(identifier, time1).send({ from: registeredContract })));
    assert(await didContractThrow(newVoting.methods.commitVote(identifier, time2, hash).send({ from: account1 })));
  });

  it("pendingPriceRequests array length", async function () {
    // Use a test derived contract to expose the internal array (and its length).
    const votingTest = await VotingInterfaceTesting.at(
      (
        await VotingV2Test.new(
          "42069", // emissionRate
          toWei("10000"), // spamDeletionProposalBond
          60 * 60 * 24 * 7, // Unstake cooldown
          86400, // PhaseLength
          7200, // minRollToNextRoundLength
          toWei("5000000"), // GAT 5MM
          "0", // startingRequestIndex
          votingToken.options.address, // voting token
          (await Finder.deployed()).options.address, // finder
          (await SlashingLibrary.deployed()).options.address, // slashing library
          (await Timer.deployed()).options.address // timer
        ).send({ from: accounts[0] })
      ).options.address
    );

    await voting.methods.setUnstakeCoolDown(0).send({ from: account1 });
    await voting.methods.requestUnstake(toWei("32000000")).send({ from: account1 });
    await voting.methods.executeUnstake().send({ from: account1 });
    await votingToken.methods.approve(votingTest.options.address, toWei("32000000")).send({ from: account1 });
    await VotingV2.at(votingTest.options.address).methods.stake(toWei("32000000")).send({ from: account1 });

    await moveToNextRound(votingTest, accounts[0]);

    const identifier = padRight(utf8ToHex("array-size"), 64);
    const time = "1000";
    const startingLength = (await votingTest.methods.getPendingPriceRequestsArray().call()).length;

    // pendingPriceRequests should start with no elements.
    assert.equal(startingLength, 0);

    // Make the Oracle support the identifier.
    await supportedIdentifiers.methods.addSupportedIdentifier(identifier).send({ from: account1 });

    // Request a price.
    await votingTest.methods.requestPrice(identifier, time).send({ from: registeredContract });

    // There should be one element in the array after the fist price request.
    assert.equal((await votingTest.methods.getPendingPriceRequestsArray().call()).length, 1);

    // Move to voting round.
    await moveToNextRound(votingTest, accounts[0]);
    const votingRound = await votingTest.methods.getCurrentRoundId().call();

    // Commit vote.
    const price = getRandomSignedInt();
    const salt = getRandomSignedInt();
    const hash = computeVoteHash({ price, salt, account: account1, time, roundId: votingRound.toString(), identifier });
    await votingTest.methods.commitVote(identifier, time, hash).send({ from: account1 });

    // Reveal phase.
    await moveToNextPhase(votingTest, accounts[0]);

    // Reveal vote.
    await votingTest.methods.revealVote(identifier, time, price, salt).send({ from: account1 });

    // Pending requests should be empty after the voting round ends and the price is resolved.
    await moveToNextRound(votingTest, accounts[0]);

    // Updating the account tracker should remove the request from the pending array as it is now resolved.
    await VotingV2.at(votingTest.options.address).methods.updateTrackers(account1).send({ from: account1 });

    // After updating the account trackers, the length should be decreased back to 0 since the element added in this test is now deleted.
    assert.equal((await votingTest.methods.getPendingPriceRequestsArray().call()).length, 0);
  });
  it("Votes can correctly handle arbitrary ancillary data", async function () {
    const identifier1 = padRight(utf8ToHex("request-retrieval"), 64);
    const time1 = "1000";
    const ancillaryData1 = utf8ToHex("some-random-extra-data"); // ancillary data should be able to store any extra dat

    // Note for the second request we set the identifier and time to the same as the first to show that by simply having
    // a different ancillary data we can have multiple simultaneous requests that the DVM can differentiate.
    const identifier2 = identifier1;
    const time2 = time1;
    const ancillaryData2 = utf8ToHex(`callerAddress:${account4}`);

    // Make the Oracle support these two identifiers.
    await supportedIdentifiers.methods.addSupportedIdentifier(identifier1).send({ from: accounts[0] });
    await supportedIdentifiers.methods.addSupportedIdentifier(identifier2).send({ from: accounts[0] });

    // Instantiate a voting interface that supports ancillary data.
    voting = await VotingAncillaryInterfaceTesting.at(voting.options.address);

    // Store the number of price requests to verify the right number are enqued.
    const priceRequestLengthBefore = (await voting.methods.getPendingRequests().call()).length;

    // Requests should not be added to the current voting round.
    await voting.methods.requestPrice(identifier1, time1, ancillaryData1).send({ from: registeredContract });
    await voting.methods.requestPrice(identifier2, time2, ancillaryData2).send({ from: registeredContract });

    // Since the round for these requests has not started, the price retrieval should fail.
    assert.isFalse(
      await voting.methods.hasPrice(identifier1, time1, ancillaryData1).call({ from: registeredContract })
    );
    assert.isFalse(
      await voting.methods.hasPrice(identifier2, time2, ancillaryData2).call({ from: registeredContract })
    );
    assert(
      await didContractThrow(
        voting.methods.getPrice(identifier1, time1, ancillaryData1).send({ from: registeredContract })
      )
    );
    assert(
      await didContractThrow(
        voting.methods.getPrice(identifier2, time2, ancillaryData2).send({ from: registeredContract })
      )
    );

    // Move to the voting round.
    await moveToNextRound(voting, accounts[0]);
    const roundId = (await voting.methods.getCurrentRoundId().call()).toString();

    // Ancillary data should be correctly preserved and accessible to voters.
    const priceRequests = await voting.methods.getPendingRequests().call();

    assert.equal(priceRequests.length - priceRequestLengthBefore, 2);
    assert.equal(
      web3.utils.hexToUtf8(priceRequests[priceRequestLengthBefore].identifier),
      web3.utils.hexToUtf8(identifier1)
    );
    assert.equal(priceRequests[priceRequestLengthBefore].time, time1);
    assert.equal(
      web3.utils.hexToUtf8(priceRequests[priceRequestLengthBefore].ancillaryData),
      web3.utils.hexToUtf8(ancillaryData1)
    );

    assert.equal(
      web3.utils.hexToUtf8(priceRequests[priceRequestLengthBefore + 1].identifier),
      web3.utils.hexToUtf8(identifier2)
    );
    assert.equal(priceRequests[priceRequestLengthBefore + 1].time, time2);
    assert.equal(
      web3.utils.hexToUtf8(priceRequests[priceRequestLengthBefore + 1].ancillaryData),
      web3.utils.hexToUtf8(ancillaryData2)
    );

    // Commit vote 1.
    const price1 = getRandomSignedInt();
    const salt1 = getRandomSignedInt();
    const hash1 = computeVoteHashAncillary({
      price: price1,
      salt: salt1,
      account: account1,
      time: time1,
      ancillaryData: ancillaryData1,
      roundId,
      identifier: identifier1,
    });

    await voting.methods.commitVote(identifier1, time1, ancillaryData1, hash1).send({ from: accounts[0] });

    // Commit vote 2.
    const price2 = getRandomSignedInt();
    const salt2 = getRandomSignedInt();
    const hash2 = computeVoteHashAncillary({
      price: price2,
      salt: salt2,
      account: account1,
      time: time2,
      ancillaryData: ancillaryData2,
      roundId,
      identifier: identifier2,
    });
    await voting.methods.commitVote(identifier2, time2, ancillaryData2, hash2).send({ from: accounts[0] });

    // If the voting period is ongoing, prices cannot be returned since they are not finalized.
    assert.isFalse(
      await voting.methods.hasPrice(identifier1, time1, ancillaryData1).call({ from: registeredContract })
    );
    assert.isFalse(
      await voting.methods.hasPrice(identifier2, time2, ancillaryData2).call({ from: registeredContract })
    );
    assert(
      await didContractThrow(
        voting.methods.getPrice(identifier1, time1, ancillaryData1).send({ from: registeredContract })
      )
    );
    assert(
      await didContractThrow(
        voting.methods.getPrice(identifier2, time2, ancillaryData2).send({ from: registeredContract })
      )
    );

    // Move to the reveal phase of the voting period.
    await moveToNextPhase(voting, accounts[0]);

    // Reveal both votes.
    await voting.methods.revealVote(identifier1, time1, price1, ancillaryData1, salt1).send({ from: accounts[0] });
    await voting.methods.revealVote(identifier2, time2, price2, ancillaryData2, salt2).send({ from: accounts[0] });

    // Prices cannot be provided until both commit and reveal for the current round have finished.
    assert.isFalse(
      await voting.methods.hasPrice(identifier1, time1, ancillaryData1).call({ from: registeredContract })
    );
    assert.isFalse(
      await voting.methods.hasPrice(identifier2, time2, ancillaryData2).call({ from: registeredContract })
    );
    assert(
      await didContractThrow(
        voting.methods.getPrice(identifier1, time1, ancillaryData1).send({ from: registeredContract })
      )
    );
    assert(
      await didContractThrow(
        voting.methods.getPrice(identifier2, time2, ancillaryData2).send({ from: registeredContract })
      )
    );

    // Move past the voting round.
    await moveToNextRound(voting, accounts[0]);

    // Note: all voting results are currently hardcoded to 1.
    assert.isTrue(await voting.methods.hasPrice(identifier1, time1, ancillaryData1).call({ from: registeredContract }));
    assert.isTrue(await voting.methods.hasPrice(identifier2, time2, ancillaryData2).call({ from: registeredContract }));
    assert.equal(
      (await voting.methods.getPrice(identifier1, time1, ancillaryData1).call({ from: registeredContract })).toString(),
      price1.toString()
    );
    assert.equal(
      (await voting.methods.getPrice(identifier2, time2, ancillaryData2).call({ from: registeredContract })).toString(),
      price2.toString()
    );
  });
  it("Stress testing the size of ancillary data", async function () {
    let identifier = padRight(utf8ToHex("stress-test"), 64);
    let time = "1000";
    const DATA_LIMIT_BYTES = 8192;
    let ancillaryData = web3.utils.randomHex(DATA_LIMIT_BYTES);

    await supportedIdentifiers.methods.addSupportedIdentifier(identifier).send({ from: accounts[0] });

    // Instantiate a voting interface that supports ancillary data.
    voting = await VotingAncillaryInterfaceTesting.at(voting.options.address);

    // Store the number of price requests to verify the right number are enqued.
    const priceRequestLengthBefore = (await voting.methods.getPendingRequests().call()).length;

    // Requests should not be added to the current voting round.
    await voting.methods.requestPrice(identifier, time, ancillaryData).send({ from: registeredContract });

    // Ancillary data length must not be more than the limit.
    assert(
      await didContractThrow(
        voting.methods
          .requestPrice(identifier, time, web3.utils.randomHex(DATA_LIMIT_BYTES + 1))
          .send({ from: accounts[0] })
      )
    );

    // Since the round for these requests has not started, the price retrieval should fail.
    assert.isFalse(await voting.methods.hasPrice(identifier, time, ancillaryData).call({ from: registeredContract }));
    assert(
      await didContractThrow(
        voting.methods.getPrice(identifier, time, ancillaryData).send({ from: registeredContract })
      )
    );

    // Move to the voting round.
    await moveToNextRound(voting, accounts[0]);
    const roundId = (await voting.methods.getCurrentRoundId().call()).toString();

    // Ancillary data should be correctly preserved and accessible to voters.
    const priceRequests = await voting.methods.getPendingRequests().call();
    assert.equal(priceRequests.length - priceRequestLengthBefore, 1);
    assert.equal(
      web3.utils.hexToUtf8(priceRequests[priceRequestLengthBefore].identifier),
      web3.utils.hexToUtf8(identifier)
    );
    assert.equal(priceRequests[priceRequestLengthBefore].time, time);
    assert.equal(priceRequests[priceRequestLengthBefore].ancillaryData, ancillaryData);

    // Commit vote.
    const price = getRandomSignedInt();
    const salt = getRandomSignedInt();
    const hash = computeVoteHashAncillary({ price, salt, account: account1, time, ancillaryData, roundId, identifier });

    await voting.methods.commitVote(identifier, time, ancillaryData, hash).send({ from: accounts[0] });

    // If the voting period is ongoing, prices cannot be returned since they are not finalized.
    assert.isFalse(await voting.methods.hasPrice(identifier, time, ancillaryData).call({ from: registeredContract }));
    assert(
      await didContractThrow(
        voting.methods.getPrice(identifier, time, ancillaryData).send({ from: registeredContract })
      )
    );

    // Move to the reveal phase of the voting period.
    await moveToNextPhase(voting, accounts[0]);

    // Reveal votes.
    await voting.methods.revealVote(identifier, time, price, ancillaryData, salt).send({ from: accounts[0] });

    // Prices cannot be provided until both commit and reveal for the current round have finished.
    assert.isFalse(await voting.methods.hasPrice(identifier, time, ancillaryData).call({ from: registeredContract }));
    assert(
      await didContractThrow(
        voting.methods.getPrice(identifier, time, ancillaryData).send({ from: registeredContract })
      )
    );

    // Move past the voting round.
    await moveToNextRound(voting, accounts[0]);

    // Note: all voting results are currently hardcoded to 1.
    assert.isTrue(await voting.methods.hasPrice(identifier, time, ancillaryData).call({ from: registeredContract }));
    assert.equal(
      (await voting.methods.getPrice(identifier, time, ancillaryData).call({ from: registeredContract })).toString(),
      price.toString()
    );
  });

  // TODO: we are going to deprecate the backwards looking logic. this should be tested and updated.
  it("Mixing ancillary and no ancillary price requests is compatible", async function () {
    // This test shows that the current DVM implementation is still compatible, when mixed with different kinds of requests.
    // Also, this test shows that the overloading syntax operates as expected.

    // Price request 1 that includes ancillary data.
    const identifier1 = padRight(utf8ToHex("request-retrieval1b"), 64);
    const time1 = "1000";
    const ancillaryData1 = utf8ToHex("some-random-extra-data"); // ancillary data should be able to store any extra dat
    // Price request 2 that will have no additional data added.
    const identifier2 = padRight(utf8ToHex("request-retrieval2b"), 64);
    const time2 = "2000";

    // Make the Oracle support these two identifiers.
    await supportedIdentifiers.methods.addSupportedIdentifier(identifier1).send({ from: accounts[0] });
    await supportedIdentifiers.methods.addSupportedIdentifier(identifier2).send({ from: accounts[0] });

    // Instantiate a voting interface that supports ancillary data.
    voting = await VotingV2.at(voting.options.address);

    // Store the number of price requests to verify the right number are enqued.
    const priceRequestLengthBefore = (await voting.methods.getPendingRequests().call()).length;

    // Requests should not be added to the current voting round.
    await voting.methods["requestPrice(bytes32,uint256,bytes)"](identifier1, time1, ancillaryData1).send({
      from: registeredContract,
    });
    await voting.methods["requestPrice(bytes32,uint256)"](identifier2, time2).send({ from: registeredContract });

    // Since the round for these requests has not started, the price retrieval should fail.
    assert.isFalse(
      await voting.methods["hasPrice(bytes32,uint256,bytes)"](identifier1, time1, ancillaryData1).call({
        from: registeredContract,
      })
    );
    assert.isFalse(
      await voting.methods["hasPrice(bytes32,uint256)"](identifier2, time2).call({ from: registeredContract })
    );
    assert(
      await didContractThrow(
        voting.methods["getPrice(bytes32,uint256,bytes)"](identifier1, time1, ancillaryData1).send({
          from: registeredContract,
        })
      )
    );
    assert(
      await didContractThrow(
        voting.methods["getPrice(bytes32,uint256)"](identifier2, time2).send({ from: registeredContract })
      )
    );

    // Move to the voting round.
    await moveToNextRound(voting, accounts[0]);
    const roundId = (await voting.methods.getCurrentRoundId().call()).toString();

    // Ancillary data should be correctly preserved and accessible to voters.
    const priceRequests = await voting.methods.getPendingRequests().call();

    assert.equal(priceRequests.length, priceRequestLengthBefore + 2);
    assert.equal(
      web3.utils.hexToUtf8(priceRequests[priceRequestLengthBefore].identifier),
      web3.utils.hexToUtf8(identifier1)
    );
    assert.equal(priceRequests[priceRequestLengthBefore].time, time1);
    assert.equal(
      web3.utils.hexToUtf8(priceRequests[priceRequestLengthBefore].ancillaryData),
      web3.utils.hexToUtf8(ancillaryData1)
    );

    assert.equal(
      web3.utils.hexToUtf8(priceRequests[priceRequestLengthBefore + 1].identifier),
      web3.utils.hexToUtf8(identifier2)
    );
    assert.equal(priceRequests[priceRequestLengthBefore + 1].time, time2);
    // assert.equal(web3.utils.hexToUtf8(priceRequests[1].ancillaryData), web3.utils.hexToUtf("")));

    // Commit vote 1.
    const price1 = getRandomSignedInt();
    const salt1 = getRandomSignedInt();
    const hash1 = computeVoteHashAncillary({
      price: price1,
      salt: salt1,
      account: account1,
      time: time1,
      ancillaryData: ancillaryData1,
      roundId,
      identifier: identifier1,
    });

    await voting.methods["commitVote(bytes32,uint256,bytes,bytes32)"](identifier1, time1, ancillaryData1, hash1).send({
      from: accounts[0],
    });

    // Commit vote 2.
    const price2 = getRandomSignedInt();
    const salt2 = getRandomSignedInt();
    const hash2 = computeVoteHash({
      price: price2,
      salt: salt2,
      account: account1,
      time: time2,
      roundId,
      identifier: identifier2,
    });
    await voting.methods["commitVote(bytes32,uint256,bytes32)"](identifier2, time2, hash2).send({ from: accounts[0] });

    // If the voting period is ongoing, prices cannot be returned since they are not finalized.
    assert.isFalse(
      await voting.methods["hasPrice(bytes32,uint256,bytes)"](identifier1, time1, ancillaryData1).call({
        from: registeredContract,
      })
    );
    assert.isFalse(
      await voting.methods["hasPrice(bytes32,uint256)"](identifier2, time2).call({ from: registeredContract })
    );
    assert(
      await didContractThrow(
        voting.methods["getPrice(bytes32,uint256,bytes)"](identifier1, time1, ancillaryData1).call({
          from: registeredContract,
        })
      )
    );
    assert(
      await didContractThrow(
        voting.methods["getPrice(bytes32,uint256)"](identifier2, time2).call({ from: registeredContract })
      )
    );

    // Move to the reveal phase of the voting period.
    await moveToNextPhase(voting, accounts[0]);

    // Reveal both votes.
    await voting.methods.revealVote(identifier1, time1, price1, ancillaryData1, salt1).send({ from: accounts[0] });
    await voting.methods.revealVote(identifier2, time2, price2, salt2).send({ from: accounts[0] });

    // Prices cannot be provided until both commit and reveal for the current round have finished.
    assert.isFalse(
      await voting.methods["hasPrice(bytes32,uint256,bytes)"](identifier1, time1, ancillaryData1).call({
        from: registeredContract,
      })
    );
    assert.isFalse(
      await voting.methods["hasPrice(bytes32,uint256)"](identifier2, time2).call({ from: registeredContract })
    );
    assert(
      await didContractThrow(
        voting.methods["getPrice(bytes32,uint256,bytes)"](identifier1, time1, ancillaryData1).call({
          from: registeredContract,
        })
      )
    );
    assert(
      await didContractThrow(
        voting.methods["getPrice(bytes32,uint256)"](identifier2, time2).call({ from: registeredContract })
      )
    );

    // Move past the voting round.
    await moveToNextRound(voting, accounts[0]);

    // Note: all voting results are currently hardcoded to 1.
    assert.isTrue(
      await voting.methods["hasPrice(bytes32,uint256,bytes)"](identifier1, time1, ancillaryData1).call({
        from: registeredContract,
      })
    );
    assert.isTrue(
      await voting.methods["hasPrice(bytes32,uint256)"](identifier2, time2).call({ from: registeredContract })
    );
    assert.equal(
      (
        await voting.methods["getPrice(bytes32,uint256,bytes)"](identifier1, time1, ancillaryData1).call({
          from: registeredContract,
        })
      ).toString(),
      price1.toString()
    );
    assert.equal(
      (
        await voting.methods["getPrice(bytes32,uint256)"](identifier2, time2).call({ from: registeredContract })
      ).toString(),
      price2.toString()
    );
  });
  it("Slashing correctly reallocates funds between voters", async function () {
    const identifier = padRight(utf8ToHex("slash-test"), 64);
    const time = "420";

    // Make the Oracle support this identifier.
    await supportedIdentifiers.methods.addSupportedIdentifier(identifier).send({ from: accounts[0] });

    // Request a price and move to the next round where that will be voted on.
    await voting.methods.requestPrice(identifier, time).send({ from: registeredContract });
    await moveToNextRound(voting, accounts[0]);
    const roundId = (await voting.methods.getCurrentRoundId().call()).toString();

    // Commit votes.
    const losingPrice = 123;
    const salt1 = getRandomSignedInt();
    const hash1 = computeVoteHash({ price: losingPrice, salt: salt1, account: account1, time, roundId, identifier });
    await voting.methods.commitVote(identifier, time, hash1).send({ from: account1 });

    // Both account 2 and 3 vote for 456. Account4 did not vote.
    const winningPrice = 456;

    const salt2 = getRandomSignedInt();
    const hash2 = computeVoteHash({ price: winningPrice, salt: salt2, account: account2, time, roundId, identifier });
    await voting.methods.commitVote(identifier, time, hash2).send({ from: account2 });

    const salt3 = getRandomSignedInt();
    const hash3 = computeVoteHash({ price: winningPrice, salt: salt3, account: account3, time, roundId, identifier });
    await voting.methods.commitVote(identifier, time, hash3).send({ from: account3 });

    // Reveal the votes.
    await moveToNextPhase(voting, accounts[0]);

    await voting.methods.revealVote(identifier, time, losingPrice, salt1).send({ from: account1 });
    await voting.methods.revealVote(identifier, time, winningPrice, salt2).send({ from: account2 });
    await voting.methods.revealVote(identifier, time, winningPrice, salt3).send({ from: account3 });

    // Price should resolve to the one that 2 and 3 voted for.
    await moveToNextRound(voting, accounts[0]);

    // Now call updateTrackers to update the slashing metrics. We should see a cumulative slashing amount increment and
    // the slash per wrong vote and slash per no vote set correctly.
    await voting.methods.updateTrackers(account1).send({ from: account1 });

    // The test configuration has a wrong vote and no vote slash per token set to 0.0016. This works out to ~ equal to
    // the emission rate of the contract assuming 10 votes per month over a year. At this rate we should see two groups
    // of slashing: 1) the wrong vote and 2) the no vote. for the wrong vote there was 32mm tokens voted wrong from
    // account1. This should result in a slashing of 32mm*0.0016 = 51200. For the no vote Account4 has 4mm and did not
    // vote. they should get slashed as 4mm*0.0016 = 6400. Total slashing of 51200 + 6400 = 57600.
    const slashingTracker = await voting.methods.requestSlashingTrackers(0).call();
    assert.equal(slashingTracker.wrongVoteSlashPerToken, toWei("0.0016"));
    assert.equal(slashingTracker.noVoteSlashPerToken, toWei("0.0016"));
    assert.equal(slashingTracker.totalSlashed, toWei("57600"));
    assert.equal(slashingTracker.totalCorrectVotes, toWei("64000000"));

    // These slashings should be removed from the slashed token holders and added pro-rata to the correct voters.
    // Account 1 should loose 51200 tokens and account 2 should lose 6400 tokens.
    assert.equal(
      (await voting.methods.voterStakes(account1).call()).activeStake,
      toWei("32000000").sub(toWei("51200")) // Their original stake amount of 32mm minus the slashing of 51200.
    );

    await voting.methods.updateTrackers(account4).send({ from: account1 });
    assert.equal(
      (await voting.methods.voterStakes(account4).call()).activeStake,
      toWei("4000000").sub(toWei("6400")) // Their original stake amount of 4mm minus the slashing of 6400.
    );

    // Account2 and account3 should have their staked amounts increase by the positive slashing. As they both have the
    // same staked amounts we should see their balances increase equally as half of the 57600/2 = 28800 for each.
    await voting.methods.updateTrackers(account2).send({ from: account1 });
    assert.equal(
      (await voting.methods.voterStakes(account2).call()).activeStake,
      toWei("32000000").add(toWei("28800")) // Their original stake amount of 32mm plus the positive slashing of 28800.
    );
    await voting.methods.updateTrackers(account3).send({ from: account1 });
    assert.equal(
      (await voting.methods.voterStakes(account3).call()).activeStake,
      toWei("32000000").add(toWei("28800")) // Their original stake amount of 32mm plus the positive slashing of 28800.
    );
  });
  it("Multiple votes in the same voting round slash cumulatively", async function () {
    // Put two price requests into the same voting round.
    const identifier = padRight(utf8ToHex("slash-test"), 64); // Use the same identifier for both.
    const time1 = "420";
    const time2 = "421";
    await supportedIdentifiers.methods.addSupportedIdentifier(identifier).send({ from: accounts[0] });
    await voting.methods.requestPrice(identifier, time1).send({ from: registeredContract });
    await voting.methods.requestPrice(identifier, time2).send({ from: registeredContract });
    await moveToNextRound(voting, accounts[0]);
    const roundId = (await voting.methods.getCurrentRoundId().call()).toString();

    // Account1 and account4 votes correctly, account2 votes wrong in both votes and account3 does not vote in either.
    // Commit votes.
    const losingPrice = 123;
    const salt = getRandomSignedInt(); // use the same salt for all votes. bad practice but wont impact anything.
    const baseRequest = { salt, roundId, identifier };
    const hash1 = computeVoteHash({ ...baseRequest, price: losingPrice, account: account2, time: time1 });
    await voting.methods.commitVote(identifier, time1, hash1).send({ from: account2 });
    const hash2 = computeVoteHash({ ...baseRequest, price: losingPrice, account: account2, time: time2 });
    await voting.methods.commitVote(identifier, time2, hash2).send({ from: account2 });
    const winningPrice = 456;
    const hash3 = computeVoteHash({ ...baseRequest, price: winningPrice, account: account1, time: time1 });
    await voting.methods.commitVote(identifier, time1, hash3).send({ from: account1 });
    const hash4 = computeVoteHash({ ...baseRequest, price: winningPrice, account: account1, time: time2 });
    await voting.methods.commitVote(identifier, time2, hash4).send({ from: account1 });

    const hash5 = computeVoteHash({ ...baseRequest, price: winningPrice, account: account4, time: time1 });
    await voting.methods.commitVote(identifier, time1, hash5).send({ from: account4 });
    const hash6 = computeVoteHash({ ...baseRequest, price: winningPrice, account: account4, time: time2 });
    await voting.methods.commitVote(identifier, time2, hash6).send({ from: account4 });

    await moveToNextPhase(voting, accounts[0]); // Reveal the votes.

    await voting.methods.revealVote(identifier, time1, losingPrice, salt).send({ from: account2 });
    await voting.methods.revealVote(identifier, time2, losingPrice, salt).send({ from: account2 });
    await voting.methods.revealVote(identifier, time1, winningPrice, salt).send({ from: account1 });

    await voting.methods.revealVote(identifier, time2, winningPrice, salt).send({ from: account1 });

    await voting.methods.revealVote(identifier, time1, winningPrice, salt).send({ from: account4 });
    await voting.methods.revealVote(identifier, time2, winningPrice, salt).send({ from: account4 });

    await moveToNextRound(voting, accounts[0]);
    // Now call updateTrackers to update the slashing metrics. We should see a cumulative slashing amount increment and
    // the slash per wrong vote and slash per no vote set correctly.
    await voting.methods.updateTrackers(account1).send({ from: account1 });
    // Based off the votes in the batch we should see account2 slashed twice for voting wrong and account3 slashed twice
    // for not voting, both at a rate of 0.0016 tokens per vote. We should be able to see two separate request slashing
    // trackers. The totalSlashed should therefor be 32mm * 2 * 0.0016 = 102400 per slashing tracker. The total correct
    // votes should be account1 (32mm) and account4(4mm) as 46mm.
    const slashingTracker1 = await voting.methods.requestSlashingTrackers(0).call();
    assert.equal(slashingTracker1.wrongVoteSlashPerToken, toWei("0.0016"));
    assert.equal(slashingTracker1.noVoteSlashPerToken, toWei("0.0016"));
    assert.equal(slashingTracker1.totalSlashed, toWei("102400"));
    assert.equal(slashingTracker1.totalCorrectVotes, toWei("36000000"));
    const slashingTracker2 = await voting.methods.requestSlashingTrackers(1).call();
    assert.equal(slashingTracker2.wrongVoteSlashPerToken, toWei("0.0016"));
    assert.equal(slashingTracker2.noVoteSlashPerToken, toWei("0.0016"));
    assert.equal(slashingTracker2.totalSlashed, toWei("102400"));
    assert.equal(slashingTracker2.totalCorrectVotes, toWei("36000000"));
    // Now consider the impact on the individual voters cumulative staked amounts. First, let's consider the voters who
    // were wrong and lost balance. Account2 and Account3 were both wrong with 32mm tokens, slashed twice. They should
    // each loose 32mm * 2 * 0.0016 = 102400 tokens.
    await voting.methods.updateTrackers(account2).send({ from: account1 });
    assert.equal(
      (await voting.methods.voterStakes(account2).call()).activeStake,
      toWei("32000000").sub(toWei("102400")) // Their original stake amount of 32mm minus the slashing of 102400.
    );

    await voting.methods.updateTrackers(account3).send({ from: account1 });
    assert.equal(
      (await voting.methods.voterStakes(account3).call()).activeStake,
      toWei("32000000").sub(toWei("102400")) // Their original stake amount of 32mm minus the slashing of 102400.
    );

    // Now consider the accounts that should have accrued positive slashing. Account1 has 32mm and should have gotten
    // 32mm/(32mm+4mm) * 102400 * 2 = 182044.4444444444 (their fraction of the total slashed)
    // await voting.methods.updateTrackers(account1).send({ from: account1 });
    assert.equal(
      (await voting.methods.voterStakes(account1).call()).activeStake,
      toWei("32000000").add(toBN("182044444444444444444444")) // Their original stake amount of 32mm plus the slash of 182044.4
    );

    // Account4 has 4mm and should have gotten 4mm/(32mm+4mm) * 102400 * 2 = 22755.555 (their fraction of the total slashed)
    await voting.methods.updateTrackers(account4).send({ from: account4 });
    assert.equal(
      (await voting.methods.voterStakes(account4).call()).activeStake,
      toWei("4000000").add(toBN("22755555555555555555554")) // Their original stake amount of 4mm plus the slash of 22755.555
    );
  });
  it("Votes slashed over multiple voting rounds with no claims in between", async function () {
    // Consider multiple voting rounds with no one claiming rewards/restaging ect(to update the slashing accumulators).
    // Contract should correctly accommodate this over the interval.
    const identifier = padRight(utf8ToHex("slash-test"), 64); // Use the same identifier for both.
    const time1 = "420";

    await supportedIdentifiers.methods.addSupportedIdentifier(identifier).send({ from: accounts[0] });
    await voting.methods.requestPrice(identifier, time1).send({ from: registeredContract });
    await moveToNextRound(voting, accounts[0]);
    const roundId = (await voting.methods.getCurrentRoundId().call()).toString();

    // Account1 and account4 votes correctly, account2 votes wrong and account3 does not vote.
    // Commit votes.
    const losingPrice = 123;
    const salt = getRandomSignedInt(); // use the same salt for all votes. bad practice but wont impact anything.
    const baseRequest = { salt, roundId, identifier };
    const hash1 = computeVoteHash({ ...baseRequest, price: losingPrice, account: account2, time: time1 });

    await voting.methods.commitVote(identifier, time1, hash1).send({ from: account2 });

    const winningPrice = 456;
    const hash2 = computeVoteHash({ ...baseRequest, price: winningPrice, account: account1, time: time1 });
    await voting.methods.commitVote(identifier, time1, hash2).send({ from: account1 });

    const hash3 = computeVoteHash({ ...baseRequest, price: winningPrice, account: account4, time: time1 });
    await voting.methods.commitVote(identifier, time1, hash3).send({ from: account4 });

    await moveToNextPhase(voting, accounts[0]); // Reveal the votes.

    await voting.methods.revealVote(identifier, time1, losingPrice, salt).send({ from: account2 });
    await voting.methods.revealVote(identifier, time1, winningPrice, salt).send({ from: account1 });
    await voting.methods.revealVote(identifier, time1, winningPrice, salt).send({ from: account4 });

    const time2 = "690";
    await voting.methods.requestPrice(identifier, time2).send({ from: registeredContract });
    await moveToNextRound(voting, accounts[0]);
    const roundId2 = (await voting.methods.getCurrentRoundId().call()).toString();
    // In this vote say that Account1 and account3 votes correctly, account4 votes wrong and account2 does not vote.
    const baseRequest2 = { salt, roundId: roundId2, identifier };
    const hash4 = computeVoteHash({ ...baseRequest2, price: losingPrice, account: account4, time: time2 });

    await voting.methods.commitVote(identifier, time2, hash4).send({ from: account4 });

    const hash5 = computeVoteHash({ ...baseRequest2, price: winningPrice, account: account1, time: time2 });
    await voting.methods.commitVote(identifier, time2, hash5).send({ from: account1 });

    const hash6 = computeVoteHash({ ...baseRequest2, price: winningPrice, account: account3, time: time2 });
    await voting.methods.commitVote(identifier, time2, hash6).send({ from: account3 });

    await moveToNextPhase(voting, accounts[0]); // Reveal the votes.

    await voting.methods.revealVote(identifier, time2, losingPrice, salt).send({ from: account4 });
    await voting.methods.revealVote(identifier, time2, winningPrice, salt).send({ from: account1 });
    await voting.methods.revealVote(identifier, time2, winningPrice, salt).send({ from: account3 });

    await moveToNextRound(voting, accounts[0]);

    // Now call updateTrackers to update the slashing metrics. We should see a cumulative slashing amount increment and
    // the slash per wrong vote and slash per no vote set correctly.
    await voting.methods.updateTrackers(account1).send({ from: account1 });

    // Based off the vote batch we should see two request slashing trackers for each of the two votes. The first one should
    // have a total slashing of 32mm * 2*0.0016 = 102400 (same as previous test.)
    const slashingTracker1 = await voting.methods.requestSlashingTrackers(0).call();
    assert.equal(slashingTracker1.wrongVoteSlashPerToken, toWei("0.0016"));
    assert.equal(slashingTracker1.noVoteSlashPerToken, toWei("0.0016"));
    assert.equal(slashingTracker1.totalSlashed, toWei("102400"));
    assert.equal(slashingTracker1.totalCorrectVotes, toWei("36000000")); // 32mm + 4mm

    // After the first round of voting there was some slashing that happened which impacts the slashing trackers in the
    // second round! This differs from the previous test as there has been some time evolution between the rounds in this
    // test, which was not the case in the previous test where there were multiple votes in the same round. Expect:
    // account1 gains 32mm/(32mm+4mm)*102400. account2 looses 32mm/(32mm+32mm)*102400. account3 looses 32mm/(32mm+32mm)*102400
    // and account4 gains 4mm/(32mm+4mm)*102400. For the next round of votes, considering these balances, the total
    // correct votes will be account1 + account3 so (32mm+91022.222) + (32mm-51200)=64039822.222. Slashed votes will be
    // (account2+account4) * 0.0016 = [(32mm-51200)+(4mm+11377.77)]*0.0016=57536.284432
    //
    // For the second slashing tracker we had 32mm * 2 correct votes and wrong votes was 34mm + 4mm. Slashing should then
    // be 36mm * 0.0016 = 57600
    const slashingTracker2 = await voting.methods.requestSlashingTrackers(1).call();
    assert.equal(slashingTracker2.wrongVoteSlashPerToken, toWei("0.0016"));
    assert.equal(slashingTracker2.noVoteSlashPerToken, toWei("0.0016"));
    assert.equal(slashingTracker2.totalSlashed, toBN("57536284444444444444444"));
    assert.equal(slashingTracker2.totalCorrectVotes, toBN("64039822222222222222222222"));

    // Now consider the impact on the individual voters cumulative staked amounts. This is a bit more complex than
    // previous tests as there was multiple voting rounds and voters were slashed between the rounds. Account1 voted
    // correctly both times. In the first voting round they should have accumulated 32mm/(36mm)*102400 = 91022.2222222
    // and in the second they accumulated (32mm+91022.2222222)/(64039822.222) * 57536.284432 = 28832.0316 (note here
    // we factored in the balance from round 1+ the rewards from round 1 and then took the their share of the total
    // correct votes) resulting a a total positive slashing of 91022.2222222+28832.0316=119854.2538959
    // await voting.methods.updateTrackers(account1).send({ from: account1 });
    assert.equal(
      (await voting.methods.voterStakes(account1).call()).activeStake,
      toWei("32000000").add(toBN("119854253895946226051937")) // Their original stake amount of 32mm minus the slashing of 119854.25389.
    );

    // Account2 voted wrong the first time and did not vote the second time. They should get slashed at 32mm*0.0016=51200
    // for the first slash and at (32mm-51200)*0.0016=51118.08 for the second slash. This totals 102318.08.
    await voting.methods.updateTrackers(account2).send({ from: account2 });
    assert.equal(
      (await voting.methods.voterStakes(account2).call()).activeStake,
      toWei("32000000").sub(toWei("102318.08")) // Their original stake amount of 32mm minus the slashing of 102318.08.
    );
    // Account3 did not vote the first time and voted correctly the second time. They should get slashed at 32mm*0.0016
    // = 51200 for the first vote and then on the second vote they should get (32mm-51200)/(64039822.22)*57536.284=28704.2525
    // Overall they should have a resulting slash of -22495.7474
    await voting.methods.updateTrackers(account3).send({ from: account3 });
    assert.equal(
      (await voting.methods.voterStakes(account3).call()).activeStake,
      toWei("32000000").sub(toBN("22495747229279559385272")) // Their original stake amount of 32mm minus the slash of 22495.7474
    );

    // Account4 has 4mm and voted correctly the first time and wrong the second time. On the first vote they should have
    // gotten 4mm/(32mm+4mm)*102400=11377.77 and on the second vote they should have lost (4mm+11377.77)*0.0016*57536.284
    // =6418.204432. Overall they should have gained 4959.56

    await voting.methods.updateTrackers(account4).send({ from: account4 });
    assert.equal(
      (await voting.methods.voterStakes(account4).call()).activeStake,
      toWei("4000000").add(toBN("4959573333333333333333")) // Their original stake amount of 4mm plus the slash of 4959.56.
    );
  });

  it("Governance requests don't slash wrong votes", async function () {
    const identifier = padRight(utf8ToHex("governance-price-request"), 64); // Use the same identifier for both.
    const time1 = "420";
    const DATA_LIMIT_BYTES = 8192;
    const ancillaryData = web3.utils.randomHex(DATA_LIMIT_BYTES);

    // Register accounts[0] as a registered contract.
    await registry.methods.registerContract([], accounts[0]).send({ from: accounts[0] });

    await voting.methods.requestGovernanceAction(identifier, time1, ancillaryData).send({ from: accounts[0] });
    await moveToNextRound(voting, accounts[0]);
    const roundId = (await voting.methods.getCurrentRoundId().call()).toString();

    // Account1 and account4 votes correctly, account2 votes wrong and account3 does not vote..
    // Commit votes.
    const losingPrice = 1;
    const salt = getRandomSignedInt(); // use the same salt for all votes. bad practice but wont impact anything.
    const baseRequest = { salt, roundId, identifier };
    const hash1 = computeVoteHashAncillary({
      ...baseRequest,
      price: losingPrice,
      account: account2,
      time: time1,
      ancillaryData,
    });

    await voting.methods.commitVote(identifier, time1, ancillaryData, hash1).send({ from: account2 });

    const winningPrice = 0;
    const hash2 = computeVoteHashAncillary({
      ...baseRequest,
      price: winningPrice,
      account: account1,
      time: time1,
      ancillaryData,
    });
    await voting.methods.commitVote(identifier, time1, ancillaryData, hash2).send({ from: account1 });

    const hash3 = computeVoteHashAncillary({
      ...baseRequest,
      price: winningPrice,
      account: account4,
      time: time1,
      ancillaryData,
    });
    await voting.methods.commitVote(identifier, time1, ancillaryData, hash3).send({ from: account4 });

    await moveToNextPhase(voting, accounts[0]); // Reveal the votes.

    await voting.methods.revealVote(identifier, time1, losingPrice, ancillaryData, salt).send({ from: account2 });
    await voting.methods.revealVote(identifier, time1, winningPrice, ancillaryData, salt).send({ from: account1 });
    await voting.methods.revealVote(identifier, time1, winningPrice, ancillaryData, salt).send({ from: account4 });

    await moveToNextRound(voting, accounts[0]);

    // Now call updateTrackers to update the slashing metrics. We should see a cumulative slashing amount increment and
    // the slash per wrong vote and slash per no vote set correctly.
    await voting.methods.updateTrackers(account1).send({ from: account1 });

    const slashingTracker1 = await voting.methods.requestSlashingTrackers(0).call();
    assert.equal(slashingTracker1.wrongVoteSlashPerToken, toWei("0")); // No wrong vote slashing.
    assert.equal(slashingTracker1.noVoteSlashPerToken, toWei("0.0016"));
    assert.equal(slashingTracker1.totalSlashed, toWei("51200")); // 32mm*0.0016=51200
    assert.equal(slashingTracker1.totalCorrectVotes, toWei("36000000")); // 32mm + 4mm

    // Check that account3 is slashed for not voting.
    await voting.methods.updateTrackers(account3).send({ from: account3 });
    assert.equal(
      (await voting.methods.voterStakes(account3).call()).activeStake,
      toWei("32000000").sub(toWei("51200")) // Their original stake amount of 32mm minus the slash of 51200
    );

    // Check that account2 is not slashed for voting wrong.
    await voting.methods.updateTrackers(account2).send({ from: account2 });
    assert.equal(
      (await voting.methods.voterStakes(account2).call()).activeStake,
      toWei("32000000") // Their original stake amount of 32mm.
    );

    // Check that account 1 and account 4 received the correct amount of tokens.
    // Account 1 should receive 32mm/(32mm+4mm)*51200=45511.111...
    await voting.methods.updateTrackers(account1).send({ from: account1 });
    assert.equal(
      (await voting.methods.voterStakes(account1).call()).activeStake,
      toWei("32000000").add(toBN("45511111111111111111111"))
    );

    // Account 4 should receive 4mm/(32mm+4mm)*51200=5688.88...
    await voting.methods.updateTrackers(account4).send({ from: account4 });
    assert.equal(
      (await voting.methods.voterStakes(account4).call()).activeStake,
      toWei("4000000").add(toBN("5688888888888888888888")) // Their original stake amount of 32mm.
    );
  });

  it("Governance and non-governance requests work together well", async function () {
    const identifier = padRight(utf8ToHex("gov-no-gov-combined-request"), 64); // Use the same identifier for both.
    await supportedIdentifiers.methods.addSupportedIdentifier(identifier).send({ from: accounts[0] });
    const DATA_LIMIT_BYTES = 8192;
    const ancillaryData = web3.utils.randomHex(DATA_LIMIT_BYTES);

    const time1 = "420";

    // Register accounts[0] as a registered contract.
    await registry.methods.registerContract([], accounts[0]).send({ from: accounts[0] });

    await voting.methods.requestGovernanceAction(identifier, time1, ancillaryData).send({ from: accounts[0] });

    const time2 = "690";
    await voting.methods.requestPrice(identifier, time2).send({ from: registeredContract });

    await moveToNextRound(voting, accounts[0]);
    const roundId = (await voting.methods.getCurrentRoundId().call()).toString();

    const winningPrice = 0;
    const losingPrice = 1;

    // Account1 and account4 votes correctly, account2 votes wrong and account3 does not vote..
    // Commit votes.
    // Governance request.

    const salt = getRandomSignedInt(); // use the same salt for all votes. bad practice but wont impact anything.
    const baseRequest = { salt, roundId, identifier };
    const hash1 = computeVoteHashAncillary({
      ...baseRequest,
      price: losingPrice,
      ancillaryData,
      account: account2,
      time: time1,
    });

    await voting.methods.commitVote(identifier, time1, ancillaryData, hash1).send({ from: account2 });

    const hash2 = computeVoteHashAncillary({
      ...baseRequest,
      price: winningPrice,
      ancillaryData,
      account: account1,
      time: time1,
    });
    await voting.methods.commitVote(identifier, time1, ancillaryData, hash2).send({ from: account1 });

    const hash3 = computeVoteHashAncillary({
      ...baseRequest,
      price: winningPrice,
      ancillaryData,
      account: account4,
      time: time1,
    });
    await voting.methods.commitVote(identifier, time1, ancillaryData, hash3).send({ from: account4 });

    // Non-governance request.
    const baseRequest2 = { salt, roundId: roundId, identifier };

    const hashAccOne = computeVoteHash({ ...baseRequest2, price: winningPrice, account: account1, time: time2 });
    await voting.methods.commitVote(identifier, time2, hashAccOne).send({ from: account1 });

    const hashAccTwo = computeVoteHash({ ...baseRequest2, price: losingPrice, account: account2, time: time2 });
    await voting.methods.commitVote(identifier, time2, hashAccTwo).send({ from: account2 });

    const hashAccFour = computeVoteHash({ ...baseRequest2, price: winningPrice, account: account4, time: time2 });
    await voting.methods.commitVote(identifier, time2, hashAccFour).send({ from: account4 });

    await moveToNextPhase(voting, accounts[0]); // Reveal the votes.

    // Governance request.
    await voting.methods.revealVote(identifier, time1, winningPrice, ancillaryData, salt).send({ from: account1 });
    await voting.methods.revealVote(identifier, time1, losingPrice, ancillaryData, salt).send({ from: account2 });
    await voting.methods.revealVote(identifier, time1, winningPrice, ancillaryData, salt).send({ from: account4 });

    // Non-governance request.
    await voting.methods.revealVote(identifier, time2, winningPrice, salt).send({ from: account1 });
    await voting.methods.revealVote(identifier, time2, losingPrice, salt).send({ from: account2 });
    await voting.methods.revealVote(identifier, time2, winningPrice, salt).send({ from: account4 });

    await moveToNextRound(voting, accounts[0]);

    // Now call updateTrackers to update the slashing metrics. We should see a cumulative slashing amount increment and
    // the slash per wrong vote and slash per no vote set correctly.
    await voting.methods.updateTrackers(account1).send({ from: account1 });

    const slashingTracker1 = await voting.methods.requestSlashingTrackers(0).call();
    assert.equal(slashingTracker1.wrongVoteSlashPerToken, toWei("0")); // No wrong vote slashing.
    assert.equal(slashingTracker1.noVoteSlashPerToken, toWei("0.0016"));
    assert.equal(slashingTracker1.totalSlashed, toWei("51200")); // 32mm*0.0016=51200
    assert.equal(slashingTracker1.totalCorrectVotes, toWei("36000000")); // 32mm + 4mm

    const slashingTracker2 = await voting.methods.requestSlashingTrackers(1).call();
    assert.equal(slashingTracker2.wrongVoteSlashPerToken, toWei("0.0016")); // One wrong vote slashing.
    assert.equal(slashingTracker2.noVoteSlashPerToken, toWei("0.0016"));
    assert.equal(slashingTracker2.totalSlashed, toWei("102400")); // 32mm*0.0016 + 32mm*0.0016=51200
    assert.equal(slashingTracker1.totalCorrectVotes, toWei("36000000")); // 32mm + 4mm

    // Check that account3 is slashed for not voting two times
    await voting.methods.updateTrackers(account3).send({ from: account3 });
    assert.equal(
      (await voting.methods.voterStakes(account3).call()).activeStake,
      toWei("32000000").sub(toWei("102400")) // Their original stake amount of 32mm minus the slash of 51200
    );

    // Check that account2 is only slashed for voting wrong in the second non-governance request.
    await voting.methods.updateTrackers(account2).send({ from: account2 });
    assert.equal(
      (await voting.methods.voterStakes(account2).call()).activeStake,
      toWei("32000000").sub(toWei("51200"))
    );

    // Check that account 1 and account 4 received the correct amount of tokens.
    // Account 1 should receive 32mm/(32mm+4mm)*153600=136533.33...
    await voting.methods.updateTrackers(account1).send({ from: account1 });
    assert.equal(
      (await voting.methods.voterStakes(account1).call()).activeStake,
      toWei("32000000").add(toBN("136533333333333333333333"))
    );

    // Account 4 should receive 4mm/(32mm+4mm)*153600=17066.66...
    await voting.methods.updateTrackers(account4).send({ from: account4 });
    assert.equal(
      (await voting.methods.voterStakes(account4).call()).activeStake,
      toWei("4000000").add(toBN("17066666666666666666665"))
    );
  });

  it("Correctly selects voting round based on request time", async function () {
    // If requests are placed in the last minRollToNextRoundLength of a voting round then they should be placed in the
    // subsequent voting round (auto rolled). minRollToNextRoundLength is set to 7200. i.e requests done 2 hours before
    // the end of the reveal phase should be auto-rolled into the following round.

    await moveToNextRound(voting, accounts[0]); // Move to the start of a voting round to be right at the beginning.
    const startingVotingRoundId = Number(await voting.methods.getCurrentRoundId().call());

    // Requesting prices now should place them in the following voting round (normal behaviour).
    const identifier = padRight(utf8ToHex("slash-test"), 64); // Use the same identifier for both.
    const time1 = "420";
    await supportedIdentifiers.methods.addSupportedIdentifier(identifier).send({ from: accounts[0] });
    await voting.methods.requestPrice(identifier, time1).send({ from: registeredContract });

    assert.equal(
      (await voting.methods.getPriceRequestStatuses([{ identifier, time: time1 }]).call())[0].lastVotingRound,
      startingVotingRoundId + 1
    );

    // Pending requests should return empty array as it only returns votes being voted on this round.
    assert.equal((await voting.methods.getPendingRequests().call()).length, 0);

    // If we move to the next phase we should now be able to vote on the requests and they should show up as active.
    await moveToNextRound(voting, accounts[0]);
    // Set the contract time to be exactly at the start of the current round.
    const roundEndTime = Number(await voting.methods.getRoundEndTime(startingVotingRoundId + 1).call());
    // Set time exactly 2 days before end of the current round to ensure we are aligned with the clock timers.
    await voting.methods.setCurrentTime(roundEndTime - 60 * 60 * 24 * 2).send({ from: accounts[0] });
    assert.equal(Number(await voting.methods.getCurrentRoundId().call()), startingVotingRoundId + 1);
    const roundStartTime = Number(await voting.methods.getCurrentTime().call());

    // There should now be one outstanding price request as we are in the active round. We can vote on it.
    assert.equal((await voting.methods.getPendingRequests().call()).length, 1);
    const salt = getRandomSignedInt(); // use the same salt for all votes. bad practice but wont impact anything.

    let roundId = (await voting.methods.getCurrentRoundId().call()).toString();
    const hash1 = computeVoteHash({ salt, roundId, identifier, price: 42069, account: account2, time: time1 });
    await voting.methods.commitVote(identifier, time1, hash1).send({ from: account2 });
    await moveToNextPhase(voting, accounts[0]);
    assert.equal(Number(await voting.methods.getCurrentRoundId().call()), startingVotingRoundId + 1);
    await voting.methods.revealVote(identifier, time1, 42069, salt).send({ from: account2 });

    // Now, move to within the last minRollToNextRoundLength of the next round. If another price request happens in this
    // period it should be place in the round after the next round as it's too close to the next round. To verify we are
    // in time where we think we are we should be exactly 24 hours after the roundStartTime as we've done exactly one
    // action of moveToNextPhase call. We can therefore advance the time to currentTime + 60 * 60 * 23 to be one hour
    // before the end of the voting round.
    const currentTime = Number(await voting.methods.getCurrentTime().call());
    assert.equal(currentTime, roundStartTime + 60 * 60 * 24);
    await voting.methods.setCurrentTime(currentTime + 60 * 60 * 23).send({ from: accounts[0] });
    // We should still be in the same voting round.
    assert.equal(Number(await voting.methods.getCurrentRoundId().call()), startingVotingRoundId + 1);

    // now, when price requests happen they should be placed in the round after the current round.
    const secondRequestRoundId = Number(await voting.methods.getCurrentRoundId().call());
    await voting.methods.requestPrice(identifier, time1 + 1).send({ from: registeredContract });
    assert.equal(
      (await voting.methods.getPriceRequestStatuses([{ identifier, time: time1 + 1 }]).call())[0].lastVotingRound,
      secondRequestRoundId + 2
    );

    // If we move to the next voting round you should not be able vote as the vote is not yet active (its only active
    // in the subsequent round due to the roll).
    await moveToNextRound(voting, accounts[0]);

    // Commit call should revert as this can only be voted on in the next round due to the auto roll.
    roundId = (await voting.methods.getCurrentRoundId().call()).toString();
    const hash2 = computeVoteHash({ salt, roundId, identifier, price: 42069, account: account2, time: time1 + 1 });
    assert(await didContractThrow(voting.methods.commitVote(identifier, time1 + 1, hash2).send({ from: account2 })));

    // Move to the next voting phase and the next voting round. now, we should be able to vote on the second identifier.
    await moveToNextPhase(voting, accounts[0]);
    await moveToNextRound(voting, accounts[0]);
    roundId = (await voting.methods.getCurrentRoundId().call()).toString();
    const hash3 = computeVoteHash({ salt, roundId, identifier, price: 42069, account: account2, time: time1 + 1 });
    await voting.methods.commitVote(identifier, time1 + 1, hash3).send({ from: account2 });
    await moveToNextPhase(voting, accounts[0]);
    await voting.methods.revealVote(identifier, time1 + 1, 42069, salt).send({ from: account2 });
    await moveToNextRound(voting, accounts[0]);
    assert.equal(
      (await voting.methods.getPrice(identifier, time1 + 1).call({ from: registeredContract })).toString(),
      "42069"
    );
  });

  it("Can delegate voting to another address to vote on your stakes behalf", async function () {
    // Delegate from account1 to rand.
    await voting.methods.setDelegate(rand).send({ from: account1 });
    await voting.methods.setDelegator(account1).send({ from: rand });

    // State variables should be set correctly.
    assert.equal((await voting.methods.voterStakes(account1).call()).delegate, rand);
    assert.equal(await voting.methods.delegateToStaker(rand).call(), account1);

    // Request a price and see that we can vote on it on behalf of the account1 from the delegate.
    const identifier = padRight(utf8ToHex("delegated-voting"), 64); // Use the same identifier for both.
    const time = "420";
    await supportedIdentifiers.methods.addSupportedIdentifier(identifier).send({ from: accounts[0] });
    await voting.methods.requestPrice(identifier, time).send({ from: registeredContract });

    await moveToNextRound(voting, accounts[0]);
    const roundId = (await voting.methods.getCurrentRoundId().call()).toString();

    const price = 1;

    const salt = getRandomSignedInt(); // use the same salt for all votes. bad practice but wont impact anything.

    // construct the vote hash. Note the account is the delegate.
    const hash = computeVoteHash({ salt, roundId, identifier, price, account: rand, time });

    // Commit the votes.
    await voting.methods.commitVote(identifier, time, hash).send({ from: rand });
    await moveToNextPhase(voting, accounts[0]); // Reveal the votes.
    await voting.methods.revealVote(identifier, time, price, salt).send({ from: rand });
    await moveToNextRound(voting, accounts[0]); // Move to the next round.

    // The price should have settled as per usual and be recoverable. The original staker should have gained the positive
    // slashing from being the oly correct voter. The total slashing should be 68mm * 0.0016 = 108800.
    assert.equal(await voting.methods.getPrice(identifier, time).call({ from: registeredContract }), price);
    await voting.methods.updateTrackers(account1).send({ from: account1 });
    assert.equal(
      (await voting.methods.voterStakes(account1).call()).activeStake,
      toWei("32000000").add(toWei("108800"))
    );
  });

  it("Can revoke a delegate by unsetting the mapping", async function () {
    await voting.methods.setDelegate(rand).send({ from: account1 });
    await voting.methods.setDelegator(account1).send({ from: rand });
    assert.equal((await voting.methods.voterStakes(account1).call()).delegate, rand);
    assert.equal(await voting.methods.delegateToStaker(rand).call(), account1);

    // Remove the delegation from the staker.
    await voting.methods.setDelegate(ZERO_ADDRESS).send({ from: account1 });
    assert.equal((await voting.methods.voterStakes(account1).call()).delegate, ZERO_ADDRESS);

    // Remove the delegation from the delegate.
    await voting.methods.setDelegator(ZERO_ADDRESS).send({ from: rand });
    assert.equal(await voting.methods.delegateToStaker(rand).call(), ZERO_ADDRESS);
  });
  it("Can correctly handel unstaking within voting rounds", async function () {
    // Start by setting the unstakeCooldown to 12 hours to enable us to execute the unstakes during the commit/reveal
    // phases.
    await voting.methods.setUnstakeCoolDown(60 * 60 * 12).send({ from: accounts[0] });

    // Claim all rewards current entitled to all accounts to start from 0 at the time of the price request.
    await voting.methods.withdrawRewards().send({ from: account1 });
    const account1BalancePostClaim = await votingToken.methods.balanceOf(account1).call();

    const identifier = padRight(utf8ToHex("slash-test"), 64); // Use the same identifier for both.
    const time1 = "420";
    const price = "69696969";
    await supportedIdentifiers.methods.addSupportedIdentifier(identifier).send({ from: accounts[0] });
    await voting.methods.requestPrice(identifier, time1).send({ from: registeredContract });

    // Account1 will request to unstake before the start of the voting round and execute in the commit phase.
    await voting.methods.requestUnstake(toWei("32000000")).send({ from: account1 });

    await moveToNextRound(voting, accounts[0]); // Move into the commit phase.

    // Account2 unstakes during the commit phase.
    await voting.methods.withdrawRewards().send({ from: account2 });
    const account2BalancePostClaim = await votingToken.methods.balanceOf(account2).call();
    await voting.methods.requestUnstake(toWei("32000000")).send({ from: account2 });

    // Account3 and Account4 commits.
    const salt = getRandomSignedInt(); // use the same salt for all votes. bad practice but wont impact anything.
    let roundId = (await voting.methods.getCurrentRoundId().call()).toString();
    const baseRequest = { salt, roundId, identifier };
    const hash1 = computeVoteHash({ ...baseRequest, price, account: account3, time: time1 });
    await voting.methods.commitVote(identifier, time1, hash1).send({ from: account3 });

    const hash2 = computeVoteHash({ ...baseRequest, price, account: account4, time: time1 });
    await voting.methods.commitVote(identifier, time1, hash2).send({ from: account4 });

    // Move into the reveal phase.
    await moveToNextPhase(voting, accounts[0]);

    // Account3 can reveals. Check the snapshotting makes sense.
    await voting.methods.revealVote(identifier, time1, price, salt).send({ from: account3 });
    // cumulativeActiveStakeAtRound should be 36mm. two accounts of 32mm unstaked before the start of the round.
    assert.equal((await voting.methods.rounds(roundId).call()).cumulativeActiveStakeAtRound, toWei("36000000"));

    // Now, say account4 tries to request an unstake. They cant do this as it is during the current active reveal phase.
    // As this user cant stake they end up doing nothing and just sit. They shall be slashed for non-participation.
    assert(await didContractThrow(voting.methods.requestUnstake(4206969).send({ from: account4 })));

    // Account1 should be able to execute their unstake at this point as it has passed enough time from when they
    // requested. This should not impact the current vote in any way. Equally, they should have 0 outstanding rewards,
    // even through time has evolved due to them being in the pending exit phase.
    assert.equal((await voting.methods.voterStakes(account1).call()).pendingUnstake, toWei("32000000"));
    assert.equal(await voting.methods.outstandingRewards(account1).call(), "0");
    await voting.methods.executeUnstake().send({ from: account1 });
    assert.equal(
      await votingToken.methods.balanceOf(account1).call(),
      toBN(account1BalancePostClaim).add(toWei("32000000"))
    );
    assert.equal((await voting.methods.voterStakes(account1).call()).activeStake, 0);
    assert.equal((await voting.methods.voterStakes(account1).call()).pendingUnstake, 0);
    assert.equal((await voting.methods.voterStakes(account1).call()).pendingStake, 0);

    // Move to the next round to conclude the vote.
    await moveToNextRound(voting, accounts[0]);

    // The price should be resolved to the price that account3 voted on.
    assert.equal(await voting.methods.getPrice(identifier, time1).call({ from: registeredContract }), price);

    // Now consider the slashing. Only account4 should have been slashed as it was the only account actively staked that
    // did not participate. Their slashing should be allocated to account3. account1 and account2 were in the pending
    // exit phase and so should not have had any slashing done to them. Account4's slashing should be 0.0016 * 4mm = 6400

    await voting.methods.updateTrackers(account4).send({ from: account4 });
    assert.equal((await voting.methods.voterStakes(account4).call()).activeStake, toWei("4000000").sub(toWei("6400")));

    await voting.methods.updateTrackers(account3).send({ from: account3 });
    assert.equal((await voting.methods.voterStakes(account3).call()).activeStake, toWei("32000000").add(toWei("6400")));

    // Validate that the slashing trackers worked as expected.
    const slashingTracker = await voting.methods.requestSlashingTrackers(0).call();
    assert.equal(slashingTracker.wrongVoteSlashPerToken, toWei("0.0016"));
    assert.equal(slashingTracker.noVoteSlashPerToken, toWei("0.0016"));
    assert.equal(slashingTracker.totalSlashed, toWei("6400")); // 4mm*0.0016=6400
    assert.equal(slashingTracker.totalCorrectVotes, toWei("32000000")); // 32mm

    // Account2 now executes their unstake.
    assert.equal((await voting.methods.voterStakes(account2).call()).pendingUnstake, toWei("32000000"));
    assert.equal(await voting.methods.outstandingRewards(account2).call(), "0");
    await voting.methods.executeUnstake().send({ from: account2 });
    assert.equal(
      await votingToken.methods.balanceOf(account2).call(),
      toBN(account2BalancePostClaim).add(toWei("32000000"))
    );
  });
  it("Requesting to unstake within a voting round excludes you from being slashed", async function () {
    // If a voter requests to unstake, even in the current commit phase a voting round, they should not be slashed for
    // being "staked" (in unlock cooldown) but not active at that point in time.
    const identifier = padRight(utf8ToHex("slash-test"), 64); // Use the same identifier for both.
    const time = "420";
    await supportedIdentifiers.methods.addSupportedIdentifier(identifier).send({ from: accounts[0] });
    await voting.methods.requestPrice(identifier, time).send({ from: registeredContract });

    // Account1 will request to unstake before the start of the voting round.
    await voting.methods.requestUnstake(toWei("32000000")).send({ from: account1 });
    await moveToNextRound(voting, accounts[0]); // Move into the commit phase.

    // Account 2 will request to unstake during the voting round.
    await voting.methods.requestUnstake(toWei("32000000")).send({ from: account2 });

    // Account 3 votes and account 4 does not vote.
    const salt = getRandomSignedInt(); // use the same salt for all votes. bad practice but wont impact anything.
    let roundId = (await voting.methods.getCurrentRoundId().call()).toString();
    let baseRequest = { salt, roundId, identifier };
    const price = "69696969";
    const hash1 = computeVoteHash({ ...baseRequest, price, account: account3, time });
    await voting.methods.commitVote(identifier, time, hash1).send({ from: account3 });

    await moveToNextPhase(voting, accounts[0]); // Move into the reveal phase

    // Account 3 reveals their vote.
    await voting.methods.revealVote(identifier, time, price, salt).send({ from: account3 });

    // We should see that the total number of active stakers for this round is 36mm (account3 and account4). Account1
    // and account2 are in pending exit.
    assert.equal(
      (await voting.methods.rounds(await voting.methods.getCurrentRoundId().call()).call())
        .cumulativeActiveStakeAtRound,
      toWei("36000000")
    );

    await moveToNextRound(voting, accounts[0]); // Move to the next round to conclude the vote.

    // Check account slashing trackers. We should see only account4 slashed and their slash allocated to account3. This
    // should equal to 0.0016 * 4mm = 6400.

    await voting.methods.updateTrackers(account3).send({ from: account3 });
    assert.equal(
      (await voting.methods.voterStakes(account3).call()).activeStake,
      toWei("32000000").add(toWei("6400")) // Their original stake amount of 32mm plus the slashing of 6400
    );

    await voting.methods.updateTrackers(account4).send({ from: account4 });
    assert.equal(
      (await voting.methods.voterStakes(account4).call()).activeStake,
      toWei("4000000").sub(toWei("6400")) // Their original stake amount of 4mm minus the slashing of 6400
    );

    const slashingTracker1 = await voting.methods.requestSlashingTrackers(0).call();
    assert.equal(slashingTracker1.totalSlashed, toWei("6400")); // 32mm*0.0016=51200
    assert.equal(slashingTracker1.totalCorrectVotes, toWei("32000000")); // 32mm + 4mm
  });
  it("Iterative round evolution", async function () {
    // Run over a 5 of voting rounds, committing and revealing and checking slashing trackers. at each round we should
    // see the trackers update as expected. This tests intra-round evolution.
    const identifier = padRight(utf8ToHex("slash-test"), 64);
    const time = "420";
    await supportedIdentifiers.methods.addSupportedIdentifier(identifier).send({ from: accounts[0] });
    const salt = getRandomSignedInt();
    const price = "69696969";
    let baseRequest = { salt, roundId: "0", identifier };
    let expectedSlashedBalance = toWei("68000000");
    let expectedPositiveSlash = toBN("0");

    for (let round = 0; round < 5; round++) {
      await voting.methods.requestPrice(identifier, time + round).send({ from: registeredContract });
      await moveToNextRound(voting, accounts[0]); // Move into the commit phase.

      baseRequest.roundId = (await voting.methods.getCurrentRoundId().call()).toString();
      const hash1 = computeVoteHash({ ...baseRequest, price, account: account1, time: time + round });
      await voting.methods.commitVote(identifier, time + round, hash1).send({ from: account1 });

      await moveToNextPhase(voting, accounts[0]);
      await voting.methods.revealVote(identifier, time + round, price, salt).send({ from: account1 });

      await moveToNextRound(voting, accounts[0]);
      await voting.methods.updateTrackers(account1).send({ from: account1 });

      const roundSlash = expectedSlashedBalance.mul(toWei("0.0016")).div(toWei("1"));

      expectedSlashedBalance = expectedSlashedBalance.sub(roundSlash);
      expectedPositiveSlash = expectedPositiveSlash.add(roundSlash);

      assert.equal(
        (await voting.methods.voterStakes(account1).call()).activeStake,
        toWei("32000000").add(expectedPositiveSlash) // Their original stake amount of 32mm plus the iterative positive slash.
      );
      assert.equal((await voting.methods.requestSlashingTrackers(round).call()).totalSlashed, roundSlash);
    }
  });
  it("Can correctly handle rolled votes within slashing trackers and round evolution", async function () {
    // The voting contract supports the ability for requests within each voting round to not settle and be rolled.
    // When this happens they should simply land in a subsequent voting round. Slashing trackers should be able to
    // accommodate this while not skipping any expected slashing and applying the rolled trackers in later rounds.
    // Construct 3 requests. Dont resolve the middle one (roll it).
    const identifier = padRight(utf8ToHex("slash-test"), 64);
    const time = "420";
    await supportedIdentifiers.methods.addSupportedIdentifier(identifier).send({ from: accounts[0] });
    await voting.methods.requestPrice(identifier, time + 1).send({ from: registeredContract });
    await voting.methods.requestPrice(identifier, time + 2).send({ from: registeredContract });
    await voting.methods.requestPrice(identifier, time + 3).send({ from: registeredContract });

    await moveToNextRound(voting, accounts[0]); // Move into the commit phase.

    // vote on first and last request. Both from one account. Middle request is rolled.
    const salt = getRandomSignedInt();
    let roundId = (await voting.methods.getCurrentRoundId().call()).toString();
    let baseRequest = { salt, roundId, identifier };
    const price = "69696969";
    const hash1 = computeVoteHash({ ...baseRequest, price, account: account1, time: time + 1 });
    await voting.methods.commitVote(identifier, time + 1, hash1).send({ from: account1 });
    const hash2 = computeVoteHash({ ...baseRequest, price, account: account1, time: time + 3 });
    await voting.methods.commitVote(identifier, time + 3, hash2).send({ from: account1 });

    await moveToNextPhase(voting, accounts[0]); // Move into the reveal phase

    // Account 1 reveals their votes.
    await voting.methods.revealVote(identifier, time + 1, price, salt).send({ from: account1 });
    await voting.methods.revealVote(identifier, time + 3, price, salt).send({ from: account1 });

    // Assume another price request happens now, in the reveal phase.
    await voting.methods.requestPrice(identifier, time + 4).send({ from: registeredContract });

    // Now, move to the next round and verify: slashing was applied correctly, considering the skipped request and
    // the rolled vote is now in the active state.
    await moveToNextRound(voting, accounts[0]); // Move to the next round to conclude the vote.

    // Check account slashing trackers. We should see account2,3 and 4 all slashed as none of them voted on the 2 votes
    // that concluded. This should equal to 68mm * 0.0016 = 217600. This should all be assigned to voter1.
    await voting.methods.updateTrackers(account1).send({ from: account1 });
    assert.equal(
      (await voting.methods.voterStakes(account1).call()).activeStake,
      toWei("32000000").add(toWei("217600")) // Their original stake amount of 32mm  plus the positive slash of 217600.
    );

    // Now, we can vote on the requests: rolled request and "new" request.
    baseRequest.roundId = (await voting.methods.getCurrentRoundId().call()).toString();
    const hash3 = computeVoteHash({ ...baseRequest, price, account: account1, time: time + 2 });
    await voting.methods.commitVote(identifier, time + 2, hash3).send({ from: account1 });
    const hash4 = computeVoteHash({ ...baseRequest, price, account: account1, time: time + 4 });
    await voting.methods.commitVote(identifier, time + 4, hash4).send({ from: account1 });

    await moveToNextPhase(voting, accounts[0]); // Move into the reveal phase
    await voting.methods.revealVote(identifier, time + 2, price, salt).send({ from: account1 });
    await voting.methods.revealVote(identifier, time + 4, price, salt).send({ from: account1 });

    // Move into the next round and check that slashing is applied correctly. We should now have slashed account2,3 and 4
    // again based off their lack of participation in this next round. This should equal (68mm - 217600) * 0.0016 * 2 =
    // 216903.68. Again, this is allocated to the correct voter, account1.
    await moveToNextRound(voting, accounts[0]); // Move into the reveal phase
    await voting.methods.updateTrackers(account1).send({ from: account1 });
    assert.equal(
      (await voting.methods.voterStakes(account1).call()).activeStake,
      toWei("32000000").add(toWei("217600")).add(toWei("216903.68")) //   Their original stake amount of 32mm plus the positive slash of 217600.
    );
  });

  it("Can correctly handle rolling a vote for many rounds", async function () {
    // Test rolling a vote for many rounds and ensuring the slashing trackers continue to update as expected. Make
    // two requests, vote on the second one sufficiently to settled it and the first one not enough to settle it.
    const identifier = padRight(utf8ToHex("slash-test"), 64);
    const time = "420";
    await supportedIdentifiers.methods.addSupportedIdentifier(identifier).send({ from: accounts[0] });
    await voting.methods.requestPrice(identifier, time).send({ from: registeredContract }); // vote should settle.
    await voting.methods.requestPrice(identifier, time + 1).send({ from: registeredContract }); // vote is rolled
    await voting.methods.requestPrice(identifier, time + 2).send({ from: registeredContract }); // vote should settle.
    await moveToNextRound(voting, accounts[0]); // Move into the commit phase.

    const salt = getRandomSignedInt();
    let roundId = (await voting.methods.getCurrentRoundId().call()).toString();
    let baseRequest = { salt, roundId, identifier };
    const price = "69696969";
    // vote on the first request from account4 who cant on their own hit the gat.
    const hash0 = computeVoteHash({ ...baseRequest, price, account: account1, time: time });
    await voting.methods.commitVote(identifier, time, hash0).send({ from: account1 });
    const hash1 = computeVoteHash({ ...baseRequest, price, account: account4, time: time + 1 });
    await voting.methods.commitVote(identifier, time + 1, hash1).send({ from: account4 });
    const hash2 = computeVoteHash({ ...baseRequest, price, account: account1, time: time + 2 });
    await voting.methods.commitVote(identifier, time + 2, hash2).send({ from: account1 });

    await moveToNextPhase(voting, accounts[0]); // Move into the reveal phase
    await voting.methods.revealVote(identifier, time, price, salt).send({ from: account1 });
    await voting.methods.revealVote(identifier, time + 1, price, salt).send({ from: account4 });
    await voting.methods.revealVote(identifier, time + 2, price, salt).send({ from: account1 });

    // Request another price.
    await voting.methods.requestPrice(identifier, time + 3).send({ from: registeredContract });

    await moveToNextRound(voting, accounts[0]); // Move into the reveal phase

    // Account4 again votes and fails to pass the first request. account1 votes on the third.
    baseRequest.roundId = (await voting.methods.getCurrentRoundId().call()).toString();
    const hash3 = computeVoteHash({ ...baseRequest, price, account: account4, time: time + 1 });
    await voting.methods.commitVote(identifier, time + 1, hash3).send({ from: account4 });
    const hash4 = computeVoteHash({ ...baseRequest, price, account: account1, time: time + 3 });
    await voting.methods.commitVote(identifier, time + 3, hash4).send({ from: account1 });

    await moveToNextPhase(voting, accounts[0]); // Move into the reveal phase
    await voting.methods.revealVote(identifier, time + 1, price, salt).send({ from: account4 });
    await voting.methods.revealVote(identifier, time + 3, price, salt).send({ from: account1 });

    // Move into the next round. This time actually pass the request that was rolled for the 2 rounds.
    await moveToNextRound(voting, accounts[0]); // Move into the reveal phase
    baseRequest.roundId = (await voting.methods.getCurrentRoundId().call()).toString();
    const hash5 = computeVoteHash({ ...baseRequest, price, account: account4, time: time + 1 });
    await voting.methods.commitVote(identifier, time + 1, hash5).send({ from: account4 });
    const hash6 = computeVoteHash({ ...baseRequest, price, account: account1, time: time + 1 });
    await voting.methods.commitVote(identifier, time + 1, hash6).send({ from: account1 });

    await moveToNextPhase(voting, accounts[0]); // Move into the reveal phase
    await voting.methods.revealVote(identifier, time + 1, price, salt).send({ from: account4 });
    await voting.methods.revealVote(identifier, time + 1, price, salt).send({ from: account1 });

    await moveToNextRound(voting, accounts[0]); // Move into the reveal phase

    // We should have a total number of priceRequestIds (instances where prices are requested) of 3 for the base requests
    // that passed + 2 for the two times the vote was rolled.
    // assert.equal(await voting.methods.getNumberOfPriceRequests().call(), 6);

    // Consider the slashing. There were a total of 4 requests that actually settled. Account2 and account3 were
    // slashed every time as they did not participate in any votes. Account4 only participated in the last vote.
    // The first and second votes were both settled in the first round and should see cumulative slashed amount of
    // 68mm * 0.0016 = 108800 in each round. The third vote should have (68mm - 108800 * 2) * 0.0016 = 108451.84
    // Due to the rolling, requests 1, 4 and 5 should all have the same slashing trackers and should all point to the
    // same request. The request that rolled was made second (hence 1), and then re-requested when slashing trackers were
    // updated and this was soon to have been unresolved and rolled. This happened in index 4 and 5.

    await voting.methods.updateTrackers(account1).send({ from: account1 });
    // The first vote was rolled and never resolved in request index0. All trackers should show this.

    assert.equal(
      (await voting.methods.requestSlashingTrackers(1).call()).toString(),
      (await voting.methods.requestSlashingTrackers(4).call()).toString(),
      (await voting.methods.requestSlashingTrackers(5).call()).toString()
    );

    // First, evaluate the 3 valid price requests in position
    const slashingTracker1 = await voting.methods.requestSlashingTrackers(0).call();
    assert.equal(slashingTracker1.wrongVoteSlashPerToken, toWei("0.0016"));
    assert.equal(slashingTracker1.noVoteSlashPerToken, toWei("0.0016"));
    assert.equal(slashingTracker1.totalSlashed, toWei("108800"));
    assert.equal(slashingTracker1.totalCorrectVotes, toWei("32000000"));

    const slashingTracker2 = await voting.methods.requestSlashingTrackers(2).call();
    assert.equal(slashingTracker2.wrongVoteSlashPerToken, toWei("0.0016"));
    assert.equal(slashingTracker2.noVoteSlashPerToken, toWei("0.0016"));
    assert.equal(slashingTracker2.totalSlashed, toWei("108800"));
    assert.equal(slashingTracker2.totalCorrectVotes, toWei("32000000"));

    const slashingTracker3 = await voting.methods.requestSlashingTrackers(3).call();
    assert.equal(slashingTracker3.wrongVoteSlashPerToken, toWei("0.0016"));
    assert.equal(slashingTracker3.noVoteSlashPerToken, toWei("0.0016"));
    assert.equal(slashingTracker3.totalSlashed, toWei("108451.84"));
    assert.equal(slashingTracker3.totalCorrectVotes, toWei("32217600")); // 32mm + the previous 2 rounds of positive slashing.

    // For request index 1,4, 5 we had a total correct vote of account1 and account4. Account1 has 32326051.84 (sum
    // of previous asserts totalCorrectVotes and totalSlashed) and account 4 had 4mm * (1 - 0.0016 * 2) * (1 - 0.0016).
    // Grand total of 36306872.32.
    await voting.methods.updateTrackers(account1).send({ from: account1 });

    // Total correct vote of 36204462.08. The total slashed should be account2 and account3
    // slashed again after the previous three votes as 64mm * (1 - 0.0016 * 2) * (1 - 0.0016) * 0.0016.
    const slashingTracker4 = await voting.methods.requestSlashingTrackers(5).call();
    assert.equal(slashingTracker4.wrongVoteSlashPerToken, toWei("0.0016"));
    assert.equal(slashingTracker4.noVoteSlashPerToken, toWei("0.0016"));
    assert.equal(slashingTracker4.totalSlashed, toWei("101909.004288"));
    assert.equal(slashingTracker4.totalCorrectVotes, toWei("36306872.32")); // Account1 + account4.
  });
  it("Can partially sync account trackers", async function () {
    // It should be able to partially update an accounts trackers from any account over some range of requests. This
    // enables you to always traverse all slashing rounds, even if it would not be possible within one block. It also
    // lets someone else pay for the slashing gas on your behalf, which might be required in the event there are many
    // many valid requests in a particular round.
    const identifier = padRight(utf8ToHex("slash-test"), 64);
    const time = "420";
    await supportedIdentifiers.methods.addSupportedIdentifier(identifier).send({ from: accounts[0] });
    const salt = getRandomSignedInt();
    const price = "69696969";
    let baseRequest = { salt, roundId: "0", identifier };

    // Do one price request and resolution before hand to get an account to have out dated slashing trackers over the
    // subsequent requests. Then, do 5 follow on votes but dont vote from this account. This account is now far behind
    // with their slashing tracker updates. we should be able to update over a given range. Vote from account2 in the loop.
    await voting.methods.requestPrice(identifier, time).send({ from: registeredContract });
    await moveToNextRound(voting, accounts[0]); // Move into the commit phase.

    baseRequest.roundId = (await voting.methods.getCurrentRoundId().call()).toString();
    const hash1 = computeVoteHash({ ...baseRequest, price, account: account1, time: time });
    await voting.methods.commitVote(identifier, time, hash1).send({ from: account1 });

    await moveToNextPhase(voting, accounts[0]);
    await voting.methods.revealVote(identifier, time, price, salt).send({ from: account1 });

    await moveToNextRound(voting, accounts[0]);

    for (let round = 1; round < 6; round++) {
      await voting.methods.requestPrice(identifier, time + round).send({ from: registeredContract });
      await moveToNextRound(voting, accounts[0]); // Move into the commit phase.
      baseRequest.roundId = (await voting.methods.getCurrentRoundId().call()).toString();
      const hash1 = computeVoteHash({ ...baseRequest, price, account: account2, time: time + round });
      await voting.methods.commitVote(identifier, time + round, hash1).send({ from: account2 });
      await moveToNextPhase(voting, accounts[0]);
      await voting.methods.revealVote(identifier, time + round, price, salt).send({ from: account2 });
      await moveToNextRound(voting, accounts[0]);
    }

    // The account1 who participated in the first round should should have their slashing tracker stuck at index 0 (they
    // committed and revealed but never did anything again so have not updated) and account2 should be at 5 (missing)
    // the last request number as they've not updated their trackers.
    assert.equal((await voting.methods.voterStakes(account1).call()).lastRequestIndexConsidered, 0);
    assert.equal((await voting.methods.voterStakes(account2).call()).lastRequestIndexConsidered, 5);

    // Now, check we can partially sync their trackers by updating to request1 (only the first request that was before
    // the forloop block of requests).
    await voting.methods.updateTrackersRange(account1, 1).send({ from: account1 });
    assert.equal((await voting.methods.voterStakes(account1).call()).lastRequestIndexConsidered, 1);

    assert.equal(
      (await voting.methods.voterStakes(account1).call()).activeStake,
      toWei("32000000").add(toWei("108800"))
    );

    await voting.methods.updateTrackersRange(account1, 3).send({ from: account1 });
    assert.equal((await voting.methods.voterStakes(account1).call()).lastRequestIndexConsidered, 3);

    // We can consider the account1 activeStake by looking at the partial update to their slashing trackers. They were
    // the only account to vote correctly the first time and we've updated to request index 3. They should have received
    // 68mm * 0.0016 on the first request then progressively lost 0.0016 for the following 2 request. As these such they
    // should have (32mm + 68mm * 0.0016) * (1 - 0.0016) * (1 - 0.0016) = 32006134.038528
    assert.equal((await voting.methods.voterStakes(account1).call()).activeStake, toWei("32006134.038528"));

    // Now, try sync an invalid index. We should not be able to sync below or at the last updated tracker for this
    // account (i.e <=3 should error).
    assert(await didContractThrow(voting.methods.updateTrackersRange(account1, 2).send({ from: accounts[0] })));
    assert(await didContractThrow(voting.methods.updateTrackersRange(account1, 3).send({ from: accounts[0] })));

    // Equally, should revert on an invalid toIndex that is above the maximum number of requests.
    assert(await didContractThrow(voting.methods.updateTrackersRange(account1, 8).send({ from: accounts[0] })));

    // However, we can update just one index.
    await voting.methods.updateTrackersRange(account1, 4).send({ from: account1 });
    assert.equal((await voting.methods.voterStakes(account1).call()).lastRequestIndexConsidered, 4);

    // Slashing should now be 32006134.0385 slashed again at 0.0016 = 32006134.0385 * (1 - 0.0016) = 31954924.2240663552
    assert.equal((await voting.methods.voterStakes(account1).call()).activeStake, toWei("31954924.2240663552"));

    // Finally, can update the entire remaining range.
    await voting.methods.updateTrackersRange(account1, 6).send({ from: account1 });

    // Slashing should now be 31954924.2240663552 (1 - 0.0016) * (1 - 0.0016)= 31852750.2712.

    assert.equal((await voting.methods.voterStakes(account1).call()).activeStake, toBN("31852750271155356473229312"));

    // Finally, test updating the other voter who is short exactly one tracker.
    const activeStakeBefore = (await voting.methods.voterStakes(account2).call()).activeStake;
    await voting.methods.updateTrackersRange(account2, 6).send({ from: account2 });
    assert.equal(
      (await voting.methods.voterStakes(account2).call()).activeStake,
      toBN(activeStakeBefore)
        .add(toWei("100000000").sub(toBN(activeStakeBefore)).mul(toWei("0.0016")).div(toWei("1")))
        .toString()
    );
  });
  it("Staking after some number of price requests correctly shortcuts how many requests the voter needs to traverse", async function () {
    // If a voter stakes after some number of requests their lastRequestIndexConsidered should skip the active unsettled
    // requests. If you stake during an active reveal period then you skip all requests as it was not possible
    // for you to commit and reveal in this period. Unstake from all accounts to start this test.
    await voting.methods.setUnstakeCoolDown(0).send({ from: accounts[0] });
    await voting.methods.requestUnstake(toWei("32000000")).send({ from: account1 });
    await voting.methods.requestUnstake(toWei("32000000")).send({ from: account2 });
    await voting.methods.requestUnstake(toWei("32000000")).send({ from: account3 });
    await voting.methods.requestUnstake(toWei("4000000")).send({ from: account4 });
    await voting.methods.executeUnstake().send({ from: account1 });
    await voting.methods.executeUnstake().send({ from: account2 });
    await voting.methods.executeUnstake().send({ from: account3 });
    await voting.methods.executeUnstake().send({ from: account4 });

    // If account 4 stakes now they should start at slashing request index0.

    await voting.methods.stake(toWei("32000000")).send({ from: account1 });
    assert.equal((await voting.methods.voterStakes(account1).call()).lastRequestIndexConsidered, 0);

    // Execute a full voting cycle
    const identifier = padRight(utf8ToHex("slash-test"), 64);
    const time = "420";
    await supportedIdentifiers.methods.addSupportedIdentifier(identifier).send({ from: accounts[0] });
    const salt = getRandomSignedInt();
    const price = "69696969";
    await voting.methods.requestPrice(identifier, time).send({ from: registeredContract });
    await moveToNextRound(voting, accounts[0]); // Move into the commit phase.

    let baseRequest = { salt, roundId: (await voting.methods.getCurrentRoundId().call()).toString(), identifier };
    const hash1 = computeVoteHash({ ...baseRequest, price, account: account1, time });
    await voting.methods.commitVote(identifier, time, hash1).send({ from: account1 });
    await moveToNextPhase(voting, accounts[0]);
    await voting.methods.revealVote(identifier, time, price, salt).send({ from: account1 });
    await moveToNextRound(voting, accounts[0]);

    // Now, the number of requests should be 1.
    assert.equal(await voting.methods.getNumberOfPriceRequests().call(), "1");

    // Now, stake from another account. we are in the reveal phase of an active request and so the starting index should
    // be 1 as this voter should not be susceptible to slashing for this request.
    await voting.methods.stake(toWei("32000000")).send({ from: account2 });
    assert.equal((await voting.methods.voterStakes(account2).call()).lastRequestIndexConsidered, 1);

    // Now, construct another price request and move into the commit phase.
    await voting.methods.requestPrice(identifier, time + 1).send({ from: registeredContract });
    await moveToNextRound(voting, accounts[0]);
    baseRequest.roundId = (await voting.methods.getCurrentRoundId().call()).toString();
    const hash2 = computeVoteHash({ ...baseRequest, price, account: account1, time: time + 1 });
    await voting.methods.commitVote(identifier, time + 1, hash2).send({ from: account1 });

    // We are in an active commit phase right now (with one vote having been voted on!). the total number of price requests
    // is now 2. However, if someone was to stake now they can still vote on this request and so their lastRequestIndexConsidered
    // should still be set to 1.
    assert.equal(await voting.methods.getNumberOfPriceRequests().call(), "2");
    await voting.methods.stake(toWei("32000000")).send({ from: account3 });
    assert.equal((await voting.methods.voterStakes(account3).call()).lastRequestIndexConsidered, 1);

    // Account3 can now vote on the second request.
    const hash4 = computeVoteHash({ ...baseRequest, price, account: account3, time: time + 1 });
    await voting.methods.commitVote(identifier, time + 1, hash4).send({ from: account3 });

    // Now, move into the reveal phase. If a voter stakes at this point they should automatically skip the previous
    // requests slashing them as it was not posable for them to be staked at that point in time.
    await moveToNextPhase(voting, accounts[0]);
    await voting.methods.stake(toWei("4000000")).send({ from: account4 });
    assert.equal((await voting.methods.voterStakes(account4).call()).lastRequestIndexConsidered, 2);

    // reveal votes
    await voting.methods.revealVote(identifier, time + 1, price, salt).send({ from: account1 });
    await voting.methods.revealVote(identifier, time + 1, price, salt).send({ from: account3 });

    // move to the next round.
    await moveToNextRound(voting, accounts[0]);
  });
  it("Can offset the starting index for requests during a migration", async function () {
    const voting2 = await VotingV2Test.new(
      "42069", // emissionRate
      toWei("10000"), // spamDeletionProposalBond
      60 * 60 * 24 * 7, // Unstake cooldown
      86400, // PhaseLength
      7200, // minRollToNextRoundLength
      toWei("0.05"), // GatPct
      10, // offset starting index for requests.
      votingToken.options.address, // voting token
      (await Finder.deployed()).options.address, // finder
      (await SlashingLibrary.deployed()).options.address, // slashing library
      (await Timer.deployed()).options.address // timer
    ).send({ from: accounts[0] });

    // Unstake in the old contract and re-stake in the new contract from one voter.
    await voting.methods.setUnstakeCoolDown(0).send({ from: account1 });
    await voting.methods.requestUnstake(toWei("32000000")).send({ from: account1 });
    await voting.methods.executeUnstake().send({ from: account1 });
    await voting.methods.requestUnstake(toWei("4000000")).send({ from: account4 });
    await voting.methods.executeUnstake().send({ from: account4 });
    await votingToken.methods.approve(voting2.options.address, toWei("32000000")).send({ from: account1 });
    await voting2.methods.stake(toWei("30000000")).send({ from: account1 });
    await votingToken.methods.approve(voting2.options.address, toWei("4000000")).send({ from: account4 });
    await voting2.methods.stake(toWei("4000000")).send({ from: account4 });

    // The lastRequestIndexConsidered for the new staker should be 10 (they get to skip all previous indices).
    assert.equal((await voting2.methods.voterStakes(account1).call()).lastRequestIndexConsidered, 10);

    // If we do a request it should now start at index 11.  Execute a full voting cycle
    const identifier = padRight(utf8ToHex("offset-test"), 64);
    const time = "420";
    const salt = getRandomSignedInt();
    await supportedIdentifiers.methods.addSupportedIdentifier(identifier).send({ from: accounts[0] });

    await voting2.methods.requestPrice(identifier, time).send({ from: registeredContract });
    assert.equal(await voting2.methods.getNumberOfPriceRequests().call(), 11);

    // Voting cycle still works as expected.
    const price = "69696969";
    await moveToNextRound(voting2, accounts[0]); // Move into the commit phase.

    let baseRequest = { salt, roundId: (await voting2.methods.getCurrentRoundId().call()).toString(), identifier };
    const hash1 = computeVoteHash({ ...baseRequest, price, account: account1, time });
    await voting2.methods.commitVote(identifier, time, hash1).send({ from: account1 });
    await moveToNextPhase(voting2, accounts[0]);
    await voting2.methods.revealVote(identifier, time, price, salt).send({ from: account1 });
    await moveToNextRound(voting2, accounts[0]);

    // Price should be accessible, as expected and indexed accordingly.
    assert.equal(await voting2.methods.getPrice(identifier, time).call({ from: registeredContract }), price);

    await voting2.methods.updateTrackers(account1).send({ from: account1 });
    // The first 10 requests should be accessible but zero in slashing tracker size (they were offset.)
    for (let i = 0; i < 10; i++) {
      assert.equal((await voting2.methods.requestSlashingTrackers(0).call()).totalCorrectVotes, "0");
    }
    assert.equal((await voting2.methods.requestSlashingTrackers(10).call()).totalCorrectVotes, toWei("30000000"));

    // Slashing should have been applied, as expected. Account 4 did not vote and so should have lost 4mm*0.0016 = 6400
    // Which should be assigned to account1.
    assert.equal(
      (await voting2.methods.voterStakes(account1).call()).activeStake,
      toWei("30000000").add(toWei("6400"))
    );
  });
<<<<<<< HEAD
  it("Edge case when updating slashing tracker range intra round", async function () {
    // Slashing is meant to be applied linearly and independent within a round: each request within a round does not
    // effect other request in the same round but cumulatively between rounds. This is enforced by the
    // updateAccountSlashingTrackers function. However, The voting contract provides updateTrackersRange which lets
    // anyone provide arbitrary toIndex to apply slashing over. This means that a voter could apply cumulative slashing
    // between votes within the same round, rather than them being linear and independent.

    const identifier = padRight(utf8ToHex("slash-test"), 64); // Use the same identifier for both.
    const time = "420";

    await supportedIdentifiers.methods.addSupportedIdentifier(identifier).send({ from: accounts[0] });
    await voting.methods.requestPrice(identifier, time).send({ from: registeredContract });
    await voting.methods.requestPrice(identifier, time + 1).send({ from: registeredContract });

    await moveToNextRound(voting, accounts[0]);
    const roundId = (await voting.methods.getCurrentRoundId().call()).toString();

    // Account1 votes correctly on both and account4 votes wrong on both.
    // Commit votes.
    const losingPrice = 123;
    const salt = getRandomSignedInt(); // use the same salt for all votes. bad practice but wont impact anything.
    const baseRequest = { salt, roundId, identifier };
    const hash1 = computeVoteHash({ ...baseRequest, price: losingPrice, account: account4, time: time });
    await voting.methods.commitVote(identifier, time, hash1).send({ from: account4 });
    const hash2 = computeVoteHash({ ...baseRequest, price: losingPrice, account: account4, time: time + 1 });
    await voting.methods.commitVote(identifier, time + 1, hash2).send({ from: account4 });

    const winningPrice = 456;
    const hash3 = computeVoteHash({ ...baseRequest, price: winningPrice, account: account1, time: time });
    await voting.methods.commitVote(identifier, time, hash3).send({ from: account1 });
    const hash4 = computeVoteHash({ ...baseRequest, price: winningPrice, account: account1, time: time + 1 });
    await voting.methods.commitVote(identifier, time + 1, hash4).send({ from: account1 });

    await moveToNextPhase(voting, accounts[0]); // Reveal the votes.

    // Reveal the votes.
    await voting.methods.revealVote(identifier, time, losingPrice, salt).send({ from: account4 });
    await voting.methods.revealVote(identifier, time + 1, losingPrice, salt).send({ from: account4 });
    await voting.methods.revealVote(identifier, time, winningPrice, salt).send({ from: account1 });
    await voting.methods.revealVote(identifier, time + 1, winningPrice, salt).send({ from: account1 });

    await moveToNextRound(voting, accounts[0]); // Move to the next round.

    await voting.methods.updateTrackers(account4).send({ from: account1 });

    // Account4 should loose two equal slots of 4mm*0.0016 as they were both within the same voting round.
    assert.equal(
      (await voting.methods.voterStakes(account4).call()).activeStake,
      toWei("4000000").sub(toWei("6400")).sub(toWei("6400"))
    );

    // Now, apply the slashing trackers in range for account1. As both votes are in the same round and we are partially
    // traversing the round we should not slash the first request and store it within unapplied slashing until both
    // requests have been traversed, at which point both should be applied linearly, as if they were applied at the same time.
    await voting.methods.updateTrackersRange(account1, 1).send({ from: account1 });
    assert.equal((await voting.methods.voterStakes(account1).call()).activeStake, toWei("32000000"));
    assert.equal((await voting.methods.voterStakes(account1).call()).unappliedSlash, toWei("108800"));
    await voting.methods.updateTrackersRange(account1, 2).send({ from: account1 });
    assert.equal(
      (await voting.methods.voterStakes(account1).call()).activeStake,
      toWei("32000000").add(toWei("108800").add(toWei("108800")))
    );
    assert.equal((await voting.methods.voterStakes(account1).call()).unappliedSlash, "0");
  });
  it.only("Rolling interplay with unapplied slashing", async function () {
    // Validate When multiple rounds are rolled and slashing is applied over a range things are applied as expected.

    const identifier = padRight(utf8ToHex("slash-test"), 64); // Use the same identifier for both.
    const time = 420;

    // Make 4 requests. Pass 1 and 4. Roll 2 and 3.
    await supportedIdentifiers.methods.addSupportedIdentifier(identifier).send({ from: accounts[0] });
    await voting.methods.requestPrice(identifier, time).send({ from: registeredContract });
    await voting.methods.requestPrice(identifier, time + 1).send({ from: registeredContract });
    await voting.methods.requestPrice(identifier, time + 2).send({ from: registeredContract });
    await voting.methods.requestPrice(identifier, time + 3).send({ from: registeredContract });
    assert.equal(await voting.methods.getNumberOfPriceRequests().call(), 4);

    await moveToNextRound(voting, accounts[0]);
    const roundId = (await voting.methods.getCurrentRoundId().call()).toString();

    // Roll all votes except for request1.
    // Commit votes.
    const price = 123;
    const salt = getRandomSignedInt(); // use the same salt for all votes. bad practice but wont impact anything.
    const baseRequest = { salt, roundId, identifier };
    const hash1 = computeVoteHash({ ...baseRequest, price: price, account: account1, time: time });
    await voting.methods.commitVote(identifier, time, hash1).send({ from: account1 });
    const hash2 = computeVoteHash({ ...baseRequest, price: price, account: account4, time: time + 1 });
    await voting.methods.commitVote(identifier, time + 1, hash2).send({ from: account4 });
    const hash3 = computeVoteHash({ ...baseRequest, price: price, account: account4, time: time + 2 });
    await voting.methods.commitVote(identifier, time + 2, hash3).send({ from: account4 });
    const hash4 = computeVoteHash({ ...baseRequest, price: price, account: account4, time: time + 3 });
    await voting.methods.commitVote(identifier, time + 3, hash4).send({ from: account4 });

    await moveToNextPhase(voting, accounts[0]); // Reveal the votes.

    console.log("A");
    await voting.methods.revealVote(identifier, time, price, salt).send({ from: account1 });
    await voting.methods.revealVote(identifier, time + 1, price, salt).send({ from: account4 });
    await voting.methods.revealVote(identifier, time + 2, price, salt).send({ from: account4 });
    await voting.methods.revealVote(identifier, time + 3, price, salt).send({ from: account4 });
    console.log("B");

    // There should be a total of 4 requests, still.
    assert.equal(await voting.methods.getNumberOfPriceRequests().call(), 4);

    await moveToNextRound(voting, accounts[0]); // Move to the next round.

    await voting.methods.updateTrackers(account4).send({ from: account1 });

    // Account4 should loose one slots of 4mm*0.0016 from not participating in the one vote that settled.
    console.log("account4", account4);
    assert.equal((await voting.methods.voterStakes(account4).call()).activeStake, toWei("4000000").sub(toWei("6400")));

    // There should now show up as being 7 requests as the three rolled votes are counted as additional requests.
    assert.equal(await voting.methods.getNumberOfPriceRequests().call(), 7);

    // Now, re-commit and reveal on 2 of the rolled requests, this time from account1 so they dont roll.
    baseRequest.roundId = (await voting.methods.getCurrentRoundId().call()).toString();
    const hash5 = computeVoteHash({ ...baseRequest, price: price, account: account1, time: time + 1 });
    await voting.methods.commitVote(identifier, time + 1, hash5).send({ from: account1 });
    const hash6 = computeVoteHash({ ...baseRequest, price: price, account: account1, time: time + 2 });
    await voting.methods.commitVote(identifier, time + 2, hash6).send({ from: account1 });

    await moveToNextPhase(voting, accounts[0]); // Reveal the votes.`
    console.log("C");
    await voting.methods.revealVote(identifier, time + 1, price, salt).send({ from: account1 });
    await voting.methods.revealVote(identifier, time + 2, price, salt).send({ from: account1 });
    console.log("D");

    await moveToNextRound(voting, accounts[0]); // Move to the next round.

    await voting.methods.updateTrackers(account4).send({ from: account1 });

    // There should now be 8 requests, the 7 plus another one that just re-rolled for the second time.
    assert.equal(await voting.methods.getNumberOfPriceRequests().call(), 8);

    // Account4 should loose two equal slots of (4mm-6400)*0.0016 as they were both within the same voting
    // round and they did not vote on them after the roll.
    assert.equal(
      (await voting.methods.voterStakes(account4).call()).activeStake,
      toWei("3993600").sub(toWei("6389.76")).sub(toWei("6389.76"))
    );

    //3974430.72

    // // Now, apply the slashing trackers in range for account1. As both votes are in the same round and we are partially
    // // traversing the round we should not slash the first request and store it within unapplied slashing until both
    // // requests have been traversed, at which point both should be applied linearly, as if they were applied at the same time.
    // await voting.methods.updateTrackersRange(account1, 1).send({ from: account1 });
    // assert.equal((await voting.methods.voterStakes(account1).call()).activeStake, toWei("32000000"));
    // assert.equal((await voting.methods.voterStakes(account1).call()).unappliedSlash, toWei("108800"));
    // await voting.methods.updateTrackersRange(account1, 2).send({ from: account1 });
    // assert.equal(
    //   (await voting.methods.voterStakes(account1).call()).activeStake,
    //   toWei("32000000").add(toWei("108800").add(toWei("108800")))
    // );
    // assert.equal((await voting.methods.voterStakes(account1).call()).unappliedSlash, "0");
=======

  it("Duplicate Request Rewards", async function () {
    // We want to test that the slashing mechanism works properly when two consecutive price requests are rolled.
    // To accomplish this, we generate four price requests, the first and fourth of which are voted on and resolved,
    // while p2 and p3 do not receive votes and are thus rolled. Given that all users calling updateTrackers, regardless of order,
    // process the same price requests, the lastRequestIndexConsidered must be the same for all.

    const identifier1 = padRight(utf8ToHex("request-retrieval1"), 64);
    const time1 = "1000";
    const identifier2 = padRight(utf8ToHex("request-retrieval2"), 64);
    const time2 = "2000";
    const identifier3 = padRight(utf8ToHex("request-retrieval3"), 64);
    const time3 = "3000";
    const identifier4 = padRight(utf8ToHex("request-retrieval4"), 64);
    const time4 = "4000";

    // Make the Oracle support these identifiers.
    await supportedIdentifiers.methods.addSupportedIdentifier(identifier1).send({ from: accounts[0] });
    await supportedIdentifiers.methods.addSupportedIdentifier(identifier2).send({ from: accounts[0] });
    await supportedIdentifiers.methods.addSupportedIdentifier(identifier3).send({ from: accounts[0] });
    await supportedIdentifiers.methods.addSupportedIdentifier(identifier4).send({ from: accounts[0] });

    await voting.methods.requestPrice(identifier1, time1).send({ from: registeredContract });
    await voting.methods.requestPrice(identifier2, time2).send({ from: registeredContract });
    await voting.methods.requestPrice(identifier3, time3).send({ from: registeredContract });
    await voting.methods.requestPrice(identifier4, time4).send({ from: registeredContract });

    // Move to the voting round.
    await moveToNextRound(voting, accounts[0]);
    const roundId = (await voting.methods.getCurrentRoundId().call()).toString();

    // Commit vote 1 and 4.
    const price = getRandomSignedInt();
    const salt = getRandomSignedInt();
    const hash4 = computeVoteHash({
      price: price,
      salt: salt,
      account: account1,
      time: time4,
      roundId,
      identifier: identifier4,
    });
    const hash1 = computeVoteHash({
      price: price,
      salt: salt,
      account: account1,
      time: time1,
      roundId,
      identifier: identifier1,
    });

    await voting.methods.commitVote(identifier4, time4, hash4).send({ from: account1 });
    await voting.methods.commitVote(identifier1, time1, hash1).send({ from: account1 });

    // Move to the reveal phase of the voting period.
    await moveToNextPhase(voting, account1);

    // Reveal vote.
    await voting.methods.revealVote(identifier4, time4, price, salt).send({ from: account1 });
    await voting.methods.revealVote(identifier1, time1, price, salt).send({ from: account1 });

    await moveToNextRound(voting, account1);

    assert.isTrue(await voting.methods.hasPrice(identifier4, time4).call({ from: registeredContract }));
    assert.isTrue(await voting.methods.hasPrice(identifier1, time1).call({ from: registeredContract }));
    assert.isFalse(await voting.methods.hasPrice(identifier2, time2).call({ from: registeredContract }));
    assert.isFalse(await voting.methods.hasPrice(identifier3, time3).call({ from: registeredContract }));

    assert.equal(
      (await voting.methods.getPrice(identifier4, time4).call({ from: registeredContract })).toString(),
      price.toString()
    );
    assert.equal(
      (await voting.methods.getPrice(identifier1, time1).call({ from: registeredContract })).toString(),
      price.toString()
    );

    await voting.methods.updateTrackers(account1).send({ from: account1 });
    await voting.methods.updateTrackers(account2).send({ from: account1 });

    // Both users should have the same lastRequestIndexConsidered.
    assert.equal((await voting.methods.voterStakes(account1).call()).lastRequestIndexConsidered, 4);
    assert.equal((await voting.methods.voterStakes(account2).call()).lastRequestIndexConsidered, 4);
>>>>>>> 65d225f0
  });
});<|MERGE_RESOLUTION|>--- conflicted
+++ resolved
@@ -3036,7 +3036,7 @@
       toWei("30000000").add(toWei("6400"))
     );
   });
-<<<<<<< HEAD
+
   it("Edge case when updating slashing tracker range intra round", async function () {
     // Slashing is meant to be applied linearly and independent within a round: each request within a round does not
     // effect other request in the same round but cumulatively between rounds. This is enforced by the
@@ -3196,7 +3196,7 @@
     //   toWei("32000000").add(toWei("108800").add(toWei("108800")))
     // );
     // assert.equal((await voting.methods.voterStakes(account1).call()).unappliedSlash, "0");
-=======
+  });
 
   it("Duplicate Request Rewards", async function () {
     // We want to test that the slashing mechanism works properly when two consecutive price requests are rolled.
@@ -3280,6 +3280,5 @@
     // Both users should have the same lastRequestIndexConsidered.
     assert.equal((await voting.methods.voterStakes(account1).call()).lastRequestIndexConsidered, 4);
     assert.equal((await voting.methods.voterStakes(account2).call()).lastRequestIndexConsidered, 4);
->>>>>>> 65d225f0
   });
 });
const hre = require("hardhat");
const { web3 } = hre;
const { runVotingV2Fixture, ZERO_ADDRESS } = require("@uma/common");
const { getContract, assertEventEmitted, assertEventNotEmitted } = hre;
const {
  RegistryRolesEnum,
  VotePhasesEnum,
  didContractThrow,
  getRandomSignedInt,
  decryptMessage,
  encryptMessage,
  deriveKeyPairFromSignatureTruffle,
  computeVoteHash,
  computeVoteHashAncillary,
  getKeyGenMessage,
  signMessage,
} = require("@uma/common");
const { moveToNextRound, moveToNextPhase } = require("../../utils/Voting.js");
const { assert } = require("chai");
const { toBN } = web3.utils;

const Finder = getContract("Finder");
const Registry = getContract("Registry");
const VotingV2 = getContract("VotingV2ControllableTiming");
const VotingV2Test = getContract("VotingV2Test");
const VotingInterfaceTesting = getContract("VotingInterfaceTesting");
const VotingAncillaryInterfaceTesting = getContract("VotingAncillaryInterfaceTesting");
const IdentifierWhitelist = getContract("IdentifierWhitelist");
const VotingToken = getContract("VotingToken");
const Timer = getContract("Timer");
const SlashingLibrary = getContract("SlashingLibrary");
const ZeroedSlashingSlashingLibraryTest = getContract("ZeroedSlashingSlashingLibraryTest");

const { utf8ToHex, padRight } = web3.utils;

const toWei = (value) => toBN(web3.utils.toWei(value, "ether"));

describe("VotingV2", function () {
  let voting, votingToken, registry, supportedIdentifiers, registeredContract, unregisteredContract, migratedVoting;
  let accounts, account1, account2, account3, account4, rand;

  const setNewGat = async (gat) => {
    await voting.methods.setGat(gat).send({ from: accounts[0] });
  };

  beforeEach(async function () {
    accounts = await web3.eth.getAccounts();
    [account1, account2, account3, account4, rand, registeredContract, unregisteredContract, migratedVoting] = accounts;
    await runVotingV2Fixture(hre);
    voting = await await VotingV2.deployed();

    supportedIdentifiers = await IdentifierWhitelist.deployed();
    votingToken = await VotingToken.deployed();
    registry = await Registry.deployed();

    // Allow account1 to mint tokens.
    const minterRole = 1;
    await votingToken.methods.addMember(minterRole, account1).send({ from: accounts[0] });

    // Seed the three accounts and stake into the voting contract.  account1 starts with 100MM tokens, so divide up as:
    // 1: 32MM
    // 2: 32MM
    // 3: 32MM
    // 4: 4MM (can't reach the 5% GAT alone)
    await votingToken.methods.approve(voting.options.address, toWei("3200000000")).send({ from: account1 });
    await voting.methods.stake(toWei("32000000")).send({ from: account1 });
    await votingToken.methods.transfer(account2, toWei("32000000")).send({ from: accounts[0] });
    await votingToken.methods.approve(voting.options.address, toWei("3200000000")).send({ from: account2 });
    await voting.methods.stake(toWei("32000000")).send({ from: account2 });
    await votingToken.methods.transfer(account3, toWei("32000000")).send({ from: accounts[0] });
    await votingToken.methods.approve(voting.options.address, toWei("3200000000")).send({ from: account3 });
    await voting.methods.stake(toWei("32000000")).send({ from: account3 });
    await votingToken.methods.transfer(account4, toWei("4000000")).send({ from: accounts[0] });
    await votingToken.methods.approve(voting.options.address, toWei("400000000")).send({ from: account4 });
    await voting.methods.stake(toWei("4000000")).send({ from: account4 });

    // Set the inflation rate to 0 by default, so the balances stay fixed until inflation is tested.

    // Register contract with Registry.
    await registry.methods.addMember(RegistryRolesEnum.CONTRACT_CREATOR, account1).send({ from: accounts[0] });
    await registry.methods.registerContract([], registeredContract).send({ from: accounts[0] });

    // Magic math to ensure we start at the very beginning of a round, and we aren't dependent on the time the tests
    // are run.
    const currentTime = Number((await voting.methods.getCurrentTime().call()).toString());
    const newTime = (Math.floor(currentTime / 172800) + 1) * 172800;
    await voting.methods.setCurrentTime(newTime).send({ from: accounts[0] });

    // Start with a fresh round.
    await moveToNextRound(voting, accounts[0]);
  });

  afterEach(async function () {
    for (const ac of [account1, account2, account3, account4, rand]) {
      try {
        if (voting.methods.updateTrackers) await voting.methods.updateTrackers(ac).send({ from: account1 });
      } catch (err) {
        console.log(err);
      }
    }

    if (!voting.events["VoterSlashed"]) return;

    const events = await voting.getPastEvents("VoterSlashed", { fromBlock: 0, toBlock: "latest" });

    const sum = events.map((e) => Number(web3.utils.fromWei(e.returnValues.slashedTokens))).reduce((a, b) => a + b, 0);

    const condition = Math.abs(sum) < 10e-10;
    if (!condition) {
      console.log(Math.abs(sum));
    }
  });

  it("Constructor", async function () {
    // GAT must be < total supply
    const invalidGat = web3.utils.toWei("100000000");
    assert(
      await didContractThrow(
        VotingV2.new(
          "42069", // emissionRate
          toWei("10000"), // spamDeletionProposalBond
          60 * 60 * 24 * 7, // Unstake cooldown
          86400, // PhaseLength
          7200, // minRollToNextRoundLength
          invalidGat, // GAT
          "0", // startingRequestIndex
          votingToken.options.address, // voting token
          (await Finder.deployed()).options.address, // finder
          (await SlashingLibrary.deployed()).options.address, // slashing library
          ZERO_ADDRESS,
          (await Timer.deployed()).options.address // timer
        ).send({ from: accounts[0] })
      )
    );
  });
  // TODO: group the tests in this file by "type" with describe blocks.
  it("Vote phasing", async function () {
    // Reset the rounds.
    await moveToNextRound(voting, accounts[0]);

    // RoundId is a function of the voting time defined by floor(timestamp/phaseLength).
    // RoundId for Commit and Reveal phases should be the same.
    const currentTime = parseInt(await voting.methods.getCurrentTime().call());
    const commitRoundId = await voting.methods.getCurrentRoundId().call();
    assert.equal(commitRoundId.toString(), Math.floor(currentTime / 172800));

    // Rounds should start with Commit.
    assert.equal((await voting.methods.getVotePhase().call()).toString(), VotePhasesEnum.COMMIT);

    // Shift of one phase should be Reveal.
    await moveToNextPhase(voting, accounts[0]);
    assert.equal((await voting.methods.getVotePhase().call()).toString(), VotePhasesEnum.REVEAL);

    // Round ID between Commit and Reveal phases should be the same.
    assert.equal(commitRoundId.toString(), (await voting.methods.getCurrentRoundId().call()).toString());

    // A second shift should go back to commit.
    await moveToNextPhase(voting, accounts[0]);
    assert.equal((await voting.methods.getVotePhase().call()).toString(), VotePhasesEnum.COMMIT);
  });

  it("One voter, one request", async function () {
    const identifier = padRight(utf8ToHex("one-voter"), 64);
    const time = "1000";
    // Make the Oracle support this identifier.
    await supportedIdentifiers.methods.addSupportedIdentifier(identifier).send({ from: accounts[0] });

    // Request a price and move to the next round where that will be voted on.
    await voting.methods.requestPrice(identifier, time).send({ from: registeredContract });
    await moveToNextRound(voting, accounts[0]);
    // RoundId is a function of the voting time defined by floor(timestamp/phaseLength).
    // RoundId for Commit and Reveal phases should be the same.
    const currentRoundId = await voting.methods.getCurrentRoundId().call();

    const price = getRandomSignedInt();
    const salt = getRandomSignedInt();
    const hash = computeVoteHash({ price, salt, account: account1, time: time, roundId: currentRoundId, identifier });

    // Can't commit hash of 0.
    assert(await didContractThrow(voting.methods.commitVote(identifier, time, "0x0").send({ from: accounts[0] })));

    // Can commit a new hash.
    await voting.methods.commitVote(identifier, time, hash).send({ from: accounts[0] });

    // Voters can alter their commits.
    const newPrice = getRandomSignedInt();
    const newSalt = getRandomSignedInt();
    const newHash = computeVoteHash({
      price: newPrice,
      salt: newSalt,
      account: account1,
      time: time,
      roundId: currentRoundId,
      identifier,
    });

    // Can alter a committed hash.
    await voting.methods.commitVote(identifier, time, newHash).send({ from: accounts[0] });

    // Can't reveal before during the commit phase.
    assert(
      await didContractThrow(voting.methods.revealVote(identifier, time, newPrice, newSalt).send({ from: accounts[0] }))
    );

    // Move to the reveal phase.
    await moveToNextPhase(voting, accounts[0]);

    // This is now required before reveal

    // Can't commit during the reveal phase.
    assert(await didContractThrow(voting.methods.commitVote(identifier, time, newHash).send({ from: accounts[0] })));

    // Can't reveal the overwritten commit.
    assert(
      await didContractThrow(voting.methods.revealVote(identifier, time, price, salt).send({ from: accounts[0] }))
    );

    // Can't reveal with the wrong price but right salt, and reverse.
    assert(
      await didContractThrow(voting.methods.revealVote(identifier, time, newPrice, salt).send({ from: accounts[0] }))
    );
    assert(
      await didContractThrow(voting.methods.revealVote(identifier, time, price, newSalt).send({ from: accounts[0] }))
    );

    // Can't reveal with the incorrect address.
    assert(
      await didContractThrow(voting.methods.revealVote(identifier, time, newPrice, newSalt).send({ from: account2 }))
    );

    // Can't reveal with incorrect timestamp.
    assert(
      await didContractThrow(
        voting.methods.revealVote(identifier, (Number(time) + 1).toString(), newPrice, salt).send({ from: accounts[0] })
      )
    );

    // Can't reveal with incorrect identifier.
    assert(
      await didContractThrow(
        voting.methods
          .revealVote(padRight(utf8ToHex("wrong-identifier"), 64), time, newPrice, newSalt)
          .send({ from: account2 })
      )
    );

    // Successfully reveal the latest commit.
    await voting.methods.revealVote(identifier, time, newPrice, newSalt).send({ from: accounts[0] });

    // Can't reveal the same commit again.
    assert(
      await didContractThrow(voting.methods.revealVote(identifier, time, newPrice, newSalt).send({ from: accounts[0] }))
    );
  });

  it("Overlapping request keys", async function () {
    // Verify that concurrent votes with the same identifier but different times, or the same time but different
    // identifiers don't cause any problems.
    const identifier1 = padRight(utf8ToHex("overlapping-keys1"), 64);
    const time1 = "1000";
    const identifier2 = padRight(utf8ToHex("overlapping-keys2"), 64);
    const time2 = "2000";

    // Make the Oracle support these two identifiers.
    await supportedIdentifiers.methods.addSupportedIdentifier(identifier1).send({ from: accounts[0] });
    await supportedIdentifiers.methods.addSupportedIdentifier(identifier2).send({ from: accounts[0] });

    // Send the requests.
    await voting.methods.requestPrice(identifier1, time2).send({ from: registeredContract });
    await voting.methods.requestPrice(identifier2, time1).send({ from: registeredContract });

    // Move to voting round.
    await moveToNextRound(voting, accounts[0]);
    const roundId = (await voting.methods.getCurrentRoundId().call()).toString();

    const price1 = getRandomSignedInt();
    const salt1 = getRandomSignedInt();
    const hash1 = computeVoteHash({
      price: price1,
      salt: salt1,
      account: account1,
      time: time2,
      roundId,
      identifier: identifier1,
    });

    const price2 = getRandomSignedInt();
    const salt2 = getRandomSignedInt();
    const hash2 = computeVoteHash({
      price: price2,
      salt: salt2,
      account: account1,
      time: time1,
      roundId,
      identifier: identifier2,
    });

    await voting.methods.commitVote(identifier1, time2, hash1).send({ from: accounts[0] });
    await voting.methods.commitVote(identifier2, time1, hash2).send({ from: accounts[0] });

    // Move to the reveal phase.
    await moveToNextPhase(voting, accounts[0]);

    // Can't reveal the wrong combos.
    assert(
      await didContractThrow(voting.methods.revealVote(identifier1, time2, price2, salt2).send({ from: accounts[0] }))
    );
    assert(
      await didContractThrow(voting.methods.revealVote(identifier2, time1, price1, salt1).send({ from: accounts[0] }))
    );
    assert(
      await didContractThrow(voting.methods.revealVote(identifier1, time1, price1, salt1).send({ from: accounts[0] }))
    );
    assert(
      await didContractThrow(voting.methods.revealVote(identifier1, time1, price2, salt2).send({ from: accounts[0] }))
    );

    // Can reveal the right combos.
    await voting.methods.revealVote(identifier1, time2, price1, salt1).send({ from: accounts[0] });
    await voting.methods.revealVote(identifier2, time1, price2, salt2).send({ from: accounts[0] });
  });

  it("Request and retrieval", async function () {
    const identifier1 = padRight(utf8ToHex("request-retrieval1"), 64);
    const time1 = "1000";
    const identifier2 = padRight(utf8ToHex("request-retrieval2"), 64);
    const time2 = "2000";

    // Make the Oracle support these two identifiers.
    await supportedIdentifiers.methods.addSupportedIdentifier(identifier1).send({ from: accounts[0] });
    await supportedIdentifiers.methods.addSupportedIdentifier(identifier2).send({ from: accounts[0] });

    // Requests should not be added to the current voting round.
    await voting.methods.requestPrice(identifier1, time1).send({ from: registeredContract });
    await voting.methods.requestPrice(identifier2, time2).send({ from: registeredContract });

    // Since the round for these requests has not started, the price retrieval should fail.
    assert.isFalse(await voting.methods.hasPrice(identifier1, time1).call({ from: registeredContract }));
    assert.isFalse(await voting.methods.hasPrice(identifier2, time2).call({ from: registeredContract }));
    assert(await didContractThrow(voting.methods.getPrice(identifier1, time1).send({ from: registeredContract })));
    assert(await didContractThrow(voting.methods.getPrice(identifier2, time2).send({ from: registeredContract })));

    // Move to the voting round.
    await moveToNextRound(voting, accounts[0]);
    const roundId = (await voting.methods.getCurrentRoundId().call()).toString();

    // Commit vote 1.
    const price1 = getRandomSignedInt();
    const salt1 = getRandomSignedInt();
    const hash1 = computeVoteHash({
      price: price1,
      salt: salt1,
      account: account1,
      time: time1,
      roundId,
      identifier: identifier1,
    });

    await voting.methods.commitVote(identifier1, time1, hash1).send({ from: accounts[0] });

    // Commit vote 2.
    const price2 = getRandomSignedInt();
    const salt2 = getRandomSignedInt();
    const hash2 = computeVoteHash({
      price: price2,
      salt: salt2,
      account: account1,
      time: time2,
      roundId,
      identifier: identifier2,
    });
    await voting.methods.commitVote(identifier2, time2, hash2).send({ from: accounts[0] });

    // If the voting period is ongoing, prices cannot be returned since they are not finalized.
    assert.isFalse(await voting.methods.hasPrice(identifier1, time1).call({ from: registeredContract }));
    assert.isFalse(await voting.methods.hasPrice(identifier2, time2).call({ from: registeredContract }));
    assert(await didContractThrow(voting.methods.getPrice(identifier1, time1).send({ from: registeredContract })));
    assert(await didContractThrow(voting.methods.getPrice(identifier2, time2).send({ from: registeredContract })));

    // Move to the reveal phase of the voting period.
    await moveToNextPhase(voting, accounts[0]);

    // Reveal both votes.
    await voting.methods.revealVote(identifier1, time1, price1, salt1).send({ from: accounts[0] });
    await voting.methods.revealVote(identifier2, time2, price2, salt2).send({ from: accounts[0] });

    // Prices cannot be provided until both commit and reveal for the current round have finished.
    assert.isFalse(await voting.methods.hasPrice(identifier1, time1).call({ from: registeredContract }));
    assert.isFalse(await voting.methods.hasPrice(identifier2, time2).call({ from: registeredContract }));
    assert(await didContractThrow(voting.methods.getPrice(identifier1, time1).send({ from: registeredContract })));
    assert(await didContractThrow(voting.methods.getPrice(identifier2, time2).send({ from: registeredContract })));

    // Move past the voting round.
    await moveToNextRound(voting, accounts[0]);

    // Note: all voting results are currently hardcoded to 1.
    assert.isTrue(await voting.methods.hasPrice(identifier1, time1).call({ from: registeredContract }));
    assert.isTrue(await voting.methods.hasPrice(identifier2, time2).call({ from: registeredContract }));
    assert.equal(
      (await voting.methods.getPrice(identifier1, time1).call({ from: registeredContract })).toString(),
      price1.toString()
    );
    assert.equal(
      (await voting.methods.getPrice(identifier2, time2).call({ from: registeredContract })).toString(),
      price2.toString()
    );
  });

  it("Future price requests disallowed", async function () {
    await moveToNextRound(voting, accounts[0]);

    const startingTime = toBN(await voting.methods.getCurrentTime().call());
    const identifier = padRight(utf8ToHex("future-request"), 64);

    // Make the Oracle support this identifier.
    await supportedIdentifiers.methods.addSupportedIdentifier(identifier).send({ from: accounts[0] });

    // Time 1 is in the future and should fail.
    const timeFail = startingTime.addn(1).toString();

    // Time 2 is in the past and should succeed.
    const timeSucceed = startingTime.subn(1).toString();

    assert(
      await didContractThrow(voting.methods.requestPrice(identifier, timeFail).send({ from: registeredContract }))
    );
    await voting.methods.requestPrice(identifier, timeSucceed).send({ from: registeredContract });

    // Finalize this vote.
    await moveToNextRound(voting, accounts[0]);
    const roundId = (await voting.methods.getCurrentRoundId().call()).toString();
    const price = getRandomSignedInt();
    const salt = getRandomSignedInt();
    const hash = computeVoteHash({
      price: price,
      salt: salt,
      account: account1,
      time: timeSucceed,
      roundId,
      identifier,
    });
    await voting.methods.commitVote(identifier, timeSucceed, hash).send({ from: accounts[0] });

    // Move to reveal phase and reveal vote.
    await moveToNextPhase(voting, accounts[0]);

    await voting.methods.revealVote(identifier, timeSucceed, price, salt).send({ from: accounts[0] });
  });

  it("Retrieval timing", async function () {
    await moveToNextRound(voting, accounts[0]);

    const identifier = padRight(utf8ToHex("retrieval-timing"), 64);
    const time = "1000";

    // Make the Oracle support this identifier.
    await supportedIdentifiers.methods.addSupportedIdentifier(identifier).send({ from: accounts[0] });

    // Two stage call is required to get the expected return value from the second call.
    // The expected resolution time should be the end of the *next* round.
    await voting.methods.requestPrice(identifier, time).send({ from: registeredContract });

    // Cannot get the price before the voting round begins.
    assert(await didContractThrow(voting.methods.getPrice(identifier, time).send({ from: registeredContract })));

    await moveToNextRound(voting, accounts[0]);
    const roundId = (await voting.methods.getCurrentRoundId().call()).toString();

    // Cannot get the price while the voting is ongoing.
    assert(await didContractThrow(voting.methods.getPrice(identifier, time).send({ from: registeredContract })));

    // Commit vote.
    const price = getRandomSignedInt();
    const salt = getRandomSignedInt();
    const hash = computeVoteHash({ price, salt, account: account1, time, roundId, identifier });
    await voting.methods.commitVote(identifier, time, hash).send({ from: accounts[0] });

    // Move to reveal phase and reveal vote.
    await moveToNextPhase(voting, accounts[0]);

    await voting.methods.revealVote(identifier, time, price, salt).send({ from: accounts[0] });

    // Cannot get the price during the reveal phase.
    assert(await didContractThrow(voting.methods.getPrice(identifier, time).send({ from: registeredContract })));

    await moveToNextRound(voting, accounts[0]);

    // After the voting round is over, the price should be retrievable.
    assert.equal(
      (await voting.methods.getPrice(identifier, time).call({ from: registeredContract })).toString(),
      price.toString()
    );
  });

  it("Pending Requests", async function () {
    await moveToNextRound(voting, accounts[0]);

    const identifier1 = padRight(utf8ToHex("pending-requests1"), 64);
    const time1 = "1000";
    const identifier2 = padRight(utf8ToHex("pending-requests2"), 64);
    const time2 = "1001";

    // Make the Oracle support these identifiers.
    await supportedIdentifiers.methods.addSupportedIdentifier(identifier1).send({ from: accounts[0] });
    await supportedIdentifiers.methods.addSupportedIdentifier(identifier2).send({ from: accounts[0] });

    // Pending requests should be empty for this new round.
    assert.equal((await voting.methods.getPendingRequests().call()).length, 0);

    // Two stage call is required to get the expected return value from the second call.
    // The expected resolution time should be the end of the *next* round.
    await voting.methods.requestPrice(identifier1, time1).send({ from: registeredContract });

    // Pending requests should be empty before the voting round begins.
    assert.equal((await voting.methods.getPendingRequests().call()).length, 0);

    // Pending requests should be have a single entry now that voting has started.
    await moveToNextRound(voting, accounts[0]);
    assert.equal((await voting.methods.getPendingRequests().call()).length, 1);

    // Add a new request during the voting round.
    await voting.methods.requestPrice(identifier2, time2).send({ from: registeredContract });

    // Pending requests should still be 1 because this request should not be voted on until next round.
    assert.equal((await voting.methods.getPendingRequests().call()).length, 1);

    // Move to next round and roll the first request over.
    await moveToNextRound(voting, accounts[0]);
    const roundId = (await voting.methods.getCurrentRoundId().call()).toString();

    // Pending requests should be 2 because one vote was rolled over and the second was dispatched after the previous
    // voting round started.
    const pendingPriceRequests = await voting.methods.getPendingRequests().call();
    assert.equal(pendingPriceRequests.length, 2);

    // check that the price request index is correct within each of these.
    assert.equal(pendingPriceRequests[0].priceRequestIndex, 0);
    assert.equal(pendingPriceRequests[1].priceRequestIndex, 1);

    // Commit votes.
    const price1 = getRandomSignedInt();
    const salt1 = getRandomSignedInt();
    const hash1 = computeVoteHash({
      price: price1,
      salt: salt1,
      account: account1,
      time: time1,
      roundId,
      identifier: identifier1,
    });
    await voting.methods.commitVote(identifier1, time1, hash1).send({ from: accounts[0] });

    const price2 = getRandomSignedInt();
    const salt2 = getRandomSignedInt();
    const hash2 = computeVoteHash({
      price: price2,
      salt: salt2,
      account: account1,
      time: time2,
      roundId,
      identifier: identifier2,
    });
    await voting.methods.commitVote(identifier2, time2, hash2).send({ from: accounts[0] });

    // Pending requests should still have a single entry in the reveal phase.
    await moveToNextPhase(voting, accounts[0]);
    assert.equal((await voting.methods.getPendingRequests().call()).length, 2);

    // Reveal vote.
    await voting.methods.revealVote(identifier1, time1, price1, salt1).send({ from: accounts[0] });
    await voting.methods.revealVote(identifier2, time2, price2, salt2).send({ from: accounts[0] });

    // Pending requests should be empty after the voting round ends and the price is resolved.
    await moveToNextRound(voting, accounts[0]);

    assert.equal((await voting.methods.getPendingRequests().call()).length, 0);
  });

  it("Supported identifiers", async function () {
    const supported = padRight(utf8ToHex("supported"), 64);

    // No identifiers are originally suppported.
    assert.isFalse(await supportedIdentifiers.methods.isIdentifierSupported(supported).call());

    // Verify that supported identifiers can be added.
    await supportedIdentifiers.methods.addSupportedIdentifier(supported).send({ from: accounts[0] });
    assert.isTrue(await supportedIdentifiers.methods.isIdentifierSupported(supported).call());

    // Verify that supported identifiers can be removed.
    await supportedIdentifiers.methods.removeSupportedIdentifier(supported).send({ from: accounts[0] });
    assert.isFalse(await supportedIdentifiers.methods.isIdentifierSupported(supported).call());

    // Can't request prices for unsupported identifiers.
    assert(await didContractThrow(voting.methods.requestPrice(supported, "0").send({ from: registeredContract })));
  });

  it("Simple vote resolution", async function () {
    const identifier = padRight(utf8ToHex("simple-vote"), 64);
    const time = "1000";

    // Make the Oracle support this identifier.
    await supportedIdentifiers.methods.addSupportedIdentifier(identifier).send({ from: accounts[0] });

    // Request a price and move to the next round where that will be voted on.
    await voting.methods.requestPrice(identifier, time).send({ from: registeredContract });

    const price = 123;
    const salt = getRandomSignedInt();
    const invalidHash = computeVoteHash({
      price,
      salt,
      account: account1,
      time,
      roundId: (await voting.methods.getCurrentRoundId().call()).toString(),
      identifier,
    });
    // Can't commit without advancing the round forward.
    assert(
      await didContractThrow(voting.methods.commitVote(identifier, time, invalidHash).send({ from: accounts[0] }))
    );

    await moveToNextRound(voting, accounts[0]);
    const roundId = (await voting.methods.getCurrentRoundId().call()).toString();

    // Commit vote.
    const hash = computeVoteHash({ price, salt, account: account1, time, roundId, identifier });
    await voting.methods.commitVote(identifier, time, hash).send({ from: accounts[0] });

    // Reveal the vote.
    await moveToNextPhase(voting, accounts[0]);

    await voting.methods.revealVote(identifier, time, price, salt).send({ from: accounts[0] });

    // Should resolve to the selected price since there was only one voter (100% for the mode) and the voter had enough
    // tokens to exceed the GAT.
    await moveToNextRound(voting, accounts[0]);
    assert.equal(
      (await voting.methods.getPrice(identifier, time).call({ from: registeredContract })).toString(),
      price.toString()
    );
  });

  it("Equally split vote", async function () {
    const identifier = padRight(utf8ToHex("equal-split"), 64);
    const time = "1000";

    // Make the Oracle support this identifier.
    await supportedIdentifiers.methods.addSupportedIdentifier(identifier).send({ from: accounts[0] });

    // Request a price and move to the next round where that will be voted on.
    await voting.methods.requestPrice(identifier, time).send({ from: registeredContract });
    await moveToNextRound(voting, accounts[0]);
    let roundId = (await voting.methods.getCurrentRoundId().call()).toString();

    // Commit votes.
    const price1 = 123;
    const salt1 = getRandomSignedInt();
    let hash1 = computeVoteHash({ price: price1, salt: salt1, account: account1, time, roundId, identifier });
    await voting.methods.commitVote(identifier, time, hash1).send({ from: account1 });

    const price2 = 456;
    const salt2 = getRandomSignedInt();
    const hash2 = computeVoteHash({ price: price2, salt: salt2, account: account2, time, roundId, identifier });
    await voting.methods.commitVote(identifier, time, hash2).send({ from: account2 });

    // Reveal the votes.
    await moveToNextPhase(voting, accounts[0]);

    await voting.methods.revealVote(identifier, time, price1, salt1).send({ from: account1 });
    await voting.methods.revealVote(identifier, time, price2, salt2).send({ from: account2 });

    // Should not have the price since the vote was equally split.
    await moveToNextRound(voting, accounts[0]);
    roundId = (await voting.methods.getCurrentRoundId().call()).toString();
    assert.isFalse(await voting.methods.hasPrice(identifier, time).call({ from: registeredContract }));

    // Cleanup: resolve the vote this round.
    hash1 = computeVoteHash({ price: price1, salt: salt1, account: account1, time, roundId, identifier });
    await voting.methods.commitVote(identifier, time, hash1).send({ from: account1 });
    await moveToNextPhase(voting, accounts[0]);

    await voting.methods.revealVote(identifier, time, price1, salt1).send({ from: account1 });
  });

  it("Two thirds majority", async function () {
    const identifier = padRight(utf8ToHex("two-thirds"), 64);
    const time = "1000";

    // Make the Oracle support this identifier.
    await supportedIdentifiers.methods.addSupportedIdentifier(identifier).send({ from: accounts[0] });

    // Request a price and move to the next round where that will be voted on.
    await voting.methods.requestPrice(identifier, time).send({ from: registeredContract });
    await moveToNextRound(voting, accounts[0]);
    const roundId = (await voting.methods.getCurrentRoundId().call()).toString();

    // Commit votes.
    const losingPrice = 123;
    const salt1 = getRandomSignedInt();
    const hash1 = computeVoteHash({ price: losingPrice, salt: salt1, account: account1, time, roundId, identifier });
    await voting.methods.commitVote(identifier, time, hash1).send({ from: account1 });

    // Both account 2 and 3 vote for 456.
    const winningPrice = 456;

    const salt2 = getRandomSignedInt();
    const hash2 = computeVoteHash({ price: winningPrice, salt: salt2, account: account2, time, roundId, identifier });
    await voting.methods.commitVote(identifier, time, hash2).send({ from: account2 });

    const salt3 = getRandomSignedInt();
    const hash3 = computeVoteHash({ price: winningPrice, salt: salt3, account: account3, time, roundId, identifier });
    await voting.methods.commitVote(identifier, time, hash3).send({ from: account3 });

    // Reveal the votes.
    await moveToNextPhase(voting, accounts[0]);

    await voting.methods.revealVote(identifier, time, losingPrice, salt1).send({ from: account1 });
    await voting.methods.revealVote(identifier, time, winningPrice, salt2).send({ from: account2 });
    await voting.methods.revealVote(identifier, time, winningPrice, salt3).send({ from: account3 });

    // Price should resolve to the one that 2 and 3 voted for.
    await moveToNextRound(voting, accounts[0]);
    assert.equal(
      (await voting.methods.getPrice(identifier, time).call({ from: registeredContract })).toString(),
      winningPrice.toString()
    );
  });

  it("GAT", async function () {
    const identifier = padRight(utf8ToHex("gat"), 64);
    let time = "1000";

    // Make the Oracle support this identifier.
    await supportedIdentifiers.methods.addSupportedIdentifier(identifier).send({ from: accounts[0] });

    // Request a price and move to the next round where that will be voted on.
    await voting.methods.requestPrice(identifier, time).send({ from: registeredContract });
    await moveToNextRound(voting, accounts[0]);
    let roundId = (await voting.methods.getCurrentRoundId().call()).toString();

    // Commit vote.
    const price = 123;
    const salt = getRandomSignedInt();
    let hash1 = computeVoteHash({ price, salt, account: account1, time, roundId, identifier });
    await voting.methods.commitVote(identifier, time, hash1).send({ from: account1 });
    let hash4 = computeVoteHash({ price, salt, account: account4, time, roundId, identifier });
    await voting.methods.commitVote(identifier, time, hash4).send({ from: account4 });

    // Reveal the vote.
    await moveToNextPhase(voting, accounts[0]);

    await voting.methods.revealVote(identifier, time, price, salt).send({ from: account4 });

    // Since the GAT was not hit, the price should not resolve.
    await moveToNextRound(voting, accounts[0]);
    assert.isFalse(await voting.methods.hasPrice(identifier, time).call({ from: registeredContract }));

    // Setting GAT should revert if larger than total supply.
    assert(await didContractThrow(voting.methods.setGat(toWei("110000000").toString()).send({ from: accounts[0] })));

    // With a smaller GAT value of 3%, account4 can pass the vote on their own with 4% of all tokens.
    await setNewGat(web3.utils.toWei("3000000", "ether"));

    // Create new vote hashes with the new round ID and commit votes.
    roundId = (await voting.methods.getCurrentRoundId().call()).toString();
    hash4 = computeVoteHash({ price, salt, account: account4, time, roundId, identifier });
    await voting.methods.commitVote(identifier, time, hash4).send({ from: account4 });

    // Reveal votes.
    await moveToNextPhase(voting, accounts[0]);
    await voting.methods.revealVote(identifier, time, price, salt).send({ from: account4 });
    await moveToNextRound(voting, accounts[0]);
    assert.equal(
      (await voting.methods.getPrice(identifier, time).call({ from: registeredContract })).toString(),
      price.toString()
    );
    // Set GAT back to 5% and test a larger vote. With more votes the GAT should be hit
    // and the price should resolve.
    await setNewGat(web3.utils.toWei("5000000", "ether"));

    // As the previous request has been filled, we need to progress time such that we
    // can vote on the same identifier and request a new price to vote on.
    time += 10;

    await voting.methods.requestPrice(identifier, time).send({ from: registeredContract });
    await moveToNextRound(voting, accounts[0]);

    // Commit votes.
    roundId = (await voting.methods.getCurrentRoundId().call()).toString();
    hash4 = computeVoteHash({ price, salt, account: account4, time, roundId, identifier });
    hash1 = computeVoteHash({ price, salt, account: account1, time, roundId, identifier });
    await voting.methods.commitVote(identifier, time, hash4).send({ from: account4 });
    await voting.methods.commitVote(identifier, time, hash1).send({ from: account1 });

    // Reveal votes.
    await moveToNextPhase(voting, accounts[0]);

    await voting.methods.revealVote(identifier, time, price, salt).send({ from: account4 });
    await voting.methods.revealVote(identifier, time, price, salt).send({ from: account1 });

    await moveToNextRound(voting, accounts[0]);
    assert.equal(
      (await voting.methods.getPrice(identifier, time).call({ from: registeredContract })).toString(),
      price.toString()
    );
  });

  it("Only registered contracts", async function () {
    const identifier = padRight(utf8ToHex("only-registered"), 64);
    const time = "1000";

    // Make the Oracle support this identifier.
    await supportedIdentifiers.methods.addSupportedIdentifier(identifier).send({ from: accounts[0] });

    // Unregistered contracts can't request prices.
    assert(await didContractThrow(voting.methods.requestPrice(identifier, time).send({ from: unregisteredContract })));

    // Request the price and resolve the price.
    voting.methods.requestPrice(identifier, time).send({ from: registeredContract });
    await moveToNextRound(voting, accounts[0]);
    const roundId = (await voting.methods.getCurrentRoundId().call()).toString();
    const winningPrice = 123;
    const salt = getRandomSignedInt();
    const hash = computeVoteHash({ price: winningPrice, salt, account: account1, time, roundId, identifier });
    await voting.methods.commitVote(identifier, time, hash).send({ from: account1 });
    await moveToNextPhase(voting, accounts[0]);

    await voting.methods.revealVote(identifier, time, winningPrice, salt).send({ from: account1 });
    await moveToNextRound(voting, accounts[0]);

    // Sanity check that registered contracts can retrieve prices.
    assert.isTrue(await voting.methods.hasPrice(identifier, time).call({ from: registeredContract }));
    assert.equal(await voting.methods.getPrice(identifier, time).call({ from: registeredContract }), winningPrice);

    // Unregistered contracts can't retrieve prices.
    assert(await didContractThrow(voting.methods.hasPrice(identifier, time).send({ from: unregisteredContract })));
    assert(await didContractThrow(voting.methods.getPrice(identifier, time).send({ from: unregisteredContract })));
  });

  it("Set slashing library", async function () {
    // Set the slashing library to a new address.
    const newSlashingLibrary = ZERO_ADDRESS;
    await voting.methods.setSlashingLibrary(newSlashingLibrary).send({ from: accounts[0] });

    // Only owner should be able to set the slashing library.
    assert(await didContractThrow(voting.methods.setSlashingLibrary(newSlashingLibrary).send({ from: accounts[1] })));

    // Check that the slashing library was set.
    assert.equal(await voting.methods.slashingLibrary().call({ from: accounts[0] }), newSlashingLibrary);
  });

  it("View methods", async function () {
    const identifier = padRight(utf8ToHex("view-methods"), 64);
    const time = "1000";

    // Make the Oracle support this identifier.
    await supportedIdentifiers.methods.addSupportedIdentifier(identifier).send({ from: accounts[0] });

    // Verify view methods `hasPrice`, `getPrice`, and `getPriceRequestStatuses`` for a price was that was never requested.
    assert.isFalse(await voting.methods.hasPrice(identifier, time).call({ from: registeredContract }));
    assert(await didContractThrow(voting.methods.getPrice(identifier, time).send({ from: registeredContract })));
    let statuses = await voting.methods.getPriceRequestStatuses([{ identifier, time: time }]).call();
    assert.equal(statuses[0].status.toString(), "0");
    assert.equal(statuses[0].lastVotingRound.toString(), "0");

    // Request a price and move to the next round where that will be voted on.
    await voting.methods.requestPrice(identifier, time).send({ from: registeredContract });

    // Verify view methods `hasPrice`, `getPrice`, and `getPriceRequestStatuses` for a price scheduled for the next round.
    assert.isFalse(await voting.methods.hasPrice(identifier, time).call({ from: registeredContract }));
    assert(await didContractThrow(voting.methods.getPrice(identifier, time).send({ from: registeredContract })));
    statuses = await voting.methods.getPriceRequestStatuses([{ identifier, time: time }]).call();
    assert.equal(statuses[0].status.toString(), "3");
    assert.equal(
      statuses[0].lastVotingRound.toString(),
      toBN(await voting.methods.getCurrentRoundId().call())
        .addn(1)
        .toString()
    );

    await moveToNextRound(voting, accounts[0]);
    const roundId = (await voting.methods.getCurrentRoundId().call()).toString();

    // Verify `getPriceRequestStatuses` for a price request scheduled for this round.
    statuses = await voting.methods.getPriceRequestStatuses([{ identifier, time: time }]).call();
    assert.equal(statuses[0].status.toString(), "1");
    assert.equal(statuses[0].lastVotingRound.toString(), (await voting.methods.getCurrentRoundId().call()).toString());

    const price = 123;

    // Accounts 1 and 2 commit votes.
    const salt1 = getRandomSignedInt();
    const hash1 = computeVoteHash({ price, salt: salt1, account: account1, time, roundId, identifier });
    await voting.methods.commitVote(identifier, time, hash1).send({ from: account1 });

    const salt2 = getRandomSignedInt();
    const hash2 = computeVoteHash({ price, salt: salt2, account: account2, time, roundId, identifier });
    await voting.methods.commitVote(identifier, time, hash2).send({ from: account2 });

    await moveToNextPhase(voting, accounts[0]);

    await voting.methods.revealVote(identifier, time, price, salt1).send({ from: account1 });
    await voting.methods.revealVote(identifier, time, price, salt2).send({ from: account2 });

    await moveToNextRound(voting, accounts[0]);

    // Verify view methods `hasPrice`, `getPrice`, and `getPriceRequestStatuses` for a resolved price request.
    assert.isTrue(await voting.methods.hasPrice(identifier, time).call({ from: registeredContract }));
    assert.equal(
      (await voting.methods.getPrice(identifier, time).call({ from: registeredContract })).toString(),
      price.toString()
    );
    statuses = await voting.methods.getPriceRequestStatuses([{ identifier, time: time }]).call();
    assert.equal(statuses[0].status.toString(), "2");
    assert.equal(
      statuses[0].lastVotingRound.toString(),
      toBN(await voting.methods.getCurrentRoundId().call())
        .subn(1)
        .toString()
    );

    assert.equal((await voting.methods.voteTiming().call()).phaseLength, "86400");
    assert.equal((await voting.methods.voteTiming().call()).minRollToNextRoundLength, "7200");
  });

  it("Events", async function () {
    // Set the inflation rate to 100% (for ease of computation).

    const identifier = padRight(utf8ToHex("events"), 64);
    const time = "1000";

    let result = await supportedIdentifiers.methods.addSupportedIdentifier(identifier).send({ from: accounts[0] });

    await moveToNextRound(voting, accounts[0]);
    let currentRoundId = toBN(await voting.methods.getCurrentRoundId().call());

    // New price requests trigger events.
    result = await voting.methods.requestPrice(identifier, time).send({ from: registeredContract });
    await assertEventEmitted(result, voting, "PriceRequestAdded", (ev) => {
      return (
        // The vote is added to the next round, so we have to add 1 to the current round id.
        ev.roundId.toString() == currentRoundId.addn(1).toString() &&
        web3.utils.hexToUtf8(ev.identifier) == web3.utils.hexToUtf8(identifier) &&
        ev.time.toString() == time.toString()
      );
    });

    await assertEventEmitted(
      await voting.methods.setGat(web3.utils.toWei("6000000", "ether")).send({ from: accounts[0] }),
      voting,
      "GatChanged",
      (ev) => {
        return ev.newGat == web3.utils.toWei("6000000", "ether");
      }
    );

    await assertEventEmitted(
      await voting.methods.setSpamDeletionProposalBond(toWei("0.1")).send({ from: accounts[0] }),
      voting,
      "SpamDeletionProposalBondChanged"
    );

    await moveToNextRound(voting, accounts[0]);
    currentRoundId = await voting.methods.getCurrentRoundId().call();

    // Repeated price requests don't trigger events.
    result = await voting.methods.requestPrice(identifier, time).send({ from: registeredContract });
    await assertEventNotEmitted(result, voting, "PriceRequestAdded");

    // Commit vote.
    const price = 123;
    const salt = getRandomSignedInt();
    let hash4 = computeVoteHash({ price, salt, account: account4, time, roundId: currentRoundId, identifier });
    result = await voting.methods.commitVote(identifier, time, hash4).send({ from: account4 });
    await assertEventEmitted(result, voting, "VoteCommitted", (ev) => {
      return (
        ev.voter.toString() == account4 &&
        ev.roundId.toString() == currentRoundId.toString() &&
        web3.utils.hexToUtf8(ev.identifier) == web3.utils.hexToUtf8(identifier) &&
        ev.time.toString() == time
      );
    });

    await moveToNextPhase(voting, accounts[0]);

    result = await voting.methods.revealVote(identifier, time, price, salt).send({ from: account4 });
    await assertEventEmitted(result, voting, "VoteRevealed", (ev) => {
      return (
        ev.voter.toString() == account4 &&
        ev.roundId.toString() == currentRoundId.toString() &&
        web3.utils.hexToUtf8(ev.identifier) == web3.utils.hexToUtf8(identifier) &&
        ev.time.toString() == time &&
        ev.price.toString() == price.toString() &&
        ev.numTokens.toString() == toWei("4000000").toString() // the staked balance for account4.
      );
    });

    await moveToNextRound(voting, accounts[0]);
    currentRoundId = await voting.methods.getCurrentRoundId().call();
    // Since none of the whales voted, the price couldn't be resolved.

    // Now the whale and account4 vote and the vote resolves.
    const hash1 = computeVoteHash({ price, salt, account: account1, time, roundId: currentRoundId, identifier });
    const wrongPrice = 124;
    hash4 = computeVoteHash({ price: wrongPrice, salt, account: account4, time, roundId: currentRoundId, identifier });
    await voting.methods.commitVote(identifier, time, hash1).send({ from: account1 });
    result = await voting.methods.commitVote(identifier, time, hash4).send({ from: account4 });
    await moveToNextPhase(voting, accounts[0]);

    await voting.methods.revealVote(identifier, time, price, salt).send({ from: account1 });
    await voting.methods.revealVote(identifier, time, wrongPrice, salt).send({ from: account4 });
    await moveToNextRound(voting, accounts[0]);

    result = await voting.methods.updateTrackers(account1).send({ from: account1 });

    await assertEventEmitted(result, voting, "VoterSlashed", (ev) => {
      return ev.slashedTokens != "0" && ev.postActiveStake != "0" && ev.voter != "";
    });

    result = await voting.methods.setMigrated(migratedVoting).send({ from: accounts[0] });
    await assertEventEmitted(result, voting, "VotingContractMigrated", (ev) => {
      return ev.newAddress == migratedVoting;
    });

    const oldSlashingLibrary = await voting.methods.slashingLibrary().call();
    result = await voting.methods.setSlashingLibrary(oldSlashingLibrary).send({ from: accounts[0] });
    await assertEventEmitted(result, voting, "SlashingLibraryChanged");
  });

  it("Commit and persist the encrypted price", async function () {
    const identifier = padRight(utf8ToHex("commit-and-persist"), 64);
    const time = "1000";
    await supportedIdentifiers.methods.addSupportedIdentifier(identifier).send({ from: accounts[0] });

    await voting.methods.requestPrice(identifier, time).send({ from: registeredContract });
    await moveToNextRound(voting, accounts[0]);
    let roundId = (await voting.methods.getCurrentRoundId().call()).toString();

    const price = getRandomSignedInt();
    const salt = getRandomSignedInt();
    const hash = computeVoteHash({ price, salt, account: account1, time, roundId, identifier });
    roundId = await voting.methods.getCurrentRoundId().call();

    const { privateKey, publicKey } = await deriveKeyPairFromSignatureTruffle(
      web3,
      getKeyGenMessage(roundId),
      account1
    );
    const vote = { price: price.toString(), salt: salt.toString() };
    const encryptedMessage = await encryptMessage(publicKey, JSON.stringify(vote));

    let result = await voting.methods
      .commitAndEmitEncryptedVote(identifier, time, hash, encryptedMessage)
      .send({ from: accounts[0] });
    await assertEventEmitted(result, voting, "EncryptedVote", (ev) => {
      return (
        ev.caller.toString() === account1 &&
        ev.roundId.toString() === roundId.toString() &&
        web3.utils.hexToUtf8(ev.identifier) == web3.utils.hexToUtf8(identifier) &&
        ev.time.toString() == time &&
        ev.encryptedVote === encryptedMessage
      );
    });

    const events = await voting.getPastEvents("EncryptedVote", { fromBlock: 0 });
    const retrievedEncryptedMessage = events[events.length - 1].returnValues.encryptedVote;

    // Check that the emitted message is correct.
    assert.equal(encryptedMessage, retrievedEncryptedMessage);

    await moveToNextPhase(voting, accounts[0]);

    const decryptedMessage = await decryptMessage(privateKey, retrievedEncryptedMessage);
    const retrievedVote = JSON.parse(decryptedMessage);

    assert(
      await didContractThrow(
        voting.methods
          .revealVote(identifier, time, getRandomSignedInt(), getRandomSignedInt())
          .send({ from: accounts[0] })
      )
    );
    await voting.methods
      .revealVote(identifier, time, web3.utils.toBN(retrievedVote.price), web3.utils.toBN(retrievedVote.salt))
      .send({ from: accounts[0] });
  });

  it("Commit and persist the encrypted price against the same identifier/time pair multiple times", async function () {
    const identifier = padRight(utf8ToHex("commit-and-persist2"), 64);
    const time = "1000";
    await supportedIdentifiers.methods.addSupportedIdentifier(identifier).send({ from: accounts[0] });

    await voting.methods.requestPrice(identifier, time).send({ from: registeredContract });
    await moveToNextRound(voting, accounts[0]);
    const roundId = (await voting.methods.getCurrentRoundId().call()).toString();

    const price = getRandomSignedInt();
    const salt = getRandomSignedInt();
    const hash = computeVoteHash({ price, salt, account: account1, time, roundId, identifier });

    const { publicKey } = await deriveKeyPairFromSignatureTruffle(web3, getKeyGenMessage(roundId), account1);
    const vote = { price: price.toString(), salt: salt.toString() };
    const encryptedMessage = await encryptMessage(publicKey, JSON.stringify(vote));
    await voting.methods
      .commitAndEmitEncryptedVote(identifier, time, hash, encryptedMessage)
      .send({ from: accounts[0] });

    const secondEncryptedMessage = await encryptMessage(publicKey, getRandomSignedInt());
    await voting.methods
      .commitAndEmitEncryptedVote(identifier, time, hash, secondEncryptedMessage)
      .send({ from: accounts[0] });

    const events = await voting.getPastEvents("EncryptedVote", { fromBlock: 0 });
    const secondRetrievedEncryptedMessage = events[events.length - 1].returnValues.encryptedVote;

    assert.equal(secondEncryptedMessage, secondRetrievedEncryptedMessage);
  });

  it("Batches multiple commits into one", async function () {
    const numRequests = 5;
    const requestTime = "1000";
    const priceRequests = [];

    for (let i = 0; i < numRequests; i++) {
      let identifier = padRight(utf8ToHex(`batch-request-${i}`), 64);
      priceRequests.push({
        identifier,
        time: requestTime,
        hash: web3.utils.soliditySha3(getRandomSignedInt()),
        encryptedVote: utf8ToHex(`some encrypted message ${i}`),
      });

      await supportedIdentifiers.methods.addSupportedIdentifier(identifier).send({ from: accounts[0] });
      await voting.methods.requestPrice(identifier, requestTime).send({ from: registeredContract });
    }

    await moveToNextRound(voting, accounts[0]);

    const data = priceRequests.map((request) => {
      return voting.methods.commitVote(request.identifier, request.time, request.hash).encodeABI();
    });

    const result = await voting.methods.multicall(data).send({ from: accounts[0] });

    await assertEventNotEmitted(result, voting, "EncryptedVote");

    // This time we commit while storing the encrypted messages
    const dataEncrypted = priceRequests.map((request) => {
      return voting.methods
        .commitAndEmitEncryptedVote(request.identifier, request.time, request.hash, request.encryptedVote)
        .encodeABI();
    });

    await voting.methods.multicall(dataEncrypted).send({ from: accounts[0] });

    for (let i = 0; i < numRequests; i++) {
      let priceRequest = priceRequests[i];
      let events = await voting.getPastEvents("EncryptedVote", {
        fromBlock: 0,
        filter: { identifier: priceRequest.identifier, time: priceRequest.time },
      });
      let retrievedEncryptedMessage = events[events.length - 1].returnValues.encryptedVote;
      assert.equal(retrievedEncryptedMessage, priceRequest.encryptedVote);
    }

    // Edit a single commit
    const modifiedPriceRequest = priceRequests[0];
    modifiedPriceRequest.hash = web3.utils.soliditySha3(getRandomSignedInt());
    modifiedPriceRequest.encryptedVote = utf8ToHex("some other encrypted message");
    await voting.methods
      .commitAndEmitEncryptedVote(
        modifiedPriceRequest.identifier,
        modifiedPriceRequest.time,
        modifiedPriceRequest.hash,
        modifiedPriceRequest.encryptedVote
      )
      .send({ from: accounts[0] });

    // Test that the encrypted messages are still correct
    for (let i = 0; i < numRequests; i++) {
      let priceRequest = priceRequests[i];
      let events = await voting.getPastEvents("EncryptedVote", {
        fromBlock: 0,
        filter: { identifier: priceRequest.identifier, time: priceRequest.time },
      });
      let retrievedEncryptedMessage = events[events.length - 1].returnValues.encryptedVote;
      assert.equal(retrievedEncryptedMessage, priceRequest.encryptedVote);
    }
  });

  it("Batch reveal multiple commits", async function () {
    const identifier = padRight(utf8ToHex("batch-reveal"), 64);
    const time1 = "1000";
    const time2 = "1001";
    await supportedIdentifiers.methods.addSupportedIdentifier(identifier).send({ from: accounts[0] });

    await voting.methods.requestPrice(identifier, time1).send({ from: registeredContract });
    await voting.methods.requestPrice(identifier, time2).send({ from: registeredContract });
    await moveToNextRound(voting, accounts[0]);
    const roundId = (await voting.methods.getCurrentRoundId().call()).toString();

    const price1 = getRandomSignedInt();
    const price2 = getRandomSignedInt();
    const salt1 = getRandomSignedInt();
    const salt2 = getRandomSignedInt();
    const hash1 = computeVoteHash({ price: price1, salt: salt1, account: account1, time: time1, roundId, identifier });
    const hash2 = computeVoteHash({ price: price2, salt: salt2, account: account1, time: time2, roundId, identifier });
    const { publicKey } = await deriveKeyPairFromSignatureTruffle(web3, getKeyGenMessage(roundId), account1);
    const vote = { price: price1.toString(), salt: salt2.toString() };
    const encryptedMessage = await encryptMessage(publicKey, JSON.stringify(vote));
    await voting.methods
      .commitAndEmitEncryptedVote(identifier, time1, hash1, encryptedMessage)
      .send({ from: accounts[0] });
    await voting.methods.commitVote(identifier, time2, hash2).send({ from: accounts[0] });

    await moveToNextPhase(voting, accounts[0]);

    const data = [
      voting.methods.revealVote(identifier, time1, price1, salt1).encodeABI(),
      voting.methods.revealVote(identifier, time2, price2, salt2).encodeABI(),
    ];

    const result = await voting.methods.multicall(data).send({ from: accounts[0] });

    await assertEventEmitted(result, voting, "VoteRevealed", (ev) => {
      return (
        ev.voter.toString() == account1 &&
        ev.roundId.toString() == roundId.toString() &&
        web3.utils.hexToUtf8(ev.identifier) == web3.utils.hexToUtf8(identifier) &&
        ev.time.toString() == time1 &&
        ev.price.toString() == price1.toString()
      );
    });
    await assertEventEmitted(result, voting, "VoteRevealed", (ev) => {
      return (
        ev.voter.toString() == account1 &&
        ev.roundId.toString() == roundId.toString() &&
        web3.utils.hexToUtf8(ev.identifier) == web3.utils.hexToUtf8(identifier) &&
        ev.time.toString() == time2 &&
        ev.price.toString() == price2.toString()
      );
    });
  });

  it("Migration", async function () {
    // Request a price in the old(current) voting contract and verify we can fetch it from the next one once migrated.
    const identifier = padRight(utf8ToHex("migration"), 64);
    await supportedIdentifiers.methods.addSupportedIdentifier(identifier).send({ from: accounts[0] });
    const time0 = "420";

    await voting.methods.requestPrice(identifier, time0).send({ from: registeredContract });
    await moveToNextRound(voting, accounts[0]);

    const price = 123;
    const salt = getRandomSignedInt(); // use the same salt for all votes. bad practice but wont impact anything.
    let roundId = (await voting.methods.getCurrentRoundId().call()).toString();
    const baseRequest = { salt, roundId, identifier };
    const hash1 = computeVoteHash({ ...baseRequest, price, account: account1, time: time0 });
    await voting.methods.commitVote(identifier, time0, hash1).send({ from: account1 });
    await moveToNextPhase(voting, accounts[0]);
    await voting.methods.revealVote(identifier, time0, price, salt).send({ from: account1 });
    await moveToNextRound(voting, accounts[0]);

    // Check we can fetch the price (as expected).
    assert.equal(await voting.methods.getPrice(identifier, time0).call({ from: registeredContract }), price);

    const time1 = "1000";
    const time2 = "2000";
    const time3 = "3000";
    // Deploy our own voting because this test case will migrate it.
    const newVoting = await VotingV2.new(
      "640000000000000000", // emission rate
      toWei("10000"), // spamDeletionProposalBond
      60 * 60 * 24 * 30, // unstakeCooldown
      "86400", // phase length
      7200, // minRollToNextRoundLength
      web3.utils.toWei("5000000"), // GAT 5MM
      "0", // startingRequestIndex
      votingToken.options.address, // voting token
      (await Finder.deployed()).options.address, // finder
      (await SlashingLibrary.deployed()).options.address, // slashing library
      voting.options.address, // pass in the old voting contract to the new voting contract.
      (await Timer.deployed()).options.address // timer
    ).send({ from: accounts[0] });

    // As part of the migration we need to set two things: 1) the new voting contract as "registered" in the registry
    // and 2) set the previous contract as migrated.
    await voting.methods.setMigrated(newVoting.options.address).send({ from: account1 });
    await registry.methods.registerContract([], newVoting.options.address).send({ from: accounts[0] });

    // Check we can fetch the price but this time on the new voting contract. The request should be forwarded to the
    // old voting contract as the new one does not have this request stored!
    assert.equal(await newVoting.methods.getPrice(identifier, time0).call({ from: registeredContract }), price);

    // unstake and restake in the new voting contract
    await voting.methods.setUnstakeCoolDown(0).send({ from: account1 });
    await voting.methods.updateTrackers(account1).send({ from: account1 });
    await voting.methods.requestUnstake(await voting.methods.getVoterStake(account1).call()).send({ from: account1 });
    await voting.methods.updateTrackers(account2).send({ from: account1 });
    await voting.methods.requestUnstake(await voting.methods.getVoterStake(account2).call()).send({ from: account2 });
    await voting.methods.updateTrackers(account3).send({ from: account1 });
    await voting.methods.requestUnstake(await voting.methods.getVoterStake(account3).call()).send({ from: account3 });
    await voting.methods.updateTrackers(account4).send({ from: account1 });
    await voting.methods.requestUnstake(await voting.methods.getVoterStake(account4).call()).send({ from: account4 });

    await voting.methods.executeUnstake().send({ from: account1 });
    await voting.methods.executeUnstake().send({ from: account2 });
    await voting.methods.executeUnstake().send({ from: account3 });
    await voting.methods.executeUnstake().send({ from: account4 });

    // Restake in the new voting contract.
    await votingToken.methods.approve(newVoting.options.address, toWei("1000000000")).send({ from: account1 });
    await newVoting.methods.stake(await votingToken.methods.balanceOf(account1).call()).send({ from: account1 });
    await votingToken.methods.approve(newVoting.options.address, toWei("1000000000")).send({ from: account2 });
    await newVoting.methods.stake(await votingToken.methods.balanceOf(account2).call()).send({ from: account2 });
    await votingToken.methods.approve(newVoting.options.address, toWei("1000000000")).send({ from: account3 });
    await newVoting.methods.stake(await votingToken.methods.balanceOf(account3).call()).send({ from: account3 });
    await votingToken.methods.approve(newVoting.options.address, toWei("1000000000")).send({ from: account4 });
    await newVoting.methods.stake(await votingToken.methods.balanceOf(account4).call()).send({ from: account4 });

    await newVoting.methods.requestPrice(identifier, time1).send({ from: registeredContract });
    await newVoting.methods.requestPrice(identifier, time2).send({ from: registeredContract });
    await moveToNextRound(newVoting, accounts[0]);
    roundId = (await newVoting.methods.getCurrentRoundId().call()).toString();

    const hash = computeVoteHash({ price, salt, account: account1, time: time1, roundId, identifier });
    await newVoting.methods.commitVote(identifier, time1, hash).send({ from: account1 });
    await moveToNextPhase(newVoting, accounts[0]);
    // await newVoting.methods.snapshotCurrentRound(signature).send({ from: accounts[0] });
    await newVoting.methods.revealVote(identifier, time1, price, salt).send({ from: account1 });
    await moveToNextRound(newVoting, accounts[0]);

    // New newVoting can only call methods after the migration, not before.
    assert(await newVoting.methods.hasPrice(identifier, time1).call({ from: registeredContract }));
    assert(await didContractThrow(newVoting.methods.hasPrice(identifier, time1).send({ from: migratedVoting })));

    // Need permissions to migrate.
    assert(await didContractThrow(newVoting.methods.setMigrated(migratedVoting).send({ from: migratedVoting })));
    await newVoting.methods.setMigrated(migratedVoting).send({ from: accounts[0] });

    // Now newVoting and registered contracts can call methods.
    assert(await newVoting.methods.hasPrice(identifier, time1).send({ from: migratedVoting }));
    assert(await newVoting.methods.hasPrice(identifier, time1).send({ from: registeredContract }));

    // commit/reveal are completely disabled, regardless if called by newVoting.
    assert(
      await didContractThrow(newVoting.methods.commitVote(identifier, time2, hash).send({ from: migratedVoting }))
    );
    assert(await didContractThrow(newVoting.methods.commitVote(identifier, time2, hash).send({ from: account1 })));

    // Requesting prices is completely disabled after migration, regardless if called by newVoting.
    assert(await didContractThrow(newVoting.methods.requestPrice(identifier, time3).send({ from: migratedVoting })));
    assert(
      await didContractThrow(newVoting.methods.requestPrice(identifier, time3).send({ from: registeredContract }))
    );
  });

  it("Intra-version reward claiming", async function () {
    // When migrating from V1->LV2, we need to ensure that rewards are correctly claimed on the previous contract via
    // the new voting contract. To do this we will: a) deploy an old voting contract, b) generate some rewards via a
    // vote c) upgrade to the new contract and d) check the voter can claim rewards on the old contract.
    const Voting = getContract("Voting");

    const oldVoting = await Voting.new(
      "86400",
      { rawValue: "0" },
      { rawValue: toWei("0.0005").toString() },
      "86400",
      votingToken.options.address,
      (await Finder.deployed()).options.address,
      (await Timer.deployed()).options.address
    ).send({ from: accounts[0] });
    await votingToken.methods.addMember("1", oldVoting.options.address).send({ from: accounts[0] });

    // Request to unstake such that this account has some token balance to actually get rewards in the old contract.
    await voting.methods.setUnstakeCoolDown(0).send({ from: account1 });
    await voting.methods.requestUnstake(await voting.methods.getVoterStake(account1).call()).send({ from: account1 });
    await voting.methods.executeUnstake().send({ from: account1 });

    // Request a price and move to the next round where that will be voted on.

    const identifier = padRight(utf8ToHex("historic-vote-claim"), 64);
    const time = "1000";
    // Make the Oracle support this identifier.
    await supportedIdentifiers.methods.addSupportedIdentifier(identifier).send({ from: accounts[0] });

    const ancillaryData = utf8ToHex("some-random-extra-data");
    await oldVoting.methods.requestPrice(identifier, time, ancillaryData).send({ from: registeredContract });

    await moveToNextRound(oldVoting, accounts[0]);

    const salt = getRandomSignedInt(); // use the same salt for all votes. bad practice but wont impact anything.
    const price = 420;
    const baseRequest = { salt, roundId: (await oldVoting.methods.getCurrentRoundId().call()).toString(), identifier };
    const hash = computeVoteHashAncillary({ ...baseRequest, price, account: account1, time, ancillaryData });

    await oldVoting.methods.commitVote(identifier, time, ancillaryData, hash).send({ from: account1 });

    await moveToNextPhase(oldVoting, account1);
    const signature = await signMessage(web3, "Sign For Snapshot", account1);
    await oldVoting.methods.snapshotCurrentRound(signature).send({ from: accounts[0] });
    await oldVoting.methods.revealVote(identifier, time, price, ancillaryData, salt).send({ from: account1 });
    await moveToNextRound(oldVoting, accounts[0]);

    assert.equal(
      (await oldVoting.methods.getPrice(identifier, time, ancillaryData).call({ from: registeredContract })).toString(),
      price.toString()
    );

    // There should be rewards that the old account can retrieve, if they were to do it now. Note we need to use the
    // overloaded interface as we are using ancillary data and web3.js can be dumb about correctly choosing the type.
    // Expected increase is 0.0005*100mm=50k.
    assert.equal(
      (
        await oldVoting.methods["retrieveRewards(address,uint256,(bytes32,uint256,bytes)[])"](
          account1,
          baseRequest.roundId,
          [{ identifier, time, ancillaryData }]
        ).call()
      ).toString(),
      toWei("50000").toString()
    );

    // Now, deploy a "new" VotingV2 contract that can have the old one set in the constructor.
    voting = await VotingV2Test.new(
      "42069", // emissionRate
      toWei("10000"), // spamDeletionProposalBond
      60 * 60 * 24 * 7, // Unstake cooldown
      86400, // PhaseLength
      7200, // minRollToNextRoundLength
      toWei("5000000"), // GAT 5MM
      "0", // startingRequestIndex
      votingToken.options.address, // voting token
      (await Finder.deployed()).options.address, // finder
      (await SlashingLibrary.deployed()).options.address, // slashing library
      oldVoting.options.address, // Set the previous voting contract to the old contract deployed in this test.
      (await Timer.deployed()).options.address // timer
    ).send({ from: accounts[0] });

    // Now, set the old voting contract as migrated and check that the voter can claim rewards on the old contract.
    await oldVoting.methods.setMigrated(voting.options.address).send({ from: accounts[0] });

    // Check that the voter can claim rewards on the old contract.
    const oldBalance = await votingToken.methods.balanceOf(account1).call();

    // Calling directly on the old voting contract should revert as the contract is migrated!
    assert(
      await didContractThrow(
        oldVoting.methods
          .retrieveRewards(account1, baseRequest.roundId, [{ identifier, ancillaryData, time }])
          .send({ from: accounts[0] })
      )
    );
    await voting.methods
      .retrieveRewardsOnMigratedVotingContract(account1, baseRequest.roundId, [{ identifier, time, ancillaryData }])
      .send({ from: accounts[0] });

    // Check that the voter's balance has increased.

    assert.equal(
      toBN(oldBalance).add(toBN(toWei("50000"))),
      (await votingToken.methods.balanceOf(account1).call()).toString()
    );
  });

  it("pendingPriceRequests array length", async function () {
    // Use a test derived contract to expose the internal array (and its length).
    const votingTest = await VotingInterfaceTesting.at(
      (
        await VotingV2Test.new(
          "42069", // emissionRate
          toWei("10000"), // spamDeletionProposalBond
          60 * 60 * 24 * 7, // Unstake cooldown
          86400, // PhaseLength
          7200, // minRollToNextRoundLength
          toWei("5000000"), // GAT 5MM
          "0", // startingRequestIndex
          votingToken.options.address, // voting token
          (await Finder.deployed()).options.address, // finder
          (await SlashingLibrary.deployed()).options.address, // slashing library
          ZERO_ADDRESS,
          (await Timer.deployed()).options.address // timer
        ).send({ from: accounts[0] })
      ).options.address
    );

    await voting.methods.setUnstakeCoolDown(0).send({ from: account1 });
    await voting.methods.requestUnstake(toWei("32000000")).send({ from: account1 });
    await voting.methods.executeUnstake().send({ from: account1 });
    await votingToken.methods.approve(votingTest.options.address, toWei("32000000")).send({ from: account1 });
    await VotingV2.at(votingTest.options.address).methods.stake(toWei("32000000")).send({ from: account1 });

    await moveToNextRound(votingTest, accounts[0]);

    const identifier = padRight(utf8ToHex("array-size"), 64);
    const time = "1000";
    const startingLength = (await votingTest.methods.getPendingPriceRequestsArray().call()).length;

    // pendingPriceRequests should start with no elements.
    assert.equal(startingLength, 0);

    // Make the Oracle support the identifier.
    await supportedIdentifiers.methods.addSupportedIdentifier(identifier).send({ from: account1 });

    // Request a price.
    await votingTest.methods.requestPrice(identifier, time).send({ from: registeredContract });

    // There should be one element in the array after the fist price request.
    assert.equal((await votingTest.methods.getPendingPriceRequestsArray().call()).length, 1);

    // Move to voting round.
    await moveToNextRound(votingTest, accounts[0]);
    const votingRound = await votingTest.methods.getCurrentRoundId().call();

    // Commit vote.
    const price = getRandomSignedInt();
    const salt = getRandomSignedInt();
    const hash = computeVoteHash({ price, salt, account: account1, time, roundId: votingRound.toString(), identifier });
    await votingTest.methods.commitVote(identifier, time, hash).send({ from: account1 });

    // Reveal phase.
    await moveToNextPhase(votingTest, accounts[0]);

    // Reveal vote.
    await votingTest.methods.revealVote(identifier, time, price, salt).send({ from: account1 });

    // Pending requests should be empty after the voting round ends and the price is resolved.
    await moveToNextRound(votingTest, accounts[0]);

    // Updating the account tracker should remove the request from the pending array as it is now resolved.
    await VotingV2.at(votingTest.options.address).methods.updateTrackers(account1).send({ from: account1 });

    // After updating the account trackers, the length should be decreased back to 0 since the element added in this test is now deleted.
    assert.equal((await votingTest.methods.getPendingPriceRequestsArray().call()).length, 0);
  });
  it("Votes can correctly handle arbitrary ancillary data", async function () {
    const identifier1 = padRight(utf8ToHex("request-retrieval"), 64);
    const time1 = "1000";
    const ancillaryData1 = utf8ToHex("some-random-extra-data"); // ancillary data should be able to store any extra dat

    // Note for the second request we set the identifier and time to the same as the first to show that by simply having
    // a different ancillary data we can have multiple simultaneous requests that the DVM can differentiate.
    const identifier2 = identifier1;
    const time2 = time1;
    const ancillaryData2 = utf8ToHex(`callerAddress:${account4}`);

    // Make the Oracle support these two identifiers.
    await supportedIdentifiers.methods.addSupportedIdentifier(identifier1).send({ from: accounts[0] });
    await supportedIdentifiers.methods.addSupportedIdentifier(identifier2).send({ from: accounts[0] });

    // Instantiate a voting interface that supports ancillary data.
    voting = await VotingAncillaryInterfaceTesting.at(voting.options.address);

    // Store the number of price requests to verify the right number are enqued.
    const priceRequestLengthBefore = (await voting.methods.getPendingRequests().call()).length;

    // Requests should not be added to the current voting round.
    await voting.methods.requestPrice(identifier1, time1, ancillaryData1).send({ from: registeredContract });
    await voting.methods.requestPrice(identifier2, time2, ancillaryData2).send({ from: registeredContract });

    // Since the round for these requests has not started, the price retrieval should fail.
    assert.isFalse(
      await voting.methods.hasPrice(identifier1, time1, ancillaryData1).call({ from: registeredContract })
    );
    assert.isFalse(
      await voting.methods.hasPrice(identifier2, time2, ancillaryData2).call({ from: registeredContract })
    );
    assert(
      await didContractThrow(
        voting.methods.getPrice(identifier1, time1, ancillaryData1).send({ from: registeredContract })
      )
    );
    assert(
      await didContractThrow(
        voting.methods.getPrice(identifier2, time2, ancillaryData2).send({ from: registeredContract })
      )
    );

    // Move to the voting round.
    await moveToNextRound(voting, accounts[0]);
    const roundId = (await voting.methods.getCurrentRoundId().call()).toString();

    // Ancillary data should be correctly preserved and accessible to voters.
    const priceRequests = await voting.methods.getPendingRequests().call();

    assert.equal(priceRequests.length - priceRequestLengthBefore, 2);
    assert.equal(
      web3.utils.hexToUtf8(priceRequests[priceRequestLengthBefore].identifier),
      web3.utils.hexToUtf8(identifier1)
    );
    assert.equal(priceRequests[priceRequestLengthBefore].time, time1);
    assert.equal(
      web3.utils.hexToUtf8(priceRequests[priceRequestLengthBefore].ancillaryData),
      web3.utils.hexToUtf8(ancillaryData1)
    );

    assert.equal(
      web3.utils.hexToUtf8(priceRequests[priceRequestLengthBefore + 1].identifier),
      web3.utils.hexToUtf8(identifier2)
    );
    assert.equal(priceRequests[priceRequestLengthBefore + 1].time, time2);
    assert.equal(
      web3.utils.hexToUtf8(priceRequests[priceRequestLengthBefore + 1].ancillaryData),
      web3.utils.hexToUtf8(ancillaryData2)
    );

    // Commit vote 1.
    const price1 = getRandomSignedInt();
    const salt1 = getRandomSignedInt();
    const hash1 = computeVoteHashAncillary({
      price: price1,
      salt: salt1,
      account: account1,
      time: time1,
      ancillaryData: ancillaryData1,
      roundId,
      identifier: identifier1,
    });

    await voting.methods.commitVote(identifier1, time1, ancillaryData1, hash1).send({ from: accounts[0] });

    // Commit vote 2.
    const price2 = getRandomSignedInt();
    const salt2 = getRandomSignedInt();
    const hash2 = computeVoteHashAncillary({
      price: price2,
      salt: salt2,
      account: account1,
      time: time2,
      ancillaryData: ancillaryData2,
      roundId,
      identifier: identifier2,
    });
    await voting.methods.commitVote(identifier2, time2, ancillaryData2, hash2).send({ from: accounts[0] });

    // If the voting period is ongoing, prices cannot be returned since they are not finalized.
    assert.isFalse(
      await voting.methods.hasPrice(identifier1, time1, ancillaryData1).call({ from: registeredContract })
    );
    assert.isFalse(
      await voting.methods.hasPrice(identifier2, time2, ancillaryData2).call({ from: registeredContract })
    );
    assert(
      await didContractThrow(
        voting.methods.getPrice(identifier1, time1, ancillaryData1).send({ from: registeredContract })
      )
    );
    assert(
      await didContractThrow(
        voting.methods.getPrice(identifier2, time2, ancillaryData2).send({ from: registeredContract })
      )
    );

    // Move to the reveal phase of the voting period.
    await moveToNextPhase(voting, accounts[0]);

    // Reveal both votes.
    await voting.methods.revealVote(identifier1, time1, price1, ancillaryData1, salt1).send({ from: accounts[0] });
    await voting.methods.revealVote(identifier2, time2, price2, ancillaryData2, salt2).send({ from: accounts[0] });

    // Prices cannot be provided until both commit and reveal for the current round have finished.
    assert.isFalse(
      await voting.methods.hasPrice(identifier1, time1, ancillaryData1).call({ from: registeredContract })
    );
    assert.isFalse(
      await voting.methods.hasPrice(identifier2, time2, ancillaryData2).call({ from: registeredContract })
    );
    assert(
      await didContractThrow(
        voting.methods.getPrice(identifier1, time1, ancillaryData1).send({ from: registeredContract })
      )
    );
    assert(
      await didContractThrow(
        voting.methods.getPrice(identifier2, time2, ancillaryData2).send({ from: registeredContract })
      )
    );

    // Move past the voting round.
    await moveToNextRound(voting, accounts[0]);

    // Note: all voting results are currently hardcoded to 1.
    assert.isTrue(await voting.methods.hasPrice(identifier1, time1, ancillaryData1).call({ from: registeredContract }));
    assert.isTrue(await voting.methods.hasPrice(identifier2, time2, ancillaryData2).call({ from: registeredContract }));
    assert.equal(
      (await voting.methods.getPrice(identifier1, time1, ancillaryData1).call({ from: registeredContract })).toString(),
      price1.toString()
    );
    assert.equal(
      (await voting.methods.getPrice(identifier2, time2, ancillaryData2).call({ from: registeredContract })).toString(),
      price2.toString()
    );
  });
  it("Stress testing the size of ancillary data", async function () {
    let identifier = padRight(utf8ToHex("stress-test"), 64);
    let time = "1000";
    const DATA_LIMIT_BYTES = 8192;
    let ancillaryData = web3.utils.randomHex(DATA_LIMIT_BYTES);

    await supportedIdentifiers.methods.addSupportedIdentifier(identifier).send({ from: accounts[0] });

    // Instantiate a voting interface that supports ancillary data.
    voting = await VotingAncillaryInterfaceTesting.at(voting.options.address);

    // Store the number of price requests to verify the right number are enqued.
    const priceRequestLengthBefore = (await voting.methods.getPendingRequests().call()).length;

    // Requests should not be added to the current voting round.
    await voting.methods.requestPrice(identifier, time, ancillaryData).send({ from: registeredContract });

    // Ancillary data length must not be more than the limit.
    assert(
      await didContractThrow(
        voting.methods
          .requestPrice(identifier, time, web3.utils.randomHex(DATA_LIMIT_BYTES + 1))
          .send({ from: accounts[0] })
      )
    );

    // Since the round for these requests has not started, the price retrieval should fail.
    assert.isFalse(await voting.methods.hasPrice(identifier, time, ancillaryData).call({ from: registeredContract }));
    assert(
      await didContractThrow(
        voting.methods.getPrice(identifier, time, ancillaryData).send({ from: registeredContract })
      )
    );

    // Move to the voting round.
    await moveToNextRound(voting, accounts[0]);
    const roundId = (await voting.methods.getCurrentRoundId().call()).toString();

    // Ancillary data should be correctly preserved and accessible to voters.
    const priceRequests = await voting.methods.getPendingRequests().call();
    assert.equal(priceRequests.length - priceRequestLengthBefore, 1);
    assert.equal(
      web3.utils.hexToUtf8(priceRequests[priceRequestLengthBefore].identifier),
      web3.utils.hexToUtf8(identifier)
    );
    assert.equal(priceRequests[priceRequestLengthBefore].time, time);
    assert.equal(priceRequests[priceRequestLengthBefore].ancillaryData, ancillaryData);

    // Commit vote.
    const price = getRandomSignedInt();
    const salt = getRandomSignedInt();
    const hash = computeVoteHashAncillary({ price, salt, account: account1, time, ancillaryData, roundId, identifier });

    await voting.methods.commitVote(identifier, time, ancillaryData, hash).send({ from: accounts[0] });

    // If the voting period is ongoing, prices cannot be returned since they are not finalized.
    assert.isFalse(await voting.methods.hasPrice(identifier, time, ancillaryData).call({ from: registeredContract }));
    assert(
      await didContractThrow(
        voting.methods.getPrice(identifier, time, ancillaryData).send({ from: registeredContract })
      )
    );

    // Move to the reveal phase of the voting period.
    await moveToNextPhase(voting, accounts[0]);

    // Reveal votes.
    await voting.methods.revealVote(identifier, time, price, ancillaryData, salt).send({ from: accounts[0] });

    // Prices cannot be provided until both commit and reveal for the current round have finished.
    assert.isFalse(await voting.methods.hasPrice(identifier, time, ancillaryData).call({ from: registeredContract }));
    assert(
      await didContractThrow(
        voting.methods.getPrice(identifier, time, ancillaryData).send({ from: registeredContract })
      )
    );

    // Move past the voting round.
    await moveToNextRound(voting, accounts[0]);

    // Note: all voting results are currently hardcoded to 1.
    assert.isTrue(await voting.methods.hasPrice(identifier, time, ancillaryData).call({ from: registeredContract }));
    assert.equal(
      (await voting.methods.getPrice(identifier, time, ancillaryData).call({ from: registeredContract })).toString(),
      price.toString()
    );
  });

  // TODO: we are going to deprecate the backwards looking logic. this should be tested and updated.
  it("Mixing ancillary and no ancillary price requests is compatible", async function () {
    // This test shows that the current DVM implementation is still compatible, when mixed with different kinds of requests.
    // Also, this test shows that the overloading syntax operates as expected.

    // Price request 1 that includes ancillary data.
    const identifier1 = padRight(utf8ToHex("request-retrieval1b"), 64);
    const time1 = "1000";
    const ancillaryData1 = utf8ToHex("some-random-extra-data"); // ancillary data should be able to store any extra dat
    // Price request 2 that will have no additional data added.
    const identifier2 = padRight(utf8ToHex("request-retrieval2b"), 64);
    const time2 = "2000";

    // Make the Oracle support these two identifiers.
    await supportedIdentifiers.methods.addSupportedIdentifier(identifier1).send({ from: accounts[0] });
    await supportedIdentifiers.methods.addSupportedIdentifier(identifier2).send({ from: accounts[0] });

    // Instantiate a voting interface that supports ancillary data.
    voting = await VotingV2.at(voting.options.address);

    // Store the number of price requests to verify the right number are enqued.
    const priceRequestLengthBefore = (await voting.methods.getPendingRequests().call()).length;

    // Requests should not be added to the current voting round.
    await voting.methods["requestPrice(bytes32,uint256,bytes)"](identifier1, time1, ancillaryData1).send({
      from: registeredContract,
    });
    await voting.methods["requestPrice(bytes32,uint256)"](identifier2, time2).send({ from: registeredContract });

    // Since the round for these requests has not started, the price retrieval should fail.
    assert.isFalse(
      await voting.methods["hasPrice(bytes32,uint256,bytes)"](identifier1, time1, ancillaryData1).call({
        from: registeredContract,
      })
    );
    assert.isFalse(
      await voting.methods["hasPrice(bytes32,uint256)"](identifier2, time2).call({ from: registeredContract })
    );
    assert(
      await didContractThrow(
        voting.methods["getPrice(bytes32,uint256,bytes)"](identifier1, time1, ancillaryData1).send({
          from: registeredContract,
        })
      )
    );
    assert(
      await didContractThrow(
        voting.methods["getPrice(bytes32,uint256)"](identifier2, time2).send({ from: registeredContract })
      )
    );

    // Move to the voting round.
    await moveToNextRound(voting, accounts[0]);
    const roundId = (await voting.methods.getCurrentRoundId().call()).toString();

    // Ancillary data should be correctly preserved and accessible to voters.
    const priceRequests = await voting.methods.getPendingRequests().call();

    assert.equal(priceRequests.length, priceRequestLengthBefore + 2);
    assert.equal(
      web3.utils.hexToUtf8(priceRequests[priceRequestLengthBefore].identifier),
      web3.utils.hexToUtf8(identifier1)
    );
    assert.equal(priceRequests[priceRequestLengthBefore].time, time1);
    assert.equal(
      web3.utils.hexToUtf8(priceRequests[priceRequestLengthBefore].ancillaryData),
      web3.utils.hexToUtf8(ancillaryData1)
    );

    assert.equal(
      web3.utils.hexToUtf8(priceRequests[priceRequestLengthBefore + 1].identifier),
      web3.utils.hexToUtf8(identifier2)
    );
    assert.equal(priceRequests[priceRequestLengthBefore + 1].time, time2);
    // assert.equal(web3.utils.hexToUtf8(priceRequests[1].ancillaryData), web3.utils.hexToUtf("")));

    // Commit vote 1.
    const price1 = getRandomSignedInt();
    const salt1 = getRandomSignedInt();
    const hash1 = computeVoteHashAncillary({
      price: price1,
      salt: salt1,
      account: account1,
      time: time1,
      ancillaryData: ancillaryData1,
      roundId,
      identifier: identifier1,
    });

    await voting.methods["commitVote(bytes32,uint256,bytes,bytes32)"](identifier1, time1, ancillaryData1, hash1).send({
      from: accounts[0],
    });

    // Commit vote 2.
    const price2 = getRandomSignedInt();
    const salt2 = getRandomSignedInt();
    const hash2 = computeVoteHash({
      price: price2,
      salt: salt2,
      account: account1,
      time: time2,
      roundId,
      identifier: identifier2,
    });
    await voting.methods["commitVote(bytes32,uint256,bytes32)"](identifier2, time2, hash2).send({ from: accounts[0] });

    // If the voting period is ongoing, prices cannot be returned since they are not finalized.
    assert.isFalse(
      await voting.methods["hasPrice(bytes32,uint256,bytes)"](identifier1, time1, ancillaryData1).call({
        from: registeredContract,
      })
    );
    assert.isFalse(
      await voting.methods["hasPrice(bytes32,uint256)"](identifier2, time2).call({ from: registeredContract })
    );
    assert(
      await didContractThrow(
        voting.methods["getPrice(bytes32,uint256,bytes)"](identifier1, time1, ancillaryData1).call({
          from: registeredContract,
        })
      )
    );
    assert(
      await didContractThrow(
        voting.methods["getPrice(bytes32,uint256)"](identifier2, time2).call({ from: registeredContract })
      )
    );

    // Move to the reveal phase of the voting period.
    await moveToNextPhase(voting, accounts[0]);

    // Reveal both votes.
    await voting.methods.revealVote(identifier1, time1, price1, ancillaryData1, salt1).send({ from: accounts[0] });
    await voting.methods.revealVote(identifier2, time2, price2, salt2).send({ from: accounts[0] });

    // Prices cannot be provided until both commit and reveal for the current round have finished.
    assert.isFalse(
      await voting.methods["hasPrice(bytes32,uint256,bytes)"](identifier1, time1, ancillaryData1).call({
        from: registeredContract,
      })
    );
    assert.isFalse(
      await voting.methods["hasPrice(bytes32,uint256)"](identifier2, time2).call({ from: registeredContract })
    );
    assert(
      await didContractThrow(
        voting.methods["getPrice(bytes32,uint256,bytes)"](identifier1, time1, ancillaryData1).call({
          from: registeredContract,
        })
      )
    );
    assert(
      await didContractThrow(
        voting.methods["getPrice(bytes32,uint256)"](identifier2, time2).call({ from: registeredContract })
      )
    );

    // Move past the voting round.
    await moveToNextRound(voting, accounts[0]);

    // Note: all voting results are currently hardcoded to 1.
    assert.isTrue(
      await voting.methods["hasPrice(bytes32,uint256,bytes)"](identifier1, time1, ancillaryData1).call({
        from: registeredContract,
      })
    );
    assert.isTrue(
      await voting.methods["hasPrice(bytes32,uint256)"](identifier2, time2).call({ from: registeredContract })
    );
    assert.equal(
      (
        await voting.methods["getPrice(bytes32,uint256,bytes)"](identifier1, time1, ancillaryData1).call({
          from: registeredContract,
        })
      ).toString(),
      price1.toString()
    );
    assert.equal(
      (
        await voting.methods["getPrice(bytes32,uint256)"](identifier2, time2).call({ from: registeredContract })
      ).toString(),
      price2.toString()
    );
  });
  it("Slashing correctly reallocates funds between voters", async function () {
    const identifier = padRight(utf8ToHex("slash-test"), 64);
    const time = "420";

    // Make the Oracle support this identifier.
    await supportedIdentifiers.methods.addSupportedIdentifier(identifier).send({ from: accounts[0] });

    // Request a price and move to the next round where that will be voted on.
    await voting.methods.requestPrice(identifier, time).send({ from: registeredContract });
    await moveToNextRound(voting, accounts[0]);
    const roundId = (await voting.methods.getCurrentRoundId().call()).toString();

    // Commit votes.
    const losingPrice = 123;
    const salt1 = getRandomSignedInt();
    const hash1 = computeVoteHash({ price: losingPrice, salt: salt1, account: account1, time, roundId, identifier });
    await voting.methods.commitVote(identifier, time, hash1).send({ from: account1 });

    // Both account 2 and 3 vote for 456. Account4 did not vote.
    const winningPrice = 456;

    const salt2 = getRandomSignedInt();
    const hash2 = computeVoteHash({ price: winningPrice, salt: salt2, account: account2, time, roundId, identifier });
    await voting.methods.commitVote(identifier, time, hash2).send({ from: account2 });

    const salt3 = getRandomSignedInt();
    const hash3 = computeVoteHash({ price: winningPrice, salt: salt3, account: account3, time, roundId, identifier });
    await voting.methods.commitVote(identifier, time, hash3).send({ from: account3 });

    // Reveal the votes.
    await moveToNextPhase(voting, accounts[0]);

    await voting.methods.revealVote(identifier, time, losingPrice, salt1).send({ from: account1 });
    await voting.methods.revealVote(identifier, time, winningPrice, salt2).send({ from: account2 });
    await voting.methods.revealVote(identifier, time, winningPrice, salt3).send({ from: account3 });

    // Price should resolve to the one that 2 and 3 voted for.
    await moveToNextRound(voting, accounts[0]);

    // Now call updateTrackers to update the slashing metrics. We should see a cumulative slashing amount increment and
    // the slash per wrong vote and slash per no vote set correctly.
    await voting.methods.updateTrackers(account1).send({ from: account1 });

    // The test configuration has a wrong vote and no vote slash per token set to 0.0016. This works out to ~ equal to
    // the emission rate of the contract assuming 10 votes per month over a year. At this rate we should see two groups
    // of slashing: 1) the wrong vote and 2) the no vote. for the wrong vote there was 32mm tokens voted wrong from
    // account1. This should result in a slashing of 32mm*0.0016 = 51200. For the no vote Account4 has 4mm and did not
    // vote. they should get slashed as 4mm*0.0016 = 6400. Total slashing of 51200 + 6400 = 57600.
    const slashingTracker = await voting.methods.requestSlashingTrackers(0).call();
    assert.equal(slashingTracker.wrongVoteSlashPerToken, toWei("0.0016"));
    assert.equal(slashingTracker.noVoteSlashPerToken, toWei("0.0016"));
    assert.equal(slashingTracker.totalSlashed, toWei("57600"));
    assert.equal(slashingTracker.totalCorrectVotes, toWei("64000000"));

    // These slashings should be removed from the slashed token holders and added pro-rata to the correct voters.
    // Account 1 should loose 51200 tokens and account 2 should lose 6400 tokens.
    assert.equal(
      (await voting.methods.voterStakes(account1).call()).stake,
      toWei("32000000").sub(toWei("51200")) // Their original stake amount of 32mm minus the slashing of 51200.
    );

    await voting.methods.updateTrackers(account4).send({ from: account1 });
    assert.equal(
      (await voting.methods.voterStakes(account4).call()).stake,
      toWei("4000000").sub(toWei("6400")) // Their original stake amount of 4mm minus the slashing of 6400.
    );

    // Account2 and account3 should have their staked amounts increase by the positive slashing. As they both have the
    // same staked amounts we should see their balances increase equally as half of the 57600/2 = 28800 for each.
    await voting.methods.updateTrackers(account2).send({ from: account1 });
    assert.equal(
      (await voting.methods.voterStakes(account2).call()).stake,
      toWei("32000000").add(toWei("28800")) // Their original stake amount of 32mm plus the positive slashing of 28800.
    );
    await voting.methods.updateTrackers(account3).send({ from: account1 });
    assert.equal(
      (await voting.methods.voterStakes(account3).call()).stake,
      toWei("32000000").add(toWei("28800")) // Their original stake amount of 32mm plus the positive slashing of 28800.
    );
  });
  it("Multiple votes in the same voting round slash cumulatively", async function () {
    // Put two price requests into the same voting round.
    const identifier = padRight(utf8ToHex("slash-test"), 64); // Use the same identifier for both.
    const time1 = "420";
    const time2 = "421";
    await supportedIdentifiers.methods.addSupportedIdentifier(identifier).send({ from: accounts[0] });
    await voting.methods.requestPrice(identifier, time1).send({ from: registeredContract });
    await voting.methods.requestPrice(identifier, time2).send({ from: registeredContract });
    await moveToNextRound(voting, accounts[0]);
    const roundId = (await voting.methods.getCurrentRoundId().call()).toString();

    // Account1 and account4 votes correctly, account2 votes wrong in both votes and account3 does not vote in either.
    // Commit votes.
    const losingPrice = 123;
    const salt = getRandomSignedInt(); // use the same salt for all votes. bad practice but wont impact anything.
    const baseRequest = { salt, roundId, identifier };
    const hash1 = computeVoteHash({ ...baseRequest, price: losingPrice, account: account2, time: time1 });
    await voting.methods.commitVote(identifier, time1, hash1).send({ from: account2 });
    const hash2 = computeVoteHash({ ...baseRequest, price: losingPrice, account: account2, time: time2 });
    await voting.methods.commitVote(identifier, time2, hash2).send({ from: account2 });
    const winningPrice = 456;
    const hash3 = computeVoteHash({ ...baseRequest, price: winningPrice, account: account1, time: time1 });
    await voting.methods.commitVote(identifier, time1, hash3).send({ from: account1 });
    const hash4 = computeVoteHash({ ...baseRequest, price: winningPrice, account: account1, time: time2 });
    await voting.methods.commitVote(identifier, time2, hash4).send({ from: account1 });

    const hash5 = computeVoteHash({ ...baseRequest, price: winningPrice, account: account4, time: time1 });
    await voting.methods.commitVote(identifier, time1, hash5).send({ from: account4 });
    const hash6 = computeVoteHash({ ...baseRequest, price: winningPrice, account: account4, time: time2 });
    await voting.methods.commitVote(identifier, time2, hash6).send({ from: account4 });

    await moveToNextPhase(voting, accounts[0]); // Reveal the votes.

    await voting.methods.revealVote(identifier, time1, losingPrice, salt).send({ from: account2 });
    await voting.methods.revealVote(identifier, time2, losingPrice, salt).send({ from: account2 });
    await voting.methods.revealVote(identifier, time1, winningPrice, salt).send({ from: account1 });

    await voting.methods.revealVote(identifier, time2, winningPrice, salt).send({ from: account1 });

    await voting.methods.revealVote(identifier, time1, winningPrice, salt).send({ from: account4 });
    await voting.methods.revealVote(identifier, time2, winningPrice, salt).send({ from: account4 });

    await moveToNextRound(voting, accounts[0]);
    // Now call updateTrackers to update the slashing metrics. We should see a cumulative slashing amount increment and
    // the slash per wrong vote and slash per no vote set correctly.
    await voting.methods.updateTrackers(account1).send({ from: account1 });
    // Based off the votes in the batch we should see account2 slashed twice for voting wrong and account3 slashed twice
    // for not voting, both at a rate of 0.0016 tokens per vote. We should be able to see two separate request slashing
    // trackers. The totalSlashed should therefor be 32mm * 2 * 0.0016 = 102400 per slashing tracker. The total correct
    // votes should be account1 (32mm) and account4(4mm) as 46mm.
    const slashingTracker1 = await voting.methods.requestSlashingTrackers(0).call();
    assert.equal(slashingTracker1.wrongVoteSlashPerToken, toWei("0.0016"));
    assert.equal(slashingTracker1.noVoteSlashPerToken, toWei("0.0016"));
    assert.equal(slashingTracker1.totalSlashed, toWei("102400"));
    assert.equal(slashingTracker1.totalCorrectVotes, toWei("36000000"));
    const slashingTracker2 = await voting.methods.requestSlashingTrackers(1).call();
    assert.equal(slashingTracker2.wrongVoteSlashPerToken, toWei("0.0016"));
    assert.equal(slashingTracker2.noVoteSlashPerToken, toWei("0.0016"));
    assert.equal(slashingTracker2.totalSlashed, toWei("102400"));
    assert.equal(slashingTracker2.totalCorrectVotes, toWei("36000000"));
    // Now consider the impact on the individual voters cumulative staked amounts. First, let's consider the voters who
    // were wrong and lost balance. Account2 and Account3 were both wrong with 32mm tokens, slashed twice. They should
    // each loose 32mm * 2 * 0.0016 = 102400 tokens.
    await voting.methods.updateTrackers(account2).send({ from: account1 });
    assert.equal(
      (await voting.methods.voterStakes(account2).call()).stake,
      toWei("32000000").sub(toWei("102400")) // Their original stake amount of 32mm minus the slashing of 102400.
    );

    await voting.methods.updateTrackers(account3).send({ from: account1 });
    assert.equal(
      (await voting.methods.voterStakes(account3).call()).stake,
      toWei("32000000").sub(toWei("102400")) // Their original stake amount of 32mm minus the slashing of 102400.
    );

    // Now consider the accounts that should have accrued positive slashing. Account1 has 32mm and should have gotten
    // 32mm/(32mm+4mm) * 102400 * 2 = 182044.4444444444 (their fraction of the total slashed)
    // await voting.methods.updateTrackers(account1).send({ from: account1 });
    assert.equal(
      (await voting.methods.voterStakes(account1).call()).stake,
      toWei("32000000").add(toBN("182044444444444444444444")) // Their original stake amount of 32mm plus the slash of 182044.4
    );

    // Account4 has 4mm and should have gotten 4mm/(32mm+4mm) * 102400 * 2 = 22755.555 (their fraction of the total slashed)
    await voting.methods.updateTrackers(account4).send({ from: account4 });
    assert.equal(
      (await voting.methods.voterStakes(account4).call()).stake,
      toWei("4000000").add(toBN("22755555555555555555554")) // Their original stake amount of 4mm plus the slash of 22755.555
    );
  });
  it("Votes slashed over multiple voting rounds with no claims in between", async function () {
    // Consider multiple voting rounds with no one claiming rewards/restaging ect(to update the slashing accumulators).
    // Contract should correctly accommodate this over the interval.
    const identifier = padRight(utf8ToHex("slash-test"), 64); // Use the same identifier for both.
    const time1 = "420";

    await supportedIdentifiers.methods.addSupportedIdentifier(identifier).send({ from: accounts[0] });
    await voting.methods.requestPrice(identifier, time1).send({ from: registeredContract });
    await moveToNextRound(voting, accounts[0]);
    const roundId = (await voting.methods.getCurrentRoundId().call()).toString();

    // Account1 and account4 votes correctly, account2 votes wrong and account3 does not vote.
    // Commit votes.
    const losingPrice = 123;
    const salt = getRandomSignedInt(); // use the same salt for all votes. bad practice but wont impact anything.
    const baseRequest = { salt, roundId, identifier };
    const hash1 = computeVoteHash({ ...baseRequest, price: losingPrice, account: account2, time: time1 });

    await voting.methods.commitVote(identifier, time1, hash1).send({ from: account2 });

    const winningPrice = 456;
    const hash2 = computeVoteHash({ ...baseRequest, price: winningPrice, account: account1, time: time1 });
    await voting.methods.commitVote(identifier, time1, hash2).send({ from: account1 });

    const hash3 = computeVoteHash({ ...baseRequest, price: winningPrice, account: account4, time: time1 });
    await voting.methods.commitVote(identifier, time1, hash3).send({ from: account4 });

    await moveToNextPhase(voting, accounts[0]); // Reveal the votes.

    await voting.methods.revealVote(identifier, time1, losingPrice, salt).send({ from: account2 });
    await voting.methods.revealVote(identifier, time1, winningPrice, salt).send({ from: account1 });
    await voting.methods.revealVote(identifier, time1, winningPrice, salt).send({ from: account4 });

    const time2 = "690";
    await voting.methods.requestPrice(identifier, time2).send({ from: registeredContract });
    await moveToNextRound(voting, accounts[0]);
    const roundId2 = (await voting.methods.getCurrentRoundId().call()).toString();
    // In this vote say that Account1 and account3 votes correctly, account4 votes wrong and account2 does not vote.
    const baseRequest2 = { salt, roundId: roundId2, identifier };
    const hash4 = computeVoteHash({ ...baseRequest2, price: losingPrice, account: account4, time: time2 });

    await voting.methods.commitVote(identifier, time2, hash4).send({ from: account4 });

    const hash5 = computeVoteHash({ ...baseRequest2, price: winningPrice, account: account1, time: time2 });
    await voting.methods.commitVote(identifier, time2, hash5).send({ from: account1 });

    const hash6 = computeVoteHash({ ...baseRequest2, price: winningPrice, account: account3, time: time2 });
    await voting.methods.commitVote(identifier, time2, hash6).send({ from: account3 });

    await moveToNextPhase(voting, accounts[0]); // Reveal the votes.

    await voting.methods.revealVote(identifier, time2, losingPrice, salt).send({ from: account4 });
    await voting.methods.revealVote(identifier, time2, winningPrice, salt).send({ from: account1 });
    await voting.methods.revealVote(identifier, time2, winningPrice, salt).send({ from: account3 });

    await moveToNextRound(voting, accounts[0]);

    // Now call updateTrackers to update the slashing metrics. We should see a cumulative slashing amount increment and
    // the slash per wrong vote and slash per no vote set correctly.
    await voting.methods.updateTrackers(account1).send({ from: account1 });

    // Based off the vote batch we should see two request slashing trackers for each of the two votes. The first one should
    // have a total slashing of 32mm * 2*0.0016 = 102400 (same as previous test.)
    const slashingTracker1 = await voting.methods.requestSlashingTrackers(0).call();
    assert.equal(slashingTracker1.wrongVoteSlashPerToken, toWei("0.0016"));
    assert.equal(slashingTracker1.noVoteSlashPerToken, toWei("0.0016"));
    assert.equal(slashingTracker1.totalSlashed, toWei("102400"));
    assert.equal(slashingTracker1.totalCorrectVotes, toWei("36000000")); // 32mm + 4mm

    // After the first round of voting there was some slashing that happened which impacts the slashing trackers in the
    // second round! This differs from the previous test as there has been some time evolution between the rounds in this
    // test, which was not the case in the previous test where there were multiple votes in the same round. Expect:
    // account1 gains 32mm/(32mm+4mm)*102400. account2 looses 32mm/(32mm+32mm)*102400. account3 looses 32mm/(32mm+32mm)*102400
    // and account4 gains 4mm/(32mm+4mm)*102400. For the next round of votes, considering these balances, the total
    // correct votes will be account1 + account3 so (32mm+91022.222) + (32mm-51200)=64039822.222. Slashed votes will be
    // (account2+account4) * 0.0016 = [(32mm-51200)+(4mm+11377.77)]*0.0016=57536.284432
    //
    // For the second slashing tracker we had 32mm * 2 correct votes and wrong votes was 34mm + 4mm. Slashing should then
    // be 36mm * 0.0016 = 57600
    const slashingTracker2 = await voting.methods.requestSlashingTrackers(1).call();
    assert.equal(slashingTracker2.wrongVoteSlashPerToken, toWei("0.0016"));
    assert.equal(slashingTracker2.noVoteSlashPerToken, toWei("0.0016"));
    assert.equal(slashingTracker2.totalSlashed, toBN("57536284444444444444444"));
    assert.equal(slashingTracker2.totalCorrectVotes, toBN("64039822222222222222222222"));

    // Now consider the impact on the individual voters cumulative staked amounts. This is a bit more complex than
    // previous tests as there was multiple voting rounds and voters were slashed between the rounds. Account1 voted
    // correctly both times. In the first voting round they should have accumulated 32mm/(36mm)*102400 = 91022.2222222
    // and in the second they accumulated (32mm+91022.2222222)/(64039822.222) * 57536.284432 = 28832.0316 (note here
    // we factored in the balance from round 1+ the rewards from round 1 and then took the their share of the total
    // correct votes) resulting a a total positive slashing of 91022.2222222+28832.0316=119854.2538959
    // await voting.methods.updateTrackers(account1).send({ from: account1 });
    assert.equal(
      (await voting.methods.voterStakes(account1).call()).stake,
      toWei("32000000").add(toBN("119854253895946226051937")) // Their original stake amount of 32mm minus the slashing of 119854.25389.
    );

    // Account2 voted wrong the first time and did not vote the second time. They should get slashed at 32mm*0.0016=51200
    // for the first slash and at (32mm-51200)*0.0016=51118.08 for the second slash. This totals 102318.08.
    await voting.methods.updateTrackers(account2).send({ from: account2 });
    assert.equal(
      (await voting.methods.voterStakes(account2).call()).stake,
      toWei("32000000").sub(toWei("102318.08")) // Their original stake amount of 32mm minus the slashing of 102318.08.
    );
    // Account3 did not vote the first time and voted correctly the second time. They should get slashed at 32mm*0.0016
    // = 51200 for the first vote and then on the second vote they should get (32mm-51200)/(64039822.22)*57536.284=28704.2525
    // Overall they should have a resulting slash of -22495.7474
    await voting.methods.updateTrackers(account3).send({ from: account3 });
    assert.equal(
      (await voting.methods.voterStakes(account3).call()).stake,
      toWei("32000000").sub(toBN("22495747229279559385272")) // Their original stake amount of 32mm minus the slash of 22495.7474
    );

    // Account4 has 4mm and voted correctly the first time and wrong the second time. On the first vote they should have
    // gotten 4mm/(32mm+4mm)*102400=11377.77 and on the second vote they should have lost (4mm+11377.77)*0.0016*57536.284
    // =6418.204432. Overall they should have gained 4959.56

    await voting.methods.updateTrackers(account4).send({ from: account4 });
    assert.equal(
      (await voting.methods.voterStakes(account4).call()).stake,
      toWei("4000000").add(toBN("4959573333333333333333")) // Their original stake amount of 4mm plus the slash of 4959.56.
    );
  });

  it("Governance requests don't slash wrong votes", async function () {
    const identifier = padRight(utf8ToHex("governance-price-request"), 64); // Use the same identifier for both.
    const time1 = "420";
    const DATA_LIMIT_BYTES = 8192;
    const ancillaryData = web3.utils.randomHex(DATA_LIMIT_BYTES);

    // Register accounts[0] as a registered contract.
    await registry.methods.registerContract([], accounts[0]).send({ from: accounts[0] });

    await voting.methods.requestGovernanceAction(identifier, time1, ancillaryData).send({ from: accounts[0] });
    await moveToNextRound(voting, accounts[0]);
    const roundId = (await voting.methods.getCurrentRoundId().call()).toString();

    // Account1 and account4 votes correctly, account2 votes wrong and account3 does not vote..
    // Commit votes.
    const losingPrice = 1;
    const salt = getRandomSignedInt(); // use the same salt for all votes. bad practice but wont impact anything.
    const baseRequest = { salt, roundId, identifier };
    const hash1 = computeVoteHashAncillary({
      ...baseRequest,
      price: losingPrice,
      account: account2,
      time: time1,
      ancillaryData,
    });

    await voting.methods.commitVote(identifier, time1, ancillaryData, hash1).send({ from: account2 });

    const winningPrice = 0;
    const hash2 = computeVoteHashAncillary({
      ...baseRequest,
      price: winningPrice,
      account: account1,
      time: time1,
      ancillaryData,
    });
    await voting.methods.commitVote(identifier, time1, ancillaryData, hash2).send({ from: account1 });

    const hash3 = computeVoteHashAncillary({
      ...baseRequest,
      price: winningPrice,
      account: account4,
      time: time1,
      ancillaryData,
    });
    await voting.methods.commitVote(identifier, time1, ancillaryData, hash3).send({ from: account4 });

    await moveToNextPhase(voting, accounts[0]); // Reveal the votes.

    await voting.methods.revealVote(identifier, time1, losingPrice, ancillaryData, salt).send({ from: account2 });
    await voting.methods.revealVote(identifier, time1, winningPrice, ancillaryData, salt).send({ from: account1 });
    await voting.methods.revealVote(identifier, time1, winningPrice, ancillaryData, salt).send({ from: account4 });

    await moveToNextRound(voting, accounts[0]);

    // Now call updateTrackers to update the slashing metrics. We should see a cumulative slashing amount increment and
    // the slash per wrong vote and slash per no vote set correctly.
    await voting.methods.updateTrackers(account1).send({ from: account1 });

    const slashingTracker1 = await voting.methods.requestSlashingTrackers(0).call();
    assert.equal(slashingTracker1.wrongVoteSlashPerToken, toWei("0")); // No wrong vote slashing.
    assert.equal(slashingTracker1.noVoteSlashPerToken, toWei("0.0016"));
    assert.equal(slashingTracker1.totalSlashed, toWei("51200")); // 32mm*0.0016=51200
    assert.equal(slashingTracker1.totalCorrectVotes, toWei("36000000")); // 32mm + 4mm

    // Check that account3 is slashed for not voting.
    await voting.methods.updateTrackers(account3).send({ from: account3 });
    assert.equal(
      (await voting.methods.voterStakes(account3).call()).stake,
      toWei("32000000").sub(toWei("51200")) // Their original stake amount of 32mm minus the slash of 51200
    );

    // Check that account2 is not slashed for voting wrong.
    await voting.methods.updateTrackers(account2).send({ from: account2 });
    assert.equal(
      (await voting.methods.voterStakes(account2).call()).stake,
      toWei("32000000") // Their original stake amount of 32mm.
    );

    // Check that account 1 and account 4 received the correct amount of tokens.
    // Account 1 should receive 32mm/(32mm+4mm)*51200=45511.111...
    await voting.methods.updateTrackers(account1).send({ from: account1 });
    assert.equal(
      (await voting.methods.voterStakes(account1).call()).stake,
      toWei("32000000").add(toBN("45511111111111111111111"))
    );

    // Account 4 should receive 4mm/(32mm+4mm)*51200=5688.88...
    await voting.methods.updateTrackers(account4).send({ from: account4 });
    assert.equal(
      (await voting.methods.voterStakes(account4).call()).stake,
      toWei("4000000").add(toBN("5688888888888888888888")) // Their original stake amount of 32mm.
    );
  });

  it("Governance and non-governance requests work together well", async function () {
    const identifier = padRight(utf8ToHex("gov-no-gov-combined-request"), 64); // Use the same identifier for both.
    await supportedIdentifiers.methods.addSupportedIdentifier(identifier).send({ from: accounts[0] });
    const DATA_LIMIT_BYTES = 8192;
    const ancillaryData = web3.utils.randomHex(DATA_LIMIT_BYTES);

    const time1 = "420";

    // Register accounts[0] as a registered contract.
    await registry.methods.registerContract([], accounts[0]).send({ from: accounts[0] });

    await voting.methods.requestGovernanceAction(identifier, time1, ancillaryData).send({ from: accounts[0] });

    const time2 = "690";
    await voting.methods.requestPrice(identifier, time2).send({ from: registeredContract });

    await moveToNextRound(voting, accounts[0]);
    const roundId = (await voting.methods.getCurrentRoundId().call()).toString();

    const winningPrice = 0;
    const losingPrice = 1;

    // Account1 and account4 votes correctly, account2 votes wrong and account3 does not vote..
    // Commit votes.
    // Governance request.

    const salt = getRandomSignedInt(); // use the same salt for all votes. bad practice but wont impact anything.
    const baseRequest = { salt, roundId, identifier };
    const hash1 = computeVoteHashAncillary({
      ...baseRequest,
      price: losingPrice,
      ancillaryData,
      account: account2,
      time: time1,
    });

    await voting.methods.commitVote(identifier, time1, ancillaryData, hash1).send({ from: account2 });

    const hash2 = computeVoteHashAncillary({
      ...baseRequest,
      price: winningPrice,
      ancillaryData,
      account: account1,
      time: time1,
    });
    await voting.methods.commitVote(identifier, time1, ancillaryData, hash2).send({ from: account1 });

    const hash3 = computeVoteHashAncillary({
      ...baseRequest,
      price: winningPrice,
      ancillaryData,
      account: account4,
      time: time1,
    });
    await voting.methods.commitVote(identifier, time1, ancillaryData, hash3).send({ from: account4 });

    // Non-governance request.
    const baseRequest2 = { salt, roundId: roundId, identifier };

    const hashAccOne = computeVoteHash({ ...baseRequest2, price: winningPrice, account: account1, time: time2 });
    await voting.methods.commitVote(identifier, time2, hashAccOne).send({ from: account1 });

    const hashAccTwo = computeVoteHash({ ...baseRequest2, price: losingPrice, account: account2, time: time2 });
    await voting.methods.commitVote(identifier, time2, hashAccTwo).send({ from: account2 });

    const hashAccFour = computeVoteHash({ ...baseRequest2, price: winningPrice, account: account4, time: time2 });
    await voting.methods.commitVote(identifier, time2, hashAccFour).send({ from: account4 });

    await moveToNextPhase(voting, accounts[0]); // Reveal the votes.

    // Governance request.
    await voting.methods.revealVote(identifier, time1, winningPrice, ancillaryData, salt).send({ from: account1 });
    await voting.methods.revealVote(identifier, time1, losingPrice, ancillaryData, salt).send({ from: account2 });
    await voting.methods.revealVote(identifier, time1, winningPrice, ancillaryData, salt).send({ from: account4 });

    // Non-governance request.
    await voting.methods.revealVote(identifier, time2, winningPrice, salt).send({ from: account1 });
    await voting.methods.revealVote(identifier, time2, losingPrice, salt).send({ from: account2 });
    await voting.methods.revealVote(identifier, time2, winningPrice, salt).send({ from: account4 });

    await moveToNextRound(voting, accounts[0]);

    // Now call updateTrackers to update the slashing metrics. We should see a cumulative slashing amount increment and
    // the slash per wrong vote and slash per no vote set correctly.
    await voting.methods.updateTrackers(account1).send({ from: account1 });

    const slashingTracker1 = await voting.methods.requestSlashingTrackers(0).call();
    assert.equal(slashingTracker1.wrongVoteSlashPerToken, toWei("0")); // No wrong vote slashing.
    assert.equal(slashingTracker1.noVoteSlashPerToken, toWei("0.0016"));
    assert.equal(slashingTracker1.totalSlashed, toWei("51200")); // 32mm*0.0016=51200
    assert.equal(slashingTracker1.totalCorrectVotes, toWei("36000000")); // 32mm + 4mm

    const slashingTracker2 = await voting.methods.requestSlashingTrackers(1).call();
    assert.equal(slashingTracker2.wrongVoteSlashPerToken, toWei("0.0016")); // One wrong vote slashing.
    assert.equal(slashingTracker2.noVoteSlashPerToken, toWei("0.0016"));
    assert.equal(slashingTracker2.totalSlashed, toWei("102400")); // 32mm*0.0016 + 32mm*0.0016=51200
    assert.equal(slashingTracker1.totalCorrectVotes, toWei("36000000")); // 32mm + 4mm

    // Check that account3 is slashed for not voting two times
    await voting.methods.updateTrackers(account3).send({ from: account3 });
    assert.equal(
      (await voting.methods.voterStakes(account3).call()).stake,
      toWei("32000000").sub(toWei("102400")) // Their original stake amount of 32mm minus the slash of 51200
    );

    // Check that account2 is only slashed for voting wrong in the second non-governance request.
    await voting.methods.updateTrackers(account2).send({ from: account2 });
    assert.equal((await voting.methods.voterStakes(account2).call()).stake, toWei("32000000").sub(toWei("51200")));

    // Check that account 1 and account 4 received the correct amount of tokens.
    // Account 1 should receive 32mm/(32mm+4mm)*153600=136533.33...
    await voting.methods.updateTrackers(account1).send({ from: account1 });
    assert.equal(
      (await voting.methods.voterStakes(account1).call()).stake,
      toWei("32000000").add(toBN("136533333333333333333333"))
    );

    // Account 4 should receive 4mm/(32mm+4mm)*153600=17066.66...
    await voting.methods.updateTrackers(account4).send({ from: account4 });
    assert.equal(
      (await voting.methods.voterStakes(account4).call()).stake,
      toWei("4000000").add(toBN("17066666666666666666665"))
    );
  });

  it("Correctly selects voting round based on request time", async function () {
    // If requests are placed in the last minRollToNextRoundLength of a voting round then they should be placed in the
    // subsequent voting round (auto rolled). minRollToNextRoundLength is set to 7200. i.e requests done 2 hours before
    // the end of the reveal phase should be auto-rolled into the following round.

    await moveToNextRound(voting, accounts[0]); // Move to the start of a voting round to be right at the beginning.
    const startingVotingRoundId = Number(await voting.methods.getCurrentRoundId().call());

    // Requesting prices now should place them in the following voting round (normal behaviour).
    const identifier = padRight(utf8ToHex("slash-test"), 64); // Use the same identifier for both.
    const time1 = "420";
    await supportedIdentifiers.methods.addSupportedIdentifier(identifier).send({ from: accounts[0] });
    await voting.methods.requestPrice(identifier, time1).send({ from: registeredContract });

    assert.equal(
      (await voting.methods.getPriceRequestStatuses([{ identifier, time: time1 }]).call())[0].lastVotingRound,
      startingVotingRoundId + 1
    );

    // Pending requests should return empty array as it only returns votes being voted on this round.
    assert.equal((await voting.methods.getPendingRequests().call()).length, 0);

    // If we move to the next phase we should now be able to vote on the requests and they should show up as active.
    await moveToNextRound(voting, accounts[0]);
    // Set the contract time to be exactly at the start of the current round.
    const roundEndTime = Number(await voting.methods.getRoundEndTime(startingVotingRoundId + 1).call());
    // Set time exactly 2 days before end of the current round to ensure we are aligned with the clock timers.
    await voting.methods.setCurrentTime(roundEndTime - 60 * 60 * 24 * 2).send({ from: accounts[0] });
    assert.equal(Number(await voting.methods.getCurrentRoundId().call()), startingVotingRoundId + 1);
    const roundStartTime = Number(await voting.methods.getCurrentTime().call());

    // There should now be one outstanding price request as we are in the active round. We can vote on it.
    assert.equal((await voting.methods.getPendingRequests().call()).length, 1);
    const salt = getRandomSignedInt(); // use the same salt for all votes. bad practice but wont impact anything.

    let roundId = (await voting.methods.getCurrentRoundId().call()).toString();
    const hash1 = computeVoteHash({ salt, roundId, identifier, price: 42069, account: account2, time: time1 });
    await voting.methods.commitVote(identifier, time1, hash1).send({ from: account2 });
    await moveToNextPhase(voting, accounts[0]);
    assert.equal(Number(await voting.methods.getCurrentRoundId().call()), startingVotingRoundId + 1);
    await voting.methods.revealVote(identifier, time1, 42069, salt).send({ from: account2 });

    // Now, move to within the last minRollToNextRoundLength of the next round. If another price request happens in this
    // period it should be place in the round after the next round as it's too close to the next round. To verify we are
    // in time where we think we are we should be exactly 24 hours after the roundStartTime as we've done exactly one
    // action of moveToNextPhase call. We can therefore advance the time to currentTime + 60 * 60 * 23 to be one hour
    // before the end of the voting round.
    const currentTime = Number(await voting.methods.getCurrentTime().call());
    assert.equal(currentTime, roundStartTime + 60 * 60 * 24);
    await voting.methods.setCurrentTime(currentTime + 60 * 60 * 23).send({ from: accounts[0] });
    // We should still be in the same voting round.
    assert.equal(Number(await voting.methods.getCurrentRoundId().call()), startingVotingRoundId + 1);

    // now, when price requests happen they should be placed in the round after the current round.
    const secondRequestRoundId = Number(await voting.methods.getCurrentRoundId().call());
    await voting.methods.requestPrice(identifier, time1 + 1).send({ from: registeredContract });
    assert.equal(
      (await voting.methods.getPriceRequestStatuses([{ identifier, time: time1 + 1 }]).call())[0].lastVotingRound,
      secondRequestRoundId + 2
    );

    // If we move to the next voting round you should not be able vote as the vote is not yet active (its only active
    // in the subsequent round due to the roll).
    await moveToNextRound(voting, accounts[0]);

    // Commit call should revert as this can only be voted on in the next round due to the auto roll.
    roundId = (await voting.methods.getCurrentRoundId().call()).toString();
    const hash2 = computeVoteHash({ salt, roundId, identifier, price: 42069, account: account2, time: time1 + 1 });
    assert(await didContractThrow(voting.methods.commitVote(identifier, time1 + 1, hash2).send({ from: account2 })));

    // Move to the next voting phase and the next voting round. now, we should be able to vote on the second identifier.
    await moveToNextPhase(voting, accounts[0]);
    await moveToNextRound(voting, accounts[0]);
    roundId = (await voting.methods.getCurrentRoundId().call()).toString();
    const hash3 = computeVoteHash({ salt, roundId, identifier, price: 42069, account: account2, time: time1 + 1 });
    await voting.methods.commitVote(identifier, time1 + 1, hash3).send({ from: account2 });
    await moveToNextPhase(voting, accounts[0]);
    await voting.methods.revealVote(identifier, time1 + 1, 42069, salt).send({ from: account2 });
    await moveToNextRound(voting, accounts[0]);
    assert.equal(
      (await voting.methods.getPrice(identifier, time1 + 1).call({ from: registeredContract })).toString(),
      "42069"
    );
  });

  it("Can delegate voting to another address to vote on your stakes behalf", async function () {
    // Delegate from account1 to rand.
    await voting.methods.setDelegate(rand).send({ from: account1 });
    await voting.methods.setDelegator(account1).send({ from: rand });

    // State variables should be set correctly.
    assert.equal((await voting.methods.voterStakes(account1).call()).delegate, rand);
    assert.equal(await voting.methods.delegateToStaker(rand).call(), account1);

    // Request a price and see that we can vote on it on behalf of the account1 from the delegate.
    const identifier = padRight(utf8ToHex("delegated-voting"), 64); // Use the same identifier for both.
    const time = "420";
    await supportedIdentifiers.methods.addSupportedIdentifier(identifier).send({ from: accounts[0] });
    await voting.methods.requestPrice(identifier, time).send({ from: registeredContract });

    await moveToNextRound(voting, accounts[0]);
    const roundId = (await voting.methods.getCurrentRoundId().call()).toString();

    const price = 1;

    const salt = getRandomSignedInt(); // use the same salt for all votes. bad practice but wont impact anything.

    // construct the vote hash. Note the account is the delegate.
    const hash = computeVoteHash({ salt, roundId, identifier, price, account: rand, time });

    // Commit the votes.
    await voting.methods.commitVote(identifier, time, hash).send({ from: rand });
    await moveToNextPhase(voting, accounts[0]); // Reveal the votes.
    await voting.methods.revealVote(identifier, time, price, salt).send({ from: rand });
    await moveToNextRound(voting, accounts[0]); // Move to the next round.

    // The price should have settled as per usual and be recoverable. The original staker should have gained the positive
    // slashing from being the oly correct voter. The total slashing should be 68mm * 0.0016 = 108800.
    assert.equal(await voting.methods.getPrice(identifier, time).call({ from: registeredContract }), price);
    await voting.methods.updateTrackers(account1).send({ from: account1 });
    assert.equal((await voting.methods.voterStakes(account1).call()).stake, toWei("32000000").add(toWei("108800")));
  });

  it("Can revoke a delegate by unsetting the mapping", async function () {
    await voting.methods.setDelegate(rand).send({ from: account1 });
    await voting.methods.setDelegator(account1).send({ from: rand });
    assert.equal((await voting.methods.voterStakes(account1).call()).delegate, rand);
    assert.equal(await voting.methods.delegateToStaker(rand).call(), account1);

    // Remove the delegation from the staker.
    await voting.methods.setDelegate(ZERO_ADDRESS).send({ from: account1 });
    assert.equal((await voting.methods.voterStakes(account1).call()).delegate, ZERO_ADDRESS);

    // Remove the delegation from the delegate.
    await voting.methods.setDelegator(ZERO_ADDRESS).send({ from: rand });
    assert.equal(await voting.methods.delegateToStaker(rand).call(), ZERO_ADDRESS);
  });
  it("Can correctly handel unstaking within voting rounds", async function () {
    // Start by setting the unstakeCooldown to 12 hours to enable us to execute the unstakes during the commit/reveal
    // phases.
    await voting.methods.setUnstakeCoolDown(60 * 60 * 12).send({ from: accounts[0] });

    // Claim all rewards current entitled to all accounts to start from 0 at the time of the price request.
    await voting.methods.withdrawRewards().send({ from: account1 });
    const account1BalancePostClaim = await votingToken.methods.balanceOf(account1).call();

    const identifier = padRight(utf8ToHex("slash-test"), 64); // Use the same identifier for both.
    const time1 = "420";
    const price = "69696969";
    await supportedIdentifiers.methods.addSupportedIdentifier(identifier).send({ from: accounts[0] });
    await voting.methods.requestPrice(identifier, time1).send({ from: registeredContract });

    // Account1 will request to unstake before the start of the voting round and execute in the commit phase.
    await voting.methods.requestUnstake(toWei("32000000")).send({ from: account1 });

    await moveToNextRound(voting, accounts[0]); // Move into the commit phase.

    // Account2 unstakes during the commit phase.
    await voting.methods.withdrawRewards().send({ from: account2 });
    const account2BalancePostClaim = await votingToken.methods.balanceOf(account2).call();
    await voting.methods.requestUnstake(toWei("32000000")).send({ from: account2 });

    // Account3 and Account4 commits.
    const salt = getRandomSignedInt(); // use the same salt for all votes. bad practice but wont impact anything.
    let roundId = (await voting.methods.getCurrentRoundId().call()).toString();
    const baseRequest = { salt, roundId, identifier };
    const hash1 = computeVoteHash({ ...baseRequest, price, account: account3, time: time1 });
    await voting.methods.commitVote(identifier, time1, hash1).send({ from: account3 });

    const hash2 = computeVoteHash({ ...baseRequest, price, account: account4, time: time1 });
    await voting.methods.commitVote(identifier, time1, hash2).send({ from: account4 });

    // Move into the reveal phase.
    await moveToNextPhase(voting, accounts[0]);

    // Account3 can reveals. Check the snapshotting makes sense.
    await voting.methods.revealVote(identifier, time1, price, salt).send({ from: account3 });
    // cumulativeActiveStakeAtRound should be 36mm. two accounts of 32mm unstaked before the start of the round.
    assert.equal((await voting.methods.rounds(roundId).call()).cumulativeActiveStakeAtRound, toWei("36000000"));

    // Now, say account4 tries to request an unstake. They cant do this as it is during the current active reveal phase.
    // As this user cant stake they end up doing nothing and just sit. They shall be slashed for non-participation.
    assert(await didContractThrow(voting.methods.requestUnstake(4206969).send({ from: account4 })));

    // Account1 should be able to execute their unstake at this point as it has passed enough time from when they
    // requested. This should not impact the current vote in any way. Equally, they should have 0 outstanding rewards,
    // even through time has evolved due to them being in the pending exit phase.
    assert.equal((await voting.methods.voterStakes(account1).call()).pendingUnstake, toWei("32000000"));
    assert.equal(await voting.methods.outstandingRewards(account1).call(), "0");
    await voting.methods.executeUnstake().send({ from: account1 });
    assert.equal(
      await votingToken.methods.balanceOf(account1).call(),
      toBN(account1BalancePostClaim).add(toWei("32000000"))
    );
    assert.equal((await voting.methods.voterStakes(account1).call()).stake, 0);
    assert.equal((await voting.methods.voterStakes(account1).call()).pendingUnstake, 0);
    // assert.equal((await voting.methods.voterStakes(account1).call()).pendingStake, 0);

    // Move to the next round to conclude the vote.
    await moveToNextRound(voting, accounts[0]);

    // The price should be resolved to the price that account3 voted on.
    assert.equal(await voting.methods.getPrice(identifier, time1).call({ from: registeredContract }), price);

    // Now consider the slashing. Only account4 should have been slashed as it was the only account actively staked that
    // did not participate. Their slashing should be allocated to account3. account1 and account2 were in the pending
    // exit phase and so should not have had any slashing done to them. Account4's slashing should be 0.0016 * 4mm = 6400

    await voting.methods.updateTrackers(account4).send({ from: account4 });
    assert.equal((await voting.methods.voterStakes(account4).call()).stake, toWei("4000000").sub(toWei("6400")));

    await voting.methods.updateTrackers(account3).send({ from: account3 });
    assert.equal((await voting.methods.voterStakes(account3).call()).stake, toWei("32000000").add(toWei("6400")));

    // Validate that the slashing trackers worked as expected.
    const slashingTracker = await voting.methods.requestSlashingTrackers(0).call();
    assert.equal(slashingTracker.wrongVoteSlashPerToken, toWei("0.0016"));
    assert.equal(slashingTracker.noVoteSlashPerToken, toWei("0.0016"));
    assert.equal(slashingTracker.totalSlashed, toWei("6400")); // 4mm*0.0016=6400
    assert.equal(slashingTracker.totalCorrectVotes, toWei("32000000")); // 32mm

    // Account2 now executes their unstake.
    assert.equal((await voting.methods.voterStakes(account2).call()).pendingUnstake, toWei("32000000"));
    assert.equal(await voting.methods.outstandingRewards(account2).call(), "0");
    await voting.methods.executeUnstake().send({ from: account2 });
    assert.equal(
      await votingToken.methods.balanceOf(account2).call(),
      toBN(account2BalancePostClaim).add(toWei("32000000"))
    );
  });
  it("Requesting to unstake within a voting round excludes you from being slashed", async function () {
    // If a voter requests to unstake, even in the current commit phase a voting round, they should not be slashed for
    // being "staked" (in unlock cooldown) but not active at that point in time.
    const identifier = padRight(utf8ToHex("slash-test"), 64); // Use the same identifier for both.
    const time = "420";
    await supportedIdentifiers.methods.addSupportedIdentifier(identifier).send({ from: accounts[0] });
    await voting.methods.requestPrice(identifier, time).send({ from: registeredContract });

    // Account1 will request to unstake before the start of the voting round.
    await voting.methods.requestUnstake(toWei("32000000")).send({ from: account1 });
    await moveToNextRound(voting, accounts[0]); // Move into the commit phase.

    // Account 2 will request to unstake during the voting round.
    await voting.methods.requestUnstake(toWei("32000000")).send({ from: account2 });

    // Account 3 votes and account 4 does not vote.
    const salt = getRandomSignedInt(); // use the same salt for all votes. bad practice but wont impact anything.
    let roundId = (await voting.methods.getCurrentRoundId().call()).toString();
    let baseRequest = { salt, roundId, identifier };
    const price = "69696969";
    const hash1 = computeVoteHash({ ...baseRequest, price, account: account3, time });
    await voting.methods.commitVote(identifier, time, hash1).send({ from: account3 });

    await moveToNextPhase(voting, accounts[0]); // Move into the reveal phase

    // Account 3 reveals their vote.
    await voting.methods.revealVote(identifier, time, price, salt).send({ from: account3 });

    // We should see that the total number of active stakers for this round is 36mm (account3 and account4). Account1
    // and account2 are in pending exit.
    assert.equal(
      (await voting.methods.rounds(await voting.methods.getCurrentRoundId().call()).call())
        .cumulativeActiveStakeAtRound,
      toWei("36000000")
    );

    await moveToNextRound(voting, accounts[0]); // Move to the next round to conclude the vote.

    // Check account slashing trackers. We should see only account4 slashed and their slash allocated to account3. This
    // should equal to 0.0016 * 4mm = 6400.

    await voting.methods.updateTrackers(account3).send({ from: account3 });
    assert.equal(
      (await voting.methods.voterStakes(account3).call()).stake,
      toWei("32000000").add(toWei("6400")) // Their original stake amount of 32mm plus the slashing of 6400
    );

    await voting.methods.updateTrackers(account4).send({ from: account4 });
    assert.equal(
      (await voting.methods.voterStakes(account4).call()).stake,
      toWei("4000000").sub(toWei("6400")) // Their original stake amount of 4mm minus the slashing of 6400
    );

    const slashingTracker1 = await voting.methods.requestSlashingTrackers(0).call();
    assert.equal(slashingTracker1.totalSlashed, toWei("6400")); // 32mm*0.0016=51200
    assert.equal(slashingTracker1.totalCorrectVotes, toWei("32000000")); // 32mm + 4mm
  });
  it("Iterative round evolution", async function () {
    // Run over a 5 of voting rounds, committing and revealing and checking slashing trackers. at each round we should
    // see the trackers update as expected. This tests intra-round evolution.
    const identifier = padRight(utf8ToHex("slash-test"), 64);
    const time = "420";
    await supportedIdentifiers.methods.addSupportedIdentifier(identifier).send({ from: accounts[0] });
    const salt = getRandomSignedInt();
    const price = "69696969";
    let baseRequest = { salt, roundId: "0", identifier };
    let expectedSlashedBalance = toWei("68000000");
    let expectedPositiveSlash = toBN("0");

    for (let round = 0; round < 5; round++) {
      await voting.methods.requestPrice(identifier, time + round).send({ from: registeredContract });
      await moveToNextRound(voting, accounts[0]); // Move into the commit phase.

      baseRequest.roundId = (await voting.methods.getCurrentRoundId().call()).toString();
      const hash1 = computeVoteHash({ ...baseRequest, price, account: account1, time: time + round });
      await voting.methods.commitVote(identifier, time + round, hash1).send({ from: account1 });

      await moveToNextPhase(voting, accounts[0]);
      await voting.methods.revealVote(identifier, time + round, price, salt).send({ from: account1 });

      await moveToNextRound(voting, accounts[0]);
      await voting.methods.updateTrackers(account1).send({ from: account1 });

      const roundSlash = expectedSlashedBalance.mul(toWei("0.0016")).div(toWei("1"));

      expectedSlashedBalance = expectedSlashedBalance.sub(roundSlash);
      expectedPositiveSlash = expectedPositiveSlash.add(roundSlash);

      assert.equal(
        (await voting.methods.voterStakes(account1).call()).stake,
        toWei("32000000").add(expectedPositiveSlash) // Their original stake amount of 32mm plus the iterative positive slash.
      );
      assert.equal((await voting.methods.requestSlashingTrackers(round).call()).totalSlashed, roundSlash);
    }
  });
  it("Can correctly handle rolled votes within slashing trackers and round evolution", async function () {
    // The voting contract supports the ability for requests within each voting round to not settle and be rolled.
    // When this happens they should simply land in a subsequent voting round. Slashing trackers should be able to
    // accommodate this while not skipping any expected slashing and applying the rolled trackers in later rounds.
    // Construct 3 requests. Dont resolve the middle one (roll it).
    const identifier = padRight(utf8ToHex("slash-test"), 64);
    const time = "420";
    await supportedIdentifiers.methods.addSupportedIdentifier(identifier).send({ from: accounts[0] });
    await voting.methods.requestPrice(identifier, time + 1).send({ from: registeredContract });
    await voting.methods.requestPrice(identifier, time + 2).send({ from: registeredContract });
    await voting.methods.requestPrice(identifier, time + 3).send({ from: registeredContract });

    await moveToNextRound(voting, accounts[0]); // Move into the commit phase.

    // vote on first and last request. Both from one account. Middle request is rolled.
    const salt = getRandomSignedInt();
    let roundId = (await voting.methods.getCurrentRoundId().call()).toString();
    let baseRequest = { salt, roundId, identifier };
    const price = "69696969";
    const hash1 = computeVoteHash({ ...baseRequest, price, account: account1, time: time + 1 });
    await voting.methods.commitVote(identifier, time + 1, hash1).send({ from: account1 });
    const hash2 = computeVoteHash({ ...baseRequest, price, account: account1, time: time + 3 });
    await voting.methods.commitVote(identifier, time + 3, hash2).send({ from: account1 });

    await moveToNextPhase(voting, accounts[0]); // Move into the reveal phase

    // Account 1 reveals their votes.
    await voting.methods.revealVote(identifier, time + 1, price, salt).send({ from: account1 });
    await voting.methods.revealVote(identifier, time + 3, price, salt).send({ from: account1 });

    // Assume another price request happens now, in the reveal phase.
    await voting.methods.requestPrice(identifier, time + 4).send({ from: registeredContract });

    // Now, move to the next round and verify: slashing was applied correctly, considering the skipped request and
    // the rolled vote is now in the active state.
    await moveToNextRound(voting, accounts[0]); // Move to the next round to conclude the vote.

    // Check account slashing trackers. We should see account2,3 and 4 all slashed as none of them voted on the 2 votes
    // that concluded. This should equal to 68mm * 0.0016 = 217600. This should all be assigned to voter1.
    await voting.methods.updateTrackers(account1).send({ from: account1 });
    assert.equal(
      (await voting.methods.voterStakes(account1).call()).stake,
      toWei("32000000").add(toWei("217600")) // Their original stake amount of 32mm  plus the positive slash of 217600.
    );

    // Now, we can vote on the requests: rolled request and "new" request.
    baseRequest.roundId = (await voting.methods.getCurrentRoundId().call()).toString();
    const hash3 = computeVoteHash({ ...baseRequest, price, account: account1, time: time + 2 });
    await voting.methods.commitVote(identifier, time + 2, hash3).send({ from: account1 });
    const hash4 = computeVoteHash({ ...baseRequest, price, account: account1, time: time + 4 });
    await voting.methods.commitVote(identifier, time + 4, hash4).send({ from: account1 });

    await moveToNextPhase(voting, accounts[0]); // Move into the reveal phase
    await voting.methods.revealVote(identifier, time + 2, price, salt).send({ from: account1 });
    await voting.methods.revealVote(identifier, time + 4, price, salt).send({ from: account1 });

    // Move into the next round and check that slashing is applied correctly. We should now have slashed account2,3 and 4
    // again based off their lack of participation in this next round. This should equal (68mm - 217600) * 0.0016 * 2 =
    // 216903.68. Again, this is allocated to the correct voter, account1.
    await moveToNextRound(voting, accounts[0]); // Move into the reveal phase
    await voting.methods.updateTrackers(account1).send({ from: account1 });
    assert.equal(
      (await voting.methods.voterStakes(account1).call()).stake,
      toWei("32000000").add(toWei("217600")).add(toWei("216903.68")) //   Their original stake amount of 32mm plus the positive slash of 217600.
    );
  });

  it("Can correctly handle rolling a vote for many rounds", async function () {
    // Test rolling a vote for many rounds and ensuring the slashing trackers continue to update as expected. Make
    // two requests, vote on the second one sufficiently to settled it and the first one not enough to settle it.
    const identifier = padRight(utf8ToHex("slash-test"), 64);
    const time = "420";
    await supportedIdentifiers.methods.addSupportedIdentifier(identifier).send({ from: accounts[0] });
    await voting.methods.requestPrice(identifier, time).send({ from: registeredContract }); // vote should settle.
    await voting.methods.requestPrice(identifier, time + 1).send({ from: registeredContract }); // vote is rolled
    await voting.methods.requestPrice(identifier, time + 2).send({ from: registeredContract }); // vote should settle.
    await moveToNextRound(voting, accounts[0]); // Move into the commit phase.

    const salt = getRandomSignedInt();
    let roundId = (await voting.methods.getCurrentRoundId().call()).toString();
    let baseRequest = { salt, roundId, identifier };
    const price = "69696969";
    // vote on the first request from account4 who cant on their own hit the gat.
    const hash0 = computeVoteHash({ ...baseRequest, price, account: account1, time: time });
    await voting.methods.commitVote(identifier, time, hash0).send({ from: account1 });
    const hash1 = computeVoteHash({ ...baseRequest, price, account: account4, time: time + 1 });
    await voting.methods.commitVote(identifier, time + 1, hash1).send({ from: account4 });
    const hash2 = computeVoteHash({ ...baseRequest, price, account: account1, time: time + 2 });
    await voting.methods.commitVote(identifier, time + 2, hash2).send({ from: account1 });

    await moveToNextPhase(voting, accounts[0]); // Move into the reveal phase
    await voting.methods.revealVote(identifier, time, price, salt).send({ from: account1 });
    await voting.methods.revealVote(identifier, time + 1, price, salt).send({ from: account4 });
    await voting.methods.revealVote(identifier, time + 2, price, salt).send({ from: account1 });

    // Request another price.
    await voting.methods.requestPrice(identifier, time + 3).send({ from: registeredContract });

    await moveToNextRound(voting, accounts[0]); // Move into the reveal phase

    // Account4 again votes and fails to pass the first request. account1 votes on the third.
    baseRequest.roundId = (await voting.methods.getCurrentRoundId().call()).toString();
    const hash3 = computeVoteHash({ ...baseRequest, price, account: account4, time: time + 1 });
    await voting.methods.commitVote(identifier, time + 1, hash3).send({ from: account4 });
    const hash4 = computeVoteHash({ ...baseRequest, price, account: account1, time: time + 3 });
    await voting.methods.commitVote(identifier, time + 3, hash4).send({ from: account1 });

    await moveToNextPhase(voting, accounts[0]); // Move into the reveal phase
    await voting.methods.revealVote(identifier, time + 1, price, salt).send({ from: account4 });
    await voting.methods.revealVote(identifier, time + 3, price, salt).send({ from: account1 });

    // Move into the next round. This time actually pass the request that was rolled for the 2 rounds.
    await moveToNextRound(voting, accounts[0]); // Move into the reveal phase
    baseRequest.roundId = (await voting.methods.getCurrentRoundId().call()).toString();
    const hash5 = computeVoteHash({ ...baseRequest, price, account: account4, time: time + 1 });
    await voting.methods.commitVote(identifier, time + 1, hash5).send({ from: account4 });
    const hash6 = computeVoteHash({ ...baseRequest, price, account: account1, time: time + 1 });
    await voting.methods.commitVote(identifier, time + 1, hash6).send({ from: account1 });

    await moveToNextPhase(voting, accounts[0]); // Move into the reveal phase
    await voting.methods.revealVote(identifier, time + 1, price, salt).send({ from: account4 });
    await voting.methods.revealVote(identifier, time + 1, price, salt).send({ from: account1 });

    await moveToNextRound(voting, accounts[0]); // Move into the reveal phase

    // We should have a total number of priceRequestIds (instances where prices are requested) of 3 for the base requests
    // that passed + 2 for the two times the vote was rolled.
    // assert.equal(await voting.methods.getNumberOfPriceRequests().call(), 6);

    // Consider the slashing. There were a total of 4 requests that actually settled. Account2 and account3 were
    // slashed every time as they did not participate in any votes. Account4 only participated in the last vote.
    // The first and second votes were both settled in the first round and should see cumulative slashed amount of
    // 68mm * 0.0016 = 108800 in each round. The third vote should have (68mm - 108800 * 2) * 0.0016 = 108451.84
    // Due to the rolling, requests 1, 4 and 5 should all have the same slashing trackers and should all point to the
    // same request. The request that rolled was made second (hence 1), and then re-requested when slashing trackers were
    // updated and this was soon to have been unresolved and rolled. This happened in index 4 and 5.

    await voting.methods.updateTrackers(account1).send({ from: account1 });
    // The first vote was rolled and never resolved in request index0. All trackers should show this.

    assert.equal(
      (await voting.methods.requestSlashingTrackers(1).call()).toString(),
      (await voting.methods.requestSlashingTrackers(4).call()).toString(),
      (await voting.methods.requestSlashingTrackers(5).call()).toString()
    );

    // First, evaluate the 3 valid price requests in position
    const slashingTracker1 = await voting.methods.requestSlashingTrackers(0).call();
    assert.equal(slashingTracker1.wrongVoteSlashPerToken, toWei("0.0016"));
    assert.equal(slashingTracker1.noVoteSlashPerToken, toWei("0.0016"));
    assert.equal(slashingTracker1.totalSlashed, toWei("108800"));
    assert.equal(slashingTracker1.totalCorrectVotes, toWei("32000000"));

    const slashingTracker2 = await voting.methods.requestSlashingTrackers(2).call();
    assert.equal(slashingTracker2.wrongVoteSlashPerToken, toWei("0.0016"));
    assert.equal(slashingTracker2.noVoteSlashPerToken, toWei("0.0016"));
    assert.equal(slashingTracker2.totalSlashed, toWei("108800"));
    assert.equal(slashingTracker2.totalCorrectVotes, toWei("32000000"));

    const slashingTracker3 = await voting.methods.requestSlashingTrackers(3).call();
    assert.equal(slashingTracker3.wrongVoteSlashPerToken, toWei("0.0016"));
    assert.equal(slashingTracker3.noVoteSlashPerToken, toWei("0.0016"));
    assert.equal(slashingTracker3.totalSlashed, toWei("108451.84"));
    assert.equal(slashingTracker3.totalCorrectVotes, toWei("32217600")); // 32mm + the previous 2 rounds of positive slashing.

    // For request index 1,4, 5 we had a total correct vote of account1 and account4. Account1 has 32326051.84 (sum
    // of previous asserts totalCorrectVotes and totalSlashed) and account 4 had 4mm * (1 - 0.0016 * 2) * (1 - 0.0016).
    // Grand total of 36306872.32.
    await voting.methods.updateTrackers(account1).send({ from: account1 });

    // Total correct vote of 36204462.08. The total slashed should be account2 and account3
    // slashed again after the previous three votes as 64mm * (1 - 0.0016 * 2) * (1 - 0.0016) * 0.0016.
    const slashingTracker4 = await voting.methods.requestSlashingTrackers(5).call();
    assert.equal(slashingTracker4.wrongVoteSlashPerToken, toWei("0.0016"));
    assert.equal(slashingTracker4.noVoteSlashPerToken, toWei("0.0016"));
    assert.equal(slashingTracker4.totalSlashed, toWei("101909.004288"));
    assert.equal(slashingTracker4.totalCorrectVotes, toWei("36306872.32")); // Account1 + account4.
  });
  it("Can partially sync account trackers", async function () {
    // It should be able to partially update an accounts trackers from any account over some range of requests. This
    // enables you to always traverse all slashing rounds, even if it would not be possible within one block. It also
    // lets someone else pay for the slashing gas on your behalf, which might be required in the event there are many
    // many valid requests in a particular round.
    const identifier = padRight(utf8ToHex("slash-test"), 64);
    const time = "420";
    await supportedIdentifiers.methods.addSupportedIdentifier(identifier).send({ from: accounts[0] });
    const salt = getRandomSignedInt();
    const price = "69696969";
    let baseRequest = { salt, roundId: "0", identifier };

    // Do one price request and resolution before hand to get an account to have out dated slashing trackers over the
    // subsequent requests. Then, do 5 follow on votes but dont vote from this account. This account is now far behind
    // with their slashing tracker updates. we should be able to update over a given range. Vote from account2 in the loop.
    await voting.methods.requestPrice(identifier, time).send({ from: registeredContract });
    await moveToNextRound(voting, accounts[0]); // Move into the commit phase.

    baseRequest.roundId = (await voting.methods.getCurrentRoundId().call()).toString();
    const hash1 = computeVoteHash({ ...baseRequest, price, account: account1, time: time });
    await voting.methods.commitVote(identifier, time, hash1).send({ from: account1 });

    await moveToNextPhase(voting, accounts[0]);
    await voting.methods.revealVote(identifier, time, price, salt).send({ from: account1 });

    await moveToNextRound(voting, accounts[0]);

    for (let round = 1; round < 6; round++) {
      await voting.methods.requestPrice(identifier, time + round).send({ from: registeredContract });
      await moveToNextRound(voting, accounts[0]); // Move into the commit phase.
      baseRequest.roundId = (await voting.methods.getCurrentRoundId().call()).toString();
      const hash1 = computeVoteHash({ ...baseRequest, price, account: account2, time: time + round });
      await voting.methods.commitVote(identifier, time + round, hash1).send({ from: account2 });
      await moveToNextPhase(voting, accounts[0]);
      await voting.methods.revealVote(identifier, time + round, price, salt).send({ from: account2 });
      await moveToNextRound(voting, accounts[0]);
    }

    // The account1 who participated in the first round should should have their slashing tracker stuck at index 0 (they
    // committed and revealed but never did anything again so have not updated) and account2 should be at 5 (missing)
    // the last request number as they've not updated their trackers.
    assert.equal((await voting.methods.voterStakes(account1).call()).nextIndexToProcess, 0);
    assert.equal((await voting.methods.voterStakes(account2).call()).nextIndexToProcess, 5);

    // Now, check we can partially sync their trackers by updating to request1 (only the first request that was before
    // the forloop block of requests).
    await voting.methods.updateTrackersRange(account1, 1).send({ from: account1 });
    assert.equal((await voting.methods.voterStakes(account1).call()).nextIndexToProcess, 1);

    assert.equal((await voting.methods.voterStakes(account1).call()).stake, toWei("32000000").add(toWei("108800")));

    await voting.methods.updateTrackersRange(account1, 3).send({ from: account1 });
    assert.equal((await voting.methods.voterStakes(account1).call()).nextIndexToProcess, 3);

    // We can consider the account1 amount by looking at the partial update to their slashing trackers. They were
    // the only account to vote correctly the first time and we've updated to request index 3. They should have received
    // 68mm * 0.0016 on the first request then progressively lost 0.0016 for the following 2 request. As these such they
    // should have (32mm + 68mm * 0.0016) * (1 - 0.0016) * (1 - 0.0016) = 32006134.038528
    assert.equal((await voting.methods.voterStakes(account1).call()).stake, toWei("32006134.038528"));

    // Now, try sync an invalid index. We should not be able to sync below or at the last updated tracker for this
    // account (i.e <=3 should error).
    assert(await didContractThrow(voting.methods.updateTrackersRange(account1, 2).send({ from: accounts[0] })));
    assert(await didContractThrow(voting.methods.updateTrackersRange(account1, 3).send({ from: accounts[0] })));

    // Equally, should revert on an invalid toIndex that is above the maximum number of requests.
    assert(await didContractThrow(voting.methods.updateTrackersRange(account1, 8).send({ from: accounts[0] })));

    // However, we can update just one index.
    await voting.methods.updateTrackersRange(account1, 4).send({ from: account1 });
    assert.equal((await voting.methods.voterStakes(account1).call()).nextIndexToProcess, 4);

    // Slashing should now be 32006134.0385 slashed again at 0.0016 = 32006134.0385 * (1 - 0.0016) = 31954924.2240663552
    assert.equal((await voting.methods.voterStakes(account1).call()).stake, toWei("31954924.2240663552"));

    // Finally, can update the entire remaining range.
    await voting.methods.updateTrackersRange(account1, 6).send({ from: account1 });

    // Slashing should now be 31954924.2240663552 (1 - 0.0016) * (1 - 0.0016)= 31852750.2712.

    assert.equal((await voting.methods.voterStakes(account1).call()).stake, toBN("31852750271155356473229312"));

    // Finally, test updating the other voter who is short exactly one tracker.
    const activeStakeBefore = (await voting.methods.voterStakes(account2).call()).stake;
    await voting.methods.updateTrackersRange(account2, 6).send({ from: account2 });
    assert.equal(
      (await voting.methods.voterStakes(account2).call()).stake,
      toBN(activeStakeBefore)
        .add(toWei("100000000").sub(toBN(activeStakeBefore)).mul(toWei("0.0016")).div(toWei("1")))
        .toString()
    );
  });
  it("Staking after some number of price requests correctly shortcuts how many requests the voter needs to traverse", async function () {
    // If a voter stakes after some number of requests their nextIndexToProcess should skip the active unsettled
    // requests. If you stake during an active reveal period then you skip all requests as it was not possible
    // for you to commit and reveal in this period. Unstake from all accounts to start this test.
    await voting.methods.setUnstakeCoolDown(0).send({ from: accounts[0] });
    await voting.methods.requestUnstake(toWei("32000000")).send({ from: account1 });
    await voting.methods.requestUnstake(toWei("32000000")).send({ from: account2 });
    await voting.methods.requestUnstake(toWei("32000000")).send({ from: account3 });
    await voting.methods.requestUnstake(toWei("4000000")).send({ from: account4 });
    await voting.methods.executeUnstake().send({ from: account1 });
    await voting.methods.executeUnstake().send({ from: account2 });
    await voting.methods.executeUnstake().send({ from: account3 });
    await voting.methods.executeUnstake().send({ from: account4 });

    // If account 4 stakes now they should start at slashing request index0.

    await voting.methods.stake(toWei("32000000")).send({ from: account1 });
    assert.equal((await voting.methods.voterStakes(account1).call()).nextIndexToProcess, 0);

    // Execute a full voting cycle
    const identifier = padRight(utf8ToHex("slash-test"), 64);
    const time = "420";
    await supportedIdentifiers.methods.addSupportedIdentifier(identifier).send({ from: accounts[0] });
    const salt = getRandomSignedInt();
    const price = "69696969";
    await voting.methods.requestPrice(identifier, time).send({ from: registeredContract });
    await moveToNextRound(voting, accounts[0]); // Move into the commit phase.

    let baseRequest = { salt, roundId: (await voting.methods.getCurrentRoundId().call()).toString(), identifier };
    const hash1 = computeVoteHash({ ...baseRequest, price, account: account1, time });
    await voting.methods.commitVote(identifier, time, hash1).send({ from: account1 });
    await moveToNextPhase(voting, accounts[0]);
    await voting.methods.revealVote(identifier, time, price, salt).send({ from: account1 });
    await moveToNextRound(voting, accounts[0]);

    // Now, the number of requests should be 1.
    assert.equal(await voting.methods.getNumberOfPriceRequests().call(), "1");

    // Now, stake from another account. we are in the reveal phase of an active request and so the starting index should
    // be 1 as this voter should not be susceptible to slashing for this request.
    await voting.methods.stake(toWei("32000000")).send({ from: account2 });
    assert.equal((await voting.methods.voterStakes(account2).call()).nextIndexToProcess, 1);

    // Now, construct another price request and move into the commit phase.
    await voting.methods.requestPrice(identifier, time + 1).send({ from: registeredContract });
    await moveToNextRound(voting, accounts[0]);
    baseRequest.roundId = (await voting.methods.getCurrentRoundId().call()).toString();
    const hash2 = computeVoteHash({ ...baseRequest, price, account: account1, time: time + 1 });
    await voting.methods.commitVote(identifier, time + 1, hash2).send({ from: account1 });

    // We are in an active commit phase right now (with one vote having been voted on!). the total number of price requests
    // is now 2. However, if someone was to stake now they can still vote on this request and so their nextIndexToProcess
    // should still be set to 1.
    assert.equal(await voting.methods.getNumberOfPriceRequests().call(), "2");
    await voting.methods.stake(toWei("32000000")).send({ from: account3 });
    assert.equal((await voting.methods.voterStakes(account3).call()).nextIndexToProcess, 1);

    // Account3 can now vote on the second request.
    const hash4 = computeVoteHash({ ...baseRequest, price, account: account3, time: time + 1 });
    await voting.methods.commitVote(identifier, time + 1, hash4).send({ from: account3 });

    // Now, move into the reveal phase.
    await moveToNextPhase(voting, accounts[0]);
    await voting.methods.stake(toWei("4000000")).send({ from: account4 });
    assert.equal((await voting.methods.voterStakes(account4).call()).nextIndexToProcess, 1);

    // reveal votes
    await voting.methods.revealVote(identifier, time + 1, price, salt).send({ from: account1 });
    await voting.methods.revealVote(identifier, time + 1, price, salt).send({ from: account3 });

    // move to the next round.
    await moveToNextRound(voting, accounts[0]);
  });
  it("Can offset the starting index for requests during a migration", async function () {
    const voting2 = await VotingV2Test.new(
      "42069", // emissionRate
      toWei("10000"), // spamDeletionProposalBond
      60 * 60 * 24 * 7, // Unstake cooldown
      86400, // PhaseLength
      7200, // minRollToNextRoundLength
      toWei("0.05"), // GatPct
      10, // offset starting index for requests.
      votingToken.options.address, // voting token
      (await Finder.deployed()).options.address, // finder
      (await SlashingLibrary.deployed()).options.address, // slashing library
      ZERO_ADDRESS,
      (await Timer.deployed()).options.address // timer
    ).send({ from: accounts[0] });

    // Unstake in the old contract and re-stake in the new contract from one voter.
    await voting.methods.setUnstakeCoolDown(0).send({ from: account1 });
    await voting.methods.requestUnstake(toWei("32000000")).send({ from: account1 });
    await voting.methods.executeUnstake().send({ from: account1 });
    await voting.methods.requestUnstake(toWei("4000000")).send({ from: account4 });
    await voting.methods.executeUnstake().send({ from: account4 });
    await votingToken.methods.approve(voting2.options.address, toWei("32000000")).send({ from: account1 });
    await voting2.methods.stake(toWei("30000000")).send({ from: account1 });
    await votingToken.methods.approve(voting2.options.address, toWei("4000000")).send({ from: account4 });
    await voting2.methods.stake(toWei("4000000")).send({ from: account4 });

    // The nextIndexToProcess for the new staker should be 10 (they get to skip all previous indices).
    assert.equal((await voting2.methods.voterStakes(account1).call()).nextIndexToProcess, 10);

    // If we do a request it should now start at index 11.  Execute a full voting cycle
    const identifier = padRight(utf8ToHex("offset-test"), 64);
    const time = "420";
    const salt = getRandomSignedInt();
    await supportedIdentifiers.methods.addSupportedIdentifier(identifier).send({ from: accounts[0] });

    await voting2.methods.requestPrice(identifier, time).send({ from: registeredContract });
    assert.equal(await voting2.methods.getNumberOfPriceRequests().call(), 11);

    // Voting cycle still works as expected.
    const price = "69696969";
    await moveToNextRound(voting2, accounts[0]); // Move into the commit phase.

    let baseRequest = { salt, roundId: (await voting2.methods.getCurrentRoundId().call()).toString(), identifier };
    const hash1 = computeVoteHash({ ...baseRequest, price, account: account1, time });
    await voting2.methods.commitVote(identifier, time, hash1).send({ from: account1 });
    await moveToNextPhase(voting2, accounts[0]);
    await voting2.methods.revealVote(identifier, time, price, salt).send({ from: account1 });
    await moveToNextRound(voting2, accounts[0]);

    // Price should be accessible, as expected and indexed accordingly.
    assert.equal(await voting2.methods.getPrice(identifier, time).call({ from: registeredContract }), price);

    await voting2.methods.updateTrackers(account1).send({ from: account1 });
    // The first 10 requests should be accessible but zero in slashing tracker size (they were offset.)
    for (let i = 0; i < 10; i++) {
      assert.equal((await voting2.methods.requestSlashingTrackers(0).call()).totalCorrectVotes, "0");
    }
    assert.equal((await voting2.methods.requestSlashingTrackers(10).call()).totalCorrectVotes, toWei("30000000"));

    // Slashing should have been applied, as expected. Account 4 did not vote and so should have lost 4mm*0.0016 = 6400
    // Which should be assigned to account1.
    assert.equal((await voting2.methods.voterStakes(account1).call()).stake, toWei("30000000").add(toWei("6400")));
  });

  it("Edge case when updating slashing tracker range intra round", async function () {
    // Slashing is meant to be applied linearly and independent within a round: each request within a round does not
    // effect other request in the same round but cumulatively between rounds. This is enforced by the
    // updateAccountSlashingTrackers function. However, The voting contract provides updateTrackersRange which lets
    // anyone provide arbitrary toIndex to apply slashing over. This means that a voter could apply cumulative slashing
    // between votes within the same round, rather than them being linear and independent.

    const identifier = padRight(utf8ToHex("slash-test"), 64); // Use the same identifier for both.
    const time = "420";

    await supportedIdentifiers.methods.addSupportedIdentifier(identifier).send({ from: accounts[0] });
    await voting.methods.requestPrice(identifier, time).send({ from: registeredContract });
    await voting.methods.requestPrice(identifier, time + 1).send({ from: registeredContract });

    await moveToNextRound(voting, accounts[0]);
    const roundId = (await voting.methods.getCurrentRoundId().call()).toString();

    // Account1 votes correctly on both and account4 votes wrong on both.
    // Commit votes.
    const losingPrice = 123;
    const salt = getRandomSignedInt(); // use the same salt for all votes. bad practice but wont impact anything.
    const baseRequest = { salt, roundId, identifier };
    const hash1 = computeVoteHash({ ...baseRequest, price: losingPrice, account: account4, time: time });
    await voting.methods.commitVote(identifier, time, hash1).send({ from: account4 });
    const hash2 = computeVoteHash({ ...baseRequest, price: losingPrice, account: account4, time: time + 1 });
    await voting.methods.commitVote(identifier, time + 1, hash2).send({ from: account4 });

    const winningPrice = 456;
    const hash3 = computeVoteHash({ ...baseRequest, price: winningPrice, account: account1, time: time });
    await voting.methods.commitVote(identifier, time, hash3).send({ from: account1 });
    const hash4 = computeVoteHash({ ...baseRequest, price: winningPrice, account: account1, time: time + 1 });
    await voting.methods.commitVote(identifier, time + 1, hash4).send({ from: account1 });

    await moveToNextPhase(voting, accounts[0]); // Reveal the votes.

    // Reveal the votes.
    await voting.methods.revealVote(identifier, time, losingPrice, salt).send({ from: account4 });
    await voting.methods.revealVote(identifier, time + 1, losingPrice, salt).send({ from: account4 });
    await voting.methods.revealVote(identifier, time, winningPrice, salt).send({ from: account1 });
    await voting.methods.revealVote(identifier, time + 1, winningPrice, salt).send({ from: account1 });

    await moveToNextRound(voting, accounts[0]); // Move to the next round.

    await voting.methods.updateTrackers(account4).send({ from: account1 });

    // Account4 should loose two equal slots of 4mm*0.0016 as they were both within the same voting round.
    assert.equal(
      (await voting.methods.voterStakes(account4).call()).stake,
      toWei("4000000").sub(toWei("6400")).sub(toWei("6400"))
    );

    // Now, apply the slashing trackers in range for account1. As both votes are in the same round and we are partially
    // traversing the round we should not slash the first request and store it within unapplied slashing until both
    // requests have been traversed, at which point both should be applied linearly, as if they were applied at the same time.
    await voting.methods.updateTrackersRange(account1, 1).send({ from: account1 });
    assert.equal((await voting.methods.voterStakes(account1).call()).stake, toWei("32000000"));
    assert.equal((await voting.methods.voterStakes(account1).call()).unappliedSlash, toWei("108800"));
    await voting.methods.updateTrackersRange(account1, 2).send({ from: account1 });
    assert.equal(
      (await voting.methods.voterStakes(account1).call()).stake,
      toWei("32000000").add(toWei("108800").add(toWei("108800")))
    );
    assert.equal((await voting.methods.voterStakes(account1).call()).unappliedSlash, "0");
  });
  it("Rolling interplay with unapplied slashing", async function () {
    // Validate When multiple rounds are rolled and slashing is applied over a range things are applied as expected.

    const identifier = padRight(utf8ToHex("slash-test"), 64); // Use the same identifier for both.
    const time = 420;

    // Make 4 requests. Pass 1 and 4. Roll 2 and 3.
    await supportedIdentifiers.methods.addSupportedIdentifier(identifier).send({ from: accounts[0] });
    await voting.methods.requestPrice(identifier, time).send({ from: registeredContract });
    await voting.methods.requestPrice(identifier, time + 1).send({ from: registeredContract });
    await voting.methods.requestPrice(identifier, time + 2).send({ from: registeredContract });
    await voting.methods.requestPrice(identifier, time + 3).send({ from: registeredContract });
    assert.equal(await voting.methods.getNumberOfPriceRequests().call(), 4);

    await moveToNextRound(voting, accounts[0]);
    const roundId = (await voting.methods.getCurrentRoundId().call()).toString();

    // Roll all votes except for request1.
    // Commit votes.
    const price = 123;
    const salt = getRandomSignedInt(); // use the same salt for all votes. bad practice but wont impact anything.
    const baseRequest = { salt, roundId, identifier };
    const hash1 = computeVoteHash({ ...baseRequest, price: price, account: account1, time: time });
    await voting.methods.commitVote(identifier, time, hash1).send({ from: account1 });
    const hash2 = computeVoteHash({ ...baseRequest, price: price, account: account4, time: time + 1 });
    await voting.methods.commitVote(identifier, time + 1, hash2).send({ from: account4 });
    const hash3 = computeVoteHash({ ...baseRequest, price: price, account: account4, time: time + 2 });
    await voting.methods.commitVote(identifier, time + 2, hash3).send({ from: account4 });
    const hash4 = computeVoteHash({ ...baseRequest, price: price, account: account4, time: time + 3 });
    await voting.methods.commitVote(identifier, time + 3, hash4).send({ from: account4 });

    await moveToNextPhase(voting, accounts[0]); // Reveal the votes.

    await voting.methods.revealVote(identifier, time, price, salt).send({ from: account1 });
    await voting.methods.revealVote(identifier, time + 1, price, salt).send({ from: account4 });
    await voting.methods.revealVote(identifier, time + 2, price, salt).send({ from: account4 });
    await voting.methods.revealVote(identifier, time + 3, price, salt).send({ from: account4 });

    // There should be a total of 4 requests, still.
    assert.equal(await voting.methods.getNumberOfPriceRequests().call(), 4);

    await moveToNextRound(voting, accounts[0]); // Move to the next round.

    await voting.methods.updateTrackers(account4).send({ from: account1 });

    // Account4 should loose one slots of 4mm*0.0016 from not participating in the one vote that settled.
    assert.equal((await voting.methods.voterStakes(account4).call()).stake, toWei("4000000").sub(toWei("6400")));

    // There should now show up as being 7 requests as the three rolled votes are counted as additional requests
    // such that the 4 original + 3 from the rolled round gives 7.
    assert.equal(await voting.methods.getNumberOfPriceRequests().call(), 7);

    // Now, re-commit and reveal on 2 of the rolled requests, this time from account1 so they dont roll.
    baseRequest.roundId = (await voting.methods.getCurrentRoundId().call()).toString();
    const hash5 = computeVoteHash({ ...baseRequest, price: price, account: account1, time: time + 1 });
    await voting.methods.commitVote(identifier, time + 1, hash5).send({ from: account1 });
    const hash6 = computeVoteHash({ ...baseRequest, price: price, account: account1, time: time + 2 });
    await voting.methods.commitVote(identifier, time + 2, hash6).send({ from: account1 });
    const hash7 = computeVoteHash({ ...baseRequest, price: price, account: account4, time: time + 3 });
    await voting.methods.commitVote(identifier, time + 3, hash7).send({ from: account4 });

    await moveToNextPhase(voting, accounts[0]); // Reveal the votes.`
    await voting.methods.revealVote(identifier, time + 1, price, salt).send({ from: account1 });
    await voting.methods.revealVote(identifier, time + 2, price, salt).send({ from: account1 });
    await voting.methods.revealVote(identifier, time + 3, price, salt).send({ from: account4 });

    await moveToNextRound(voting, accounts[0]); // Move to the next round.

    await voting.methods.updateTrackers(account4).send({ from: account1 });

    // There should now be 8 requests, the 7 plus another one that just re-rolled for the second time (there is now
    // one outstanding unsettled request).
    assert.equal(await voting.methods.getNumberOfPriceRequests().call(), 8);

    // Account4 should loose two equal slots of (4mm-6400)*0.0016 as they were both within the same voting
    // round and they did not vote on them after the roll.
    assert.equal(
      (await voting.methods.voterStakes(account4).call()).stake,
      toWei("3993600").sub(toWei("6389.76")).sub(toWei("6389.76"))
    );

    // The nextIndexToProcess for account4 should be 6. we've settled 3 of the requests, over which slashing
    // has been applied, one request was rolled once (+1) and the other two requests were rolled the first time (+2).

    assert.equal((await voting.methods.voterStakes(account4).call()).nextIndexToProcess, 6);

    // Now, apply the slashing trackers in range for account1. Account1 should be at the last request index of 1 as it
    // the last call to the update trackers happened after the settlement of the first vote the account participated in.
    assert.equal((await voting.methods.voterStakes(account1).call()).nextIndexToProcess, 1);

    // Before applying any further round updates the activeStakedAmount of account1 their original balance grown by
    // slashing over all other participants as 32mm + 68mm * 0.0016 = 32010880
    assert.equal((await voting.methods.voterStakes(account1).call()).stake, toWei("32000000").add(toWei("108800")));

    // Now, update the trackers piece wise to validate that this still works over multiple discrete rounds. Updating to
    // index4 should not make any balance changes: index 0 has been applied and was slashed already, index 1 through 3
    // was rolled into index 4. The first index that should actually apply slashing is 5; this request was rolled and
    // settled. However, it is part of a multi-round slash (index 6 is also rolled and settled at the same time) and
    // so this should be stored within the unapplied slash for the account and only be applied to the active stake
    // once we've traversed index6 as well.
    await voting.methods.updateTrackersRange(account1, 2).send({ from: account1 });
    assert.equal((await voting.methods.voterStakes(account1).call()).nextIndexToProcess, 1);
    assert.equal((await voting.methods.voterStakes(account1).call()).stake, toWei("32000000").add(toWei("108800")));
    assert.equal((await voting.methods.voterStakes(account1).call()).unappliedSlash, toWei("0"));
    await voting.methods.updateTrackersRange(account1, 3).send({ from: account1 });
    assert.equal((await voting.methods.voterStakes(account1).call()).nextIndexToProcess, 1);
    assert.equal((await voting.methods.voterStakes(account1).call()).stake, toWei("32000000").add(toWei("108800")));
    assert.equal((await voting.methods.voterStakes(account1).call()).unappliedSlash, toWei("0"));
    await voting.methods.updateTrackersRange(account1, 4).send({ from: account1 });
    assert.equal((await voting.methods.voterStakes(account1).call()).nextIndexToProcess, 1);
    assert.equal((await voting.methods.voterStakes(account1).call()).stake, toWei("32000000").add(toWei("108800")));
    assert.equal((await voting.methods.voterStakes(account1).call()).unappliedSlash, toWei("0"));

    // Apply index 5. this is the first rolled but settled index. it was settled in the same round as index6 and so we
    // should see it set within the unappliedSlash tracker. Expected unapplied slashing is (68e6-108800)*0.0016 = 108625.92
    // which is the total amount of all tokens other than account1, minus the first slashing, slashed at 0.0016.
    await voting.methods.updateTrackersRange(account1, 5).send({ from: account1 });
    assert.equal((await voting.methods.voterStakes(account1).call()).nextIndexToProcess, 5);
    assert.equal((await voting.methods.voterStakes(account1).call()).stake, toWei("32000000").add(toWei("108800")));
    assert.equal((await voting.methods.voterStakes(account1).call()).unappliedSlash, toWei("108625.92"));

    // Update to 6. Now, we should again see 108625.92 (same math as in previous comment) but both should be applied to
    // / the active balance.
    await voting.methods.updateTrackersRange(account1, 6).send({ from: account1 });
    await voting.methods.updateTrackers(account1).send({ from: account1 });
    assert.equal((await voting.methods.voterStakes(account1).call()).nextIndexToProcess, 6);
    assert.equal(
      (await voting.methods.voterStakes(account1).call()).stake,
      toWei("32000000").add(toWei("108800")).add(toWei("108625.92")).add(toWei("108625.92"))
    );

    // Update the trackers to 8 now. There should be no further slashing applied and the last request index considered
    // should not move at all as index7 and 8 are both rolled.
    await voting.methods.updateTrackersRange(account1, 8).send({ from: account1 });
    await voting.methods.updateTrackers(account1).send({ from: account1 });
    assert.equal((await voting.methods.voterStakes(account1).call()).nextIndexToProcess, 6);
    assert.equal(
      (await voting.methods.voterStakes(account1).call()).stake,
      toWei("32000000").add(toWei("108800")).add(toWei("108625.92")).add(toWei("108625.92"))
    );

    // Finally, vote on and slash the last request.
    baseRequest.roundId = (await voting.methods.getCurrentRoundId().call()).toString();
    const hash8 = computeVoteHash({ ...baseRequest, price: price, account: account1, time: time + 3 });
    await voting.methods.commitVote(identifier, time + 3, hash8).send({ from: account1 });
    await moveToNextPhase(voting, accounts[0]); // Reveal the votes.`
    await voting.methods.revealVote(identifier, time + 3, price, salt).send({ from: account1 });

    await moveToNextRound(voting, accounts[0]); // Move to the next round.

    // Apply the final slashing trackers. we should see (68e6-108800-108625.92*2)*0.0016 = 108278.317056 added to the
    // active stake of account1.
    await voting.methods.updateTrackersRange(account1, 8).send({ from: account1 });
    await voting.methods.updateTrackers(account1).send({ from: account1 });
    assert.equal((await voting.methods.voterStakes(account1).call()).nextIndexToProcess, 8);
    assert.equal(
      (await voting.methods.voterStakes(account1).call()).stake,
      toWei("32000000").add(toWei("108800")).add(toWei("108625.92")).add(toWei("108625.92")).add(toWei("108278.317056"))
    );
  });

  it("Discontinuous rolling interplay with unapplied slashing", async function () {
    // Validate When multiple rounds are rolled and slashing is applied over a range things are applied as expected.

    const identifier = padRight(utf8ToHex("slash-test"), 64); // Use the same identifier for both.
    const time = 420;

    // Make 4 requests. Pass 1 and 4. Roll 2 and 3.
    await supportedIdentifiers.methods.addSupportedIdentifier(identifier).send({ from: accounts[0] });
    await voting.methods.requestPrice(identifier, time).send({ from: registeredContract });
    await voting.methods.requestPrice(identifier, time + 1).send({ from: registeredContract });
    await voting.methods.requestPrice(identifier, time + 2).send({ from: registeredContract });
    await voting.methods.requestPrice(identifier, time + 3).send({ from: registeredContract });
    assert.equal(await voting.methods.getNumberOfPriceRequests().call(), 4);

    await moveToNextRound(voting, accounts[0]);
    const roundId = (await voting.methods.getCurrentRoundId().call()).toString();

    // Roll all votes except for request1.
    // Commit votes.
    const price = 123;
    const salt = getRandomSignedInt(); // use the same salt for all votes. bad practice but wont impact anything.
    const baseRequest = { salt, roundId, identifier };
    const hash1 = computeVoteHash({ ...baseRequest, price: price, account: account1, time: time });
    await voting.methods.commitVote(identifier, time, hash1).send({ from: account1 });
    const hash2 = computeVoteHash({ ...baseRequest, price: price, account: account4, time: time + 1 });
    await voting.methods.commitVote(identifier, time + 1, hash2).send({ from: account4 });
    const hash3 = computeVoteHash({ ...baseRequest, price: price, account: account4, time: time + 2 });
    await voting.methods.commitVote(identifier, time + 2, hash3).send({ from: account4 });
    const hash4 = computeVoteHash({ ...baseRequest, price: price, account: account1, time: time + 3 });
    await voting.methods.commitVote(identifier, time + 3, hash4).send({ from: account1 });

    await moveToNextPhase(voting, accounts[0]); // Reveal the votes.

    await voting.methods.revealVote(identifier, time, price, salt).send({ from: account1 });
    await voting.methods.revealVote(identifier, time + 1, price, salt).send({ from: account4 });
    await voting.methods.revealVote(identifier, time + 2, price, salt).send({ from: account4 });
    await voting.methods.revealVote(identifier, time + 3, price, salt).send({ from: account1 });

    // There should be a total of 4 requests, still.
    assert.equal(await voting.methods.getNumberOfPriceRequests().call(), 4);

    await moveToNextRound(voting, accounts[0]); // Move to the next round.

    // Increment range one-by-one to ensure no compounding of slashing occurs.
    await voting.methods.updateTrackersRange(account4, 1).send({ from: account1 });
    await voting.methods.updateTrackersRange(account4, 2).send({ from: account1 });
    await voting.methods.updateTrackersRange(account4, 3).send({ from: account1 });
    await voting.methods.updateTrackersRange(account4, 4).send({ from: account1 });
    await voting.methods.updateTrackersRange(account4, 5).send({ from: account1 });
    await voting.methods.updateTrackersRange(account4, 6).send({ from: account1 });
    // await voting.methods.updateTrackers(account4).send({ from: account1 });

    // Account4 should lose two slots of 4mm*0.0016 from not participating in the two votes that settled.
    // 2 * 4mm * 0.0016 = 12800.
    assert.equal((await voting.methods.voterStakes(account4).call()).stake, toWei("4000000").sub(toWei("12800")));

    // Equally, we should be able to update account2 in one call and their balance should update as expected traversing
    // all requests in one go. They should loose two slots of 32mm*0.0016. 2 * 32mm * 0.0016 = 102400.
    await voting.methods.updateTrackers(account2).send({ from: account1 });
    assert.equal((await voting.methods.voterStakes(account2).call()).stake, toWei("32000000").sub(toWei("102400")));

    // Finally, try partial updates on account3 with interspersed balance checks. Updating request 1 should apply a
    // 51200 negative unapplied slash.
    await voting.methods.updateTrackersRange(account3, 1).send({ from: account1 });
    assert.equal((await voting.methods.voterStakes(account3).call()).stake, toWei("32000000"));
    assert.equal((await voting.methods.voterStakes(account3).call()).unappliedSlash, toWei("-51200"));
    await voting.methods.updateTrackersRange(account3, 2).send({ from: account1 });
    assert.equal((await voting.methods.voterStakes(account3).call()).stake, toWei("32000000"));
    assert.equal((await voting.methods.voterStakes(account3).call()).unappliedSlash, toWei("-51200"));
    await voting.methods.updateTrackersRange(account3, 3).send({ from: account1 });
    assert.equal((await voting.methods.voterStakes(account3).call()).stake, toWei("32000000"));
    assert.equal((await voting.methods.voterStakes(account3).call()).unappliedSlash, toWei("-51200"));
    // Round 4 should apply the unapplied slash + the next settled round of 51200. After this, the unapplied slash
    // should go to zero and for all subsequent rounds the slash should be set to 102400 for the two settled rounds.
    await voting.methods.updateTrackersRange(account3, 4).send({ from: account1 });
    assert.equal((await voting.methods.voterStakes(account3).call()).stake, toWei("32000000").sub(toWei("102400")));
    assert.equal((await voting.methods.voterStakes(account3).call()).unappliedSlash, toWei("0"));
    await voting.methods.updateTrackersRange(account3, 5).send({ from: account1 });
    assert.equal((await voting.methods.voterStakes(account3).call()).stake, toWei("32000000").sub(toWei("102400")));
    assert.equal((await voting.methods.voterStakes(account3).call()).unappliedSlash, toWei("0"));

    await voting.methods.updateTrackersRange(account3, 6).send({ from: account1 });
    assert.equal((await voting.methods.voterStakes(account3).call()).unappliedSlash, toWei("0"));
    assert.equal((await voting.methods.voterStakes(account3).call()).stake, toWei("32000000").sub(toWei("102400")));
  });

  it("Duplicate Request Rewards", async function () {
    // We want to test that the slashing mechanism works properly when two consecutive price requests are rolled.
    // To accomplish this, we generate four price requests, the first and fourth of which are voted on and resolved,
    // while p2 and p3 do not receive votes and are thus rolled. Given that all users calling updateTrackers, regardless of order,
    // process the same price requests, the nextIndexToProcess must be the same for all.

    const identifier1 = padRight(utf8ToHex("request-retrieval1"), 64);
    const time1 = "1000";
    const identifier2 = padRight(utf8ToHex("request-retrieval2"), 64);
    const time2 = "2000";
    const identifier3 = padRight(utf8ToHex("request-retrieval3"), 64);
    const time3 = "3000";
    const identifier4 = padRight(utf8ToHex("request-retrieval4"), 64);
    const time4 = "4000";

    // Make the Oracle support these identifiers.
    await supportedIdentifiers.methods.addSupportedIdentifier(identifier1).send({ from: accounts[0] });
    await supportedIdentifiers.methods.addSupportedIdentifier(identifier2).send({ from: accounts[0] });
    await supportedIdentifiers.methods.addSupportedIdentifier(identifier3).send({ from: accounts[0] });
    await supportedIdentifiers.methods.addSupportedIdentifier(identifier4).send({ from: accounts[0] });

    await voting.methods.requestPrice(identifier1, time1).send({ from: registeredContract });
    await voting.methods.requestPrice(identifier2, time2).send({ from: registeredContract });
    await voting.methods.requestPrice(identifier3, time3).send({ from: registeredContract });
    await voting.methods.requestPrice(identifier4, time4).send({ from: registeredContract });

    // Move to the voting round.
    await moveToNextRound(voting, accounts[0]);
    const roundId = (await voting.methods.getCurrentRoundId().call()).toString();

    // Commit vote 1 and 4.
    const price = getRandomSignedInt();
    const salt = getRandomSignedInt();
    const hash4 = computeVoteHash({
      price: price,
      salt: salt,
      account: account1,
      time: time4,
      roundId,
      identifier: identifier4,
    });
    const hash1 = computeVoteHash({
      price: price,
      salt: salt,
      account: account1,
      time: time1,
      roundId,
      identifier: identifier1,
    });

    await voting.methods.commitVote(identifier4, time4, hash4).send({ from: account1 });
    await voting.methods.commitVote(identifier1, time1, hash1).send({ from: account1 });

    // Move to the reveal phase of the voting period.
    await moveToNextPhase(voting, account1);

    // Reveal vote.
    await voting.methods.revealVote(identifier4, time4, price, salt).send({ from: account1 });
    await voting.methods.revealVote(identifier1, time1, price, salt).send({ from: account1 });

    await moveToNextRound(voting, account1);

    assert.isTrue(await voting.methods.hasPrice(identifier4, time4).call({ from: registeredContract }));
    assert.isTrue(await voting.methods.hasPrice(identifier1, time1).call({ from: registeredContract }));
    assert.isFalse(await voting.methods.hasPrice(identifier2, time2).call({ from: registeredContract }));
    assert.isFalse(await voting.methods.hasPrice(identifier3, time3).call({ from: registeredContract }));

    assert.equal(
      (await voting.methods.getPrice(identifier4, time4).call({ from: registeredContract })).toString(),
      price.toString()
    );
    assert.equal(
      (await voting.methods.getPrice(identifier1, time1).call({ from: registeredContract })).toString(),
      price.toString()
    );

    await voting.methods.updateTrackers(account1).send({ from: account1 });
    await voting.methods.updateTrackers(account2).send({ from: account1 });

    // Both users should have the same nextIndexToProcess.
    assert.equal((await voting.methods.voterStakes(account1).call()).nextIndexToProcess, 4);
    assert.equal((await voting.methods.voterStakes(account2).call()).nextIndexToProcess, 4);
  });
<<<<<<< HEAD

  xit("Inactive staked amounts should not earn rewards", async function () {
    // In this test, a user stakes during an activeReveal phase, does not vote in several priceRequests
    // in successive rounds, and his stake remains inactive throughout, preventing him from being slashed.
    // The user receives the initial staked sum as well as the rewards for the constant emission rate at the end.

    const identifier = padRight(utf8ToHex("test"), 64);
    const time = "1000";
    const time2 = "1001";

    const randStakingAmount = toWei("4000000");

    await supportedIdentifiers.methods.addSupportedIdentifier(identifier).send({ from: accounts[0] });

    await voting.methods.requestPrice(identifier, time).send({ from: registeredContract });

    await votingToken.methods.mint(rand, toWei("3200000000")).send({ from: accounts[0] });
    await votingToken.methods.approve(voting.options.address, toWei("3200000000")).send({ from: rand });

    await moveToNextRound(voting, accounts[0]);
    await moveToNextPhase(voting, accounts[0]);

    assert.equal(await voting.methods.getVotePhase().call(), 1);
    assert.equal(await voting.methods.currentActiveRequests().call(), true);

    // User stakes during active reveal so his staked amount is "inactive"
    await voting.methods.stake(randStakingAmount).send({ from: rand });

    await moveToNextRound(voting, accounts[0]);

    // Check that amount is 0 and pendingStake equals the initial staked amount
    assert.equal((await voting.methods.voterStakes(rand).call()).stake, toWei("0"));
    // assert.equal((await voting.methods.voterStakes(rand).call()).pendingStake, randStakingAmount);

    let roundId = (await voting.methods.getCurrentRoundId().call()).toString();
    const salt = getRandomSignedInt();

    const price = 0;
    const hash2 = computeVoteHash({ salt, roundId, identifier, price, account: account1, time });
    await voting.methods.commitVote(identifier, time, hash2).send({ from: account1 });

    await moveToNextPhase(voting, accounts[0]); // Reveal the votes.
    await voting.methods.revealVote(identifier, time, price, salt).send({ from: account1 });

    // Create a second price request
    await voting.methods.requestPrice(identifier, time2).send({ from: registeredContract });

    await moveToNextRound(voting, accounts[0]);
    await moveToNextPhase(voting, accounts[0]);

    // First price request is resolved. User rand didn't vote.
    assert.equal(
      (await voting.methods.getPrice(identifier, time).call({ from: registeredContract })).toString(),
      price.toString()
    );

    assert.equal(await voting.methods.getVotePhase().call(), 1);
    assert.equal(await voting.methods.currentActiveRequests().call(), true);

    await voting.methods.updateTrackers(account1).send({ from: account1 });
    await voting.methods.updateTrackers(account2).send({ from: account1 });
    await voting.methods.updateTrackers(account3).send({ from: account1 });
    await voting.methods.updateTrackers(account4).send({ from: account1 });
    await voting.methods.updateTrackers(rand).send({ from: account1 });

    await moveToNextPhase(voting, accounts[0]);
    roundId = (await voting.methods.getCurrentRoundId().call()).toString();
    const hash3 = computeVoteHash({ salt, roundId, identifier, price, account: account1, time: time2 });

    await voting.methods.commitVote(identifier, time2, hash3).send({ from: account1 });

    await moveToNextPhase(voting, accounts[0]); // Reveal the votes.
    await voting.methods.revealVote(identifier, time2, price, salt).send({ from: account1 });

    await moveToNextRound(voting, accounts[0]);
    // await moveToNextPhase(voting, accounts[0]);

    // New price request is resolved. User rand has not voted in this one either
    assert.equal(
      (await voting.methods.getPrice(identifier, time2).call({ from: registeredContract })).toString(),
      price.toString()
    );

    const events = await voting.getPastEvents("VoterSlashed", { fromBlock: 0, toBlock: "latest" });

    const sum = events.map((e) => Number(web3.utils.fromWei(e.returnValues.slashedTokens))).reduce((a, b) => a + b, 0);

    assert(sum === 0, "Slashing calculation problem");

    assert.equal((await voting.methods.voterStakes(rand).call()).stake, toWei("0"));
    // assert.equal((await voting.methods.voterStakes(rand).call()).pendingStake, randStakingAmount);

    await moveToNextRound(voting, accounts[0]);
    assert.equal(await voting.methods.getVotePhase().call(), 0);

    // User rand updates his trackers during a commit phase so his amount is now the initial staked amount and pendingStake is 0
    await voting.methods.updateTrackers(rand).send({ from: account1 });

    assert.equal((await voting.methods.voterStakes(rand).call()).stake, randStakingAmount);
    // assert.equal((await voting.methods.voterStakes(rand).call()).pendingStake, toWei("0"));

    await voting.methods.setUnstakeCoolDown(0).send({ from: account1 });
    await voting.methods.requestUnstake(await voting.methods.getVoterStake(rand).call()).send({ from: rand });

    const balanceBefore = await votingToken.methods.balanceOf(rand).call();
    await voting.methods.executeUnstake().send({ from: rand });
    const balanceAfter = await votingToken.methods.balanceOf(rand).call();

    // Rand receives his initial staked amount. He is not slashed
    assert(toBN(balanceAfter).sub(toBN(balanceBefore)).eq(toBN(randStakingAmount)));

    const outstandingRewards = await voting.methods.outstandingRewards(rand).call();

    assert(toBN(outstandingRewards).gt(toBN("0")));
    const balanceBefore2 = await votingToken.methods.balanceOf(rand).call();
    await voting.methods.withdrawRewards().send({ from: rand });
    const balanceAfter2 = await votingToken.methods.balanceOf(rand).call();

    // Rand receives the rewards
    assert(toBN(balanceAfter2).eq(toBN(balanceBefore2).add(toBN(outstandingRewards))));
  });
=======
  it("Staking after a price request should work", async function () {
    // While testing the voting contract on Goerli, we found a very specific situation that cases price requests to
    // become unresolvable. If: a) a price request is made, b) the request rolls c) the only participant who votes on
    // the request was not staked before the request AND they staked during the reveal phase post roll then the request
    //  becomes unresolvable. If the request rolls again and someone who was staked before the request participates in
    // the vote then it again becomes resolvable. This test would fail if the fix was not implemented in the contract.
    await addNonSlashingVote(); // increment the starting index of the test by 1, without applying any slashing.
    const identifier = padRight(utf8ToHex("governance-price-request"), 64); // Use the same identifier for both.
    const time = "420";
    const ancillaryData = web3.utils.randomHex(420);

    await voting.methods.requestGovernanceAction(identifier, time, ancillaryData).send({ from: accounts[0] });

    await votingToken.methods.mint(rand, toWei("3200000000")).send({ from: accounts[0] });
    await votingToken.methods.approve(voting.options.address, toWei("3200000000")).send({ from: rand });

    // The next two lines are critical: the vote needs to both be rolled and the only participate in the vote must
    // stake in the reveal phase (which is now "active").
    await moveToNextRound(voting, accounts[0]);
    await moveToNextPhase(voting, accounts[0]);

    await voting.methods.stake(toWei("32000000")).send({ from: rand });

    await moveToNextRound(voting, accounts[0]);

    let roundId = (await voting.methods.getCurrentRoundId().call()).toString();
    let salt = getRandomSignedInt();
    let price = 1;
    let hash = computeVoteHashAncillary({ salt, roundId, identifier, price, account: rand, time, ancillaryData });
    await voting.methods.commitVote(identifier, time, ancillaryData, hash).send({ from: rand });
    await moveToNextPhase(voting, accounts[0]); // Reveal the votes.
    await voting.methods.revealVote(identifier, time, price, ancillaryData, salt).send({ from: rand });

    // Verify the round's cumulativeActiveStakeAtRound contains the new staker's now active liquidity.
    assert.equal((await voting.methods.rounds(roundId).call()).cumulativeActiveStakeAtRound, toWei("132000000"));

    await moveToNextRound(voting, accounts[0]);

    // If the fix is not implemented then this call will revert as the request, even though voted on correctly, is
    // unsealable. If the fix works then this should pass.
    assert.equal(
      (await voting.methods.getPrice(identifier, time, ancillaryData).call({ from: registeredContract })).toString(),
      price.toString()
    );

    // Similarly there is a follow on edge case we should verify: if you stake during an active
    // reveal, the vote is rolled and then you vote your nextIndexToProcess will be higher than the request index
    // you are voting on! This means that the slashing trackers will incorrectly skip you, resulting in misallocation
    // of slashing. The assertions below will fail if the fix was not implemented correctly in the contract.
    await voting.methods.setUnstakeCoolDown(0).send({ from: account1 });

    await voting.methods
      .requestUnstake(await voting.methods.getVoterStakePostUpdate(account1).call())
      .send({ from: account1 });

    await voting.methods
      .requestUnstake(await voting.methods.getVoterStakePostUpdate(account2).call())
      .send({ from: account2 });

    await voting.methods
      .requestUnstake(await voting.methods.getVoterStakePostUpdate(account3).call())
      .send({ from: account3 });

    await voting.methods
      .requestUnstake(await voting.methods.getVoterStakePostUpdate(account4).call())
      .send({ from: account4 });

    // Unstake from all accounts. Accounts 1,2,3,4 should all loose 0.0016 of their balance due to the one round of
    // slashing and rand should gain the sum of the other four, as 100mm*0.0016.
    await voting.methods.requestUnstake(await voting.methods.getVoterStakePostUpdate(rand).call()).send({ from: rand });
    await voting.methods.executeUnstake().send({ from: account1 });
    assert.equal(await votingToken.methods.balanceOf(account1).call(), toWei("31948800")); // 32mm*(1-0.0016)=31948800
    await voting.methods.executeUnstake().send({ from: account2 });
    assert.equal(await votingToken.methods.balanceOf(account2).call(), toWei("31948800")); // 32mm*(1-0.0016)=31948800
    await voting.methods.executeUnstake().send({ from: account3 });
    assert.equal(await votingToken.methods.balanceOf(account3).call(), toWei("31948800")); // 32mm*(1-0.0016)=31948800
    await voting.methods.executeUnstake().send({ from: account4 });
    assert.equal(await votingToken.methods.balanceOf(account4).call(), toWei("3993600")); // 4mm*(1-0.0016)=3993600

    // If the contract does not correctly update the rand (deposit after request but before rolled) nextIndexToProcess
    // the below two assertions will fail.
    await voting.methods.executeUnstake().send({ from: rand });
    assert.equal(await votingToken.methods.balanceOf(rand).call(), toWei("3200160000")); // 32mm+100mm*0.0016=3200160000

    // After unstaking all positions the total balance left in the voting contract should be 0.
    assert.equal(await votingToken.methods.balanceOf(voting.options.address).call(), "0");

    // Lastly, sum of all slashing events should add to zero (positive slashing summed should equal negative slash).
    const events = await voting.getPastEvents("VoterSlashed", { fromBlock: 0, toBlock: "latest" });
    const sum = events.map((e) => Number(web3.utils.fromWei(e.returnValues.slashedTokens))).reduce((a, b) => a + b, 0);
    assert.equal(sum, 0);
  });
  it("Interplay between multiple voters and staking during active reveal", async function () {
    // This is a subset of the previous test where in we can see the interplay between multiple voters and staking
    // where one staker stakes during an active reveal, the vote is rolled and they are then excluded from slashing.
    // As before, if the contract does not correctly handel this situation the test will fail.
    await addNonSlashingVote(); // increment the starting index of the test by 1, without applying any slashing.
    const identifier = padRight(utf8ToHex("test"), 64);
    const time = "1000";

    await supportedIdentifiers.methods.addSupportedIdentifier(identifier).send({ from: accounts[0] });
    await voting.methods.requestPrice(identifier, time).send({ from: registeredContract });

    // Move into the next round so voting can begin and place us in the active reveal. Check this is the case.
    await moveToNextRound(voting, accounts[0]);
    await moveToNextPhase(voting, accounts[0]);
    assert.equal(await voting.methods.getVotePhase().call(), 1);
    assert.equal(await voting.methods.currentActiveRequests().call(), true);

    // Stake in the active reveal. this will set our nextIndexToProcess to 1.
    await votingToken.methods.mint(rand, toWei("4000000")).send({ from: accounts[0] });
    await votingToken.methods.approve(voting.options.address, toWei("4000000")).send({ from: rand });
    await voting.methods.stake(toWei("4000000")).send({ from: rand });

    // To enable this voter to vote on this round we MUST roll to the next round as we are in a reveal phase and you
    // cant commit in a reveal phase.
    await moveToNextRound(voting, accounts[0]);

    // Now, the staker liquidity has become activated (we are no longer in an active reveal phase) due to the roll.
    // nextIndexToProcess == 1, so rand won't be slashed for price request 0
    // assert.equal((await voting.methods.voterStakes(rand).call()).nextIndexToProcess, "2");

    const roundId = (await voting.methods.getCurrentRoundId().call()).toString();
    const salt = getRandomSignedInt();

    const price2 = 0;
    const hash2 = computeVoteHash({ salt, roundId, identifier, price: price2, account: account1, time });
    await voting.methods.commitVote(identifier, time, hash2).send({ from: account1 });

    const price = 1;
    const hash = computeVoteHash({ salt, roundId, identifier, price, account: rand, time });
    await voting.methods.commitVote(identifier, time, hash).send({ from: rand });

    await moveToNextPhase(voting, accounts[0]); // Reveal the votes.
    await voting.methods.revealVote(identifier, time, price2, salt).send({ from: account1 });
    await voting.methods.revealVote(identifier, time, price, salt).send({ from: rand });

    await moveToNextRound(voting, accounts[0]);

    // Price2 is resolved, meaning that rand voted so he should be slashed
    assert.equal(
      (await voting.methods.getPrice(identifier, time).call({ from: registeredContract })).toString(),
      price2.toString()
    );

    // Expect that all accounts should be slashed, including rand who staked during the active reveal, except account1
    // who correctly settled the vote. The total staked UMA at the time of this vote was 104mm, of which 32mm voted
    // correctly with 72mm voting wrong or not voting.
    await voting.methods.updateTrackers(account1).send({ from: account1 });

    assert.equal((await voting.methods.voterStakes(account1).call()).activeStake, toWei("32115200")); // 32mm+72mm*0.0016=32115200
    await voting.methods.updateTrackers(account2).send({ from: account1 });
    assert.equal((await voting.methods.voterStakes(account2).call()).activeStake, toWei("31948800")); // 32mm*(1-0.0016)=31948800
    await voting.methods.updateTrackers(account3).send({ from: account1 });
    assert.equal((await voting.methods.voterStakes(account3).call()).activeStake, toWei("31948800")); // 32mm*(1-0.0016)=31948800
    await voting.methods.updateTrackers(account4).send({ from: account1 });
    assert.equal((await voting.methods.voterStakes(account4).call()).activeStake, toWei("3993600")); // 4mm*(1-0.0016)=3993600

    // The call below will fail if slashing was not correctly appled to rand, who staked during the active reveal pre-roll.
    await voting.methods.updateTrackers(rand).send({ from: account1 });
    assert.equal((await voting.methods.voterStakes(rand).call()).activeStake, toWei("3993600")); // 4mm*(1-0.0016)=3993600

    const events = await voting.getPastEvents("VoterSlashed", { fromBlock: 0, toBlock: "latest" });
    const sum = events.map((e) => Number(web3.utils.fromWei(e.returnValues.slashedTokens))).reduce((a, b) => a + b, 0);
    assert.equal(sum, 0);

    await voting.methods.setUnstakeCoolDown(0).send({ from: account1 });
    await voting.methods.requestUnstake(await voting.methods.getVoterStake(account1).call()).send({ from: account1 });
    await voting.methods.requestUnstake(await voting.methods.getVoterStake(account2).call()).send({ from: account2 });
    await voting.methods.requestUnstake(await voting.methods.getVoterStake(account3).call()).send({ from: account3 });
    await voting.methods.requestUnstake(await voting.methods.getVoterStake(account4).call()).send({ from: account4 });
    await voting.methods.requestUnstake(await voting.methods.getVoterStake(rand).call()).send({ from: rand });

    await voting.methods.executeUnstake().send({ from: account1 });
    await voting.methods.executeUnstake().send({ from: account2 });
    await voting.methods.executeUnstake().send({ from: account3 });
    await voting.methods.executeUnstake().send({ from: account4 });
    await voting.methods.executeUnstake().send({ from: rand });

    const finalContractBalance = await votingToken.methods.balanceOf(voting.options.address).call();
    assert.equal(finalContractBalance, "0");
  });
  it("Roll right after request", async function () {
    // Validate that a request can roll multiple times without any participation by any voters.
    await addNonSlashingVote(); // increment the starting index of the test by 1, without applying any slashing.
    const identifier = padRight(utf8ToHex("test"), 64);
    const time = "1000";
    await supportedIdentifiers.methods.addSupportedIdentifier(identifier).send({ from: accounts[0] });
    await voting.methods.requestPrice(identifier, time).send({ from: registeredContract });

    await moveToNextRound(voting, accounts[0]);
    await moveToNextRound(voting, accounts[0]);

    const roundId = (await voting.methods.getCurrentRoundId().call()).toString();
    const salt = getRandomSignedInt();
    const price = 0;
    const hash2 = computeVoteHash({ salt, roundId, identifier, price, account: account1, time });
    await voting.methods.commitVote(identifier, time, hash2).send({ from: account1 });

    await moveToNextPhase(voting, accounts[0]); // Reveal the votes.
    await voting.methods.revealVote(identifier, time, price, salt).send({ from: account1 });

    await moveToNextRound(voting, accounts[0]);

    assert.equal(
      (await voting.methods.getPrice(identifier, time).call({ from: registeredContract })).toString(),
      price.toString()
    );

    // Expect that all accounts should be slashed
    await voting.methods.updateTrackers(account1).send({ from: account1 });
    assert.equal((await voting.methods.voterStakes(account1).call()).activeStake, toWei("32108800")); // 32mm+68mm*0.0016=32108800
    await voting.methods.updateTrackers(account2).send({ from: account1 });
    assert.equal((await voting.methods.voterStakes(account2).call()).activeStake, toWei("31948800")); // 32mm*(1-0.0016)=31948800
    await voting.methods.updateTrackers(account3).send({ from: account1 });
    assert.equal((await voting.methods.voterStakes(account3).call()).activeStake, toWei("31948800")); // 32mm*(1-0.0016)=31948800
    await voting.methods.updateTrackers(account4).send({ from: account1 });
    assert.equal((await voting.methods.voterStakes(account4).call()).activeStake, toWei("3993600")); // 4mm*(1-0.0016)=3993600

    const events = await voting.getPastEvents("VoterSlashed", { fromBlock: 0, toBlock: "latest" });
    const sum = events.map((e) => Number(web3.utils.fromWei(e.returnValues.slashedTokens))).reduce((a, b) => a + b, 0);
    assert.equal(sum, 0);

    await voting.methods.setUnstakeCoolDown(0).send({ from: account1 });
    await voting.methods.requestUnstake(await voting.methods.getVoterStake(account1).call()).send({ from: account1 });
    await voting.methods.requestUnstake(await voting.methods.getVoterStake(account2).call()).send({ from: account2 });
    await voting.methods.requestUnstake(await voting.methods.getVoterStake(account3).call()).send({ from: account3 });
    await voting.methods.requestUnstake(await voting.methods.getVoterStake(account4).call()).send({ from: account4 });
    await voting.methods.requestUnstake(await voting.methods.getVoterStake(rand).call()).send({ from: rand });

    await voting.methods.executeUnstake().send({ from: account1 });
    await voting.methods.executeUnstake().send({ from: account2 });
    await voting.methods.executeUnstake().send({ from: account3 });
    await voting.methods.executeUnstake().send({ from: account4 });
    await voting.methods.executeUnstake().send({ from: rand });

    const finalContractBalance = await votingToken.methods.balanceOf(voting.options.address).call();
    assert.equal(finalContractBalance, "0");
  });
  const addNonSlashingVote = async () => {
    // There is a known issue with the contract wherein you roll the first request multiple times which results in this
    // request being double slashed. We can avoid this by creating one request that is fully settled before the following
    // tests. However, we dont want to apply any slashing in this before-each block. To achieve this we can set the slash
    // lib to the ZeroedSlashingSlashingLibraryTest which applies no slashing, execute a vote, update all staking trackers
    // and set back the slashing lib to the original one.
    // Execute a full voting cycle
    const zeroedSlashingSlashingLibraryTest = await ZeroedSlashingSlashingLibraryTest.new().send({ from: accounts[0] });
    await voting.methods
      .setSlashingLibrary(zeroedSlashingSlashingLibraryTest.options.address)
      .send({ from: accounts[0] });
    let identifier = padRight(utf8ToHex("slash-test-advance"), 64);
    let time = "420";
    await supportedIdentifiers.methods.addSupportedIdentifier(identifier).send({ from: accounts[0] });

    await voting.methods.requestPrice(identifier, time).send({ from: registeredContract });
    let salt = getRandomSignedInt();
    let price = "69696969";
    await moveToNextRound(voting, accounts[0]); // Move into the commit phase.

    let baseRequest = { salt, roundId: (await voting.methods.getCurrentRoundId().call()).toString(), identifier };
    const hash = computeVoteHash({ ...baseRequest, price, account: account1, time });
    await voting.methods.commitVote(identifier, time, hash).send({ from: account1 });
    await moveToNextPhase(voting, accounts[0]);
    await voting.methods.revealVote(identifier, time, price, salt).send({ from: account1 });
    await moveToNextRound(voting, accounts[0]);

    await voting.methods.updateTrackers(account1).send({ from: account1 });
    await voting.methods.updateTrackers(account2).send({ from: account2 });
    await voting.methods.updateTrackers(account3).send({ from: account3 });
    await voting.methods.updateTrackers(account4).send({ from: account4 });

    await voting.methods
      .setSlashingLibrary((await SlashingLibrary.deployed()).options.address)
      .send({ from: accounts[0] });
  };
>>>>>>> 2d4fad7c
});<|MERGE_RESOLUTION|>--- conflicted
+++ resolved
@@ -3604,7 +3604,6 @@
     assert.equal((await voting.methods.voterStakes(account1).call()).nextIndexToProcess, 4);
     assert.equal((await voting.methods.voterStakes(account2).call()).nextIndexToProcess, 4);
   });
-<<<<<<< HEAD
 
   xit("Inactive staked amounts should not earn rewards", async function () {
     // In this test, a user stakes during an activeReveal phase, does not vote in several priceRequests
@@ -3726,7 +3725,6 @@
     // Rand receives the rewards
     assert(toBN(balanceAfter2).eq(toBN(balanceBefore2).add(toBN(outstandingRewards))));
   });
-=======
   it("Staking after a price request should work", async function () {
     // While testing the voting contract on Goerli, we found a very specific situation that cases price requests to
     // become unresolvable. If: a) a price request is made, b) the request rolls c) the only participant who votes on
@@ -3877,17 +3875,17 @@
     // correctly with 72mm voting wrong or not voting.
     await voting.methods.updateTrackers(account1).send({ from: account1 });
 
-    assert.equal((await voting.methods.voterStakes(account1).call()).activeStake, toWei("32115200")); // 32mm+72mm*0.0016=32115200
+    assert.equal((await voting.methods.voterStakes(account1).call()).stake, toWei("32115200")); // 32mm+72mm*0.0016=32115200
     await voting.methods.updateTrackers(account2).send({ from: account1 });
-    assert.equal((await voting.methods.voterStakes(account2).call()).activeStake, toWei("31948800")); // 32mm*(1-0.0016)=31948800
+    assert.equal((await voting.methods.voterStakes(account2).call()).stake, toWei("31948800")); // 32mm*(1-0.0016)=31948800
     await voting.methods.updateTrackers(account3).send({ from: account1 });
-    assert.equal((await voting.methods.voterStakes(account3).call()).activeStake, toWei("31948800")); // 32mm*(1-0.0016)=31948800
+    assert.equal((await voting.methods.voterStakes(account3).call()).stake, toWei("31948800")); // 32mm*(1-0.0016)=31948800
     await voting.methods.updateTrackers(account4).send({ from: account1 });
-    assert.equal((await voting.methods.voterStakes(account4).call()).activeStake, toWei("3993600")); // 4mm*(1-0.0016)=3993600
+    assert.equal((await voting.methods.voterStakes(account4).call()).stake, toWei("3993600")); // 4mm*(1-0.0016)=3993600
 
     // The call below will fail if slashing was not correctly appled to rand, who staked during the active reveal pre-roll.
     await voting.methods.updateTrackers(rand).send({ from: account1 });
-    assert.equal((await voting.methods.voterStakes(rand).call()).activeStake, toWei("3993600")); // 4mm*(1-0.0016)=3993600
+    assert.equal((await voting.methods.voterStakes(rand).call()).stake, toWei("3993600")); // 4mm*(1-0.0016)=3993600
 
     const events = await voting.getPastEvents("VoterSlashed", { fromBlock: 0, toBlock: "latest" });
     const sum = events.map((e) => Number(web3.utils.fromWei(e.returnValues.slashedTokens))).reduce((a, b) => a + b, 0);
@@ -3938,13 +3936,13 @@
 
     // Expect that all accounts should be slashed
     await voting.methods.updateTrackers(account1).send({ from: account1 });
-    assert.equal((await voting.methods.voterStakes(account1).call()).activeStake, toWei("32108800")); // 32mm+68mm*0.0016=32108800
+    assert.equal((await voting.methods.voterStakes(account1).call()).stake, toWei("32108800")); // 32mm+68mm*0.0016=32108800
     await voting.methods.updateTrackers(account2).send({ from: account1 });
-    assert.equal((await voting.methods.voterStakes(account2).call()).activeStake, toWei("31948800")); // 32mm*(1-0.0016)=31948800
+    assert.equal((await voting.methods.voterStakes(account2).call()).stake, toWei("31948800")); // 32mm*(1-0.0016)=31948800
     await voting.methods.updateTrackers(account3).send({ from: account1 });
-    assert.equal((await voting.methods.voterStakes(account3).call()).activeStake, toWei("31948800")); // 32mm*(1-0.0016)=31948800
+    assert.equal((await voting.methods.voterStakes(account3).call()).stake, toWei("31948800")); // 32mm*(1-0.0016)=31948800
     await voting.methods.updateTrackers(account4).send({ from: account1 });
-    assert.equal((await voting.methods.voterStakes(account4).call()).activeStake, toWei("3993600")); // 4mm*(1-0.0016)=3993600
+    assert.equal((await voting.methods.voterStakes(account4).call()).stake, toWei("3993600")); // 4mm*(1-0.0016)=3993600
 
     const events = await voting.getPastEvents("VoterSlashed", { fromBlock: 0, toBlock: "latest" });
     const sum = events.map((e) => Number(web3.utils.fromWei(e.returnValues.slashedTokens))).reduce((a, b) => a + b, 0);
@@ -4002,5 +4000,4 @@
       .setSlashingLibrary((await SlashingLibrary.deployed()).options.address)
       .send({ from: accounts[0] });
   };
->>>>>>> 2d4fad7c
 });
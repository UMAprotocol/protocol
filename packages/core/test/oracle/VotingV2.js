--- conflicted
+++ resolved
@@ -38,11 +38,7 @@
   let accounts, account1, account2, account3, account4, rand;
 
   const setNewGatPercentage = async (gatPercentage) => {
-<<<<<<< HEAD
-    return await voting.methods.setGatPercentage({ rawValue: gatPercentage.toString() }).send({ from: accounts[0] });
-=======
     await voting.methods.setGatPercentage(gatPercentage.toString()).send({ from: accounts[0] });
->>>>>>> aa4ebfb8
   };
 
   beforeEach(async function () {

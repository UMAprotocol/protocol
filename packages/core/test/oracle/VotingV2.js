const hre = require("hardhat");
const { web3 } = hre;
const { runVotingV2Fixture, ZERO_ADDRESS } = require("@uma/common");
const { getContract, assertEventEmitted, assertEventNotEmitted } = hre;
const {
  RegistryRolesEnum,
  VotePhasesEnum,
  didContractThrow,
  getRandomSignedInt,
  decryptMessage,
  encryptMessage,
  deriveKeyPairFromSignatureTruffle,
  computeVoteHash,
  computeVoteHashAncillary,
  getKeyGenMessage,
} = require("@uma/common");
const { moveToNextRound, moveToNextPhase } = require("../../utils/Voting.js");
const { assert } = require("chai");
const { toBN } = web3.utils;

const Finder = getContract("Finder");
const Registry = getContract("Registry");
const VotingV2 = getContract("VotingV2ControllableTiming");
const VotingInterfaceTesting = getContract("VotingInterfaceTesting");
const VotingAncillaryInterfaceTesting = getContract("VotingAncillaryInterfaceTesting");
const IdentifierWhitelist = getContract("IdentifierWhitelist");
const VotingToken = getContract("VotingToken");
const VotingV2Test = getContract("VotingV2Test");
const Timer = getContract("Timer");
const SlashingLibrary = getContract("SlashingLibrary");

const { utf8ToHex, padRight } = web3.utils;

const toWei = (value) => toBN(web3.utils.toWei(value, "ether"));

describe("VotingV2", function () {
  let voting, votingToken, registry, supportedIdentifiers, registeredContract, unregisteredContract, migratedVoting;
  let accounts, account1, account2, account3, account4, rand;

  const setNewGat = async (gat) => {
    await voting.methods.setGat(gat).send({ from: accounts[0] });
  };

  beforeEach(async function () {
    accounts = await web3.eth.getAccounts();
    [account1, account2, account3, account4, rand, registeredContract, unregisteredContract, migratedVoting] = accounts;
    await runVotingV2Fixture(hre);
    voting = await await VotingV2.deployed();

    supportedIdentifiers = await IdentifierWhitelist.deployed();
    votingToken = await VotingToken.deployed();
    registry = await Registry.deployed();

    // Allow account1 to mint tokens.
    const minterRole = 1;
    await votingToken.methods.addMember(minterRole, account1).send({ from: accounts[0] });

    // Seed the three accounts and stake into the voting contract.  account1 starts with 100MM tokens, so divide up as:
    // 1: 32MM
    // 2: 32MM
    // 3: 32MM
    // 4: 4MM (can't reach the 5% GAT alone)
    await votingToken.methods.approve(voting.options.address, toWei("3200000000")).send({ from: account1 });
    await voting.methods.stake(toWei("32000000")).send({ from: account1 });
    await votingToken.methods.transfer(account2, toWei("32000000")).send({ from: accounts[0] });
    await votingToken.methods.approve(voting.options.address, toWei("3200000000")).send({ from: account2 });
    await voting.methods.stake(toWei("32000000")).send({ from: account2 });
    await votingToken.methods.transfer(account3, toWei("32000000")).send({ from: accounts[0] });
    await votingToken.methods.approve(voting.options.address, toWei("3200000000")).send({ from: account3 });
    await voting.methods.stake(toWei("32000000")).send({ from: account3 });
    await votingToken.methods.transfer(account4, toWei("4000000")).send({ from: accounts[0] });
    await votingToken.methods.approve(voting.options.address, toWei("400000000")).send({ from: account4 });
    await voting.methods.stake(toWei("4000000")).send({ from: account4 });

    // Set the inflation rate to 0 by default, so the balances stay fixed until inflation is tested.

    // Register contract with Registry.
    await registry.methods.addMember(RegistryRolesEnum.CONTRACT_CREATOR, account1).send({ from: accounts[0] });
    await registry.methods.registerContract([], registeredContract).send({ from: account1 });

    // Magic math to ensure we start at the very beginning of a round, and we aren't dependent on the time the tests
    // are run.
    const currentTime = Number((await voting.methods.getCurrentTime().call()).toString());
    const newTime = (Math.floor(currentTime / 172800) + 1) * 172800;
    await voting.methods.setCurrentTime(newTime).send({ from: accounts[0] });

    // Start with a fresh round.
    await moveToNextRound(voting, accounts[0]);
  });

  it("Constructor", async function () {
    // GAT must be < total supply
    const invalidGat = web3.utils.toWei("100000000");
    assert(
      await didContractThrow(
        VotingV2.new(
          "42069", // emissionRate
          toWei("10000"), // spamDeletionProposalBond
          60 * 60 * 24 * 7, // Unstake cooldown
          86400, // PhaseLength
          7200, // minRollToNextRoundLength
          invalidGat, // GAT
          "0", // startingRequestIndex
          votingToken.options.address, // voting token
          (await Finder.deployed()).options.address, // finder
          (await SlashingLibrary.deployed()).options.address, // slashing library
          (await Timer.deployed()).options.address // timer
        ).send({ from: accounts[0] })
      )
    );
  });
  // TODO: group the tests in this file by "type" with describe blocks.
  it("Vote phasing", async function () {
    // Reset the rounds.
    await moveToNextRound(voting, accounts[0]);

    // RoundId is a function of the voting time defined by floor(timestamp/phaseLength).
    // RoundId for Commit and Reveal phases should be the same.
    const currentTime = parseInt(await voting.methods.getCurrentTime().call());
    const commitRoundId = await voting.methods.getCurrentRoundId().call();
    assert.equal(commitRoundId.toString(), Math.floor(currentTime / 172800));

    // Rounds should start with Commit.
    assert.equal((await voting.methods.getVotePhase().call()).toString(), VotePhasesEnum.COMMIT);

    // Shift of one phase should be Reveal.
    await moveToNextPhase(voting, accounts[0]);
    assert.equal((await voting.methods.getVotePhase().call()).toString(), VotePhasesEnum.REVEAL);

    // Round ID between Commit and Reveal phases should be the same.
    assert.equal(commitRoundId.toString(), (await voting.methods.getCurrentRoundId().call()).toString());

    // A second shift should go back to commit.
    await moveToNextPhase(voting, accounts[0]);
    assert.equal((await voting.methods.getVotePhase().call()).toString(), VotePhasesEnum.COMMIT);
  });

  it("One voter, one request", async function () {
    const identifier = padRight(utf8ToHex("one-voter"), 64);
    const time = "1000";
    // Make the Oracle support this identifier.
    await supportedIdentifiers.methods.addSupportedIdentifier(identifier).send({ from: accounts[0] });

    // Request a price and move to the next round where that will be voted on.
    await voting.methods.requestPrice(identifier, time).send({ from: registeredContract });
    await moveToNextRound(voting, accounts[0]);
    // RoundId is a function of the voting time defined by floor(timestamp/phaseLength).
    // RoundId for Commit and Reveal phases should be the same.
    const currentRoundId = await voting.methods.getCurrentRoundId().call();

    const price = getRandomSignedInt();
    const salt = getRandomSignedInt();
    const hash = computeVoteHash({ price, salt, account: account1, time: time, roundId: currentRoundId, identifier });

    // Can't commit hash of 0.
    assert(await didContractThrow(voting.methods.commitVote(identifier, time, "0x0").send({ from: accounts[0] })));

    // Can commit a new hash.
    await voting.methods.commitVote(identifier, time, hash).send({ from: accounts[0] });

    // Voters can alter their commits.
    const newPrice = getRandomSignedInt();
    const newSalt = getRandomSignedInt();
    const newHash = computeVoteHash({
      price: newPrice,
      salt: newSalt,
      account: account1,
      time: time,
      roundId: currentRoundId,
      identifier,
    });

    // Can alter a committed hash.
    await voting.methods.commitVote(identifier, time, newHash).send({ from: accounts[0] });

    // Can't reveal before during the commit phase.
    assert(
      await didContractThrow(voting.methods.revealVote(identifier, time, newPrice, newSalt).send({ from: accounts[0] }))
    );

    // Move to the reveal phase.
    await moveToNextPhase(voting, accounts[0]);

    // This is now required before reveal

    // Can't commit during the reveal phase.
    assert(await didContractThrow(voting.methods.commitVote(identifier, time, newHash).send({ from: accounts[0] })));

    // Can't reveal the overwritten commit.
    assert(
      await didContractThrow(voting.methods.revealVote(identifier, time, price, salt).send({ from: accounts[0] }))
    );

    // Can't reveal with the wrong price but right salt, and reverse.
    assert(
      await didContractThrow(voting.methods.revealVote(identifier, time, newPrice, salt).send({ from: accounts[0] }))
    );
    assert(
      await didContractThrow(voting.methods.revealVote(identifier, time, price, newSalt).send({ from: accounts[0] }))
    );

    // Can't reveal with the incorrect address.
    assert(
      await didContractThrow(voting.methods.revealVote(identifier, time, newPrice, newSalt).send({ from: account2 }))
    );

    // Can't reveal with incorrect timestamp.
    assert(
      await didContractThrow(
        voting.methods.revealVote(identifier, (Number(time) + 1).toString(), newPrice, salt).send({ from: accounts[0] })
      )
    );

    // Can't reveal with incorrect identifier.
    assert(
      await didContractThrow(
        voting.methods
          .revealVote(padRight(utf8ToHex("wrong-identifier"), 64), time, newPrice, newSalt)
          .send({ from: account2 })
      )
    );

    // Successfully reveal the latest commit.
    await voting.methods.revealVote(identifier, time, newPrice, newSalt).send({ from: accounts[0] });

    // Can't reveal the same commit again.
    assert(
      await didContractThrow(voting.methods.revealVote(identifier, time, newPrice, newSalt).send({ from: accounts[0] }))
    );
  });

  it("Overlapping request keys", async function () {
    // Verify that concurrent votes with the same identifier but different times, or the same time but different
    // identifiers don't cause any problems.
    const identifier1 = padRight(utf8ToHex("overlapping-keys1"), 64);
    const time1 = "1000";
    const identifier2 = padRight(utf8ToHex("overlapping-keys2"), 64);
    const time2 = "2000";

    // Make the Oracle support these two identifiers.
    await supportedIdentifiers.methods.addSupportedIdentifier(identifier1).send({ from: accounts[0] });
    await supportedIdentifiers.methods.addSupportedIdentifier(identifier2).send({ from: accounts[0] });

    // Send the requests.
    await voting.methods.requestPrice(identifier1, time2).send({ from: registeredContract });
    await voting.methods.requestPrice(identifier2, time1).send({ from: registeredContract });

    // Move to voting round.
    await moveToNextRound(voting, accounts[0]);
    const roundId = (await voting.methods.getCurrentRoundId().call()).toString();

    const price1 = getRandomSignedInt();
    const salt1 = getRandomSignedInt();
    const hash1 = computeVoteHash({
      price: price1,
      salt: salt1,
      account: account1,
      time: time2,
      roundId,
      identifier: identifier1,
    });

    const price2 = getRandomSignedInt();
    const salt2 = getRandomSignedInt();
    const hash2 = computeVoteHash({
      price: price2,
      salt: salt2,
      account: account1,
      time: time1,
      roundId,
      identifier: identifier2,
    });

    await voting.methods.commitVote(identifier1, time2, hash1).send({ from: accounts[0] });
    await voting.methods.commitVote(identifier2, time1, hash2).send({ from: accounts[0] });

    // Move to the reveal phase.
    await moveToNextPhase(voting, accounts[0]);

    // Can't reveal the wrong combos.
    assert(
      await didContractThrow(voting.methods.revealVote(identifier1, time2, price2, salt2).send({ from: accounts[0] }))
    );
    assert(
      await didContractThrow(voting.methods.revealVote(identifier2, time1, price1, salt1).send({ from: accounts[0] }))
    );
    assert(
      await didContractThrow(voting.methods.revealVote(identifier1, time1, price1, salt1).send({ from: accounts[0] }))
    );
    assert(
      await didContractThrow(voting.methods.revealVote(identifier1, time1, price2, salt2).send({ from: accounts[0] }))
    );

    // Can reveal the right combos.
    await voting.methods.revealVote(identifier1, time2, price1, salt1).send({ from: accounts[0] });
    await voting.methods.revealVote(identifier2, time1, price2, salt2).send({ from: accounts[0] });
  });

  it("Request and retrieval", async function () {
    const identifier1 = padRight(utf8ToHex("request-retrieval1"), 64);
    const time1 = "1000";
    const identifier2 = padRight(utf8ToHex("request-retrieval2"), 64);
    const time2 = "2000";

    // Make the Oracle support these two identifiers.
    await supportedIdentifiers.methods.addSupportedIdentifier(identifier1).send({ from: accounts[0] });
    await supportedIdentifiers.methods.addSupportedIdentifier(identifier2).send({ from: accounts[0] });

    // Requests should not be added to the current voting round.
    await voting.methods.requestPrice(identifier1, time1).send({ from: registeredContract });
    await voting.methods.requestPrice(identifier2, time2).send({ from: registeredContract });

    // Since the round for these requests has not started, the price retrieval should fail.
    assert.isFalse(await voting.methods.hasPrice(identifier1, time1).call({ from: registeredContract }));
    assert.isFalse(await voting.methods.hasPrice(identifier2, time2).call({ from: registeredContract }));
    assert(await didContractThrow(voting.methods.getPrice(identifier1, time1).send({ from: registeredContract })));
    assert(await didContractThrow(voting.methods.getPrice(identifier2, time2).send({ from: registeredContract })));

    // Move to the voting round.
    await moveToNextRound(voting, accounts[0]);
    const roundId = (await voting.methods.getCurrentRoundId().call()).toString();

    // Commit vote 1.
    const price1 = getRandomSignedInt();
    const salt1 = getRandomSignedInt();
    const hash1 = computeVoteHash({
      price: price1,
      salt: salt1,
      account: account1,
      time: time1,
      roundId,
      identifier: identifier1,
    });

    await voting.methods.commitVote(identifier1, time1, hash1).send({ from: accounts[0] });

    // Commit vote 2.
    const price2 = getRandomSignedInt();
    const salt2 = getRandomSignedInt();
    const hash2 = computeVoteHash({
      price: price2,
      salt: salt2,
      account: account1,
      time: time2,
      roundId,
      identifier: identifier2,
    });
    await voting.methods.commitVote(identifier2, time2, hash2).send({ from: accounts[0] });

    // If the voting period is ongoing, prices cannot be returned since they are not finalized.
    assert.isFalse(await voting.methods.hasPrice(identifier1, time1).call({ from: registeredContract }));
    assert.isFalse(await voting.methods.hasPrice(identifier2, time2).call({ from: registeredContract }));
    assert(await didContractThrow(voting.methods.getPrice(identifier1, time1).send({ from: registeredContract })));
    assert(await didContractThrow(voting.methods.getPrice(identifier2, time2).send({ from: registeredContract })));

    // Move to the reveal phase of the voting period.
    await moveToNextPhase(voting, accounts[0]);

    // Reveal both votes.
    await voting.methods.revealVote(identifier1, time1, price1, salt1).send({ from: accounts[0] });
    await voting.methods.revealVote(identifier2, time2, price2, salt2).send({ from: accounts[0] });

    // Prices cannot be provided until both commit and reveal for the current round have finished.
    assert.isFalse(await voting.methods.hasPrice(identifier1, time1).call({ from: registeredContract }));
    assert.isFalse(await voting.methods.hasPrice(identifier2, time2).call({ from: registeredContract }));
    assert(await didContractThrow(voting.methods.getPrice(identifier1, time1).send({ from: registeredContract })));
    assert(await didContractThrow(voting.methods.getPrice(identifier2, time2).send({ from: registeredContract })));

    // Move past the voting round.
    await moveToNextRound(voting, accounts[0]);

    // Note: all voting results are currently hardcoded to 1.
    assert.isTrue(await voting.methods.hasPrice(identifier1, time1).call({ from: registeredContract }));
    assert.isTrue(await voting.methods.hasPrice(identifier2, time2).call({ from: registeredContract }));
    assert.equal(
      (await voting.methods.getPrice(identifier1, time1).call({ from: registeredContract })).toString(),
      price1.toString()
    );
    assert.equal(
      (await voting.methods.getPrice(identifier2, time2).call({ from: registeredContract })).toString(),
      price2.toString()
    );
  });

  it("Future price requests disallowed", async function () {
    await moveToNextRound(voting, accounts[0]);

    const startingTime = toBN(await voting.methods.getCurrentTime().call());
    const identifier = padRight(utf8ToHex("future-request"), 64);

    // Make the Oracle support this identifier.
    await supportedIdentifiers.methods.addSupportedIdentifier(identifier).send({ from: accounts[0] });

    // Time 1 is in the future and should fail.
    const timeFail = startingTime.addn(1).toString();

    // Time 2 is in the past and should succeed.
    const timeSucceed = startingTime.subn(1).toString();

    assert(
      await didContractThrow(voting.methods.requestPrice(identifier, timeFail).send({ from: registeredContract }))
    );
    await voting.methods.requestPrice(identifier, timeSucceed).send({ from: registeredContract });

    // Finalize this vote.
    await moveToNextRound(voting, accounts[0]);
    const roundId = (await voting.methods.getCurrentRoundId().call()).toString();
    const price = getRandomSignedInt();
    const salt = getRandomSignedInt();
    const hash = computeVoteHash({
      price: price,
      salt: salt,
      account: account1,
      time: timeSucceed,
      roundId,
      identifier,
    });
    await voting.methods.commitVote(identifier, timeSucceed, hash).send({ from: accounts[0] });

    // Move to reveal phase and reveal vote.
    await moveToNextPhase(voting, accounts[0]);

    await voting.methods.revealVote(identifier, timeSucceed, price, salt).send({ from: accounts[0] });
  });

  it("Retrieval timing", async function () {
    await moveToNextRound(voting, accounts[0]);

    const identifier = padRight(utf8ToHex("retrieval-timing"), 64);
    const time = "1000";

    // Make the Oracle support this identifier.
    await supportedIdentifiers.methods.addSupportedIdentifier(identifier).send({ from: accounts[0] });

    // Two stage call is required to get the expected return value from the second call.
    // The expected resolution time should be the end of the *next* round.
    await voting.methods.requestPrice(identifier, time).send({ from: registeredContract });

    // Cannot get the price before the voting round begins.
    assert(await didContractThrow(voting.methods.getPrice(identifier, time).send({ from: registeredContract })));

    await moveToNextRound(voting, accounts[0]);
    const roundId = (await voting.methods.getCurrentRoundId().call()).toString();

    // Cannot get the price while the voting is ongoing.
    assert(await didContractThrow(voting.methods.getPrice(identifier, time).send({ from: registeredContract })));

    // Commit vote.
    const price = getRandomSignedInt();
    const salt = getRandomSignedInt();
    const hash = computeVoteHash({ price, salt, account: account1, time, roundId, identifier });
    await voting.methods.commitVote(identifier, time, hash).send({ from: accounts[0] });

    // Move to reveal phase and reveal vote.
    await moveToNextPhase(voting, accounts[0]);

    await voting.methods.revealVote(identifier, time, price, salt).send({ from: accounts[0] });

    // Cannot get the price during the reveal phase.
    assert(await didContractThrow(voting.methods.getPrice(identifier, time).send({ from: registeredContract })));

    await moveToNextRound(voting, accounts[0]);

    // After the voting round is over, the price should be retrievable.
    assert.equal(
      (await voting.methods.getPrice(identifier, time).call({ from: registeredContract })).toString(),
      price.toString()
    );
  });

  it("Pending Requests", async function () {
    await moveToNextRound(voting, accounts[0]);

    const identifier1 = padRight(utf8ToHex("pending-requests1"), 64);
    const time1 = "1000";
    const identifier2 = padRight(utf8ToHex("pending-requests2"), 64);
    const time2 = "1001";

    // Make the Oracle support these identifiers.
    await supportedIdentifiers.methods.addSupportedIdentifier(identifier1).send({ from: accounts[0] });
    await supportedIdentifiers.methods.addSupportedIdentifier(identifier2).send({ from: accounts[0] });

    // Pending requests should be empty for this new round.
    assert.equal((await voting.methods.getPendingRequests().call()).length, 0);

    // Two stage call is required to get the expected return value from the second call.
    // The expected resolution time should be the end of the *next* round.
    await voting.methods.requestPrice(identifier1, time1).send({ from: registeredContract });

    // Pending requests should be empty before the voting round begins.
    assert.equal((await voting.methods.getPendingRequests().call()).length, 0);

    // Pending requests should be have a single entry now that voting has started.
    await moveToNextRound(voting, accounts[0]);
    assert.equal((await voting.methods.getPendingRequests().call()).length, 1);

    // Add a new request during the voting round.
    await voting.methods.requestPrice(identifier2, time2).send({ from: registeredContract });

    // Pending requests should still be 1 because this request should not be voted on until next round.
    assert.equal((await voting.methods.getPendingRequests().call()).length, 1);

    // Move to next round and roll the first request over.
    await moveToNextRound(voting, accounts[0]);
    const roundId = (await voting.methods.getCurrentRoundId().call()).toString();

    // Pending requests should be 2 because one vote was rolled over and the second was dispatched after the previous
    // voting round started.
    assert.equal((await voting.methods.getPendingRequests().call()).length, 2);

    // Commit votes.
    const price1 = getRandomSignedInt();
    const salt1 = getRandomSignedInt();
    const hash1 = computeVoteHash({
      price: price1,
      salt: salt1,
      account: account1,
      time: time1,
      roundId,
      identifier: identifier1,
    });
    await voting.methods.commitVote(identifier1, time1, hash1).send({ from: accounts[0] });

    const price2 = getRandomSignedInt();
    const salt2 = getRandomSignedInt();
    const hash2 = computeVoteHash({
      price: price2,
      salt: salt2,
      account: account1,
      time: time2,
      roundId,
      identifier: identifier2,
    });
    await voting.methods.commitVote(identifier2, time2, hash2).send({ from: accounts[0] });

    // Pending requests should still have a single entry in the reveal phase.
    await moveToNextPhase(voting, accounts[0]);
    assert.equal((await voting.methods.getPendingRequests().call()).length, 2);

    // Reveal vote.
    await voting.methods.revealVote(identifier1, time1, price1, salt1).send({ from: accounts[0] });
    await voting.methods.revealVote(identifier2, time2, price2, salt2).send({ from: accounts[0] });

    // Pending requests should be empty after the voting round ends and the price is resolved.
    await moveToNextRound(voting, accounts[0]);
    assert.equal((await voting.methods.getPendingRequests().call()).length, 0);
  });

  it("Supported identifiers", async function () {
    const supported = padRight(utf8ToHex("supported"), 64);

    // No identifiers are originally suppported.
    assert.isFalse(await supportedIdentifiers.methods.isIdentifierSupported(supported).call());

    // Verify that supported identifiers can be added.
    await supportedIdentifiers.methods.addSupportedIdentifier(supported).send({ from: accounts[0] });
    assert.isTrue(await supportedIdentifiers.methods.isIdentifierSupported(supported).call());

    // Verify that supported identifiers can be removed.
    await supportedIdentifiers.methods.removeSupportedIdentifier(supported).send({ from: accounts[0] });
    assert.isFalse(await supportedIdentifiers.methods.isIdentifierSupported(supported).call());

    // Can't request prices for unsupported identifiers.
    assert(await didContractThrow(voting.methods.requestPrice(supported, "0").send({ from: registeredContract })));
  });

  it("Simple vote resolution", async function () {
    const identifier = padRight(utf8ToHex("simple-vote"), 64);
    const time = "1000";

    // Make the Oracle support this identifier.
    await supportedIdentifiers.methods.addSupportedIdentifier(identifier).send({ from: accounts[0] });

    // Request a price and move to the next round where that will be voted on.
    await voting.methods.requestPrice(identifier, time).send({ from: registeredContract });

    const price = 123;
    const salt = getRandomSignedInt();
    const invalidHash = computeVoteHash({
      price,
      salt,
      account: account1,
      time,
      roundId: (await voting.methods.getCurrentRoundId().call()).toString(),
      identifier,
    });
    // Can't commit without advancing the round forward.
    assert(
      await didContractThrow(voting.methods.commitVote(identifier, time, invalidHash).send({ from: accounts[0] }))
    );

    await moveToNextRound(voting, accounts[0]);
    const roundId = (await voting.methods.getCurrentRoundId().call()).toString();

    // Commit vote.
    const hash = computeVoteHash({ price, salt, account: account1, time, roundId, identifier });
    await voting.methods.commitVote(identifier, time, hash).send({ from: accounts[0] });

    // Reveal the vote.
    await moveToNextPhase(voting, accounts[0]);

    await voting.methods.revealVote(identifier, time, price, salt).send({ from: accounts[0] });

    // Should resolve to the selected price since there was only one voter (100% for the mode) and the voter had enough
    // tokens to exceed the GAT.
    await moveToNextRound(voting, accounts[0]);
    assert.equal(
      (await voting.methods.getPrice(identifier, time).call({ from: registeredContract })).toString(),
      price.toString()
    );
  });

  it("Equally split vote", async function () {
    const identifier = padRight(utf8ToHex("equal-split"), 64);
    const time = "1000";

    // Make the Oracle support this identifier.
    await supportedIdentifiers.methods.addSupportedIdentifier(identifier).send({ from: accounts[0] });

    // Request a price and move to the next round where that will be voted on.
    await voting.methods.requestPrice(identifier, time).send({ from: registeredContract });
    await moveToNextRound(voting, accounts[0]);
    let roundId = (await voting.methods.getCurrentRoundId().call()).toString();

    // Commit votes.
    const price1 = 123;
    const salt1 = getRandomSignedInt();
    let hash1 = computeVoteHash({ price: price1, salt: salt1, account: account1, time, roundId, identifier });
    await voting.methods.commitVote(identifier, time, hash1).send({ from: account1 });

    const price2 = 456;
    const salt2 = getRandomSignedInt();
    const hash2 = computeVoteHash({ price: price2, salt: salt2, account: account2, time, roundId, identifier });
    await voting.methods.commitVote(identifier, time, hash2).send({ from: account2 });

    // Reveal the votes.
    await moveToNextPhase(voting, accounts[0]);

    await voting.methods.revealVote(identifier, time, price1, salt1).send({ from: account1 });
    await voting.methods.revealVote(identifier, time, price2, salt2).send({ from: account2 });

    // Should not have the price since the vote was equally split.
    await moveToNextRound(voting, accounts[0]);
    roundId = (await voting.methods.getCurrentRoundId().call()).toString();
    assert.isFalse(await voting.methods.hasPrice(identifier, time).call({ from: registeredContract }));

    // Cleanup: resolve the vote this round.
    hash1 = computeVoteHash({ price: price1, salt: salt1, account: account1, time, roundId, identifier });
    await voting.methods.commitVote(identifier, time, hash1).send({ from: account1 });
    await moveToNextPhase(voting, accounts[0]);

    await voting.methods.revealVote(identifier, time, price1, salt1).send({ from: account1 });
  });

  it("Two thirds majority", async function () {
    const identifier = padRight(utf8ToHex("two-thirds"), 64);
    const time = "1000";

    // Make the Oracle support this identifier.
    await supportedIdentifiers.methods.addSupportedIdentifier(identifier).send({ from: accounts[0] });

    // Request a price and move to the next round where that will be voted on.
    await voting.methods.requestPrice(identifier, time).send({ from: registeredContract });
    await moveToNextRound(voting, accounts[0]);
    const roundId = (await voting.methods.getCurrentRoundId().call()).toString();

    // Commit votes.
    const losingPrice = 123;
    const salt1 = getRandomSignedInt();
    const hash1 = computeVoteHash({ price: losingPrice, salt: salt1, account: account1, time, roundId, identifier });
    await voting.methods.commitVote(identifier, time, hash1).send({ from: account1 });

    // Both account 2 and 3 vote for 456.
    const winningPrice = 456;

    const salt2 = getRandomSignedInt();
    const hash2 = computeVoteHash({ price: winningPrice, salt: salt2, account: account2, time, roundId, identifier });
    await voting.methods.commitVote(identifier, time, hash2).send({ from: account2 });

    const salt3 = getRandomSignedInt();
    const hash3 = computeVoteHash({ price: winningPrice, salt: salt3, account: account3, time, roundId, identifier });
    await voting.methods.commitVote(identifier, time, hash3).send({ from: account3 });

    // Reveal the votes.
    await moveToNextPhase(voting, accounts[0]);

    await voting.methods.revealVote(identifier, time, losingPrice, salt1).send({ from: account1 });
    await voting.methods.revealVote(identifier, time, winningPrice, salt2).send({ from: account2 });
    await voting.methods.revealVote(identifier, time, winningPrice, salt3).send({ from: account3 });

    // Price should resolve to the one that 2 and 3 voted for.
    await moveToNextRound(voting, accounts[0]);
    assert.equal(
      (await voting.methods.getPrice(identifier, time).call({ from: registeredContract })).toString(),
      winningPrice.toString()
    );
  });

  it("GAT", async function () {
    const identifier = padRight(utf8ToHex("gat"), 64);
    let time = "1000";

    // Make the Oracle support this identifier.
    await supportedIdentifiers.methods.addSupportedIdentifier(identifier).send({ from: accounts[0] });

    // Request a price and move to the next round where that will be voted on.
    await voting.methods.requestPrice(identifier, time).send({ from: registeredContract });
    await moveToNextRound(voting, accounts[0]);
    let roundId = (await voting.methods.getCurrentRoundId().call()).toString();

    // Commit vote.
    const price = 123;
    const salt = getRandomSignedInt();
    let hash1 = computeVoteHash({ price, salt, account: account1, time, roundId, identifier });
    await voting.methods.commitVote(identifier, time, hash1).send({ from: account1 });
    let hash4 = computeVoteHash({ price, salt, account: account4, time, roundId, identifier });
    await voting.methods.commitVote(identifier, time, hash4).send({ from: account4 });

    // Reveal the vote.
    await moveToNextPhase(voting, accounts[0]);

    await voting.methods.revealVote(identifier, time, price, salt).send({ from: account4 });

    // Since the GAT was not hit, the price should not resolve.
    await moveToNextRound(voting, accounts[0]);
    assert.isFalse(await voting.methods.hasPrice(identifier, time).call({ from: registeredContract }));

    // Setting GAT should revert if larger than total supply.
    assert(await didContractThrow(voting.methods.setGat(toWei("110000000").toString()).send({ from: accounts[0] })));

    // With a smaller GAT value of 3%, account4 can pass the vote on their own with 4% of all tokens.
    await setNewGat(web3.utils.toWei("3000000", "ether"));

    // Create new vote hashes with the new round ID and commit votes.
    roundId = (await voting.methods.getCurrentRoundId().call()).toString();
    hash4 = computeVoteHash({ price, salt, account: account4, time, roundId, identifier });
    await voting.methods.commitVote(identifier, time, hash4).send({ from: account4 });

    // Reveal votes.
    await moveToNextPhase(voting, accounts[0]);
    await voting.methods.revealVote(identifier, time, price, salt).send({ from: account4 });
    await moveToNextRound(voting, accounts[0]);
    assert.equal(
      (await voting.methods.getPrice(identifier, time).call({ from: registeredContract })).toString(),
      price.toString()
    );
    // Set GAT back to 5% and test a larger vote. With more votes the GAT should be hit
    // and the price should resolve.
    await setNewGat(web3.utils.toWei("5000000", "ether"));

    // As the previous request has been filled, we need to progress time such that we
    // can vote on the same identifier and request a new price to vote on.
    time += 10;

    await voting.methods.requestPrice(identifier, time).send({ from: registeredContract });
    await moveToNextRound(voting, accounts[0]);

    // Commit votes.
    roundId = (await voting.methods.getCurrentRoundId().call()).toString();
    hash4 = computeVoteHash({ price, salt, account: account4, time, roundId, identifier });
    hash1 = computeVoteHash({ price, salt, account: account1, time, roundId, identifier });
    await voting.methods.commitVote(identifier, time, hash4).send({ from: account4 });
    await voting.methods.commitVote(identifier, time, hash1).send({ from: account1 });

    // Reveal votes.
    await moveToNextPhase(voting, accounts[0]);

    await voting.methods.revealVote(identifier, time, price, salt).send({ from: account4 });
    await voting.methods.revealVote(identifier, time, price, salt).send({ from: account1 });

    await moveToNextRound(voting, accounts[0]);
    assert.equal(
      (await voting.methods.getPrice(identifier, time).call({ from: registeredContract })).toString(),
      price.toString()
    );
  });

  it("Only registered contracts", async function () {
    const identifier = padRight(utf8ToHex("only-registered"), 64);
    const time = "1000";

    // Make the Oracle support this identifier.
    await supportedIdentifiers.methods.addSupportedIdentifier(identifier).send({ from: accounts[0] });

    // Unregistered contracts can't request prices.
    assert(await didContractThrow(voting.methods.requestPrice(identifier, time).send({ from: unregisteredContract })));

    // Request the price and resolve the price.
    voting.methods.requestPrice(identifier, time).send({ from: registeredContract });
    await moveToNextRound(voting, accounts[0]);
    const roundId = (await voting.methods.getCurrentRoundId().call()).toString();
    const winningPrice = 123;
    const salt = getRandomSignedInt();
    const hash = computeVoteHash({ price: winningPrice, salt, account: account1, time, roundId, identifier });
    await voting.methods.commitVote(identifier, time, hash).send({ from: account1 });
    await moveToNextPhase(voting, accounts[0]);

    await voting.methods.revealVote(identifier, time, winningPrice, salt).send({ from: account1 });
    await moveToNextRound(voting, accounts[0]);

    // Sanity check that registered contracts can retrieve prices.
    assert.isTrue(await voting.methods.hasPrice(identifier, time).call({ from: registeredContract }));
    assert.equal(await voting.methods.getPrice(identifier, time).call({ from: registeredContract }), winningPrice);

    // Unregistered contracts can't retrieve prices.
    assert(await didContractThrow(voting.methods.hasPrice(identifier, time).send({ from: unregisteredContract })));
    assert(await didContractThrow(voting.methods.getPrice(identifier, time).send({ from: unregisteredContract })));
  });

  it("Set slashing library", async function () {
    // Set the slashing library to a new address.
    const newSlashingLibrary = ZERO_ADDRESS;
    await voting.methods.setSlashingLibrary(newSlashingLibrary).send({ from: accounts[0] });

    // Only owner should be able to set the slashing library.
    assert(await didContractThrow(voting.methods.setSlashingLibrary(newSlashingLibrary).send({ from: accounts[1] })));

    // Check that the slashing library was set.
    assert.equal(await voting.methods.slashingLibrary().call({ from: accounts[0] }), newSlashingLibrary);
  });

  it("View methods", async function () {
    const identifier = padRight(utf8ToHex("view-methods"), 64);
    const time = "1000";

    // Make the Oracle support this identifier.
    await supportedIdentifiers.methods.addSupportedIdentifier(identifier).send({ from: accounts[0] });

    // Verify view methods `hasPrice`, `getPrice`, and `getPriceRequestStatuses`` for a price was that was never requested.
    assert.isFalse(await voting.methods.hasPrice(identifier, time).call({ from: registeredContract }));
    assert(await didContractThrow(voting.methods.getPrice(identifier, time).send({ from: registeredContract })));
    let statuses = await voting.methods.getPriceRequestStatuses([{ identifier, time: time }]).call();
    assert.equal(statuses[0].status.toString(), "0");
    assert.equal(statuses[0].lastVotingRound.toString(), "0");

    // Request a price and move to the next round where that will be voted on.
    await voting.methods.requestPrice(identifier, time).send({ from: registeredContract });

    // Verify view methods `hasPrice`, `getPrice`, and `getPriceRequestStatuses` for a price scheduled for the next round.
    assert.isFalse(await voting.methods.hasPrice(identifier, time).call({ from: registeredContract }));
    assert(await didContractThrow(voting.methods.getPrice(identifier, time).send({ from: registeredContract })));
    statuses = await voting.methods.getPriceRequestStatuses([{ identifier, time: time }]).call();
    assert.equal(statuses[0].status.toString(), "3");
    assert.equal(
      statuses[0].lastVotingRound.toString(),
      toBN(await voting.methods.getCurrentRoundId().call())
        .addn(1)
        .toString()
    );

    await moveToNextRound(voting, accounts[0]);
    const roundId = (await voting.methods.getCurrentRoundId().call()).toString();

    // Verify `getPriceRequestStatuses` for a price request scheduled for this round.
    statuses = await voting.methods.getPriceRequestStatuses([{ identifier, time: time }]).call();
    assert.equal(statuses[0].status.toString(), "1");
    assert.equal(statuses[0].lastVotingRound.toString(), (await voting.methods.getCurrentRoundId().call()).toString());

    const price = 123;

    // Accounts 1 and 2 commit votes.
    const salt1 = getRandomSignedInt();
    const hash1 = computeVoteHash({ price, salt: salt1, account: account1, time, roundId, identifier });
    await voting.methods.commitVote(identifier, time, hash1).send({ from: account1 });

    const salt2 = getRandomSignedInt();
    const hash2 = computeVoteHash({ price, salt: salt2, account: account2, time, roundId, identifier });
    await voting.methods.commitVote(identifier, time, hash2).send({ from: account2 });

    await moveToNextPhase(voting, accounts[0]);

    await voting.methods.revealVote(identifier, time, price, salt1).send({ from: account1 });
    await voting.methods.revealVote(identifier, time, price, salt2).send({ from: account2 });

    await moveToNextRound(voting, accounts[0]);

    // Verify view methods `hasPrice`, `getPrice`, and `getPriceRequestStatuses` for a resolved price request.
    assert.isTrue(await voting.methods.hasPrice(identifier, time).call({ from: registeredContract }));
    assert.equal(
      (await voting.methods.getPrice(identifier, time).call({ from: registeredContract })).toString(),
      price.toString()
    );
    statuses = await voting.methods.getPriceRequestStatuses([{ identifier, time: time }]).call();
    assert.equal(statuses[0].status.toString(), "2");
    assert.equal(
      statuses[0].lastVotingRound.toString(),
      toBN(await voting.methods.getCurrentRoundId().call())
        .subn(1)
        .toString()
    );
  });

  it("Events", async function () {
    // Set the inflation rate to 100% (for ease of computation).

    const identifier = padRight(utf8ToHex("events"), 64);
    const time = "1000";

    let result = await supportedIdentifiers.methods.addSupportedIdentifier(identifier).send({ from: accounts[0] });

    await moveToNextRound(voting, accounts[0]);
    let currentRoundId = toBN(await voting.methods.getCurrentRoundId().call());

    // New price requests trigger events.
    result = await voting.methods.requestPrice(identifier, time).send({ from: registeredContract });
    await assertEventEmitted(result, voting, "PriceRequestAdded", (ev) => {
      return (
        // The vote is added to the next round, so we have to add 1 to the current round id.
        ev.roundId.toString() == currentRoundId.addn(1).toString() &&
        web3.utils.hexToUtf8(ev.identifier) == web3.utils.hexToUtf8(identifier) &&
        ev.time.toString() == time.toString()
      );
    });

    await assertEventEmitted(
      await voting.methods.setGat(web3.utils.toWei("6000000", "ether")).send({ from: accounts[0] }),
      voting,
      "GatChanged",
      (ev) => {
        return ev.newGat == web3.utils.toWei("6000000", "ether");
      }
    );

    await assertEventEmitted(
      await voting.methods.setSpamDeletionProposalBond(toWei("0.1")).send({ from: accounts[0] }),
      voting,
      "SpamDeletionProposalBondChanged"
    );

    await moveToNextRound(voting, accounts[0]);
    currentRoundId = await voting.methods.getCurrentRoundId().call();

    // Repeated price requests don't trigger events.
    result = await voting.methods.requestPrice(identifier, time).send({ from: registeredContract });
    await assertEventNotEmitted(result, voting, "PriceRequestAdded");

    // Commit vote.
    const price = 123;
    const salt = getRandomSignedInt();
    let hash4 = computeVoteHash({ price, salt, account: account4, time, roundId: currentRoundId, identifier });
    result = await voting.methods.commitVote(identifier, time, hash4).send({ from: account4 });
    await assertEventEmitted(result, voting, "VoteCommitted", (ev) => {
      return (
        ev.voter.toString() == account4 &&
        ev.roundId.toString() == currentRoundId.toString() &&
        web3.utils.hexToUtf8(ev.identifier) == web3.utils.hexToUtf8(identifier) &&
        ev.time.toString() == time
      );
    });

    await moveToNextPhase(voting, accounts[0]);

    result = await voting.methods.revealVote(identifier, time, price, salt).send({ from: account4 });
    await assertEventEmitted(result, voting, "VoteRevealed", (ev) => {
      return (
        ev.voter.toString() == account4 &&
        ev.roundId.toString() == currentRoundId.toString() &&
        web3.utils.hexToUtf8(ev.identifier) == web3.utils.hexToUtf8(identifier) &&
        ev.time.toString() == time &&
        ev.price.toString() == price.toString() &&
        ev.numTokens.toString() == toWei("4000000").toString() // the staked balance for account4.
      );
    });

    await moveToNextRound(voting, accounts[0]);
    currentRoundId = await voting.methods.getCurrentRoundId().call();
    // Since none of the whales voted, the price couldn't be resolved.

    // Now the whale and account4 vote and the vote resolves.
    const hash1 = computeVoteHash({ price, salt, account: account1, time, roundId: currentRoundId, identifier });
    const wrongPrice = 124;
    hash4 = computeVoteHash({ price: wrongPrice, salt, account: account4, time, roundId: currentRoundId, identifier });
    await voting.methods.commitVote(identifier, time, hash1).send({ from: account1 });
    result = await voting.methods.commitVote(identifier, time, hash4).send({ from: account4 });
    await moveToNextPhase(voting, accounts[0]);

    await voting.methods.revealVote(identifier, time, price, salt).send({ from: account1 });
    await voting.methods.revealVote(identifier, time, wrongPrice, salt).send({ from: account4 });
    await moveToNextRound(voting, accounts[0]);

    result = await voting.methods.updateTrackers(account1).send({ from: account1 });

    await assertEventEmitted(result, voting, "VoterSlashed", (ev) => {
      return ev.slashedTokens != "0" && ev.postActiveStake != "0" && ev.voter != "";
    });

    result = await voting.methods.setMigrated(migratedVoting).send({ from: accounts[0] });
    await assertEventEmitted(result, voting, "VotingContractMigrated", (ev) => {
      return ev.newAddress == migratedVoting;
    });

    result = await voting.methods.setSlashingLibrary(ZERO_ADDRESS).send({ from: accounts[0] });
    await assertEventEmitted(result, voting, "SlashingLibraryChanged");
  });

  it("Commit and persist the encrypted price", async function () {
    const identifier = padRight(utf8ToHex("commit-and-persist"), 64);
    const time = "1000";
    await supportedIdentifiers.methods.addSupportedIdentifier(identifier).send({ from: accounts[0] });

    await voting.methods.requestPrice(identifier, time).send({ from: registeredContract });
    await moveToNextRound(voting, accounts[0]);
    let roundId = (await voting.methods.getCurrentRoundId().call()).toString();

    const price = getRandomSignedInt();
    const salt = getRandomSignedInt();
    const hash = computeVoteHash({ price, salt, account: account1, time, roundId, identifier });
    roundId = await voting.methods.getCurrentRoundId().call();

    const { privateKey, publicKey } = await deriveKeyPairFromSignatureTruffle(
      web3,
      getKeyGenMessage(roundId),
      account1
    );
    const vote = { price: price.toString(), salt: salt.toString() };
    const encryptedMessage = await encryptMessage(publicKey, JSON.stringify(vote));

    let result = await voting.methods
      .commitAndEmitEncryptedVote(identifier, time, hash, encryptedMessage)
      .send({ from: accounts[0] });
    await assertEventEmitted(result, voting, "EncryptedVote", (ev) => {
      return (
        ev.caller.toString() === account1 &&
        ev.roundId.toString() === roundId.toString() &&
        web3.utils.hexToUtf8(ev.identifier) == web3.utils.hexToUtf8(identifier) &&
        ev.time.toString() == time &&
        ev.encryptedVote === encryptedMessage
      );
    });

    const events = await voting.getPastEvents("EncryptedVote", { fromBlock: 0 });
    const retrievedEncryptedMessage = events[events.length - 1].returnValues.encryptedVote;

    // Check that the emitted message is correct.
    assert.equal(encryptedMessage, retrievedEncryptedMessage);

    await moveToNextPhase(voting, accounts[0]);

    const decryptedMessage = await decryptMessage(privateKey, retrievedEncryptedMessage);
    const retrievedVote = JSON.parse(decryptedMessage);

    assert(
      await didContractThrow(
        voting.methods
          .revealVote(identifier, time, getRandomSignedInt(), getRandomSignedInt())
          .send({ from: accounts[0] })
      )
    );
    await voting.methods
      .revealVote(identifier, time, web3.utils.toBN(retrievedVote.price), web3.utils.toBN(retrievedVote.salt))
      .send({ from: accounts[0] });
  });

  it("Commit and persist the encrypted price against the same identifier/time pair multiple times", async function () {
    const identifier = padRight(utf8ToHex("commit-and-persist2"), 64);
    const time = "1000";
    await supportedIdentifiers.methods.addSupportedIdentifier(identifier).send({ from: accounts[0] });

    await voting.methods.requestPrice(identifier, time).send({ from: registeredContract });
    await moveToNextRound(voting, accounts[0]);
    const roundId = (await voting.methods.getCurrentRoundId().call()).toString();

    const price = getRandomSignedInt();
    const salt = getRandomSignedInt();
    const hash = computeVoteHash({ price, salt, account: account1, time, roundId, identifier });

    const { publicKey } = await deriveKeyPairFromSignatureTruffle(web3, getKeyGenMessage(roundId), account1);
    const vote = { price: price.toString(), salt: salt.toString() };
    const encryptedMessage = await encryptMessage(publicKey, JSON.stringify(vote));
    await voting.methods
      .commitAndEmitEncryptedVote(identifier, time, hash, encryptedMessage)
      .send({ from: accounts[0] });

    const secondEncryptedMessage = await encryptMessage(publicKey, getRandomSignedInt());
    await voting.methods
      .commitAndEmitEncryptedVote(identifier, time, hash, secondEncryptedMessage)
      .send({ from: accounts[0] });

    const events = await voting.getPastEvents("EncryptedVote", { fromBlock: 0 });
    const secondRetrievedEncryptedMessage = events[events.length - 1].returnValues.encryptedVote;

    assert.equal(secondEncryptedMessage, secondRetrievedEncryptedMessage);
  });

  it("Batches multiple commits into one", async function () {
    const numRequests = 5;
    const requestTime = "1000";
    const priceRequests = [];

    for (let i = 0; i < numRequests; i++) {
      let identifier = padRight(utf8ToHex(`batch-request-${i}`), 64);
      priceRequests.push({
        identifier,
        time: requestTime,
        hash: web3.utils.soliditySha3(getRandomSignedInt()),
        encryptedVote: utf8ToHex(`some encrypted message ${i}`),
      });

      await supportedIdentifiers.methods.addSupportedIdentifier(identifier).send({ from: accounts[0] });
      await voting.methods.requestPrice(identifier, requestTime).send({ from: registeredContract });
    }

    await moveToNextRound(voting, accounts[0]);

    const data = priceRequests.map((request) => {
      return voting.methods.commitVote(request.identifier, request.time, request.hash).encodeABI();
    });

    const result = await voting.methods.multicall(data).send({ from: accounts[0] });

    await assertEventNotEmitted(result, voting, "EncryptedVote");

    // This time we commit while storing the encrypted messages
    const dataEncrypted = priceRequests.map((request) => {
      return voting.methods
        .commitAndEmitEncryptedVote(request.identifier, request.time, request.hash, request.encryptedVote)
        .encodeABI();
    });

    await voting.methods.multicall(dataEncrypted).send({ from: accounts[0] });

    for (let i = 0; i < numRequests; i++) {
      let priceRequest = priceRequests[i];
      let events = await voting.getPastEvents("EncryptedVote", {
        fromBlock: 0,
        filter: { identifier: priceRequest.identifier, time: priceRequest.time },
      });
      let retrievedEncryptedMessage = events[events.length - 1].returnValues.encryptedVote;
      assert.equal(retrievedEncryptedMessage, priceRequest.encryptedVote);
    }

    // Edit a single commit
    const modifiedPriceRequest = priceRequests[0];
    modifiedPriceRequest.hash = web3.utils.soliditySha3(getRandomSignedInt());
    modifiedPriceRequest.encryptedVote = utf8ToHex("some other encrypted message");
    await voting.methods
      .commitAndEmitEncryptedVote(
        modifiedPriceRequest.identifier,
        modifiedPriceRequest.time,
        modifiedPriceRequest.hash,
        modifiedPriceRequest.encryptedVote
      )
      .send({ from: accounts[0] });

    // Test that the encrypted messages are still correct
    for (let i = 0; i < numRequests; i++) {
      let priceRequest = priceRequests[i];
      let events = await voting.getPastEvents("EncryptedVote", {
        fromBlock: 0,
        filter: { identifier: priceRequest.identifier, time: priceRequest.time },
      });
      let retrievedEncryptedMessage = events[events.length - 1].returnValues.encryptedVote;
      assert.equal(retrievedEncryptedMessage, priceRequest.encryptedVote);
    }
  });

  it("Batch reveal multiple commits", async function () {
    const identifier = padRight(utf8ToHex("batch-reveal"), 64);
    const time1 = "1000";
    const time2 = "1001";
    await supportedIdentifiers.methods.addSupportedIdentifier(identifier).send({ from: accounts[0] });

    await voting.methods.requestPrice(identifier, time1).send({ from: registeredContract });
    await voting.methods.requestPrice(identifier, time2).send({ from: registeredContract });
    await moveToNextRound(voting, accounts[0]);
    const roundId = (await voting.methods.getCurrentRoundId().call()).toString();

    const price1 = getRandomSignedInt();
    const price2 = getRandomSignedInt();
    const salt1 = getRandomSignedInt();
    const salt2 = getRandomSignedInt();
    const hash1 = computeVoteHash({ price: price1, salt: salt1, account: account1, time: time1, roundId, identifier });
    const hash2 = computeVoteHash({ price: price2, salt: salt2, account: account1, time: time2, roundId, identifier });
    const { publicKey } = await deriveKeyPairFromSignatureTruffle(web3, getKeyGenMessage(roundId), account1);
    const vote = { price: price1.toString(), salt: salt2.toString() };
    const encryptedMessage = await encryptMessage(publicKey, JSON.stringify(vote));
    await voting.methods
      .commitAndEmitEncryptedVote(identifier, time1, hash1, encryptedMessage)
      .send({ from: accounts[0] });
    await voting.methods.commitVote(identifier, time2, hash2).send({ from: accounts[0] });

    await moveToNextPhase(voting, accounts[0]);

    const data = [
      voting.methods.revealVote(identifier, time1, price1, salt1).encodeABI(),
      voting.methods.revealVote(identifier, time2, price2, salt2).encodeABI(),
    ];

    const result = await voting.methods.multicall(data).send({ from: accounts[0] });

    await assertEventEmitted(result, voting, "VoteRevealed", (ev) => {
      return (
        ev.voter.toString() == account1 &&
        ev.roundId.toString() == roundId.toString() &&
        web3.utils.hexToUtf8(ev.identifier) == web3.utils.hexToUtf8(identifier) &&
        ev.time.toString() == time1 &&
        ev.price.toString() == price1.toString()
      );
    });
    await assertEventEmitted(result, voting, "VoteRevealed", (ev) => {
      return (
        ev.voter.toString() == account1 &&
        ev.roundId.toString() == roundId.toString() &&
        web3.utils.hexToUtf8(ev.identifier) == web3.utils.hexToUtf8(identifier) &&
        ev.time.toString() == time2 &&
        ev.price.toString() == price2.toString()
      );
    });
  });

  it("Migration", async function () {
    const identifier = padRight(utf8ToHex("migration"), 64);
    const time1 = "1000";
    const time2 = "2000";
    // Deploy our own voting because this test case will migrate it.
    const newVoting = await VotingV2.new(
      "640000000000000000", // emission rate
      toWei("10000"), // spamDeletionProposalBond
      60 * 60 * 24 * 30, // unstakeCooldown
      "86400", // phase length
      7200, // minRollToNextRoundLength
      web3.utils.toWei("5000000"), // GAT 5MM
      "0", // startingRequestIndex
      votingToken.options.address, // voting token
      (await Finder.deployed()).options.address, // finder
      (await SlashingLibrary.deployed()).options.address, // slashing library
      (await Timer.deployed()).options.address // timer
    ).send({ from: accounts[0] });

    // unstake and restake in the new voting contract
    await voting.methods.setUnstakeCoolDown(0).send({ from: account1 });
    await voting.methods.requestUnstake(toWei("32000000")).send({ from: account1 });
    await voting.methods.requestUnstake(toWei("32000000")).send({ from: account2 });
    await voting.methods.requestUnstake(toWei("32000000")).send({ from: account3 });
    await voting.methods.requestUnstake(toWei("4000000")).send({ from: account4 });

    await voting.methods.executeUnstake().send({ from: account1 });
    await voting.methods.executeUnstake().send({ from: account2 });
    await voting.methods.executeUnstake().send({ from: account3 });
    await voting.methods.executeUnstake().send({ from: account4 });

    // Restake in the new voting contract.
    await votingToken.methods.approve(newVoting.options.address, toWei("32000000")).send({ from: account1 });
    await newVoting.methods.stake(toWei("32000000")).send({ from: account1 });
    await votingToken.methods.approve(newVoting.options.address, toWei("32000000")).send({ from: account2 });
    await newVoting.methods.stake(toWei("32000000")).send({ from: account2 });
    await votingToken.methods.approve(newVoting.options.address, toWei("32000000")).send({ from: account3 });
    await newVoting.methods.stake(toWei("32000000")).send({ from: account3 });
    await votingToken.methods.approve(newVoting.options.address, toWei("4000000")).send({ from: account4 });
    await newVoting.methods.stake(toWei("4000000")).send({ from: account4 });

    await supportedIdentifiers.methods.addSupportedIdentifier(identifier).send({ from: accounts[0] });

    await newVoting.methods.requestPrice(identifier, time1).send({ from: registeredContract });
    await newVoting.methods.requestPrice(identifier, time2).send({ from: registeredContract });
    await moveToNextRound(newVoting, accounts[0]);
    const roundId = (await newVoting.methods.getCurrentRoundId().call()).toString();

    const price = 123;
    const salt = getRandomSignedInt();
    const hash = computeVoteHash({ price, salt, account: account1, time: time1, roundId, identifier });
    await newVoting.methods.commitVote(identifier, time1, hash).send({ from: account1 });
    await moveToNextPhase(newVoting, accounts[0]);
    // await newVoting.methods.snapshotCurrentRound(signature).send({ from: accounts[0] });
    await newVoting.methods.revealVote(identifier, time1, price, salt).send({ from: account1 });
    await moveToNextRound(newVoting, accounts[0]);

    // New newVoting can only call methods after the migration, not before.
    assert(await newVoting.methods.hasPrice(identifier, time1).call({ from: registeredContract }));
    assert(await didContractThrow(newVoting.methods.hasPrice(identifier, time1).send({ from: migratedVoting })));

    // Need permissions to migrate.
    assert(await didContractThrow(newVoting.methods.setMigrated(migratedVoting).send({ from: migratedVoting })));
    await newVoting.methods.setMigrated(migratedVoting).send({ from: accounts[0] });

    // Now only new newVoting can call methods.
    assert(await newVoting.methods.hasPrice(identifier, time1).call({ from: migratedVoting }));
    assert(await didContractThrow(newVoting.methods.hasPrice(identifier, time1).send({ from: registeredContract })));
    assert(await didContractThrow(newVoting.methods.commitVote(identifier, time2, hash).send({ from: account1 })));
  });

  it("pendingPriceRequests array length", async function () {
    // Use a test derived contract to expose the internal array (and its length).
    const votingTest = await VotingInterfaceTesting.at(
      (
        await VotingV2Test.new(
          "42069", // emissionRate
          toWei("10000"), // spamDeletionProposalBond
          60 * 60 * 24 * 7, // Unstake cooldown
          86400, // PhaseLength
          7200, // minRollToNextRoundLength
          toWei("5000000"), // GAT 5MM
          "0", // startingRequestIndex
          votingToken.options.address, // voting token
          (await Finder.deployed()).options.address, // finder
          (await SlashingLibrary.deployed()).options.address, // slashing library
          (await Timer.deployed()).options.address // timer
        ).send({ from: accounts[0] })
      ).options.address
    );

    await voting.methods.setUnstakeCoolDown(0).send({ from: account1 });
    await voting.methods.requestUnstake(toWei("32000000")).send({ from: account1 });
    await voting.methods.executeUnstake().send({ from: account1 });
    await votingToken.methods.approve(votingTest.options.address, toWei("32000000")).send({ from: account1 });
    await VotingV2.at(votingTest.options.address).methods.stake(toWei("32000000")).send({ from: account1 });

    await moveToNextRound(votingTest, accounts[0]);

    const identifier = padRight(utf8ToHex("array-size"), 64);
    const time = "1000";
    const startingLength = (await votingTest.methods.getPendingPriceRequestsArray().call()).length;

    // pendingPriceRequests should start with no elements.
    assert.equal(startingLength, 0);

    // Make the Oracle support the identifier.
    await supportedIdentifiers.methods.addSupportedIdentifier(identifier).send({ from: account1 });

    // Request a price.
    await votingTest.methods.requestPrice(identifier, time).send({ from: registeredContract });

    // There should be one element in the array after the fist price request.
    assert.equal((await votingTest.methods.getPendingPriceRequestsArray().call()).length, 1);

    // Move to voting round.
    await moveToNextRound(votingTest, accounts[0]);
    const votingRound = await votingTest.methods.getCurrentRoundId().call();

    // Commit vote.
    const price = getRandomSignedInt();
    const salt = getRandomSignedInt();
    const hash = computeVoteHash({ price, salt, account: account1, time, roundId: votingRound.toString(), identifier });
    await votingTest.methods.commitVote(identifier, time, hash).send({ from: account1 });

    // Reveal phase.
    await moveToNextPhase(votingTest, accounts[0]);

    // Reveal vote.
    await votingTest.methods.revealVote(identifier, time, price, salt).send({ from: account1 });

    // Pending requests should be empty after the voting round ends and the price is resolved.
    await moveToNextRound(votingTest, accounts[0]);

    // Updating the account tracker should remove the request from the pending array as it is now resolved.
    await VotingV2.at(votingTest.options.address).methods.updateTrackers(account1).send({ from: account1 });

    // After updating the account trackers, the length should be decreased back to 0 since the element added in this test is now deleted.
    assert.equal((await votingTest.methods.getPendingPriceRequestsArray().call()).length, 0);
  });
  it("Votes can correctly handle arbitrary ancillary data", async function () {
    const identifier1 = padRight(utf8ToHex("request-retrieval"), 64);
    const time1 = "1000";
    const ancillaryData1 = utf8ToHex("some-random-extra-data"); // ancillary data should be able to store any extra dat

    // Note for the second request we set the identifier and time to the same as the first to show that by simply having
    // a different ancillary data we can have multiple simultaneous requests that the DVM can differentiate.
    const identifier2 = identifier1;
    const time2 = time1;
    const ancillaryData2 = utf8ToHex(`callerAddress:${account4}`);

    // Make the Oracle support these two identifiers.
    await supportedIdentifiers.methods.addSupportedIdentifier(identifier1).send({ from: accounts[0] });
    await supportedIdentifiers.methods.addSupportedIdentifier(identifier2).send({ from: accounts[0] });

    // Instantiate a voting interface that supports ancillary data.
    voting = await VotingAncillaryInterfaceTesting.at(voting.options.address);

    // Store the number of price requests to verify the right number are enqued.
    const priceRequestLengthBefore = (await voting.methods.getPendingRequests().call()).length;

    // Requests should not be added to the current voting round.
    await voting.methods.requestPrice(identifier1, time1, ancillaryData1).send({ from: registeredContract });
    await voting.methods.requestPrice(identifier2, time2, ancillaryData2).send({ from: registeredContract });

    // Since the round for these requests has not started, the price retrieval should fail.
    assert.isFalse(
      await voting.methods.hasPrice(identifier1, time1, ancillaryData1).call({ from: registeredContract })
    );
    assert.isFalse(
      await voting.methods.hasPrice(identifier2, time2, ancillaryData2).call({ from: registeredContract })
    );
    assert(
      await didContractThrow(
        voting.methods.getPrice(identifier1, time1, ancillaryData1).send({ from: registeredContract })
      )
    );
    assert(
      await didContractThrow(
        voting.methods.getPrice(identifier2, time2, ancillaryData2).send({ from: registeredContract })
      )
    );

    // Move to the voting round.
    await moveToNextRound(voting, accounts[0]);
    const roundId = (await voting.methods.getCurrentRoundId().call()).toString();

    // Ancillary data should be correctly preserved and accessible to voters.
    const priceRequests = await voting.methods.getPendingRequests().call();

    assert.equal(priceRequests.length - priceRequestLengthBefore, 2);
    assert.equal(
      web3.utils.hexToUtf8(priceRequests[priceRequestLengthBefore].identifier),
      web3.utils.hexToUtf8(identifier1)
    );
    assert.equal(priceRequests[priceRequestLengthBefore].time, time1);
    assert.equal(
      web3.utils.hexToUtf8(priceRequests[priceRequestLengthBefore].ancillaryData),
      web3.utils.hexToUtf8(ancillaryData1)
    );

    assert.equal(
      web3.utils.hexToUtf8(priceRequests[priceRequestLengthBefore + 1].identifier),
      web3.utils.hexToUtf8(identifier2)
    );
    assert.equal(priceRequests[priceRequestLengthBefore + 1].time, time2);
    assert.equal(
      web3.utils.hexToUtf8(priceRequests[priceRequestLengthBefore + 1].ancillaryData),
      web3.utils.hexToUtf8(ancillaryData2)
    );

    // Commit vote 1.
    const price1 = getRandomSignedInt();
    const salt1 = getRandomSignedInt();
    const hash1 = computeVoteHashAncillary({
      price: price1,
      salt: salt1,
      account: account1,
      time: time1,
      ancillaryData: ancillaryData1,
      roundId,
      identifier: identifier1,
    });

    await voting.methods.commitVote(identifier1, time1, ancillaryData1, hash1).send({ from: accounts[0] });

    // Commit vote 2.
    const price2 = getRandomSignedInt();
    const salt2 = getRandomSignedInt();
    const hash2 = computeVoteHashAncillary({
      price: price2,
      salt: salt2,
      account: account1,
      time: time2,
      ancillaryData: ancillaryData2,
      roundId,
      identifier: identifier2,
    });
    await voting.methods.commitVote(identifier2, time2, ancillaryData2, hash2).send({ from: accounts[0] });

    // If the voting period is ongoing, prices cannot be returned since they are not finalized.
    assert.isFalse(
      await voting.methods.hasPrice(identifier1, time1, ancillaryData1).call({ from: registeredContract })
    );
    assert.isFalse(
      await voting.methods.hasPrice(identifier2, time2, ancillaryData2).call({ from: registeredContract })
    );
    assert(
      await didContractThrow(
        voting.methods.getPrice(identifier1, time1, ancillaryData1).send({ from: registeredContract })
      )
    );
    assert(
      await didContractThrow(
        voting.methods.getPrice(identifier2, time2, ancillaryData2).send({ from: registeredContract })
      )
    );

    // Move to the reveal phase of the voting period.
    await moveToNextPhase(voting, accounts[0]);

    // Reveal both votes.
    await voting.methods.revealVote(identifier1, time1, price1, ancillaryData1, salt1).send({ from: accounts[0] });
    await voting.methods.revealVote(identifier2, time2, price2, ancillaryData2, salt2).send({ from: accounts[0] });

    // Prices cannot be provided until both commit and reveal for the current round have finished.
    assert.isFalse(
      await voting.methods.hasPrice(identifier1, time1, ancillaryData1).call({ from: registeredContract })
    );
    assert.isFalse(
      await voting.methods.hasPrice(identifier2, time2, ancillaryData2).call({ from: registeredContract })
    );
    assert(
      await didContractThrow(
        voting.methods.getPrice(identifier1, time1, ancillaryData1).send({ from: registeredContract })
      )
    );
    assert(
      await didContractThrow(
        voting.methods.getPrice(identifier2, time2, ancillaryData2).send({ from: registeredContract })
      )
    );

    // Move past the voting round.
    await moveToNextRound(voting, accounts[0]);

    // Note: all voting results are currently hardcoded to 1.
    assert.isTrue(await voting.methods.hasPrice(identifier1, time1, ancillaryData1).call({ from: registeredContract }));
    assert.isTrue(await voting.methods.hasPrice(identifier2, time2, ancillaryData2).call({ from: registeredContract }));
    assert.equal(
      (await voting.methods.getPrice(identifier1, time1, ancillaryData1).call({ from: registeredContract })).toString(),
      price1.toString()
    );
    assert.equal(
      (await voting.methods.getPrice(identifier2, time2, ancillaryData2).call({ from: registeredContract })).toString(),
      price2.toString()
    );
  });
  it("Stress testing the size of ancillary data", async function () {
    let identifier = padRight(utf8ToHex("stress-test"), 64);
    let time = "1000";
    const DATA_LIMIT_BYTES = 8192;
    let ancillaryData = web3.utils.randomHex(DATA_LIMIT_BYTES);

    await supportedIdentifiers.methods.addSupportedIdentifier(identifier).send({ from: accounts[0] });

    // Instantiate a voting interface that supports ancillary data.
    voting = await VotingAncillaryInterfaceTesting.at(voting.options.address);

    // Store the number of price requests to verify the right number are enqued.
    const priceRequestLengthBefore = (await voting.methods.getPendingRequests().call()).length;

    // Requests should not be added to the current voting round.
    await voting.methods.requestPrice(identifier, time, ancillaryData).send({ from: registeredContract });

    // Ancillary data length must not be more than the limit.
    assert(
      await didContractThrow(
        voting.methods
          .requestPrice(identifier, time, web3.utils.randomHex(DATA_LIMIT_BYTES + 1))
          .send({ from: accounts[0] })
      )
    );

    // Since the round for these requests has not started, the price retrieval should fail.
    assert.isFalse(await voting.methods.hasPrice(identifier, time, ancillaryData).call({ from: registeredContract }));
    assert(
      await didContractThrow(
        voting.methods.getPrice(identifier, time, ancillaryData).send({ from: registeredContract })
      )
    );

    // Move to the voting round.
    await moveToNextRound(voting, accounts[0]);
    const roundId = (await voting.methods.getCurrentRoundId().call()).toString();

    // Ancillary data should be correctly preserved and accessible to voters.
    const priceRequests = await voting.methods.getPendingRequests().call();
    assert.equal(priceRequests.length - priceRequestLengthBefore, 1);
    assert.equal(
      web3.utils.hexToUtf8(priceRequests[priceRequestLengthBefore].identifier),
      web3.utils.hexToUtf8(identifier)
    );
    assert.equal(priceRequests[priceRequestLengthBefore].time, time);
    assert.equal(priceRequests[priceRequestLengthBefore].ancillaryData, ancillaryData);

    // Commit vote.
    const price = getRandomSignedInt();
    const salt = getRandomSignedInt();
    const hash = computeVoteHashAncillary({ price, salt, account: account1, time, ancillaryData, roundId, identifier });

    await voting.methods.commitVote(identifier, time, ancillaryData, hash).send({ from: accounts[0] });

    // If the voting period is ongoing, prices cannot be returned since they are not finalized.
    assert.isFalse(await voting.methods.hasPrice(identifier, time, ancillaryData).call({ from: registeredContract }));
    assert(
      await didContractThrow(
        voting.methods.getPrice(identifier, time, ancillaryData).send({ from: registeredContract })
      )
    );

    // Move to the reveal phase of the voting period.
    await moveToNextPhase(voting, accounts[0]);

    // Reveal votes.
    await voting.methods.revealVote(identifier, time, price, ancillaryData, salt).send({ from: accounts[0] });

    // Prices cannot be provided until both commit and reveal for the current round have finished.
    assert.isFalse(await voting.methods.hasPrice(identifier, time, ancillaryData).call({ from: registeredContract }));
    assert(
      await didContractThrow(
        voting.methods.getPrice(identifier, time, ancillaryData).send({ from: registeredContract })
      )
    );

    // Move past the voting round.
    await moveToNextRound(voting, accounts[0]);

    // Note: all voting results are currently hardcoded to 1.
    assert.isTrue(await voting.methods.hasPrice(identifier, time, ancillaryData).call({ from: registeredContract }));
    assert.equal(
      (await voting.methods.getPrice(identifier, time, ancillaryData).call({ from: registeredContract })).toString(),
      price.toString()
    );
  });

  // TODO: we are going to deprecate the backwards looking logic. this should be tested and updated.
  it("Mixing ancillary and no ancillary price requests is compatible", async function () {
    // This test shows that the current DVM implementation is still compatible, when mixed with different kinds of requests.
    // Also, this test shows that the overloading syntax operates as expected.

    // Price request 1 that includes ancillary data.
    const identifier1 = padRight(utf8ToHex("request-retrieval1b"), 64);
    const time1 = "1000";
    const ancillaryData1 = utf8ToHex("some-random-extra-data"); // ancillary data should be able to store any extra dat
    // Price request 2 that will have no additional data added.
    const identifier2 = padRight(utf8ToHex("request-retrieval2b"), 64);
    const time2 = "2000";

    // Make the Oracle support these two identifiers.
    await supportedIdentifiers.methods.addSupportedIdentifier(identifier1).send({ from: accounts[0] });
    await supportedIdentifiers.methods.addSupportedIdentifier(identifier2).send({ from: accounts[0] });

    // Instantiate a voting interface that supports ancillary data.
    voting = await VotingV2.at(voting.options.address);

    // Store the number of price requests to verify the right number are enqued.
    const priceRequestLengthBefore = (await voting.methods.getPendingRequests().call()).length;

    // Requests should not be added to the current voting round.
    await voting.methods["requestPrice(bytes32,uint256,bytes)"](identifier1, time1, ancillaryData1).send({
      from: registeredContract,
    });
    await voting.methods["requestPrice(bytes32,uint256)"](identifier2, time2).send({ from: registeredContract });

    // Since the round for these requests has not started, the price retrieval should fail.
    assert.isFalse(
      await voting.methods["hasPrice(bytes32,uint256,bytes)"](identifier1, time1, ancillaryData1).call({
        from: registeredContract,
      })
    );
    assert.isFalse(
      await voting.methods["hasPrice(bytes32,uint256)"](identifier2, time2).call({ from: registeredContract })
    );
    assert(
      await didContractThrow(
        voting.methods["getPrice(bytes32,uint256,bytes)"](identifier1, time1, ancillaryData1).send({
          from: registeredContract,
        })
      )
    );
    assert(
      await didContractThrow(
        voting.methods["getPrice(bytes32,uint256)"](identifier2, time2).send({ from: registeredContract })
      )
    );

    // Move to the voting round.
    await moveToNextRound(voting, accounts[0]);
    const roundId = (await voting.methods.getCurrentRoundId().call()).toString();

    // Ancillary data should be correctly preserved and accessible to voters.
    const priceRequests = await voting.methods.getPendingRequests().call();

    assert.equal(priceRequests.length, priceRequestLengthBefore + 2);
    assert.equal(
      web3.utils.hexToUtf8(priceRequests[priceRequestLengthBefore].identifier),
      web3.utils.hexToUtf8(identifier1)
    );
    assert.equal(priceRequests[priceRequestLengthBefore].time, time1);
    assert.equal(
      web3.utils.hexToUtf8(priceRequests[priceRequestLengthBefore].ancillaryData),
      web3.utils.hexToUtf8(ancillaryData1)
    );

    assert.equal(
      web3.utils.hexToUtf8(priceRequests[priceRequestLengthBefore + 1].identifier),
      web3.utils.hexToUtf8(identifier2)
    );
    assert.equal(priceRequests[priceRequestLengthBefore + 1].time, time2);
    // assert.equal(web3.utils.hexToUtf8(priceRequests[1].ancillaryData), web3.utils.hexToUtf("")));

    // Commit vote 1.
    const price1 = getRandomSignedInt();
    const salt1 = getRandomSignedInt();
    const hash1 = computeVoteHashAncillary({
      price: price1,
      salt: salt1,
      account: account1,
      time: time1,
      ancillaryData: ancillaryData1,
      roundId,
      identifier: identifier1,
    });

    await voting.methods["commitVote(bytes32,uint256,bytes,bytes32)"](identifier1, time1, ancillaryData1, hash1).send({
      from: accounts[0],
    });

    // Commit vote 2.
    const price2 = getRandomSignedInt();
    const salt2 = getRandomSignedInt();
    const hash2 = computeVoteHash({
      price: price2,
      salt: salt2,
      account: account1,
      time: time2,
      roundId,
      identifier: identifier2,
    });
    await voting.methods["commitVote(bytes32,uint256,bytes32)"](identifier2, time2, hash2).send({ from: accounts[0] });

    // If the voting period is ongoing, prices cannot be returned since they are not finalized.
    assert.isFalse(
      await voting.methods["hasPrice(bytes32,uint256,bytes)"](identifier1, time1, ancillaryData1).call({
        from: registeredContract,
      })
    );
    assert.isFalse(
      await voting.methods["hasPrice(bytes32,uint256)"](identifier2, time2).call({ from: registeredContract })
    );
    assert(
      await didContractThrow(
        voting.methods["getPrice(bytes32,uint256,bytes)"](identifier1, time1, ancillaryData1).call({
          from: registeredContract,
        })
      )
    );
    assert(
      await didContractThrow(
        voting.methods["getPrice(bytes32,uint256)"](identifier2, time2).call({ from: registeredContract })
      )
    );

    // Move to the reveal phase of the voting period.
    await moveToNextPhase(voting, accounts[0]);

    // Reveal both votes.
    await voting.methods.revealVote(identifier1, time1, price1, ancillaryData1, salt1).send({ from: accounts[0] });
    await voting.methods.revealVote(identifier2, time2, price2, salt2).send({ from: accounts[0] });

    // Prices cannot be provided until both commit and reveal for the current round have finished.
    assert.isFalse(
      await voting.methods["hasPrice(bytes32,uint256,bytes)"](identifier1, time1, ancillaryData1).call({
        from: registeredContract,
      })
    );
    assert.isFalse(
      await voting.methods["hasPrice(bytes32,uint256)"](identifier2, time2).call({ from: registeredContract })
    );
    assert(
      await didContractThrow(
        voting.methods["getPrice(bytes32,uint256,bytes)"](identifier1, time1, ancillaryData1).call({
          from: registeredContract,
        })
      )
    );
    assert(
      await didContractThrow(
        voting.methods["getPrice(bytes32,uint256)"](identifier2, time2).call({ from: registeredContract })
      )
    );

    // Move past the voting round.
    await moveToNextRound(voting, accounts[0]);

    // Note: all voting results are currently hardcoded to 1.
    assert.isTrue(
      await voting.methods["hasPrice(bytes32,uint256,bytes)"](identifier1, time1, ancillaryData1).call({
        from: registeredContract,
      })
    );
    assert.isTrue(
      await voting.methods["hasPrice(bytes32,uint256)"](identifier2, time2).call({ from: registeredContract })
    );
    assert.equal(
      (
        await voting.methods["getPrice(bytes32,uint256,bytes)"](identifier1, time1, ancillaryData1).call({
          from: registeredContract,
        })
      ).toString(),
      price1.toString()
    );
    assert.equal(
      (
        await voting.methods["getPrice(bytes32,uint256)"](identifier2, time2).call({ from: registeredContract })
      ).toString(),
      price2.toString()
    );
  });
  it("Slashing correctly reallocates funds between voters", async function () {
    const identifier = padRight(utf8ToHex("slash-test"), 64);
    const time = "420";

    // Make the Oracle support this identifier.
    await supportedIdentifiers.methods.addSupportedIdentifier(identifier).send({ from: accounts[0] });

    // Request a price and move to the next round where that will be voted on.
    await voting.methods.requestPrice(identifier, time).send({ from: registeredContract });
    await moveToNextRound(voting, accounts[0]);
    const roundId = (await voting.methods.getCurrentRoundId().call()).toString();

    // Commit votes.
    const losingPrice = 123;
    const salt1 = getRandomSignedInt();
    const hash1 = computeVoteHash({ price: losingPrice, salt: salt1, account: account1, time, roundId, identifier });
    await voting.methods.commitVote(identifier, time, hash1).send({ from: account1 });

    // Both account 2 and 3 vote for 456. Account4 did not vote.
    const winningPrice = 456;

    const salt2 = getRandomSignedInt();
    const hash2 = computeVoteHash({ price: winningPrice, salt: salt2, account: account2, time, roundId, identifier });
    await voting.methods.commitVote(identifier, time, hash2).send({ from: account2 });

    const salt3 = getRandomSignedInt();
    const hash3 = computeVoteHash({ price: winningPrice, salt: salt3, account: account3, time, roundId, identifier });
    await voting.methods.commitVote(identifier, time, hash3).send({ from: account3 });

    // Reveal the votes.
    await moveToNextPhase(voting, accounts[0]);

    await voting.methods.revealVote(identifier, time, losingPrice, salt1).send({ from: account1 });
    await voting.methods.revealVote(identifier, time, winningPrice, salt2).send({ from: account2 });
    await voting.methods.revealVote(identifier, time, winningPrice, salt3).send({ from: account3 });

    // Price should resolve to the one that 2 and 3 voted for.
    await moveToNextRound(voting, accounts[0]);

    // Now call updateTrackers to update the slashing metrics. We should see a cumulative slashing amount increment and
    // the slash per wrong vote and slash per no vote set correctly.
    await voting.methods.updateTrackers(account1).send({ from: account1 });

    // The test configuration has a wrong vote and no vote slash per token set to 0.0016. This works out to ~ equal to
    // the emission rate of the contract assuming 10 votes per month over a year. At this rate we should see two groups
    // of slashing: 1) the wrong vote and 2) the no vote. for the wrong vote there was 32mm tokens voted wrong from
    // account1. This should result in a slashing of 32mm*0.0016 = 51200. For the no vote Account4 has 4mm and did not
    // vote. they should get slashed as 4mm*0.0016 = 6400. Total slashing of 51200 + 6400 = 57600.
    const slashingTracker = await voting.methods.requestSlashingTrackers(0).call();
    assert.equal(slashingTracker.wrongVoteSlashPerToken, toWei("0.0016"));
    assert.equal(slashingTracker.noVoteSlashPerToken, toWei("0.0016"));
    assert.equal(slashingTracker.totalSlashed, toWei("57600"));
    assert.equal(slashingTracker.totalCorrectVotes, toWei("64000000"));

    // These slashings should be removed from the slashed token holders and added pro-rata to the correct voters.
    // Account 1 should loose 51200 tokens and account 2 should lose 6400 tokens.
    assert.equal(
      (await voting.methods.voterStakes(account1).call()).activeStake,
      toWei("32000000").sub(toWei("51200")) // Their original stake amount of 32mm minus the slashing of 51200.
    );

    await voting.methods.updateTrackers(account4).send({ from: account1 });
    assert.equal(
      (await voting.methods.voterStakes(account4).call()).activeStake,
      toWei("4000000").sub(toWei("6400")) // Their original stake amount of 4mm minus the slashing of 6400.
    );

    // Account2 and account3 should have their staked amounts increase by the positive slashing. As they both have the
    // same staked amounts we should see their balances increase equally as half of the 57600/2 = 28800 for each.
    await voting.methods.updateTrackers(account2).send({ from: account1 });
    assert.equal(
      (await voting.methods.voterStakes(account2).call()).activeStake,
      toWei("32000000").add(toWei("28800")) // Their original stake amount of 32mm plus the positive slashing of 28800.
    );
    await voting.methods.updateTrackers(account3).send({ from: account1 });
    assert.equal(
      (await voting.methods.voterStakes(account3).call()).activeStake,
      toWei("32000000").add(toWei("28800")) // Their original stake amount of 32mm plus the positive slashing of 28800.
    );
  });
  it("Multiple votes in the same voting round slash cumulatively", async function () {
    // Put two price requests into the same voting round.
    const identifier = padRight(utf8ToHex("slash-test"), 64); // Use the same identifier for both.
    const time1 = "420";
    const time2 = "421";
    await supportedIdentifiers.methods.addSupportedIdentifier(identifier).send({ from: accounts[0] });
    await voting.methods.requestPrice(identifier, time1).send({ from: registeredContract });
    await voting.methods.requestPrice(identifier, time2).send({ from: registeredContract });
    await moveToNextRound(voting, accounts[0]);
    const roundId = (await voting.methods.getCurrentRoundId().call()).toString();

    // Account1 and account4 votes correctly, account2 votes wrong in both votes and account3 does not vote in either.
    // Commit votes.
    const losingPrice = 123;
    const salt = getRandomSignedInt(); // use the same salt for all votes. bad practice but wont impact anything.
    const baseRequest = { salt, roundId, identifier };
    const hash1 = computeVoteHash({ ...baseRequest, price: losingPrice, account: account2, time: time1 });
    await voting.methods.commitVote(identifier, time1, hash1).send({ from: account2 });
    const hash2 = computeVoteHash({ ...baseRequest, price: losingPrice, account: account2, time: time2 });
    await voting.methods.commitVote(identifier, time2, hash2).send({ from: account2 });
    const winningPrice = 456;
    const hash3 = computeVoteHash({ ...baseRequest, price: winningPrice, account: account1, time: time1 });
    await voting.methods.commitVote(identifier, time1, hash3).send({ from: account1 });
    const hash4 = computeVoteHash({ ...baseRequest, price: winningPrice, account: account1, time: time2 });
    await voting.methods.commitVote(identifier, time2, hash4).send({ from: account1 });

    const hash5 = computeVoteHash({ ...baseRequest, price: winningPrice, account: account4, time: time1 });
    await voting.methods.commitVote(identifier, time1, hash5).send({ from: account4 });
    const hash6 = computeVoteHash({ ...baseRequest, price: winningPrice, account: account4, time: time2 });
    await voting.methods.commitVote(identifier, time2, hash6).send({ from: account4 });

    await moveToNextPhase(voting, accounts[0]); // Reveal the votes.

    await voting.methods.revealVote(identifier, time1, losingPrice, salt).send({ from: account2 });
    await voting.methods.revealVote(identifier, time2, losingPrice, salt).send({ from: account2 });
    await voting.methods.revealVote(identifier, time1, winningPrice, salt).send({ from: account1 });

    await voting.methods.revealVote(identifier, time2, winningPrice, salt).send({ from: account1 });

    await voting.methods.revealVote(identifier, time1, winningPrice, salt).send({ from: account4 });
    await voting.methods.revealVote(identifier, time2, winningPrice, salt).send({ from: account4 });

    await moveToNextRound(voting, accounts[0]);
    // Now call updateTrackers to update the slashing metrics. We should see a cumulative slashing amount increment and
    // the slash per wrong vote and slash per no vote set correctly.
    await voting.methods.updateTrackers(account1).send({ from: account1 });
    // Based off the votes in the batch we should see account2 slashed twice for voting wrong and account3 slashed twice
    // for not voting, both at a rate of 0.0016 tokens per vote. We should be able to see two separate request slashing
    // trackers. The totalSlashed should therefor be 32mm * 2 * 0.0016 = 102400 per slashing tracker. The total correct
    // votes should be account1 (32mm) and account4(4mm) as 46mm.
    const slashingTracker1 = await voting.methods.requestSlashingTrackers(0).call();
    assert.equal(slashingTracker1.wrongVoteSlashPerToken, toWei("0.0016"));
    assert.equal(slashingTracker1.noVoteSlashPerToken, toWei("0.0016"));
    assert.equal(slashingTracker1.totalSlashed, toWei("102400"));
    assert.equal(slashingTracker1.totalCorrectVotes, toWei("36000000"));
    const slashingTracker2 = await voting.methods.requestSlashingTrackers(1).call();
    assert.equal(slashingTracker2.wrongVoteSlashPerToken, toWei("0.0016"));
    assert.equal(slashingTracker2.noVoteSlashPerToken, toWei("0.0016"));
    assert.equal(slashingTracker2.totalSlashed, toWei("102400"));
    assert.equal(slashingTracker2.totalCorrectVotes, toWei("36000000"));
    // Now consider the impact on the individual voters cumulative staked amounts. First, let's consider the voters who
    // were wrong and lost balance. Account2 and Account3 were both wrong with 32mm tokens, slashed twice. They should
    // each loose 32mm * 2 * 0.0016 = 102400 tokens.
    await voting.methods.updateTrackers(account2).send({ from: account1 });
    assert.equal(
      (await voting.methods.voterStakes(account2).call()).activeStake,
      toWei("32000000").sub(toWei("102400")) // Their original stake amount of 32mm minus the slashing of 102400.
    );

    await voting.methods.updateTrackers(account3).send({ from: account1 });
    assert.equal(
      (await voting.methods.voterStakes(account3).call()).activeStake,
      toWei("32000000").sub(toWei("102400")) // Their original stake amount of 32mm minus the slashing of 102400.
    );

    // Now consider the accounts that should have accrued positive slashing. Account1 has 32mm and should have gotten
    // 32mm/(32mm+4mm) * 102400 * 2 = 182044.4444444444 (their fraction of the total slashed)
    // await voting.methods.updateTrackers(account1).send({ from: account1 });
    assert.equal(
      (await voting.methods.voterStakes(account1).call()).activeStake,
      toWei("32000000").add(toBN("182044444444444444444444")) // Their original stake amount of 32mm plus the slash of 182044.4
    );

    // Account4 has 4mm and should have gotten 4mm/(32mm+4mm) * 102400 * 2 = 22755.555 (their fraction of the total slashed)
    await voting.methods.updateTrackers(account4).send({ from: account4 });
    assert.equal(
      (await voting.methods.voterStakes(account4).call()).activeStake,
      toWei("4000000").add(toBN("22755555555555555555554")) // Their original stake amount of 4mm plus the slash of 22755.555
    );
  });
  it("votes slashed over multiple voting rounds with no claims in between", async function () {
    // Consider multiple voting rounds with no one claiming rewards/restaging ect(to update the slashing accumulators).
    // Contract should correctly accommodate this over the interval.
    const identifier = padRight(utf8ToHex("slash-test"), 64); // Use the same identifier for both.
    const time1 = "420";

    await supportedIdentifiers.methods.addSupportedIdentifier(identifier).send({ from: accounts[0] });
    await voting.methods.requestPrice(identifier, time1).send({ from: registeredContract });
    await moveToNextRound(voting, accounts[0]);
    const roundId = (await voting.methods.getCurrentRoundId().call()).toString();

    // Account1 and account4 votes correctly, account2 votes wrong and account3 does not vote.
    // Commit votes.
    const losingPrice = 123;
    const salt = getRandomSignedInt(); // use the same salt for all votes. bad practice but wont impact anything.
    const baseRequest = { salt, roundId, identifier };
    const hash1 = computeVoteHash({ ...baseRequest, price: losingPrice, account: account2, time: time1 });

    await voting.methods.commitVote(identifier, time1, hash1).send({ from: account2 });

    const winningPrice = 456;
    const hash2 = computeVoteHash({ ...baseRequest, price: winningPrice, account: account1, time: time1 });
    await voting.methods.commitVote(identifier, time1, hash2).send({ from: account1 });

    const hash3 = computeVoteHash({ ...baseRequest, price: winningPrice, account: account4, time: time1 });
    await voting.methods.commitVote(identifier, time1, hash3).send({ from: account4 });

    await moveToNextPhase(voting, accounts[0]); // Reveal the votes.

    await voting.methods.revealVote(identifier, time1, losingPrice, salt).send({ from: account2 });
    await voting.methods.revealVote(identifier, time1, winningPrice, salt).send({ from: account1 });
    await voting.methods.revealVote(identifier, time1, winningPrice, salt).send({ from: account4 });

    const time2 = "690";
    await voting.methods.requestPrice(identifier, time2).send({ from: registeredContract });
    await moveToNextRound(voting, accounts[0]);
    const roundId2 = (await voting.methods.getCurrentRoundId().call()).toString();
    // In this vote say that Account1 and account3 votes correctly, account4 votes wrong and account2 does not vote.
    const baseRequest2 = { salt, roundId: roundId2, identifier };
    const hash4 = computeVoteHash({ ...baseRequest2, price: losingPrice, account: account4, time: time2 });

    await voting.methods.commitVote(identifier, time2, hash4).send({ from: account4 });

    const hash5 = computeVoteHash({ ...baseRequest2, price: winningPrice, account: account1, time: time2 });
    await voting.methods.commitVote(identifier, time2, hash5).send({ from: account1 });

    const hash6 = computeVoteHash({ ...baseRequest2, price: winningPrice, account: account3, time: time2 });
    await voting.methods.commitVote(identifier, time2, hash6).send({ from: account3 });

    await moveToNextPhase(voting, accounts[0]); // Reveal the votes.

    await voting.methods.revealVote(identifier, time2, losingPrice, salt).send({ from: account4 });
    await voting.methods.revealVote(identifier, time2, winningPrice, salt).send({ from: account1 });
    await voting.methods.revealVote(identifier, time2, winningPrice, salt).send({ from: account3 });

    await moveToNextRound(voting, accounts[0]);

    // Now call updateTrackers to update the slashing metrics. We should see a cumulative slashing amount increment and
    // the slash per wrong vote and slash per no vote set correctly.
    await voting.methods.updateTrackers(account1).send({ from: account1 });

    // Based off the vote batch we should see two request slashing trackers for each of the two votes. The first one should
    // have a total slashing of 32mm * 2*0.0016 = 102400 (same as previous test.)
    const slashingTracker1 = await voting.methods.requestSlashingTrackers(0).call();
    assert.equal(slashingTracker1.wrongVoteSlashPerToken, toWei("0.0016"));
    assert.equal(slashingTracker1.noVoteSlashPerToken, toWei("0.0016"));
    assert.equal(slashingTracker1.totalSlashed, toWei("102400"));
    assert.equal(slashingTracker1.totalCorrectVotes, toWei("36000000")); // 32mm + 4mm

    // After the first round of voting there was some slashing that happened which impacts the slashing trackers in the
    // second round! This differs from the previous test as there has been some time evolution between the rounds in this
    // test, which was not the case in the previous test where there were multiple votes in the same round. Expect:
    // account1 gains 32mm/(32mm+4mm)*102400. account2 looses 32mm/(32mm+32mm)*102400. account3 looses 32mm/(32mm+32mm)*102400
    // and account4 gains 4mm/(32mm+4mm)*102400. For the next round of votes, considering these balances, the total
    // correct votes will be account1 + account3 so (32mm+91022.222) + (32mm-51200)=64039822.222. Slashed votes will be
    // (account2+account4) * 0.0016 = [(32mm-51200)+(4mm+11377.77)]*0.0016=57536.284432
    //
    // For the second slashing tracker we had 32mm * 2 correct votes and wrong votes was 34mm + 4mm. Slashing should then
    // be 36mm * 0.0016 = 57600
    const slashingTracker2 = await voting.methods.requestSlashingTrackers(1).call();
    assert.equal(slashingTracker2.wrongVoteSlashPerToken, toWei("0.0016"));
    assert.equal(slashingTracker2.noVoteSlashPerToken, toWei("0.0016"));
    assert.equal(slashingTracker2.totalSlashed, toBN("57536284444444444444444"));
    assert.equal(slashingTracker2.totalCorrectVotes, toBN("64039822222222222222222222"));

    // Now consider the impact on the individual voters cumulative staked amounts. This is a bit more complex than
    // previous tests as there was multiple voting rounds and voters were slashed between the rounds. Account1 voted
    // correctly both times. In the first voting round they should have accumulated 32mm/(36mm)*102400 = 91022.2222222
    // and in the second they accumulated (32mm+91022.2222222)/(64039822.222) * 57536.284432 = 28832.0316 (note here
    // we factored in the balance from round 1+ the rewards from round 1 and then took the their share of the total
    // correct votes) resulting a a total positive slashing of 91022.2222222+28832.0316=119854.2538959
    // await voting.methods.updateTrackers(account1).send({ from: account1 });
    assert.equal(
      (await voting.methods.voterStakes(account1).call()).activeStake,
      toWei("32000000").add(toBN("119854253895946226051937")) // Their original stake amount of 32mm minus the slashing of 119854.25389.
    );

    // Account2 voted wrong the first time and did not vote the second time. They should get slashed at 32mm*0.0016=51200
    // for the first slash and at (32mm-51200)*0.0016=51118.08 for the second slash. This totals 102318.08.
    await voting.methods.updateTrackers(account2).send({ from: account2 });
    assert.equal(
      (await voting.methods.voterStakes(account2).call()).activeStake,
      toWei("32000000").sub(toWei("102318.08")) // Their original stake amount of 32mm minus the slashing of 102318.08.
    );
    // Account3 did not vote the first time and voted correctly the second time. They should get slashed at 32mm*0.0016
    // = 51200 for the first vote and then on the second vote they should get (32mm-51200)/(64039822.22)*57536.284=28704.2525
    // Overall they should have a resulting slash of -22495.7474
    await voting.methods.updateTrackers(account3).send({ from: account3 });
    assert.equal(
      (await voting.methods.voterStakes(account3).call()).activeStake,
      toWei("32000000").sub(toBN("22495747229279559385272")) // Their original stake amount of 32mm minus the slash of 22495.7474
    );

    // Account4 has 4mm and voted correctly the first time and wrong the second time. On the first vote they should have
    // gotten 4mm/(32mm+4mm)*102400=11377.77 and on the second vote they should have lost (4mm+11377.77)*0.0016*57536.284
    // =6418.204432. Overall they should have gained 4959.56

    await voting.methods.updateTrackers(account4).send({ from: account4 });
    assert.equal(
      (await voting.methods.voterStakes(account4).call()).activeStake,
      toWei("4000000").add(toBN("4959573333333333333333")) // Their original stake amount of 4mm plus the slash of 4959.56.
    );
  });

  it("Governance requests don't slash wrong votes", async function () {
    const identifier = padRight(utf8ToHex("governance-price-request"), 64); // Use the same identifier for both.
    const time1 = "420";
    const DATA_LIMIT_BYTES = 8192;
    const ancillaryData = web3.utils.randomHex(DATA_LIMIT_BYTES);

    // Register accounts[0] as a registered contract.
    await registry.methods.registerContract([], accounts[0]).send({ from: accounts[0] });

    await voting.methods.requestGovernanceAction(identifier, time1, ancillaryData).send({ from: accounts[0] });
    await moveToNextRound(voting, accounts[0]);
    const roundId = (await voting.methods.getCurrentRoundId().call()).toString();

    // Account1 and account4 votes correctly, account2 votes wrong and account3 does not vote..
    // Commit votes.
    const losingPrice = 1;
    const salt = getRandomSignedInt(); // use the same salt for all votes. bad practice but wont impact anything.
    const baseRequest = { salt, roundId, identifier };
    const hash1 = computeVoteHashAncillary({
      ...baseRequest,
      price: losingPrice,
      account: account2,
      time: time1,
      ancillaryData,
    });

    await voting.methods.commitVote(identifier, time1, ancillaryData, hash1).send({ from: account2 });

    const winningPrice = 0;
    const hash2 = computeVoteHashAncillary({
      ...baseRequest,
      price: winningPrice,
      account: account1,
      time: time1,
      ancillaryData,
    });
    await voting.methods.commitVote(identifier, time1, ancillaryData, hash2).send({ from: account1 });

    const hash3 = computeVoteHashAncillary({
      ...baseRequest,
      price: winningPrice,
      account: account4,
      time: time1,
      ancillaryData,
    });
    await voting.methods.commitVote(identifier, time1, ancillaryData, hash3).send({ from: account4 });

    await moveToNextPhase(voting, accounts[0]); // Reveal the votes.

    await voting.methods.revealVote(identifier, time1, losingPrice, ancillaryData, salt).send({ from: account2 });
    await voting.methods.revealVote(identifier, time1, winningPrice, ancillaryData, salt).send({ from: account1 });
    await voting.methods.revealVote(identifier, time1, winningPrice, ancillaryData, salt).send({ from: account4 });

    await moveToNextRound(voting, accounts[0]);

    // Now call updateTrackers to update the slashing metrics. We should see a cumulative slashing amount increment and
    // the slash per wrong vote and slash per no vote set correctly.
    await voting.methods.updateTrackers(account1).send({ from: account1 });

    const slashingTracker1 = await voting.methods.requestSlashingTrackers(0).call();
    assert.equal(slashingTracker1.wrongVoteSlashPerToken, toWei("0")); // No wrong vote slashing.
    assert.equal(slashingTracker1.noVoteSlashPerToken, toWei("0.0016"));
    assert.equal(slashingTracker1.totalSlashed, toWei("51200")); // 32mm*0.0016=51200
    assert.equal(slashingTracker1.totalCorrectVotes, toWei("36000000")); // 32mm + 4mm

    // Check that account3 is slashed for not voting.
    await voting.methods.updateTrackers(account3).send({ from: account3 });
    assert.equal(
      (await voting.methods.voterStakes(account3).call()).activeStake,
      toWei("32000000").sub(toWei("51200")) // Their original stake amount of 32mm minus the slash of 51200
    );

    // Check that account2 is not slashed for voting wrong.
    await voting.methods.updateTrackers(account2).send({ from: account2 });
    assert.equal(
      (await voting.methods.voterStakes(account2).call()).activeStake,
      toWei("32000000") // Their original stake amount of 32mm.
    );

    // Check that account 1 and account 4 received the correct amount of tokens.
    // Account 1 should receive 32mm/(32mm+4mm)*51200=45511.111...
    await voting.methods.updateTrackers(account1).send({ from: account1 });
    assert.equal(
      (await voting.methods.voterStakes(account1).call()).activeStake,
      toWei("32000000").add(toBN("45511111111111111111111"))
    );

    // Account 4 should receive 4mm/(32mm+4mm)*51200=5688.88...
    await voting.methods.updateTrackers(account4).send({ from: account4 });
    assert.equal(
      (await voting.methods.voterStakes(account4).call()).activeStake,
      toWei("4000000").add(toBN("5688888888888888888888")) // Their original stake amount of 32mm.
    );
  });

  it("Governance and non-governance requests work together well", async function () {
    const identifier = padRight(utf8ToHex("gov-no-gov-combined-request"), 64); // Use the same identifier for both.
    await supportedIdentifiers.methods.addSupportedIdentifier(identifier).send({ from: accounts[0] });
    const DATA_LIMIT_BYTES = 8192;
    const ancillaryData = web3.utils.randomHex(DATA_LIMIT_BYTES);

    const time1 = "420";

    // Register accounts[0] as a registered contract.
    await registry.methods.registerContract([], accounts[0]).send({ from: accounts[0] });

    await voting.methods.requestGovernanceAction(identifier, time1, ancillaryData).send({ from: accounts[0] });

    const time2 = "690";
    await voting.methods.requestPrice(identifier, time2).send({ from: registeredContract });

    await moveToNextRound(voting, accounts[0]);
    const roundId = (await voting.methods.getCurrentRoundId().call()).toString();

    const winningPrice = 0;
    const losingPrice = 1;

    // Account1 and account4 votes correctly, account2 votes wrong and account3 does not vote..
    // Commit votes.
    // Governance request.

    const salt = getRandomSignedInt(); // use the same salt for all votes. bad practice but wont impact anything.
    const baseRequest = { salt, roundId, identifier };
    const hash1 = computeVoteHashAncillary({
      ...baseRequest,
      price: losingPrice,
      ancillaryData,
      account: account2,
      time: time1,
    });

    await voting.methods.commitVote(identifier, time1, ancillaryData, hash1).send({ from: account2 });

    const hash2 = computeVoteHashAncillary({
      ...baseRequest,
      price: winningPrice,
      ancillaryData,
      account: account1,
      time: time1,
    });
    await voting.methods.commitVote(identifier, time1, ancillaryData, hash2).send({ from: account1 });

    const hash3 = computeVoteHashAncillary({
      ...baseRequest,
      price: winningPrice,
      ancillaryData,
      account: account4,
      time: time1,
    });
    await voting.methods.commitVote(identifier, time1, ancillaryData, hash3).send({ from: account4 });

    // Non-governance request.
    const baseRequest2 = { salt, roundId: roundId, identifier };

    const hashAccOne = computeVoteHash({ ...baseRequest2, price: winningPrice, account: account1, time: time2 });
    await voting.methods.commitVote(identifier, time2, hashAccOne).send({ from: account1 });

    const hashAccTwo = computeVoteHash({ ...baseRequest2, price: losingPrice, account: account2, time: time2 });
    await voting.methods.commitVote(identifier, time2, hashAccTwo).send({ from: account2 });

    const hashAccFour = computeVoteHash({ ...baseRequest2, price: winningPrice, account: account4, time: time2 });
    await voting.methods.commitVote(identifier, time2, hashAccFour).send({ from: account4 });

    await moveToNextPhase(voting, accounts[0]); // Reveal the votes.

    // Governance request.
    await voting.methods.revealVote(identifier, time1, winningPrice, ancillaryData, salt).send({ from: account1 });
    await voting.methods.revealVote(identifier, time1, losingPrice, ancillaryData, salt).send({ from: account2 });
    await voting.methods.revealVote(identifier, time1, winningPrice, ancillaryData, salt).send({ from: account4 });

    // Non-governance request.
    await voting.methods.revealVote(identifier, time2, winningPrice, salt).send({ from: account1 });
    await voting.methods.revealVote(identifier, time2, losingPrice, salt).send({ from: account2 });
    await voting.methods.revealVote(identifier, time2, winningPrice, salt).send({ from: account4 });

    await moveToNextRound(voting, accounts[0]);

    // Now call updateTrackers to update the slashing metrics. We should see a cumulative slashing amount increment and
    // the slash per wrong vote and slash per no vote set correctly.
    await voting.methods.updateTrackers(account1).send({ from: account1 });

    const slashingTracker1 = await voting.methods.requestSlashingTrackers(0).call();
    assert.equal(slashingTracker1.wrongVoteSlashPerToken, toWei("0")); // No wrong vote slashing.
    assert.equal(slashingTracker1.noVoteSlashPerToken, toWei("0.0016"));
    assert.equal(slashingTracker1.totalSlashed, toWei("51200")); // 32mm*0.0016=51200
    assert.equal(slashingTracker1.totalCorrectVotes, toWei("36000000")); // 32mm + 4mm

    const slashingTracker2 = await voting.methods.requestSlashingTrackers(1).call();
    assert.equal(slashingTracker2.wrongVoteSlashPerToken, toWei("0.0016")); // One wrong vote slashing.
    assert.equal(slashingTracker2.noVoteSlashPerToken, toWei("0.0016"));
    assert.equal(slashingTracker2.totalSlashed, toWei("102400")); // 32mm*0.0016 + 32mm*0.0016=51200
    assert.equal(slashingTracker1.totalCorrectVotes, toWei("36000000")); // 32mm + 4mm

    // Check that account3 is slashed for not voting two times
    await voting.methods.updateTrackers(account3).send({ from: account3 });
    assert.equal(
      (await voting.methods.voterStakes(account3).call()).activeStake,
      toWei("32000000").sub(toWei("102400")) // Their original stake amount of 32mm minus the slash of 51200
    );

    // Check that account2 is only slashed for voting wrong in the second non-governance request.
    await voting.methods.updateTrackers(account2).send({ from: account2 });
    assert.equal(
      (await voting.methods.voterStakes(account2).call()).activeStake,
      toWei("32000000").sub(toWei("51200"))
    );

    // Check that account 1 and account 4 received the correct amount of tokens.
    // Account 1 should receive 32mm/(32mm+4mm)*153600=136533.33...
    await voting.methods.updateTrackers(account1).send({ from: account1 });
    assert.equal(
      (await voting.methods.voterStakes(account1).call()).activeStake,
      toWei("32000000").add(toBN("136533333333333333333333"))
    );

    // Account 4 should receive 4mm/(32mm+4mm)*153600=17066.66...
    await voting.methods.updateTrackers(account4).send({ from: account4 });
    assert.equal(
      (await voting.methods.voterStakes(account4).call()).activeStake,
      toWei("4000000").add(toBN("17066666666666666666665"))
    );
  });

  it("Correctly selects voting round based on request time", async function () {
    // If requests are placed in the last minRollToNextRoundLength of a voting round then they should be placed in the
    // subsequent voting round (auto rolled). minRollToNextRoundLength is set to 7200. i.e requests done 2 hours before
    // the end of the reveal phase should be auto-rolled into the following round.

    await moveToNextRound(voting, accounts[0]); // Move to the start of a voting round to be right at the beginning.
    const startingVotingRoundId = Number(await voting.methods.getCurrentRoundId().call());

    // Requesting prices now should place them in the following voting round (normal behaviour).
    const identifier = padRight(utf8ToHex("slash-test"), 64); // Use the same identifier for both.
    const time1 = "420";
    await supportedIdentifiers.methods.addSupportedIdentifier(identifier).send({ from: accounts[0] });
    await voting.methods.requestPrice(identifier, time1).send({ from: registeredContract });

    assert.equal(
      (await voting.methods.getPriceRequestStatuses([{ identifier, time: time1 }]).call())[0].lastVotingRound,
      startingVotingRoundId + 1
    );

    // Pending requests should return empty array as it only returns votes being voted on this round.
    assert.equal((await voting.methods.getPendingRequests().call()).length, 0);

    // If we move to the next phase we should now be able to vote on the requests and they should show up as active.
    await moveToNextRound(voting, accounts[0]);
    // Set the contract time to be exactly at the start of the current round.
    const roundEndTime = Number(await voting.methods.getRoundEndTime(startingVotingRoundId + 1).call());
    // Set time exactly 2 days before end of the current round to ensure we are aligned with the clock timers.
    await voting.methods.setCurrentTime(roundEndTime - 60 * 60 * 24 * 2).send({ from: accounts[0] });
    assert.equal(Number(await voting.methods.getCurrentRoundId().call()), startingVotingRoundId + 1);
    const roundStartTime = Number(await voting.methods.getCurrentTime().call());

    // There should now be one outstanding price request as we are in the active round. We can vote on it.
    assert.equal((await voting.methods.getPendingRequests().call()).length, 1);
    const salt = getRandomSignedInt(); // use the same salt for all votes. bad practice but wont impact anything.

    let roundId = (await voting.methods.getCurrentRoundId().call()).toString();
    const hash1 = computeVoteHash({ salt, roundId, identifier, price: 42069, account: account2, time: time1 });
    await voting.methods.commitVote(identifier, time1, hash1).send({ from: account2 });
    await moveToNextPhase(voting, accounts[0]);
    assert.equal(Number(await voting.methods.getCurrentRoundId().call()), startingVotingRoundId + 1);
    await voting.methods.revealVote(identifier, time1, 42069, salt).send({ from: account2 });

    // Now, move to within the last minRollToNextRoundLength of the next round. If another price request happens in this
    // period it should be place in the round after the next round as it's too close to the next round. To verify we are
    // in time where we think we are we should be exactly 24 hours after the roundStartTime as we've done exactly one
    // action of moveToNextPhase call. We can therefore advance the time to currentTime + 60 * 60 * 23 to be one hour
    // before the end of the voting round.
    const currentTime = Number(await voting.methods.getCurrentTime().call());
    assert.equal(currentTime, roundStartTime + 60 * 60 * 24);
    await voting.methods.setCurrentTime(currentTime + 60 * 60 * 23).send({ from: accounts[0] });
    // We should still be in the same voting round.
    assert.equal(Number(await voting.methods.getCurrentRoundId().call()), startingVotingRoundId + 1);

    // now, when price requests happen they should be placed in the round after the current round.
    const secondRequestRoundId = Number(await voting.methods.getCurrentRoundId().call());
    await voting.methods.requestPrice(identifier, time1 + 1).send({ from: registeredContract });
    assert.equal(
      (await voting.methods.getPriceRequestStatuses([{ identifier, time: time1 + 1 }]).call())[0].lastVotingRound,
      secondRequestRoundId + 2
    );

    // If we move to the next voting round you should not be able vote as the vote is not yet active (its only active
    // in the subsequent round due to the roll).
    await moveToNextRound(voting, accounts[0]);

    // Commit call should revert as this can only be voted on in the next round due to the auto roll.
    roundId = (await voting.methods.getCurrentRoundId().call()).toString();
    const hash2 = computeVoteHash({ salt, roundId, identifier, price: 42069, account: account2, time: time1 + 1 });
    assert(await didContractThrow(voting.methods.commitVote(identifier, time1 + 1, hash2).send({ from: account2 })));

    // Move to the next voting phase and the next voting round. now, we should be able to vote on the second identifier.
    await moveToNextPhase(voting, accounts[0]);
    await moveToNextRound(voting, accounts[0]);
    roundId = (await voting.methods.getCurrentRoundId().call()).toString();
    const hash3 = computeVoteHash({ salt, roundId, identifier, price: 42069, account: account2, time: time1 + 1 });
    await voting.methods.commitVote(identifier, time1 + 1, hash3).send({ from: account2 });
    await moveToNextPhase(voting, accounts[0]);
    await voting.methods.revealVote(identifier, time1 + 1, 42069, salt).send({ from: account2 });
    await moveToNextRound(voting, accounts[0]);
    assert.equal(
      (await voting.methods.getPrice(identifier, time1 + 1).call({ from: registeredContract })).toString(),
      "42069"
    );
  });

  it("Can delegate voting to another address to vote on your stakes behalf", async function () {
    // Delegate from account1 to rand.
    await voting.methods.setDelegate(rand).send({ from: account1 });
    await voting.methods.setDelegator(account1).send({ from: rand });

    // State variables should be set correctly.
    assert.equal((await voting.methods.voterStakes(account1).call()).delegate, rand);
    assert.equal(await voting.methods.delegateToStaker(rand).call(), account1);

    // Request a price and see that we can vote on it on behalf of the account1 from the delegate.
    const identifier = padRight(utf8ToHex("delegated-voting"), 64); // Use the same identifier for both.
    const time = "420";
    await supportedIdentifiers.methods.addSupportedIdentifier(identifier).send({ from: accounts[0] });
    await voting.methods.requestPrice(identifier, time).send({ from: registeredContract });

    await moveToNextRound(voting, accounts[0]);
    const roundId = (await voting.methods.getCurrentRoundId().call()).toString();

    const price = 1;

    const salt = getRandomSignedInt(); // use the same salt for all votes. bad practice but wont impact anything.

    // construct the vote hash. Note the account is the delegate.
    const hash = computeVoteHash({ salt, roundId, identifier, price, account: rand, time });

    // Commit the votes.
    await voting.methods.commitVote(identifier, time, hash).send({ from: rand });
    await moveToNextPhase(voting, accounts[0]); // Reveal the votes.
    await voting.methods.revealVote(identifier, time, price, salt).send({ from: rand });
    await moveToNextRound(voting, accounts[0]); // Move to the next round.

    // The price should have settled as per usual and be recoverable. The original staker should have gained the positive
    // slashing from being the oly correct voter. The total slashing should be 68mm * 0.0016 = 108800.
    assert.equal(await voting.methods.getPrice(identifier, time).call({ from: registeredContract }), price);
    await voting.methods.updateTrackers(account1).send({ from: account1 });
    assert.equal(
      (await voting.methods.voterStakes(account1).call()).activeStake,
      toWei("32000000").add(toWei("108800"))
    );
  });

  it("Can revoke a delegate by unsetting the mapping", async function () {
    await voting.methods.setDelegate(rand).send({ from: account1 });
    await voting.methods.setDelegator(account1).send({ from: rand });
    assert.equal((await voting.methods.voterStakes(account1).call()).delegate, rand);
    assert.equal(await voting.methods.delegateToStaker(rand).call(), account1);

    // Remove the delegation from the staker.
    await voting.methods.setDelegate(ZERO_ADDRESS).send({ from: account1 });
    assert.equal((await voting.methods.voterStakes(account1).call()).delegate, ZERO_ADDRESS);

    // Remove the delegation from the delegate.
    await voting.methods.setDelegator(ZERO_ADDRESS).send({ from: rand });
    assert.equal(await voting.methods.delegateToStaker(rand).call(), ZERO_ADDRESS);
  });
  it("Can correctly handel unstaking within voting rounds", async function () {
    // Start by setting the unstakeCooldown to 12 hours to enable us to execute the unstakes during the commit/reveal
    // phases.
    await voting.methods.setUnstakeCoolDown(60 * 60 * 12).send({ from: accounts[0] });

    // Claim all rewards current entitled to all accounts to start from 0 at the time of the price request.
    await voting.methods.withdrawRewards().send({ from: account1 });
    const account1BalancePostClaim = await votingToken.methods.balanceOf(account1).call();

    const identifier = padRight(utf8ToHex("slash-test"), 64); // Use the same identifier for both.
    const time1 = "420";
    const price = "69696969";
    await supportedIdentifiers.methods.addSupportedIdentifier(identifier).send({ from: accounts[0] });
    await voting.methods.requestPrice(identifier, time1).send({ from: registeredContract });

    // Account1 will request to unstake before the start of the voting round and execute in the commit phase.
    await voting.methods.requestUnstake(toWei("32000000")).send({ from: account1 });

    await moveToNextRound(voting, accounts[0]); // Move into the commit phase.

    // Account2 unstakes during the commit phase.
    await voting.methods.withdrawRewards().send({ from: account2 });
    const account2BalancePostClaim = await votingToken.methods.balanceOf(account2).call();
    await voting.methods.requestUnstake(toWei("32000000")).send({ from: account2 });

    // Account3 and Account4 commits.
    const salt = getRandomSignedInt(); // use the same salt for all votes. bad practice but wont impact anything.
    let roundId = (await voting.methods.getCurrentRoundId().call()).toString();
    const baseRequest = { salt, roundId, identifier };
    const hash1 = computeVoteHash({ ...baseRequest, price, account: account3, time: time1 });
    await voting.methods.commitVote(identifier, time1, hash1).send({ from: account3 });

    const hash2 = computeVoteHash({ ...baseRequest, price, account: account4, time: time1 });
    await voting.methods.commitVote(identifier, time1, hash2).send({ from: account4 });

    // Move into the reveal phase.
    await moveToNextPhase(voting, accounts[0]);

    // Account3 can reveals. Check the snapshotting makes sense.
    await voting.methods.revealVote(identifier, time1, price, salt).send({ from: account3 });
    // cumulativeActiveStakeAtRound should be 36mm. two accounts of 32mm unstaked before the start of the round.
    assert.equal((await voting.methods.rounds(roundId).call()).cumulativeActiveStakeAtRound, toWei("36000000"));

    // Now, say account4 tries to request an unstake. They cant do this as it is during the current active reveal phase.
    // As this user cant stake they end up doing nothing and just sit. They shall be slashed for non-participation.
    assert(await didContractThrow(voting.methods.requestUnstake(4206969).send({ from: account4 })));

    // Account1 should be able to execute their unstake at this point as it has passed enough time from when they
    // requested. This should not impact the current vote in any way. Equally, they should have 0 outstanding rewards,
    // even through time has evolved due to them being in the pending exit phase.
    assert.equal((await voting.methods.voterStakes(account1).call()).pendingUnstake, toWei("32000000"));
    assert.equal(await voting.methods.outstandingRewards(account1).call(), "0");
    await voting.methods.executeUnstake().send({ from: account1 });
    assert.equal(
      await votingToken.methods.balanceOf(account1).call(),
      toBN(account1BalancePostClaim).add(toWei("32000000"))
    );
    assert.equal((await voting.methods.voterStakes(account1).call()).activeStake, 0);
    assert.equal((await voting.methods.voterStakes(account1).call()).pendingUnstake, 0);
    assert.equal((await voting.methods.voterStakes(account1).call()).pendingStake, 0);

    // Move to the next round to conclude the vote.
    await moveToNextRound(voting, accounts[0]);

    // The price should be resolved to the price that account3 voted on.
    assert.equal(await voting.methods.getPrice(identifier, time1).call({ from: registeredContract }), price);

    // Now consider the slashing. Only account4 should have been slashed as it was the only account actively staked that
    // did not participate. Their slashing should be allocated to account3. account1 and account2 were in the pending
    // exit phase and so should not have had any slashing done to them. Account4's slashing should be 0.0016 * 4mm = 6400

    await voting.methods.updateTrackers(account4).send({ from: account4 });
    assert.equal((await voting.methods.voterStakes(account4).call()).activeStake, toWei("4000000").sub(toWei("6400")));

    await voting.methods.updateTrackers(account3).send({ from: account3 });
    assert.equal((await voting.methods.voterStakes(account3).call()).activeStake, toWei("32000000").add(toWei("6400")));

    // Validate that the slashing trackers worked as expected.
    const slashingTracker = await voting.methods.requestSlashingTrackers(0).call();
    assert.equal(slashingTracker.wrongVoteSlashPerToken, toWei("0.0016"));
    assert.equal(slashingTracker.noVoteSlashPerToken, toWei("0.0016"));
    assert.equal(slashingTracker.totalSlashed, toWei("6400")); // 4mm*0.0016=6400
    assert.equal(slashingTracker.totalCorrectVotes, toWei("32000000")); // 32mm

    // Account2 now executes their unstake.
    assert.equal((await voting.methods.voterStakes(account2).call()).pendingUnstake, toWei("32000000"));
    assert.equal(await voting.methods.outstandingRewards(account2).call(), "0");
    await voting.methods.executeUnstake().send({ from: account2 });
    assert.equal(
      await votingToken.methods.balanceOf(account2).call(),
      toBN(account2BalancePostClaim).add(toWei("32000000"))
    );
  });
  it("Requesting to unstake within a voting round excludes you from being slashed", async function () {
    // If a voter requests to unstake, even in the current commit phase a voting round, they should not be slashed for
    // being "staked" (in unlock cooldown) but not active at that point in time.
    const identifier = padRight(utf8ToHex("slash-test"), 64); // Use the same identifier for both.
    const time = "420";
    await supportedIdentifiers.methods.addSupportedIdentifier(identifier).send({ from: accounts[0] });
    await voting.methods.requestPrice(identifier, time).send({ from: registeredContract });

    // Account1 will request to unstake before the start of the voting round.
    await voting.methods.requestUnstake(toWei("32000000")).send({ from: account1 });
    await moveToNextRound(voting, accounts[0]); // Move into the commit phase.

    // Account 2 will request to unstake during the voting round.
    await voting.methods.requestUnstake(toWei("32000000")).send({ from: account2 });

    // Account 3 votes and account 4 does not vote.
    const salt = getRandomSignedInt(); // use the same salt for all votes. bad practice but wont impact anything.
    let roundId = (await voting.methods.getCurrentRoundId().call()).toString();
    let baseRequest = { salt, roundId, identifier };
    const price = "69696969";
    const hash1 = computeVoteHash({ ...baseRequest, price, account: account3, time });
    await voting.methods.commitVote(identifier, time, hash1).send({ from: account3 });

    await moveToNextPhase(voting, accounts[0]); // Move into the reveal phase

    // Account 3 reveals their vote.
    await voting.methods.revealVote(identifier, time, price, salt).send({ from: account3 });

    // We should see that the total number of active stakers for this round is 36mm (account3 and account4). Account1
    // and account2 are in pending exit.
    assert.equal(
      (await voting.methods.rounds(await voting.methods.getCurrentRoundId().call()).call())
        .cumulativeActiveStakeAtRound,
      toWei("36000000")
    );

    await moveToNextRound(voting, accounts[0]); // Move to the next round to conclude the vote.

    // Check account slashing trackers. We should see only account4 slashed and their slash allocated to account3. This
    // should equal to 0.0016 * 4mm = 6400.

    await voting.methods.updateTrackers(account3).send({ from: account3 });
    assert.equal(
      (await voting.methods.voterStakes(account3).call()).activeStake,
      toWei("32000000").add(toWei("6400")) // Their original stake amount of 32mm plus the slashing of 6400
    );

    await voting.methods.updateTrackers(account4).send({ from: account4 });
    assert.equal(
      (await voting.methods.voterStakes(account4).call()).activeStake,
      toWei("4000000").sub(toWei("6400")) // Their original stake amount of 4mm minus the slashing of 6400
    );

    const slashingTracker1 = await voting.methods.requestSlashingTrackers(0).call();
    assert.equal(slashingTracker1.totalSlashed, toWei("6400")); // 32mm*0.0016=51200
    assert.equal(slashingTracker1.totalCorrectVotes, toWei("32000000")); // 32mm + 4mm
  });
  it("Iterative round evolution", async function () {
    // Run over a 5 of voting rounds, committing and revealing and checking slashing trackers. at each round we should
    // see the trackers update as expected. This tests intra-round evolution.
    const identifier = padRight(utf8ToHex("slash-test"), 64);
    const time = "420";
    await supportedIdentifiers.methods.addSupportedIdentifier(identifier).send({ from: accounts[0] });
    const salt = getRandomSignedInt();
    const price = "69696969";
    let baseRequest = { salt, roundId: "0", identifier };
    let expectedSlashedBalance = toWei("68000000");
    let expectedPositiveSlash = toBN("0");

    for (let round = 0; round < 5; round++) {
      await voting.methods.requestPrice(identifier, time + round).send({ from: registeredContract });
      await moveToNextRound(voting, accounts[0]); // Move into the commit phase.

      baseRequest.roundId = (await voting.methods.getCurrentRoundId().call()).toString();
      const hash1 = computeVoteHash({ ...baseRequest, price, account: account1, time: time + round });
      await voting.methods.commitVote(identifier, time + round, hash1).send({ from: account1 });

      await moveToNextPhase(voting, accounts[0]);
      await voting.methods.revealVote(identifier, time + round, price, salt).send({ from: account1 });

      await moveToNextRound(voting, accounts[0]);
      await voting.methods.updateTrackers(account1).send({ from: account1 });

      const roundSlash = expectedSlashedBalance.mul(toWei("0.0016")).div(toWei("1"));

      expectedSlashedBalance = expectedSlashedBalance.sub(roundSlash);
      expectedPositiveSlash = expectedPositiveSlash.add(roundSlash);

      assert.equal(
        (await voting.methods.voterStakes(account1).call()).activeStake,
        toWei("32000000").add(expectedPositiveSlash) // Their original stake amount of 32mm plus the iterative positive slash.
      );
      assert.equal((await voting.methods.requestSlashingTrackers(round).call()).totalSlashed, roundSlash);
    }
  });
  it("Can correctly handle rolled votes within slashing trackers and round evolution", async function () {
    // The voting contract supports the ability for requests within each voting round to not settle and be rolled.
    // When this happens they should simply land in a subsequent voting round. Slashing trackers should be able to
    // accommodate this while not skipping any expected slashing and applying the rolled trackers in later rounds.
    // Construct 3 requests. Dont resolve the middle one (roll it).
    const identifier = padRight(utf8ToHex("slash-test"), 64);
    const time = "420";
    await supportedIdentifiers.methods.addSupportedIdentifier(identifier).send({ from: accounts[0] });
    await voting.methods.requestPrice(identifier, time + 1).send({ from: registeredContract });
    await voting.methods.requestPrice(identifier, time + 2).send({ from: registeredContract });
    await voting.methods.requestPrice(identifier, time + 3).send({ from: registeredContract });

    await moveToNextRound(voting, accounts[0]); // Move into the commit phase.

    // vote on first and last request. Both from one account. Middle request is rolled.
    const salt = getRandomSignedInt();
    let roundId = (await voting.methods.getCurrentRoundId().call()).toString();
    let baseRequest = { salt, roundId, identifier };
    const price = "69696969";
    const hash1 = computeVoteHash({ ...baseRequest, price, account: account1, time: time + 1 });
    await voting.methods.commitVote(identifier, time + 1, hash1).send({ from: account1 });
    const hash2 = computeVoteHash({ ...baseRequest, price, account: account1, time: time + 3 });
    await voting.methods.commitVote(identifier, time + 3, hash2).send({ from: account1 });

    await moveToNextPhase(voting, accounts[0]); // Move into the reveal phase

    // Account 1 reveals their votes.
    await voting.methods.revealVote(identifier, time + 1, price, salt).send({ from: account1 });
    await voting.methods.revealVote(identifier, time + 3, price, salt).send({ from: account1 });

    // Assume another price request happens now, in the reveal phase.
    await voting.methods.requestPrice(identifier, time + 4).send({ from: registeredContract });

    // Now, move to the next round and verify: slashing was applied correctly, considering the skipped request and
    // the rolled vote is now in the active state.
    await moveToNextRound(voting, accounts[0]); // Move to the next round to conclude the vote.

    // Check account slashing trackers. We should see account2,3 and 4 all slashed as none of them voted on the 2 votes
    // that concluded. This should equal to 68mm * 0.0016 = 217600. This should all be assigned to voter1.
    await voting.methods.updateTrackers(account1).send({ from: account1 });
    assert.equal(
      (await voting.methods.voterStakes(account1).call()).activeStake,
      toWei("32000000").add(toWei("217600")) // Their original stake amount of 32mm  plus the positive slash of 217600.
    );

    // Now, we can vote on the requests: rolled request and "new" request.
    baseRequest.roundId = (await voting.methods.getCurrentRoundId().call()).toString();
    const hash3 = computeVoteHash({ ...baseRequest, price, account: account1, time: time + 2 });
    await voting.methods.commitVote(identifier, time + 2, hash3).send({ from: account1 });
    const hash4 = computeVoteHash({ ...baseRequest, price, account: account1, time: time + 4 });
    await voting.methods.commitVote(identifier, time + 4, hash4).send({ from: account1 });

    await moveToNextPhase(voting, accounts[0]); // Move into the reveal phase
    await voting.methods.revealVote(identifier, time + 2, price, salt).send({ from: account1 });
    await voting.methods.revealVote(identifier, time + 4, price, salt).send({ from: account1 });

    // Move into the next round and check that slashing is applied correctly. We should now have slashed account2,3 and 4
    // again based off their lack of participation in this next round. This should equal (68mm - 217600) * 0.0016 * 2 =
    // 216903.68. Again, this is allocated to the correct voter, account1.
    await moveToNextRound(voting, accounts[0]); // Move into the reveal phase
    await voting.methods.updateTrackers(account1).send({ from: account1 });
    assert.equal(
      (await voting.methods.voterStakes(account1).call()).activeStake,
      toWei("32000000").add(toWei("217600")).add(toWei("216903.68")) //   Their original stake amount of 32mm  plus the positive slash of 217600.
    );
  });

  it("Can correctly handle rolling a vote for many rounds", async function () {
    // Test rolling a vote for many rounds and ensuring the slashing trackers continue to update as expected. Make
    // two requests, vote on the second one sufficiently to settled it and the first one not enough to settle it.
    const identifier = padRight(utf8ToHex("slash-test"), 64);
    const time = "420";
    await supportedIdentifiers.methods.addSupportedIdentifier(identifier).send({ from: accounts[0] });
    await voting.methods.requestPrice(identifier, time).send({ from: registeredContract }); // vote should settle.
    await voting.methods.requestPrice(identifier, time + 1).send({ from: registeredContract }); // vote is rolled
    await voting.methods.requestPrice(identifier, time + 2).send({ from: registeredContract }); // vote should settle.
    await moveToNextRound(voting, accounts[0]); // Move into the commit phase.

    const salt = getRandomSignedInt();
    let roundId = (await voting.methods.getCurrentRoundId().call()).toString();
    let baseRequest = { salt, roundId, identifier };
    const price = "69696969";
    // vote on the first request from account4 who cant on their own hit the gat.
    const hash0 = computeVoteHash({ ...baseRequest, price, account: account1, time: time });
    await voting.methods.commitVote(identifier, time, hash0).send({ from: account1 });
    const hash1 = computeVoteHash({ ...baseRequest, price, account: account4, time: time + 1 });
    await voting.methods.commitVote(identifier, time + 1, hash1).send({ from: account4 });
    const hash2 = computeVoteHash({ ...baseRequest, price, account: account1, time: time + 2 });
    await voting.methods.commitVote(identifier, time + 2, hash2).send({ from: account1 });

    await moveToNextPhase(voting, accounts[0]); // Move into the reveal phase
    await voting.methods.revealVote(identifier, time, price, salt).send({ from: account1 });
    await voting.methods.revealVote(identifier, time + 1, price, salt).send({ from: account4 });
    await voting.methods.revealVote(identifier, time + 2, price, salt).send({ from: account1 });

    // Request another price.
    await voting.methods.requestPrice(identifier, time + 3).send({ from: registeredContract });

    await moveToNextRound(voting, accounts[0]); // Move into the reveal phase
    // await voting.methods.updateTrackers(account1).send({ from: account1 });

    // Account4 again votes and fails to pass the first request. account1 votes on the third.
    baseRequest.roundId = (await voting.methods.getCurrentRoundId().call()).toString();
    const hash3 = computeVoteHash({ ...baseRequest, price, account: account4, time: time + 1 });
    await voting.methods.commitVote(identifier, time + 1, hash3).send({ from: account4 });
    const hash4 = computeVoteHash({ ...baseRequest, price, account: account1, time: time + 3 });
    await voting.methods.commitVote(identifier, time + 3, hash4).send({ from: account1 });

    await moveToNextPhase(voting, accounts[0]); // Move into the reveal phase
    await voting.methods.revealVote(identifier, time + 1, price, salt).send({ from: account4 });
    await voting.methods.revealVote(identifier, time + 3, price, salt).send({ from: account1 });

    // Move into the next round. This time actually pass the request that was rolled for the 2 rounds.
    await moveToNextRound(voting, accounts[0]); // Move into the reveal phase
    baseRequest.roundId = (await voting.methods.getCurrentRoundId().call()).toString();
    const hash5 = computeVoteHash({ ...baseRequest, price, account: account4, time: time + 1 });
    await voting.methods.commitVote(identifier, time + 1, hash5).send({ from: account4 });
    const hash6 = computeVoteHash({ ...baseRequest, price, account: account1, time: time + 1 });
    await voting.methods.commitVote(identifier, time + 1, hash6).send({ from: account1 });

    await moveToNextPhase(voting, accounts[0]); // Move into the reveal phase
    await voting.methods.revealVote(identifier, time + 1, price, salt).send({ from: account4 });
    await voting.methods.revealVote(identifier, time + 1, price, salt).send({ from: account1 });

    await moveToNextRound(voting, accounts[0]); // Move into the reveal phase

    // We should have a total number of priceRequestIds (instances where prices are requested) of 3 for the base requests
    // that passed + 2 for the two times the vote was rolled.
    // assert.equal(await voting.methods.getNumberOfPriceRequests().call(), 6);

    // Consider the slashing. There were a total of 4 requests that actually settled. Account2 and account3 were
    // slashed every time as they did not participate in any votes. Account4 only participated in the last vote.
    // The first and second votes were both settled in the first round and should see cumulative slashed amount of
    // 68mm * 0.0016 = 108800 in each round. The third vote should have (68mm - 108800 * 2) * 0.0016 = 108451.84
    // Due to the rolling, requests 1, 4 and 5 should all have the same slashing trackers and should all point to the
    // same request. The request that rolled was made second (hence 1), and then re-requested when slashing trackers were
    // updated and this was soon to have been unresolved and rolled. This happened in index 4 and 5.

    await voting.methods.updateTrackers(account1).send({ from: account1 });
    // The first vote was rolled and never resolved in request index0. All trackers should show this.

    assert.equal(
      (await voting.methods.requestSlashingTrackers(1).call()).toString(),
      (await voting.methods.requestSlashingTrackers(4).call()).toString(),
      (await voting.methods.requestSlashingTrackers(5).call()).toString()
    );

    // First, evaluate the 3 valid price requests in position
    const slashingTracker1 = await voting.methods.requestSlashingTrackers(0).call();
    assert.equal(slashingTracker1.wrongVoteSlashPerToken, toWei("0.0016"));
    assert.equal(slashingTracker1.noVoteSlashPerToken, toWei("0.0016"));
    assert.equal(slashingTracker1.totalSlashed, toWei("108800"));
    assert.equal(slashingTracker1.totalCorrectVotes, toWei("32000000"));

    const slashingTracker2 = await voting.methods.requestSlashingTrackers(2).call();
    assert.equal(slashingTracker2.wrongVoteSlashPerToken, toWei("0.0016"));
    assert.equal(slashingTracker2.noVoteSlashPerToken, toWei("0.0016"));
    assert.equal(slashingTracker2.totalSlashed, toWei("108800"));
    assert.equal(slashingTracker2.totalCorrectVotes, toWei("32000000"));

    const slashingTracker3 = await voting.methods.requestSlashingTrackers(3).call();
    assert.equal(slashingTracker3.wrongVoteSlashPerToken, toWei("0.0016"));
    assert.equal(slashingTracker3.noVoteSlashPerToken, toWei("0.0016"));
    assert.equal(slashingTracker3.totalSlashed, toWei("108451.84"));
    assert.equal(slashingTracker3.totalCorrectVotes, toWei("32217600")); // 32mm + the previous 2 rounds of positive slashing.

    // For request index 1,4, 5 we had a total correct vote of account1 and account4. Account1 has 32326051.84 (sum
    // of previous asserts totalCorrectVotes and totalSlashed) and account 4 had 4mm * (1 - 0.0016 * 2) * (1 - 0.0016)
    // = 36306872.32. Total correct vote of 36204462.08. The total slashed should be account2 and account3 slashed
    // again after the previous three votes as 64mm * (1 - 0.0016 * 2) * (1 - 0.0016) * 0.0016
    const slashingTracker4 = await voting.methods.requestSlashingTrackers(5).call();
    assert.equal(slashingTracker4.wrongVoteSlashPerToken, toWei("0.0016"));
    assert.equal(slashingTracker4.noVoteSlashPerToken, toWei("0.0016"));
    assert.equal(slashingTracker4.totalSlashed, toWei("101909.004288"));
    assert.equal(slashingTracker4.totalCorrectVotes, toWei("36306872.32")); // Account1 + account4.
  });
  it("Can partially sync account trackers", async function () {
    // It should be able to partially update an accounts trackers from any account over some range of requests. This
    // enables you to always traverse all slashing rounds, even if it would not be possible within one block. It also lets
    // someone else pay for the slashing gas on your behalf, which might be required in the event there are many many
    // valid requests in a particular round.
    const identifier = padRight(utf8ToHex("slash-test"), 64);
    const time = "420";
    await supportedIdentifiers.methods.addSupportedIdentifier(identifier).send({ from: accounts[0] });
    const salt = getRandomSignedInt();
    const price = "69696969";
    let baseRequest = { salt, roundId: "0", identifier };

    // Do one price request and resolution before hand to get an account to have out dated slashing trackers over the
    // subsequent requests. Then, do 5 follow on votes but dont vote from this account. This account is now far behind
    // with their slashing tracker updates. we should be able to update over a given range. Vote from account2 in the loop.
    await voting.methods.requestPrice(identifier, time).send({ from: registeredContract });
    await moveToNextRound(voting, accounts[0]); // Move into the commit phase.

    baseRequest.roundId = (await voting.methods.getCurrentRoundId().call()).toString();
    const hash1 = computeVoteHash({ ...baseRequest, price, account: account1, time: time });
    await voting.methods.commitVote(identifier, time, hash1).send({ from: account1 });

    await moveToNextPhase(voting, accounts[0]);
    await voting.methods.revealVote(identifier, time, price, salt).send({ from: account1 });

    await moveToNextRound(voting, accounts[0]);

    for (let round = 1; round < 6; round++) {
      await voting.methods.requestPrice(identifier, time + round).send({ from: registeredContract });
      await moveToNextRound(voting, accounts[0]); // Move into the commit phase.
      baseRequest.roundId = (await voting.methods.getCurrentRoundId().call()).toString();
      const hash1 = computeVoteHash({ ...baseRequest, price, account: account2, time: time + round });
      await voting.methods.commitVote(identifier, time + round, hash1).send({ from: account2 });
      await moveToNextPhase(voting, accounts[0]);
      await voting.methods.revealVote(identifier, time + round, price, salt).send({ from: account2 });
      await moveToNextRound(voting, accounts[0]);
    }

    // The account1 who participated in the first round should should have their slashing tracker stuck at index 0 (they
    // committed and revealed but never did anything again so have not updated) and account2 should be at 5 (missing)
    // the last request number as they've not updated their trackers.
    assert.equal((await voting.methods.voterStakes(account1).call()).lastRequestIndexConsidered, 0);
    assert.equal((await voting.methods.voterStakes(account2).call()).lastRequestIndexConsidered, 5);

    // Now, check we can partially sync their trackers by updating to request3.
    await voting.methods.updateTrackersRange(account1, 3).send({ from: account1 });
    assert.equal((await voting.methods.voterStakes(account1).call()).lastRequestIndexConsidered, 3);

    // We can consider the account1 activeStake by looking at the partial update to their slashing trackers. They were
    // the only account to vote correctly the first time and we've updated to request index 3. They should have received
    // 68mm * 0.0016 on the first request then progressively lost 0.0016 for the following 2 requests such that
    // (32mm + 68mm * 0.0016) * (1 - 0.0016) * (1 - 0.0016) = 32006134.038528
    assert.equal((await voting.methods.voterStakes(account1).call()).activeStake, toWei("32006134.038528"));

    // Now, try sync an invalid index. We should not be able to sync below or at the last updated tracker for this
    // account (i.e <=3 should error).
    assert(await didContractThrow(voting.methods.updateTrackersRange(account1, 2).send({ from: accounts[0] })));
    assert(await didContractThrow(voting.methods.updateTrackersRange(account1, 3).send({ from: accounts[0] })));

    // Equally, should revert on an invalid toIndex that is above the maximum number of requests.
    assert(await didContractThrow(voting.methods.updateTrackersRange(account1, 8).send({ from: accounts[0] })));

    // However, we can update just one index.
    await voting.methods.updateTrackersRange(account1, 4).send({ from: account1 });
    assert.equal((await voting.methods.voterStakes(account1).call()).lastRequestIndexConsidered, 4);

    // Slashing should now be 32006134.0385 slashed again at 0.0016 = 32006134.0385 * (1 - 0.0016) = 31954924.2240663552
    assert.equal((await voting.methods.voterStakes(account1).call()).activeStake, toWei("31954924.2240663552"));

    // Finally, can update the entire remaining range.
    await voting.methods.updateTrackersRange(account1, 6).send({ from: account1 });

    // Slashing should now be 31954924.2240663552 (1 - 0.0016) * (1 - 0.0016)= 31852750.2712.
    assert.equal((await voting.methods.voterStakes(account1).call()).activeStake, toBN("31852750271155356473229312"));

    // Finally, test updating the other voter who is short exactly one tracker.
    const activeStakeBefore = (await voting.methods.voterStakes(account2).call()).activeStake;
    await voting.methods.updateTrackersRange(account2, 6).send({ from: account2 });
    assert.equal(
      (await voting.methods.voterStakes(account2).call()).activeStake,
      toBN(activeStakeBefore)
        .add(toWei("100000000").sub(toBN(activeStakeBefore)).mul(toWei("0.0016")).div(toWei("1")))
        .toString()
    );
  });
  it("Staking after some number of price requests correctly shortcuts how many requests the voter needs to traverse", async function () {
    // If a voter stakes after some number of requests their lastRequestIndexConsidered should skip the active unsettled
    // requests. If you stake during an active reveal period then you skip all requests as it was not possible
    // for you to commit and reveal in this period. Unstake from all accounts to start this test.
    await voting.methods.setUnstakeCoolDown(0).send({ from: accounts[0] });
    await voting.methods.requestUnstake(toWei("32000000")).send({ from: account1 });
    await voting.methods.requestUnstake(toWei("32000000")).send({ from: account2 });
    await voting.methods.requestUnstake(toWei("32000000")).send({ from: account3 });
    await voting.methods.requestUnstake(toWei("4000000")).send({ from: account4 });
    await voting.methods.executeUnstake().send({ from: account1 });
    await voting.methods.executeUnstake().send({ from: account2 });
    await voting.methods.executeUnstake().send({ from: account3 });
    await voting.methods.executeUnstake().send({ from: account4 });

    // If account 4 stakes now they should start at slashing request index0.

    await voting.methods.stake(toWei("32000000")).send({ from: account1 });
    assert.equal((await voting.methods.voterStakes(account1).call()).lastRequestIndexConsidered, 0);

    // Execute a full voting cycle
    const identifier = padRight(utf8ToHex("slash-test"), 64);
    const time = "420";
    await supportedIdentifiers.methods.addSupportedIdentifier(identifier).send({ from: accounts[0] });
    const salt = getRandomSignedInt();
    const price = "69696969";
    await voting.methods.requestPrice(identifier, time).send({ from: registeredContract });
    await moveToNextRound(voting, accounts[0]); // Move into the commit phase.

    let baseRequest = { salt, roundId: (await voting.methods.getCurrentRoundId().call()).toString(), identifier };
    const hash1 = computeVoteHash({ ...baseRequest, price, account: account1, time });
    await voting.methods.commitVote(identifier, time, hash1).send({ from: account1 });
    await moveToNextPhase(voting, accounts[0]);
    await voting.methods.revealVote(identifier, time, price, salt).send({ from: account1 });
    await moveToNextRound(voting, accounts[0]);

    // Now, the number of requests should be 1.
    assert.equal(await voting.methods.getNumberOfPriceRequests().call(), "1");

    // Now, stake from another account. we are in the reveal phase of an active request and so the starting index should
    // be 1 as this voter should not be susceptible to slashing for this request.
    await voting.methods.stake(toWei("32000000")).send({ from: account2 });
    assert.equal((await voting.methods.voterStakes(account2).call()).lastRequestIndexConsidered, 1);

    // Now, construct another price request and move into the commit phase.
    await voting.methods.requestPrice(identifier, time + 1).send({ from: registeredContract });
    await moveToNextRound(voting, accounts[0]);
    baseRequest.roundId = (await voting.methods.getCurrentRoundId().call()).toString();
    const hash2 = computeVoteHash({ ...baseRequest, price, account: account1, time: time + 1 });
    await voting.methods.commitVote(identifier, time + 1, hash2).send({ from: account1 });

    // We are in an active commit phase right now (with one vote having been voted on!). the total number of price requests
    // is now 2. However, if someone was to stake now they can still vote on this request and so their lastRequestIndexConsidered
    // should still be set to 1.
    assert.equal(await voting.methods.getNumberOfPriceRequests().call(), "2");
    await voting.methods.stake(toWei("32000000")).send({ from: account3 });
    assert.equal((await voting.methods.voterStakes(account3).call()).lastRequestIndexConsidered, 1);

    // Account3 can now vote on the second request.
    const hash4 = computeVoteHash({ ...baseRequest, price, account: account3, time: time + 1 });
    await voting.methods.commitVote(identifier, time + 1, hash4).send({ from: account3 });

    // Now, move into the reveal phase. If a voter stakes at this point they should automatically skip the previous
    // requests slashing them as it was not posable for them to be staked at that point in time.
    await moveToNextPhase(voting, accounts[0]);
    await voting.methods.stake(toWei("4000000")).send({ from: account4 });
    assert.equal((await voting.methods.voterStakes(account4).call()).lastRequestIndexConsidered, 2);

    // reveal votes
    await voting.methods.revealVote(identifier, time + 1, price, salt).send({ from: account1 });
    await voting.methods.revealVote(identifier, time + 1, price, salt).send({ from: account3 });

    // move to the next round.
    await moveToNextRound(voting, accounts[0]);
  });
  it("Can offset the starting index for requests during a migration", async function () {
    const voting2 = await VotingV2Test.new(
      "42069", // emissionRate
      toWei("10000"), // spamDeletionProposalBond
      60 * 60 * 24 * 7, // Unstake cooldown
      86400, // PhaseLength
      7200, // minRollToNextRoundLength
      toWei("0.05"), // GatPct
      10, // offset starting index for requests.
      votingToken.options.address, // voting token
      (await Finder.deployed()).options.address, // finder
      (await SlashingLibrary.deployed()).options.address, // slashing library
      (await Timer.deployed()).options.address // timer
    ).send({ from: accounts[0] });

    // Unstake in the old contract and re-stake in the new contract from one voter.
    await voting.methods.setUnstakeCoolDown(0).send({ from: account1 });
    await voting.methods.requestUnstake(toWei("32000000")).send({ from: account1 });
    await voting.methods.executeUnstake().send({ from: account1 });
    await voting.methods.requestUnstake(toWei("4000000")).send({ from: account4 });
    await voting.methods.executeUnstake().send({ from: account4 });
    await votingToken.methods.approve(voting2.options.address, toWei("32000000")).send({ from: account1 });
    await voting2.methods.stake(toWei("30000000")).send({ from: account1 });
    await votingToken.methods.approve(voting2.options.address, toWei("4000000")).send({ from: account4 });
    await voting2.methods.stake(toWei("4000000")).send({ from: account4 });

    // The lastRequestIndexConsidered for the new staker should be 10 (they get to skip all previous indices).
    assert.equal((await voting2.methods.voterStakes(account1).call()).lastRequestIndexConsidered, 10);

<<<<<<< HEAD
  it("Emergency action can push a price to the contract if the contract breaks", async function () {
    // Consider the case where the contract has broken such that: 1) users can no longer stake/unstake and 2) commit
    // reveal is broken. The contract should still be saveable in this case! The governor is the super admin of the DVM
    // system. It is the owner of all other UMA contracts (including the ability to mint/burn UMA tokens) and so what
    // we need to do to recover from a fundamental system failure is the ability to send an emergency action to the
    // governor and get this action through using the DVM, while bi-passing the schelling point. If the governor can
    // still make price requests we simply need the DVM to have the "valid yes" price for this request to recover all
    // failuremodes (including recovering tokens from the VotingV2.sol contract via a burnFrom and mint action).

    // Use a test derived contract that has a special method that forces the `_updateTrackers` to revert. This lets us
    // validate that the emergency recovery process works as expected, even if the contract is "bricked".
    const voting2 = await VotingV2Test.new(
      "42069", // emissionRate
      toWei("10000"), // spamDeletionProposalBond
      60 * 60 * 24 * 7, // Unstake cooldown
      86400, // PhaseLength
      7200, // minRollToNextRoundLength
      toWei("0.05"), // GatPct
      votingToken.options.address, // voting token
      (await Finder.deployed()).options.address, // finder
      (await SlashingLibrary.deployed()).options.address, // slashing library
      (await Timer.deployed()).options.address // timer
    ).send({ from: accounts[0] });

    // Unstake in the old contract and re-stake in the new contract from one voter.
    await voting.methods.setUnstakeCoolDown(0).send({ from: account1 });
    await voting.methods.requestUnstake(toWei("32000000")).send({ from: account1 });
    await voting.methods.executeUnstake().send({ from: account1 });
    await votingToken.methods.approve(voting2.options.address, toWei("32000000")).send({ from: account1 });
    await voting2.methods.stake(toWei("30000000")).send({ from: account1 });

    // Now, set the setRevertOnUpdateTrackers as true. this mimics the internal logic having broken within the voting
    // contract which will block all commit/reveal/stake and unstake actions thereby rendering the DVM briked.
    await voting2.methods.setRevertOnUpdateTrackers(true).send({ from: accounts[0] });

    const identifier = padRight(utf8ToHex("emergency-identifier"), 64);
    const time = "420";

    // This price request acts to mimic what the Governor would have done.
    await voting2.methods.requestGovernanceAction(identifier, time, "0x123").send({ from: accounts[0] });
    await moveToNextRound(voting2, accounts[0]);

    // Now, trying to commit/reveal/stake/unstakes should fail as we've set these to be disabled/broken in the test contract.
    assert(await didContractThrow(voting2.methods.updateTrackers(account1).send({ from: account1 })));
    assert(await didContractThrow(voting2.methods.commitVote(identifier, time, "0x123").send({ from: account1 })));
    assert(await didContractThrow(voting2.methods.requestUnstake("1234").send({ from: account1 })));
    assert(await didContractThrow(voting2.methods.stake(toWei("1000000")).send({ from: account1 })));

    // Now, signal on the emergency action from the only staker. They have enough on their own to reach the activation
    // threshold and should be able to pass through the vote.
    await voting2.methods.signalOnEmergencyAction(identifier, time, "0x123").send({ from: account1 });
    assert.equal((await voting2.methods.voterStakes(account1).call()).unstakeRequestTime, "4813802983");

    // Cant double signal on emergency action.
    assert(
      await didContractThrow(
        voting2.methods.signalOnEmergencyAction(identifier, time, "0x123").send({ from: account1 })
      )
    );

    // Cant request to unstake if signaled on an emergency action, even if the contract is not reverting on this action.
    await voting2.methods.setRevertOnUpdateTrackers(false).send({ from: accounts[0] });
    assert(await didContractThrow(voting2.methods.requestUnstake("1234").send({ from: account1 })));

    // Now, execute the emergency action.
    await voting2.methods.executeEmergencyAction(identifier, time, "0x123").send({ from: account1 });

    // As this is still treated as a "price request" we need to move to the next round before it can be resolved.
    await moveToNextRound(voting2, accounts[0]);
    await moveToNextRound(voting2, accounts[0]);

    // Now, check the price is available to the DVM.
    assert.equal(
      await voting2.methods.getPrice(identifier, time, "0x123").call({ from: registeredContract }),
      toWei("1")
    );

    // Finally, can cancel the emergency action from the voter. Note that this needs to be posable after the execution
    // as this is how the voter would withdraw, if needed.

    await voting2.methods.cancelSignalOnEmergencyAction(identifier, time, "0x123").send({ from: account1 });
    assert.equal((await voting2.methods.voterStakes(account1).call()).unstakeRequestTime, "0");
=======
    // If we do a request it should now start at index 11.  Execute a full voting cycle
    const identifier = padRight(utf8ToHex("offset-test"), 64);
    const time = "420";
    const salt = getRandomSignedInt();
    await supportedIdentifiers.methods.addSupportedIdentifier(identifier).send({ from: accounts[0] });

    await voting2.methods.requestPrice(identifier, time).send({ from: registeredContract });
    assert.equal(await voting2.methods.getNumberOfPriceRequests().call(), 11);

    // Voting cycle still works as expected.
    const price = "69696969";
    await moveToNextRound(voting2, accounts[0]); // Move into the commit phase.

    let baseRequest = { salt, roundId: (await voting2.methods.getCurrentRoundId().call()).toString(), identifier };
    const hash1 = computeVoteHash({ ...baseRequest, price, account: account1, time });
    await voting2.methods.commitVote(identifier, time, hash1).send({ from: account1 });
    await moveToNextPhase(voting2, accounts[0]);
    await voting2.methods.revealVote(identifier, time, price, salt).send({ from: account1 });
    await moveToNextRound(voting2, accounts[0]);

    // Price should be accessible, as expected and indexed accordingly.
    assert.equal(await voting2.methods.getPrice(identifier, time).call({ from: registeredContract }), price);

    await voting2.methods.updateTrackers(account1).send({ from: account1 });
    // The first 10 requests should be accessible but zero in slashing tracker size (they were offset.)
    for (let i = 0; i < 10; i++) {
      assert.equal((await voting2.methods.requestSlashingTrackers(0).call()).totalCorrectVotes, "0");
    }
    assert.equal((await voting2.methods.requestSlashingTrackers(10).call()).totalCorrectVotes, toWei("30000000"));

    // Slashing should have been applied, as expected. Account 4 did not vote and so should have lost 4mm*0.0016 = 6400
    // Which should be assigned to account1.
    assert.equal(
      (await voting2.methods.voterStakes(account1).call()).activeStake,
      toWei("30000000").add(toWei("6400"))
    );
>>>>>>> 7938617b
  });
});<|MERGE_RESOLUTION|>--- conflicted
+++ resolved
@@ -2973,10 +2973,6 @@
       (await Timer.deployed()).options.address // timer
     ).send({ from: accounts[0] });
 
-    // Unstake in the old contract and re-stake in the new contract from one voter.
-    await voting.methods.setUnstakeCoolDown(0).send({ from: account1 });
-    await voting.methods.requestUnstake(toWei("32000000")).send({ from: account1 });
-    await voting.methods.executeUnstake().send({ from: account1 });
     await voting.methods.requestUnstake(toWei("4000000")).send({ from: account4 });
     await voting.methods.executeUnstake().send({ from: account4 });
     await votingToken.methods.approve(voting2.options.address, toWei("32000000")).send({ from: account1 });
@@ -2987,7 +2983,43 @@
     // The lastRequestIndexConsidered for the new staker should be 10 (they get to skip all previous indices).
     assert.equal((await voting2.methods.voterStakes(account1).call()).lastRequestIndexConsidered, 10);
 
-<<<<<<< HEAD
+    // If we do a request it should now start at index 11.  Execute a full voting cycle
+    const identifier = padRight(utf8ToHex("offset-test"), 64);
+    const time = "420";
+    const salt = getRandomSignedInt();
+    await supportedIdentifiers.methods.addSupportedIdentifier(identifier).send({ from: accounts[0] });
+
+    await voting2.methods.requestPrice(identifier, time).send({ from: registeredContract });
+    assert.equal(await voting2.methods.getNumberOfPriceRequests().call(), 11);
+
+    // Voting cycle still works as expected.
+    const price = "69696969";
+    await moveToNextRound(voting2, accounts[0]); // Move into the commit phase.
+
+    let baseRequest = { salt, roundId: (await voting2.methods.getCurrentRoundId().call()).toString(), identifier };
+    const hash1 = computeVoteHash({ ...baseRequest, price, account: account1, time });
+    await voting2.methods.commitVote(identifier, time, hash1).send({ from: account1 });
+    await moveToNextPhase(voting2, accounts[0]);
+    await voting2.methods.revealVote(identifier, time, price, salt).send({ from: account1 });
+    await moveToNextRound(voting2, accounts[0]);
+
+    // Price should be accessible, as expected and indexed accordingly.
+    assert.equal(await voting2.methods.getPrice(identifier, time).call({ from: registeredContract }), price);
+
+    await voting2.methods.updateTrackers(account1).send({ from: account1 });
+    // The first 10 requests should be accessible but zero in slashing tracker size (they were offset.)
+    for (let i = 0; i < 10; i++) {
+      assert.equal((await voting2.methods.requestSlashingTrackers(0).call()).totalCorrectVotes, "0");
+    }
+    assert.equal((await voting2.methods.requestSlashingTrackers(10).call()).totalCorrectVotes, toWei("30000000"));
+
+    // Slashing should have been applied, as expected. Account 4 did not vote and so should have lost 4mm*0.0016 = 6400
+    // Which should be assigned to account1.
+    assert.equal(
+      (await voting2.methods.voterStakes(account1).call()).activeStake,
+      toWei("30000000").add(toWei("6400"))
+    );
+  });
   it("Emergency action can push a price to the contract if the contract breaks", async function () {
     // Consider the case where the contract has broken such that: 1) users can no longer stake/unstake and 2) commit
     // reveal is broken. The contract should still be saveable in this case! The governor is the super admin of the DVM
@@ -3006,6 +3038,7 @@
       86400, // PhaseLength
       7200, // minRollToNextRoundLength
       toWei("0.05"), // GatPct
+      "0", // startingRequestIndex
       votingToken.options.address, // voting token
       (await Finder.deployed()).options.address, // finder
       (await SlashingLibrary.deployed()).options.address, // slashing library
@@ -3016,6 +3049,7 @@
     await voting.methods.setUnstakeCoolDown(0).send({ from: account1 });
     await voting.methods.requestUnstake(toWei("32000000")).send({ from: account1 });
     await voting.methods.executeUnstake().send({ from: account1 });
+
     await votingToken.methods.approve(voting2.options.address, toWei("32000000")).send({ from: account1 });
     await voting2.methods.stake(toWei("30000000")).send({ from: account1 });
 
@@ -3070,43 +3104,5 @@
 
     await voting2.methods.cancelSignalOnEmergencyAction(identifier, time, "0x123").send({ from: account1 });
     assert.equal((await voting2.methods.voterStakes(account1).call()).unstakeRequestTime, "0");
-=======
-    // If we do a request it should now start at index 11.  Execute a full voting cycle
-    const identifier = padRight(utf8ToHex("offset-test"), 64);
-    const time = "420";
-    const salt = getRandomSignedInt();
-    await supportedIdentifiers.methods.addSupportedIdentifier(identifier).send({ from: accounts[0] });
-
-    await voting2.methods.requestPrice(identifier, time).send({ from: registeredContract });
-    assert.equal(await voting2.methods.getNumberOfPriceRequests().call(), 11);
-
-    // Voting cycle still works as expected.
-    const price = "69696969";
-    await moveToNextRound(voting2, accounts[0]); // Move into the commit phase.
-
-    let baseRequest = { salt, roundId: (await voting2.methods.getCurrentRoundId().call()).toString(), identifier };
-    const hash1 = computeVoteHash({ ...baseRequest, price, account: account1, time });
-    await voting2.methods.commitVote(identifier, time, hash1).send({ from: account1 });
-    await moveToNextPhase(voting2, accounts[0]);
-    await voting2.methods.revealVote(identifier, time, price, salt).send({ from: account1 });
-    await moveToNextRound(voting2, accounts[0]);
-
-    // Price should be accessible, as expected and indexed accordingly.
-    assert.equal(await voting2.methods.getPrice(identifier, time).call({ from: registeredContract }), price);
-
-    await voting2.methods.updateTrackers(account1).send({ from: account1 });
-    // The first 10 requests should be accessible but zero in slashing tracker size (they were offset.)
-    for (let i = 0; i < 10; i++) {
-      assert.equal((await voting2.methods.requestSlashingTrackers(0).call()).totalCorrectVotes, "0");
-    }
-    assert.equal((await voting2.methods.requestSlashingTrackers(10).call()).totalCorrectVotes, toWei("30000000"));
-
-    // Slashing should have been applied, as expected. Account 4 did not vote and so should have lost 4mm*0.0016 = 6400
-    // Which should be assigned to account1.
-    assert.equal(
-      (await voting2.methods.voterStakes(account1).call()).activeStake,
-      toWei("30000000").add(toWei("6400"))
-    );
->>>>>>> 7938617b
   });
 });
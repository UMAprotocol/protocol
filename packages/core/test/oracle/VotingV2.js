const hre = require("hardhat");
const { web3 } = hre;
const { runVotingV2Fixture, ZERO_ADDRESS } = require("@uma/common");
const { getContract, assertEventEmitted, assertEventNotEmitted } = hre;
const {
  RegistryRolesEnum,
  VotePhasesEnum,
  didContractThrow,
  getRandomSignedInt,
  decryptMessage,
  encryptMessage,
  deriveKeyPairFromSignatureTruffle,
  computeVoteHash,
  computeVoteHashAncillary,
  getKeyGenMessage,
} = require("@uma/common");
const { moveToNextRound, moveToNextPhase } = require("../../utils/Voting.js");
const { assert } = require("chai");
const { toBN } = web3.utils;

const Finder = getContract("Finder");
const Registry = getContract("Registry");
const VotingV2 = getContract("VotingV2");
const VotingInterfaceTesting = getContract("VotingInterfaceTesting");
const VotingAncillaryInterfaceTesting = getContract("VotingAncillaryInterfaceTesting");
const IdentifierWhitelist = getContract("IdentifierWhitelist");
const VotingToken = getContract("VotingToken");
const VotingTest = getContract("VotingTest");
const Timer = getContract("Timer");
const SlashingLibrary = getContract("SlashingLibrary");

const { utf8ToHex, padRight } = web3.utils;

const toWei = (value) => toBN(web3.utils.toWei(value, "ether"));

describe("VotingV2", function () {
  let voting, votingToken, registry, supportedIdentifiers, registeredContract, unregisteredContract, migratedVoting;
  let accounts, account1, account2, account3, account4, rand;

  const setNewGatPercentage = async (gatPercentage) => {
    await voting.methods.setGatPercentage({ rawValue: gatPercentage.toString() }).send({ from: accounts[0] });
  };

  beforeEach(async function () {
    accounts = await web3.eth.getAccounts();
    [account1, account2, account3, account4, rand, registeredContract, unregisteredContract, migratedVoting] = accounts;
    await runVotingV2Fixture(hre);
    voting = await await VotingV2.deployed();

    supportedIdentifiers = await IdentifierWhitelist.deployed();
    votingToken = await VotingToken.deployed();
    registry = await Registry.deployed();

    // Allow account1 to mint tokens.
    const minterRole = 1;
    await votingToken.methods.addMember(minterRole, account1).send({ from: accounts[0] });

    // Seed the three accounts and stake into the voting contract.  account1 starts with 100MM tokens, so divide up as:
    // 1: 32MM
    // 2: 32MM
    // 3: 32MM
    // 4: 4MM (can't reach the 5% GAT alone)
    await votingToken.methods.approve(voting.options.address, toWei("3200000000")).send({ from: account1 });
    await voting.methods.stake(toWei("32000000")).send({ from: account1 });
    await votingToken.methods.transfer(account2, toWei("32000000")).send({ from: accounts[0] });
    await votingToken.methods.approve(voting.options.address, toWei("3200000000")).send({ from: account2 });
    await voting.methods.stake(toWei("32000000")).send({ from: account2 });
    await votingToken.methods.transfer(account3, toWei("32000000")).send({ from: accounts[0] });
    await votingToken.methods.approve(voting.options.address, toWei("3200000000")).send({ from: account3 });
    await voting.methods.stake(toWei("32000000")).send({ from: account3 });
    await votingToken.methods.transfer(account4, toWei("4000000")).send({ from: accounts[0] });
    await votingToken.methods.approve(voting.options.address, toWei("400000000")).send({ from: account4 });
    await voting.methods.stake(toWei("4000000")).send({ from: account4 });

    // Set the inflation rate to 0 by default, so the balances stay fixed until inflation is tested.

    // Register contract with Registry.
    await registry.methods.addMember(RegistryRolesEnum.CONTRACT_CREATOR, account1).send({ from: accounts[0] });
    await registry.methods.registerContract([], registeredContract).send({ from: account1 });

    // Reset the rounds.
    await moveToNextRound(voting, accounts[0]);
  });

  it("Constructor", async function () {
    // GAT must be <= 1.0 (100%)
    const invalidGat = { rawValue: web3.utils.toWei("1.000001") };
    assert(
      await didContractThrow(
        VotingV2.new(
          "42069", // emissionRate
          "420420", // Unstake cooldown
          69696969, // PhaseLength
          7200, // minRollToNextRoundLength
          invalidGat, // GatPct
          votingToken.options.address, // voting token
          (await Finder.deployed()).options.address, // finder
          (await Timer.deployed()).options.address, // timer
          (await SlashingLibrary.deployed()).options.address // slashing library
        ).send({ from: accounts[0] })
      )
    );
  });
  // TODO: group the tests in this file by "type" with describe blocks.
  it("Vote phasing", async function () {
    // Reset the rounds.
    await moveToNextRound(voting, accounts[0]);

    // RoundId is a function of the voting time defined by floor(timestamp/phaseLength).
    // RoundId for Commit and Reveal phases should be the same.
    const currentTime = parseInt(await voting.methods.getCurrentTime().call());
    const commitRoundId = await voting.methods.getCurrentRoundId().call();
    assert.equal(commitRoundId.toString(), Math.floor(currentTime / 172800));

    // Rounds should start with Commit.
    assert.equal((await voting.methods.getVotePhase().call()).toString(), VotePhasesEnum.COMMIT);

    // Shift of one phase should be Reveal.
    await moveToNextPhase(voting, accounts[0]);
    assert.equal((await voting.methods.getVotePhase().call()).toString(), VotePhasesEnum.REVEAL);

    // Round ID between Commit and Reveal phases should be the same.
    assert.equal(commitRoundId.toString(), (await voting.methods.getCurrentRoundId().call()).toString());

    // A second shift should go back to commit.
    await moveToNextPhase(voting, accounts[0]);
    assert.equal((await voting.methods.getVotePhase().call()).toString(), VotePhasesEnum.COMMIT);
  });

  it("One voter, one request", async function () {
    const identifier = padRight(utf8ToHex("one-voter"), 64);
    const time = "1000";
    // Make the Oracle support this identifier.
    await supportedIdentifiers.methods.addSupportedIdentifier(identifier).send({ from: accounts[0] });

    // Request a price and move to the next round where that will be voted on.
    await voting.methods.requestPrice(identifier, time).send({ from: registeredContract });
    await moveToNextRound(voting, accounts[0]);
    // RoundId is a function of the voting time defined by floor(timestamp/phaseLength).
    // RoundId for Commit and Reveal phases should be the same.
    const currentRoundId = await voting.methods.getCurrentRoundId().call();

    const price = getRandomSignedInt();
    const salt = getRandomSignedInt();
    const hash = computeVoteHash({ price, salt, account: account1, time: time, roundId: currentRoundId, identifier });

    // Can't commit hash of 0.
    assert(await didContractThrow(voting.methods.commitVote(identifier, time, "0x0").send({ from: accounts[0] })));

    // Can commit a new hash.
    await voting.methods.commitVote(identifier, time, hash).send({ from: accounts[0] });

    // Voters can alter their commits.
    const newPrice = getRandomSignedInt();
    const newSalt = getRandomSignedInt();
    const newHash = computeVoteHash({
      price: newPrice,
      salt: newSalt,
      account: account1,
      time: time,
      roundId: currentRoundId,
      identifier,
    });

    // Can alter a committed hash.
    await voting.methods.commitVote(identifier, time, newHash).send({ from: accounts[0] });

    // Can't reveal before during the commit phase.
    assert(
      await didContractThrow(voting.methods.revealVote(identifier, time, newPrice, newSalt).send({ from: accounts[0] }))
    );

    // Move to the reveal phase.
    await moveToNextPhase(voting, accounts[0]);

    // This is now required before reveal

    // Can't commit during the reveal phase.
    assert(await didContractThrow(voting.methods.commitVote(identifier, time, newHash).send({ from: accounts[0] })));

    // Can't reveal the overwritten commit.
    assert(
      await didContractThrow(voting.methods.revealVote(identifier, time, price, salt).send({ from: accounts[0] }))
    );

    // Can't reveal with the wrong price but right salt, and reverse.
    assert(
      await didContractThrow(voting.methods.revealVote(identifier, time, newPrice, salt).send({ from: accounts[0] }))
    );
    assert(
      await didContractThrow(voting.methods.revealVote(identifier, time, price, newSalt).send({ from: accounts[0] }))
    );

    // Can't reveal with the incorrect address.
    assert(
      await didContractThrow(voting.methods.revealVote(identifier, time, newPrice, newSalt).send({ from: account2 }))
    );

    // Can't reveal with incorrect timestamp.
    assert(
      await didContractThrow(
        voting.methods.revealVote(identifier, (Number(time) + 1).toString(), newPrice, salt).send({ from: accounts[0] })
      )
    );

    // Can't reveal with incorrect identifier.
    assert(
      await didContractThrow(
        voting.methods
          .revealVote(padRight(utf8ToHex("wrong-identifier"), 64), time, newPrice, newSalt)
          .send({ from: account2 })
      )
    );

    // Successfully reveal the latest commit.
    await voting.methods.revealVote(identifier, time, newPrice, newSalt).send({ from: accounts[0] });

    // Can't reveal the same commit again.
    assert(
      await didContractThrow(voting.methods.revealVote(identifier, time, newPrice, newSalt).send({ from: accounts[0] }))
    );
  });

  it("Overlapping request keys", async function () {
    // Verify that concurrent votes with the same identifier but different times, or the same time but different
    // identifiers don't cause any problems.
    const identifier1 = padRight(utf8ToHex("overlapping-keys1"), 64);
    const time1 = "1000";
    const identifier2 = padRight(utf8ToHex("overlapping-keys2"), 64);
    const time2 = "2000";

    // Make the Oracle support these two identifiers.
    await supportedIdentifiers.methods.addSupportedIdentifier(identifier1).send({ from: accounts[0] });
    await supportedIdentifiers.methods.addSupportedIdentifier(identifier2).send({ from: accounts[0] });

    // Send the requests.
    await voting.methods.requestPrice(identifier1, time2).send({ from: registeredContract });
    await voting.methods.requestPrice(identifier2, time1).send({ from: registeredContract });

    // Move to voting round.
    await moveToNextRound(voting, accounts[0]);
    const roundId = (await voting.methods.getCurrentRoundId().call()).toString();

    const price1 = getRandomSignedInt();
    const salt1 = getRandomSignedInt();
    const hash1 = computeVoteHash({
      price: price1,
      salt: salt1,
      account: account1,
      time: time2,
      roundId,
      identifier: identifier1,
    });

    const price2 = getRandomSignedInt();
    const salt2 = getRandomSignedInt();
    const hash2 = computeVoteHash({
      price: price2,
      salt: salt2,
      account: account1,
      time: time1,
      roundId,
      identifier: identifier2,
    });

    await voting.methods.commitVote(identifier1, time2, hash1).send({ from: accounts[0] });
    await voting.methods.commitVote(identifier2, time1, hash2).send({ from: accounts[0] });

    // Move to the reveal phase.
    await moveToNextPhase(voting, accounts[0]);

    // Can't reveal the wrong combos.
    assert(
      await didContractThrow(voting.methods.revealVote(identifier1, time2, price2, salt2).send({ from: accounts[0] }))
    );
    assert(
      await didContractThrow(voting.methods.revealVote(identifier2, time1, price1, salt1).send({ from: accounts[0] }))
    );
    assert(
      await didContractThrow(voting.methods.revealVote(identifier1, time1, price1, salt1).send({ from: accounts[0] }))
    );
    assert(
      await didContractThrow(voting.methods.revealVote(identifier1, time1, price2, salt2).send({ from: accounts[0] }))
    );

    // Can reveal the right combos.
    await voting.methods.revealVote(identifier1, time2, price1, salt1).send({ from: accounts[0] });
    await voting.methods.revealVote(identifier2, time1, price2, salt2).send({ from: accounts[0] });
  });

  it("Request and retrieval", async function () {
    const identifier1 = padRight(utf8ToHex("request-retrieval1"), 64);
    const time1 = "1000";
    const identifier2 = padRight(utf8ToHex("request-retrieval2"), 64);
    const time2 = "2000";

    // Make the Oracle support these two identifiers.
    await supportedIdentifiers.methods.addSupportedIdentifier(identifier1).send({ from: accounts[0] });
    await supportedIdentifiers.methods.addSupportedIdentifier(identifier2).send({ from: accounts[0] });

    // Requests should not be added to the current voting round.
    await voting.methods.requestPrice(identifier1, time1).send({ from: registeredContract });
    await voting.methods.requestPrice(identifier2, time2).send({ from: registeredContract });

    // Since the round for these requests has not started, the price retrieval should fail.
    assert.isFalse(await voting.methods.hasPrice(identifier1, time1).call({ from: registeredContract }));
    assert.isFalse(await voting.methods.hasPrice(identifier2, time2).call({ from: registeredContract }));
    assert(await didContractThrow(voting.methods.getPrice(identifier1, time1).send({ from: registeredContract })));
    assert(await didContractThrow(voting.methods.getPrice(identifier2, time2).send({ from: registeredContract })));

    // Move to the voting round.
    await moveToNextRound(voting, accounts[0]);
    const roundId = (await voting.methods.getCurrentRoundId().call()).toString();

    // Commit vote 1.
    const price1 = getRandomSignedInt();
    const salt1 = getRandomSignedInt();
    const hash1 = computeVoteHash({
      price: price1,
      salt: salt1,
      account: account1,
      time: time1,
      roundId,
      identifier: identifier1,
    });

    await voting.methods.commitVote(identifier1, time1, hash1).send({ from: accounts[0] });

    // Commit vote 2.
    const price2 = getRandomSignedInt();
    const salt2 = getRandomSignedInt();
    const hash2 = computeVoteHash({
      price: price2,
      salt: salt2,
      account: account1,
      time: time2,
      roundId,
      identifier: identifier2,
    });
    await voting.methods.commitVote(identifier2, time2, hash2).send({ from: accounts[0] });

    // If the voting period is ongoing, prices cannot be returned since they are not finalized.
    assert.isFalse(await voting.methods.hasPrice(identifier1, time1).call({ from: registeredContract }));
    assert.isFalse(await voting.methods.hasPrice(identifier2, time2).call({ from: registeredContract }));
    assert(await didContractThrow(voting.methods.getPrice(identifier1, time1).send({ from: registeredContract })));
    assert(await didContractThrow(voting.methods.getPrice(identifier2, time2).send({ from: registeredContract })));

    // Move to the reveal phase of the voting period.
    await moveToNextPhase(voting, accounts[0]);

    // Reveal both votes.
    await voting.methods.revealVote(identifier1, time1, price1, salt1).send({ from: accounts[0] });
    await voting.methods.revealVote(identifier2, time2, price2, salt2).send({ from: accounts[0] });

    // Prices cannot be provided until both commit and reveal for the current round have finished.
    assert.isFalse(await voting.methods.hasPrice(identifier1, time1).call({ from: registeredContract }));
    assert.isFalse(await voting.methods.hasPrice(identifier2, time2).call({ from: registeredContract }));
    assert(await didContractThrow(voting.methods.getPrice(identifier1, time1).send({ from: registeredContract })));
    assert(await didContractThrow(voting.methods.getPrice(identifier2, time2).send({ from: registeredContract })));

    // Move past the voting round.
    await moveToNextRound(voting, accounts[0]);

    // Note: all voting results are currently hardcoded to 1.
    assert.isTrue(await voting.methods.hasPrice(identifier1, time1).call({ from: registeredContract }));
    assert.isTrue(await voting.methods.hasPrice(identifier2, time2).call({ from: registeredContract }));
    assert.equal(
      (await voting.methods.getPrice(identifier1, time1).call({ from: registeredContract })).toString(),
      price1.toString()
    );
    assert.equal(
      (await voting.methods.getPrice(identifier2, time2).call({ from: registeredContract })).toString(),
      price2.toString()
    );
  });

  it("Future price requests disallowed", async function () {
    await moveToNextRound(voting, accounts[0]);

    const startingTime = toBN(await voting.methods.getCurrentTime().call());
    const identifier = padRight(utf8ToHex("future-request"), 64);

    // Make the Oracle support this identifier.
    await supportedIdentifiers.methods.addSupportedIdentifier(identifier).send({ from: accounts[0] });

    // Time 1 is in the future and should fail.
    const timeFail = startingTime.addn(1).toString();

    // Time 2 is in the past and should succeed.
    const timeSucceed = startingTime.subn(1).toString();

    assert(
      await didContractThrow(voting.methods.requestPrice(identifier, timeFail).send({ from: registeredContract }))
    );
    await voting.methods.requestPrice(identifier, timeSucceed).send({ from: registeredContract });

    // Finalize this vote.
    await moveToNextRound(voting, accounts[0]);
    const roundId = (await voting.methods.getCurrentRoundId().call()).toString();
    const price = getRandomSignedInt();
    const salt = getRandomSignedInt();
    const hash = computeVoteHash({
      price: price,
      salt: salt,
      account: account1,
      time: timeSucceed,
      roundId,
      identifier,
    });
    await voting.methods.commitVote(identifier, timeSucceed, hash).send({ from: accounts[0] });

    // Move to reveal phase and reveal vote.
    await moveToNextPhase(voting, accounts[0]);

    await voting.methods.revealVote(identifier, timeSucceed, price, salt).send({ from: accounts[0] });
  });

  it("Retrieval timing", async function () {
    await moveToNextRound(voting, accounts[0]);

    const identifier = padRight(utf8ToHex("retrieval-timing"), 64);
    const time = "1000";

    // Make the Oracle support this identifier.
    await supportedIdentifiers.methods.addSupportedIdentifier(identifier).send({ from: accounts[0] });

    // Two stage call is required to get the expected return value from the second call.
    // The expected resolution time should be the end of the *next* round.
    await voting.methods.requestPrice(identifier, time).send({ from: registeredContract });

    // Cannot get the price before the voting round begins.
    assert(await didContractThrow(voting.methods.getPrice(identifier, time).send({ from: registeredContract })));

    await moveToNextRound(voting, accounts[0]);
    const roundId = (await voting.methods.getCurrentRoundId().call()).toString();

    // Cannot get the price while the voting is ongoing.
    assert(await didContractThrow(voting.methods.getPrice(identifier, time).send({ from: registeredContract })));

    // Commit vote.
    const price = getRandomSignedInt();
    const salt = getRandomSignedInt();
    const hash = computeVoteHash({ price, salt, account: account1, time, roundId, identifier });
    await voting.methods.commitVote(identifier, time, hash).send({ from: accounts[0] });

    // Move to reveal phase and reveal vote.
    await moveToNextPhase(voting, accounts[0]);

    await voting.methods.revealVote(identifier, time, price, salt).send({ from: accounts[0] });

    // Cannot get the price during the reveal phase.
    assert(await didContractThrow(voting.methods.getPrice(identifier, time).send({ from: registeredContract })));

    await moveToNextRound(voting, accounts[0]);

    // After the voting round is over, the price should be retrievable.
    assert.equal(
      (await voting.methods.getPrice(identifier, time).call({ from: registeredContract })).toString(),
      price.toString()
    );
  });

  it("Pending Requests", async function () {
    await moveToNextRound(voting, accounts[0]);

    const identifier1 = padRight(utf8ToHex("pending-requests1"), 64);
    const time1 = "1000";
    const identifier2 = padRight(utf8ToHex("pending-requests2"), 64);
    const time2 = "1001";

    // Make the Oracle support these identifiers.
    await supportedIdentifiers.methods.addSupportedIdentifier(identifier1).send({ from: accounts[0] });
    await supportedIdentifiers.methods.addSupportedIdentifier(identifier2).send({ from: accounts[0] });

    // Pending requests should be empty for this new round.
    assert.equal((await voting.methods.getPendingRequests().call()).length, 0);

    // Two stage call is required to get the expected return value from the second call.
    // The expected resolution time should be the end of the *next* round.
    await voting.methods.requestPrice(identifier1, time1).send({ from: registeredContract });

    // Pending requests should be empty before the voting round begins.
    assert.equal((await voting.methods.getPendingRequests().call()).length, 0);

    // Pending requests should be have a single entry now that voting has started.
    await moveToNextRound(voting, accounts[0]);
    assert.equal((await voting.methods.getPendingRequests().call()).length, 1);

    // Add a new request during the voting round.
    await voting.methods.requestPrice(identifier2, time2).send({ from: registeredContract });

    // Pending requests should still be 1 because this request should not be voted on until next round.
    assert.equal((await voting.methods.getPendingRequests().call()).length, 1);

    // Move to next round and roll the first request over.
    await moveToNextRound(voting, accounts[0]);
    const roundId = (await voting.methods.getCurrentRoundId().call()).toString();

    // Pending requests should be 2 because one vote was rolled over and the second was dispatched after the previous
    // voting round started.
    assert.equal((await voting.methods.getPendingRequests().call()).length, 2);

    // Commit votes.
    const price1 = getRandomSignedInt();
    const salt1 = getRandomSignedInt();
    const hash1 = computeVoteHash({
      price: price1,
      salt: salt1,
      account: account1,
      time: time1,
      roundId,
      identifier: identifier1,
    });
    await voting.methods.commitVote(identifier1, time1, hash1).send({ from: accounts[0] });

    const price2 = getRandomSignedInt();
    const salt2 = getRandomSignedInt();
    const hash2 = computeVoteHash({
      price: price2,
      salt: salt2,
      account: account1,
      time: time2,
      roundId,
      identifier: identifier2,
    });
    await voting.methods.commitVote(identifier2, time2, hash2).send({ from: accounts[0] });

    // Pending requests should still have a single entry in the reveal phase.
    await moveToNextPhase(voting, accounts[0]);
    assert.equal((await voting.methods.getPendingRequests().call()).length, 2);

    // Reveal vote.
    await voting.methods.revealVote(identifier1, time1, price1, salt1).send({ from: accounts[0] });
    await voting.methods.revealVote(identifier2, time2, price2, salt2).send({ from: accounts[0] });

    // Pending requests should be empty after the voting round ends and the price is resolved.
    await moveToNextRound(voting, accounts[0]);
    assert.equal((await voting.methods.getPendingRequests().call()).length, 0);
  });

  it("Supported identifiers", async function () {
    const supported = padRight(utf8ToHex("supported"), 64);

    // No identifiers are originally suppported.
    assert.isFalse(await supportedIdentifiers.methods.isIdentifierSupported(supported).call());

    // Verify that supported identifiers can be added.
    await supportedIdentifiers.methods.addSupportedIdentifier(supported).send({ from: accounts[0] });
    assert.isTrue(await supportedIdentifiers.methods.isIdentifierSupported(supported).call());

    // Verify that supported identifiers can be removed.
    await supportedIdentifiers.methods.removeSupportedIdentifier(supported).send({ from: accounts[0] });
    assert.isFalse(await supportedIdentifiers.methods.isIdentifierSupported(supported).call());

    // Can't request prices for unsupported identifiers.
    assert(await didContractThrow(voting.methods.requestPrice(supported, "0").send({ from: registeredContract })));
  });

  it("Simple vote resolution", async function () {
    const identifier = padRight(utf8ToHex("simple-vote"), 64);
    const time = "1000";

    // Make the Oracle support this identifier.
    await supportedIdentifiers.methods.addSupportedIdentifier(identifier).send({ from: accounts[0] });

    // Request a price and move to the next round where that will be voted on.
    await voting.methods.requestPrice(identifier, time).send({ from: registeredContract });

    const price = 123;
    const salt = getRandomSignedInt();
    const invalidHash = computeVoteHash({
      price,
      salt,
      account: account1,
      time,
      roundId: (await voting.methods.getCurrentRoundId().call()).toString(),
      identifier,
    });
    // Can't commit without advancing the round forward.
    assert(
      await didContractThrow(voting.methods.commitVote(identifier, time, invalidHash).send({ from: accounts[0] }))
    );

    await moveToNextRound(voting, accounts[0]);
    const roundId = (await voting.methods.getCurrentRoundId().call()).toString();

    // Commit vote.
    const hash = computeVoteHash({ price, salt, account: account1, time, roundId, identifier });
    await voting.methods.commitVote(identifier, time, hash).send({ from: accounts[0] });

    // Reveal the vote.
    await moveToNextPhase(voting, accounts[0]);

    await voting.methods.revealVote(identifier, time, price, salt).send({ from: accounts[0] });

    // Should resolve to the selected price since there was only one voter (100% for the mode) and the voter had enough
    // tokens to exceed the GAT.
    await moveToNextRound(voting, accounts[0]);
    assert.equal(
      (await voting.methods.getPrice(identifier, time).call({ from: registeredContract })).toString(),
      price.toString()
    );
  });

  it("Equally split vote", async function () {
    const identifier = padRight(utf8ToHex("equal-split"), 64);
    const time = "1000";

    // Make the Oracle support this identifier.
    await supportedIdentifiers.methods.addSupportedIdentifier(identifier).send({ from: accounts[0] });

    // Request a price and move to the next round where that will be voted on.
    await voting.methods.requestPrice(identifier, time).send({ from: registeredContract });
    await moveToNextRound(voting, accounts[0]);
    let roundId = (await voting.methods.getCurrentRoundId().call()).toString();

    // Commit votes.
    const price1 = 123;
    const salt1 = getRandomSignedInt();
    let hash1 = computeVoteHash({ price: price1, salt: salt1, account: account1, time, roundId, identifier });
    await voting.methods.commitVote(identifier, time, hash1).send({ from: account1 });

    const price2 = 456;
    const salt2 = getRandomSignedInt();
    const hash2 = computeVoteHash({ price: price2, salt: salt2, account: account2, time, roundId, identifier });
    await voting.methods.commitVote(identifier, time, hash2).send({ from: account2 });

    // Reveal the votes.
    await moveToNextPhase(voting, accounts[0]);

    await voting.methods.revealVote(identifier, time, price1, salt1).send({ from: account1 });
    await voting.methods.revealVote(identifier, time, price2, salt2).send({ from: account2 });

    // Should not have the price since the vote was equally split.
    await moveToNextRound(voting, accounts[0]);
    roundId = (await voting.methods.getCurrentRoundId().call()).toString();
    assert.isFalse(await voting.methods.hasPrice(identifier, time).call({ from: registeredContract }));

    // Cleanup: resolve the vote this round.
    hash1 = computeVoteHash({ price: price1, salt: salt1, account: account1, time, roundId, identifier });
    await voting.methods.commitVote(identifier, time, hash1).send({ from: account1 });
    await moveToNextPhase(voting, accounts[0]);

    await voting.methods.revealVote(identifier, time, price1, salt1).send({ from: account1 });
  });

  it("Two thirds majority", async function () {
    const identifier = padRight(utf8ToHex("two-thirds"), 64);
    const time = "1000";

    // Make the Oracle support this identifier.
    await supportedIdentifiers.methods.addSupportedIdentifier(identifier).send({ from: accounts[0] });

    // Request a price and move to the next round where that will be voted on.
    await voting.methods.requestPrice(identifier, time).send({ from: registeredContract });
    await moveToNextRound(voting, accounts[0]);
    const roundId = (await voting.methods.getCurrentRoundId().call()).toString();

    // Commit votes.
    const losingPrice = 123;
    const salt1 = getRandomSignedInt();
    const hash1 = computeVoteHash({ price: losingPrice, salt: salt1, account: account1, time, roundId, identifier });
    await voting.methods.commitVote(identifier, time, hash1).send({ from: account1 });

    // Both account 2 and 3 vote for 456.
    const winningPrice = 456;

    const salt2 = getRandomSignedInt();
    const hash2 = computeVoteHash({ price: winningPrice, salt: salt2, account: account2, time, roundId, identifier });
    await voting.methods.commitVote(identifier, time, hash2).send({ from: account2 });

    const salt3 = getRandomSignedInt();
    const hash3 = computeVoteHash({ price: winningPrice, salt: salt3, account: account3, time, roundId, identifier });
    await voting.methods.commitVote(identifier, time, hash3).send({ from: account3 });

    // Reveal the votes.
    await moveToNextPhase(voting, accounts[0]);

    await voting.methods.revealVote(identifier, time, losingPrice, salt1).send({ from: account1 });
    await voting.methods.revealVote(identifier, time, winningPrice, salt2).send({ from: account2 });
    await voting.methods.revealVote(identifier, time, winningPrice, salt3).send({ from: account3 });

    // Price should resolve to the one that 2 and 3 voted for.
    await moveToNextRound(voting, accounts[0]);
    assert.equal(
      (await voting.methods.getPrice(identifier, time).call({ from: registeredContract })).toString(),
      winningPrice.toString()
    );
  });

  it("GAT", async function () {
    const identifier = padRight(utf8ToHex("gat"), 64);
    let time = "1000";

    // Make the Oracle support this identifier.
    await supportedIdentifiers.methods.addSupportedIdentifier(identifier).send({ from: accounts[0] });

    // Request a price and move to the next round where that will be voted on.
    await voting.methods.requestPrice(identifier, time).send({ from: registeredContract });
    await moveToNextRound(voting, accounts[0]);
    let roundId = (await voting.methods.getCurrentRoundId().call()).toString();

    // Commit vote.
    const price = 123;
    const salt = getRandomSignedInt();
    let hash1 = computeVoteHash({ price, salt, account: account1, time, roundId, identifier });
    await voting.methods.commitVote(identifier, time, hash1).send({ from: account1 });
    let hash4 = computeVoteHash({ price, salt, account: account4, time, roundId, identifier });
    await voting.methods.commitVote(identifier, time, hash4).send({ from: account4 });

    // Reveal the vote.
    await moveToNextPhase(voting, accounts[0]);

    await voting.methods.revealVote(identifier, time, price, salt).send({ from: account4 });

    // Since the GAT was not hit, the price should not resolve.
    await moveToNextRound(voting, accounts[0]);
    assert.isFalse(await voting.methods.hasPrice(identifier, time).call({ from: registeredContract }));

    // Setting GAT should revert if larger than 100%
    assert(
      await didContractThrow(
        voting.methods.setGatPercentage({ rawValue: toWei("1.1").toString() }).send({ from: accounts[0] })
      )
    );

    // With a smaller GAT value of 3%, account4 can pass the vote on their own with 4% of all tokens.
    await setNewGatPercentage(web3.utils.toWei("0.03", "ether"));

    // Create new vote hashes with the new round ID and commit votes.
    roundId = (await voting.methods.getCurrentRoundId().call()).toString();
    hash4 = computeVoteHash({ price, salt, account: account4, time, roundId, identifier });
    await voting.methods.commitVote(identifier, time, hash4).send({ from: account4 });

    // Reveal votes.
    await moveToNextPhase(voting, accounts[0]);
    await voting.methods.revealVote(identifier, time, price, salt).send({ from: account4 });
    await moveToNextRound(voting, accounts[0]);
    assert.equal(
      (await voting.methods.getPrice(identifier, time).call({ from: registeredContract })).toString(),
      price.toString()
    );
    // Set GAT back to 5% and test a larger vote. With more votes the GAT should be hit
    // and the price should resolve.
    await setNewGatPercentage(web3.utils.toWei("0.05", "ether"));

    // As the previous request has been filled, we need to progress time such that we
    // can vote on the same identifier and request a new price to vote on.
    time += 10;

    await voting.methods.requestPrice(identifier, time).send({ from: registeredContract });
    await moveToNextRound(voting, accounts[0]);

    // Commit votes.
    roundId = (await voting.methods.getCurrentRoundId().call()).toString();
    hash4 = computeVoteHash({ price, salt, account: account4, time, roundId, identifier });
    hash1 = computeVoteHash({ price, salt, account: account1, time, roundId, identifier });
    await voting.methods.commitVote(identifier, time, hash4).send({ from: account4 });
    await voting.methods.commitVote(identifier, time, hash1).send({ from: account1 });

    // Reveal votes.
    await moveToNextPhase(voting, accounts[0]);

    await voting.methods.revealVote(identifier, time, price, salt).send({ from: account4 });
    await voting.methods.revealVote(identifier, time, price, salt).send({ from: account1 });

    await moveToNextRound(voting, accounts[0]);
    assert.equal(
      (await voting.methods.getPrice(identifier, time).call({ from: registeredContract })).toString(),
      price.toString()
    );
  });

  it("Only registered contracts", async function () {
    const identifier = padRight(utf8ToHex("only-registered"), 64);
    const time = "1000";

    // Make the Oracle support this identifier.
    await supportedIdentifiers.methods.addSupportedIdentifier(identifier).send({ from: accounts[0] });

    // Unregistered contracts can't request prices.
    assert(await didContractThrow(voting.methods.requestPrice(identifier, time).send({ from: unregisteredContract })));

    // Request the price and resolve the price.
    voting.methods.requestPrice(identifier, time).send({ from: registeredContract });
    await moveToNextRound(voting, accounts[0]);
    const roundId = (await voting.methods.getCurrentRoundId().call()).toString();
    const winningPrice = 123;
    const salt = getRandomSignedInt();
    const hash = computeVoteHash({ price: winningPrice, salt, account: account1, time, roundId, identifier });
    await voting.methods.commitVote(identifier, time, hash).send({ from: account1 });
    await moveToNextPhase(voting, accounts[0]);

    await voting.methods.revealVote(identifier, time, winningPrice, salt).send({ from: account1 });
    await moveToNextRound(voting, accounts[0]);

    // Sanity check that registered contracts can retrieve prices.
    assert.isTrue(await voting.methods.hasPrice(identifier, time).call({ from: registeredContract }));
    assert.equal(await voting.methods.getPrice(identifier, time).call({ from: registeredContract }), winningPrice);

    // Unregistered contracts can't retrieve prices.
    assert(await didContractThrow(voting.methods.hasPrice(identifier, time).send({ from: unregisteredContract })));
    assert(await didContractThrow(voting.methods.getPrice(identifier, time).send({ from: unregisteredContract })));
  });

  it("Set slashing library", async function () {
    // Set the slashing library to a new address.
    const newSlashingLibrary = ZERO_ADDRESS;
    await voting.methods.setSlashingLibrary(newSlashingLibrary).send({ from: accounts[0] });

    // Only owner should be able to set the slashing library.
    assert(await didContractThrow(voting.methods.setSlashingLibrary(newSlashingLibrary).send({ from: accounts[1] })));

    // Check that the slashing library was set.
    assert.equal(await voting.methods.slashingLibrary().call({ from: accounts[0] }), newSlashingLibrary);
  });

  it("View methods", async function () {
    const identifier = padRight(utf8ToHex("view-methods"), 64);
    const time = "1000";

    // Make the Oracle support this identifier.
    await supportedIdentifiers.methods.addSupportedIdentifier(identifier).send({ from: accounts[0] });

    // Verify view methods `hasPrice`, `getPrice`, and `getPriceRequestStatuses`` for a price was that was never requested.
    assert.isFalse(await voting.methods.hasPrice(identifier, time).call({ from: registeredContract }));
    assert(await didContractThrow(voting.methods.getPrice(identifier, time).send({ from: registeredContract })));
    let statuses = await voting.methods.getPriceRequestStatuses([{ identifier, time: time }]).call();
    assert.equal(statuses[0].status.toString(), "0");
    assert.equal(statuses[0].lastVotingRound.toString(), "0");

    // Request a price and move to the next round where that will be voted on.
    await voting.methods.requestPrice(identifier, time).send({ from: registeredContract });

    // Verify view methods `hasPrice`, `getPrice`, and `getPriceRequestStatuses` for a price scheduled for the next round.
    assert.isFalse(await voting.methods.hasPrice(identifier, time).call({ from: registeredContract }));
    assert(await didContractThrow(voting.methods.getPrice(identifier, time).send({ from: registeredContract })));
    statuses = await voting.methods.getPriceRequestStatuses([{ identifier, time: time }]).call();
    assert.equal(statuses[0].status.toString(), "3");
    assert.equal(
      statuses[0].lastVotingRound.toString(),
      toBN(await voting.methods.getCurrentRoundId().call())
        .addn(1)
        .toString()
    );

    await moveToNextRound(voting, accounts[0]);
    const roundId = (await voting.methods.getCurrentRoundId().call()).toString();

    // Verify `getPriceRequestStatuses` for a price request scheduled for this round.
    statuses = await voting.methods.getPriceRequestStatuses([{ identifier, time: time }]).call();
    assert.equal(statuses[0].status.toString(), "1");
    assert.equal(statuses[0].lastVotingRound.toString(), (await voting.methods.getCurrentRoundId().call()).toString());

    const price = 123;

    // Accounts 1 and 2 commit votes.
    const salt1 = getRandomSignedInt();
    const hash1 = computeVoteHash({ price, salt: salt1, account: account1, time, roundId, identifier });
    await voting.methods.commitVote(identifier, time, hash1).send({ from: account1 });

    const salt2 = getRandomSignedInt();
    const hash2 = computeVoteHash({ price, salt: salt2, account: account2, time, roundId, identifier });
    await voting.methods.commitVote(identifier, time, hash2).send({ from: account2 });

    await moveToNextPhase(voting, accounts[0]);

    await voting.methods.revealVote(identifier, time, price, salt1).send({ from: account1 });
    await voting.methods.revealVote(identifier, time, price, salt2).send({ from: account2 });

    await moveToNextRound(voting, accounts[0]);

    // Verify view methods `hasPrice`, `getPrice`, and `getPriceRequestStatuses` for a resolved price request.
    assert.isTrue(await voting.methods.hasPrice(identifier, time).call({ from: registeredContract }));
    assert.equal(
      (await voting.methods.getPrice(identifier, time).call({ from: registeredContract })).toString(),
      price.toString()
    );
    statuses = await voting.methods.getPriceRequestStatuses([{ identifier, time: time }]).call();
    assert.equal(statuses[0].status.toString(), "2");
    assert.equal(
      statuses[0].lastVotingRound.toString(),
      toBN(await voting.methods.getCurrentRoundId().call())
        .subn(1)
        .toString()
    );
  });

  it("Events", async function () {
    // Set the inflation rate to 100% (for ease of computation).

    const identifier = padRight(utf8ToHex("events"), 64);
    const time = "1000";

    let result = await supportedIdentifiers.methods.addSupportedIdentifier(identifier).send({ from: accounts[0] });

    await moveToNextRound(voting, accounts[0]);
    let currentRoundId = toBN(await voting.methods.getCurrentRoundId().call());

    // New price requests trigger events.
    result = await voting.methods.requestPrice(identifier, time).send({ from: registeredContract });
    await assertEventEmitted(result, voting, "PriceRequestAdded", (ev) => {
      return (
        // The vote is added to the next round, so we have to add 1 to the current round id.
        ev.roundId.toString() == currentRoundId.addn(1).toString() &&
        web3.utils.hexToUtf8(ev.identifier) == web3.utils.hexToUtf8(identifier) &&
        ev.time.toString() == time.toString()
      );
    });

    await moveToNextRound(voting, accounts[0]);
    currentRoundId = await voting.methods.getCurrentRoundId().call();

    // Repeated price requests don't trigger events.
    result = await voting.methods.requestPrice(identifier, time).send({ from: registeredContract });
    await assertEventNotEmitted(result, voting, "PriceRequestAdded");

    // Commit vote.
    const price = 123;
    const salt = getRandomSignedInt();
    let hash4 = computeVoteHash({ price, salt, account: account4, time, roundId: currentRoundId, identifier });
    result = await voting.methods.commitVote(identifier, time, hash4).send({ from: account4 });
    await assertEventEmitted(result, voting, "VoteCommitted", (ev) => {
      return (
        ev.voter.toString() == account4 &&
        ev.roundId.toString() == currentRoundId.toString() &&
        web3.utils.hexToUtf8(ev.identifier) == web3.utils.hexToUtf8(identifier) &&
        ev.time.toString() == time
      );
    });

    await moveToNextPhase(voting, accounts[0]);

    result = await voting.methods.revealVote(identifier, time, price, salt).send({ from: account4 });
    await assertEventEmitted(result, voting, "VoteRevealed", (ev) => {
      return (
        ev.voter.toString() == account4 &&
        ev.roundId.toString() == currentRoundId.toString() &&
        web3.utils.hexToUtf8(ev.identifier) == web3.utils.hexToUtf8(identifier) &&
        ev.time.toString() == time &&
        ev.price.toString() == price.toString() &&
        ev.numTokens.toString() == toWei("4000000").toString() // the staked balance for account4.
      );
    });

    await moveToNextRound(voting, accounts[0]);
    currentRoundId = await voting.methods.getCurrentRoundId().call();
    // Since none of the whales voted, the price couldn't be resolved.

    // Now the whale and account4 vote and the vote resolves.
    const hash1 = computeVoteHash({ price, salt, account: account1, time, roundId: currentRoundId, identifier });
    const wrongPrice = 124;
    hash4 = computeVoteHash({ price: wrongPrice, salt, account: account4, time, roundId: currentRoundId, identifier });
    await voting.methods.commitVote(identifier, time, hash1).send({ from: account1 });
    result = await voting.methods.commitVote(identifier, time, hash4).send({ from: account4 });
    await moveToNextPhase(voting, accounts[0]);

    await voting.methods.revealVote(identifier, time, price, salt).send({ from: account1 });
    await voting.methods.revealVote(identifier, time, wrongPrice, salt).send({ from: account4 });
    await moveToNextRound(voting, accounts[0]);
  });

  it("Commit and persist the encrypted price", async function () {
    const identifier = padRight(utf8ToHex("commit-and-persist"), 64);
    const time = "1000";
    await supportedIdentifiers.methods.addSupportedIdentifier(identifier).send({ from: accounts[0] });

    await voting.methods.requestPrice(identifier, time).send({ from: registeredContract });
    await moveToNextRound(voting, accounts[0]);
    let roundId = (await voting.methods.getCurrentRoundId().call()).toString();

    const price = getRandomSignedInt();
    const salt = getRandomSignedInt();
    const hash = computeVoteHash({ price, salt, account: account1, time, roundId, identifier });
    roundId = await voting.methods.getCurrentRoundId().call();

    const { privateKey, publicKey } = await deriveKeyPairFromSignatureTruffle(
      web3,
      getKeyGenMessage(roundId),
      account1
    );
    const vote = { price: price.toString(), salt: salt.toString() };
    const encryptedMessage = await encryptMessage(publicKey, JSON.stringify(vote));

    let result = await voting.methods
      .commitAndEmitEncryptedVote(identifier, time, hash, encryptedMessage)
      .send({ from: accounts[0] });
    await assertEventEmitted(result, voting, "EncryptedVote", (ev) => {
      return (
        ev.voter.toString() === account1 &&
        ev.roundId.toString() === roundId.toString() &&
        web3.utils.hexToUtf8(ev.identifier) == web3.utils.hexToUtf8(identifier) &&
        ev.time.toString() == time &&
        ev.encryptedVote === encryptedMessage
      );
    });

    const events = await voting.getPastEvents("EncryptedVote", { fromBlock: 0 });
    const retrievedEncryptedMessage = events[events.length - 1].returnValues.encryptedVote;

    // Check that the emitted message is correct.
    assert.equal(encryptedMessage, retrievedEncryptedMessage);

    await moveToNextPhase(voting, accounts[0]);

    const decryptedMessage = await decryptMessage(privateKey, retrievedEncryptedMessage);
    const retrievedVote = JSON.parse(decryptedMessage);

    assert(
      await didContractThrow(
        voting.methods
          .revealVote(identifier, time, getRandomSignedInt(), getRandomSignedInt())
          .send({ from: accounts[0] })
      )
    );
    await voting.methods
      .revealVote(identifier, time, web3.utils.toBN(retrievedVote.price), web3.utils.toBN(retrievedVote.salt))
      .send({ from: accounts[0] });
  });

  it("Commit and persist the encrypted price against the same identifier/time pair multiple times", async function () {
    const identifier = padRight(utf8ToHex("commit-and-persist2"), 64);
    const time = "1000";
    await supportedIdentifiers.methods.addSupportedIdentifier(identifier).send({ from: accounts[0] });

    await voting.methods.requestPrice(identifier, time).send({ from: registeredContract });
    await moveToNextRound(voting, accounts[0]);
    const roundId = (await voting.methods.getCurrentRoundId().call()).toString();

    const price = getRandomSignedInt();
    const salt = getRandomSignedInt();
    const hash = computeVoteHash({ price, salt, account: account1, time, roundId, identifier });

    const { publicKey } = await deriveKeyPairFromSignatureTruffle(web3, getKeyGenMessage(roundId), account1);
    const vote = { price: price.toString(), salt: salt.toString() };
    const encryptedMessage = await encryptMessage(publicKey, JSON.stringify(vote));
    await voting.methods
      .commitAndEmitEncryptedVote(identifier, time, hash, encryptedMessage)
      .send({ from: accounts[0] });

    const secondEncryptedMessage = await encryptMessage(publicKey, getRandomSignedInt());
    await voting.methods
      .commitAndEmitEncryptedVote(identifier, time, hash, secondEncryptedMessage)
      .send({ from: accounts[0] });

    const events = await voting.getPastEvents("EncryptedVote", { fromBlock: 0 });
    const secondRetrievedEncryptedMessage = events[events.length - 1].returnValues.encryptedVote;

    assert.equal(secondEncryptedMessage, secondRetrievedEncryptedMessage);
  });

  it("Batches multiple commits into one", async function () {
    const numRequests = 5;
    const requestTime = "1000";
    const priceRequests = [];

    for (let i = 0; i < numRequests; i++) {
      let identifier = padRight(utf8ToHex(`batch-request-${i}`), 64);
      priceRequests.push({
        identifier,
        time: requestTime,
        hash: web3.utils.soliditySha3(getRandomSignedInt()),
        encryptedVote: utf8ToHex(`some encrypted message ${i}`),
      });

      await supportedIdentifiers.methods.addSupportedIdentifier(identifier).send({ from: accounts[0] });
      await voting.methods.requestPrice(identifier, requestTime).send({ from: registeredContract });
    }

    await moveToNextRound(voting, accounts[0]);

    const data = priceRequests.map((request) => {
      return voting.methods.commitVote(request.identifier, request.time, request.hash).encodeABI();
    });

    const result = await voting.methods.multicall(data).send({ from: accounts[0] });

    await assertEventNotEmitted(result, voting, "EncryptedVote");

    // This time we commit while storing the encrypted messages
    const dataEncrypted = priceRequests.map((request) => {
      return voting.methods
        .commitAndEmitEncryptedVote(request.identifier, request.time, request.hash, request.encryptedVote)
        .encodeABI();
    });

    await voting.methods.multicall(dataEncrypted).send({ from: accounts[0] });

    for (let i = 0; i < numRequests; i++) {
      let priceRequest = priceRequests[i];
      let events = await voting.getPastEvents("EncryptedVote", {
        fromBlock: 0,
        filter: { identifier: priceRequest.identifier, time: priceRequest.time },
      });
      let retrievedEncryptedMessage = events[events.length - 1].returnValues.encryptedVote;
      assert.equal(retrievedEncryptedMessage, priceRequest.encryptedVote);
    }

    // Edit a single commit
    const modifiedPriceRequest = priceRequests[0];
    modifiedPriceRequest.hash = web3.utils.soliditySha3(getRandomSignedInt());
    modifiedPriceRequest.encryptedVote = utf8ToHex("some other encrypted message");
    await voting.methods
      .commitAndEmitEncryptedVote(
        modifiedPriceRequest.identifier,
        modifiedPriceRequest.time,
        modifiedPriceRequest.hash,
        modifiedPriceRequest.encryptedVote
      )
      .send({ from: accounts[0] });

    // Test that the encrypted messages are still correct
    for (let i = 0; i < numRequests; i++) {
      let priceRequest = priceRequests[i];
      let events = await voting.getPastEvents("EncryptedVote", {
        fromBlock: 0,
        filter: { identifier: priceRequest.identifier, time: priceRequest.time },
      });
      let retrievedEncryptedMessage = events[events.length - 1].returnValues.encryptedVote;
      assert.equal(retrievedEncryptedMessage, priceRequest.encryptedVote);
    }
  });

  it("Batch reveal multiple commits", async function () {
    const identifier = padRight(utf8ToHex("batch-reveal"), 64);
    const time1 = "1000";
    const time2 = "1001";
    await supportedIdentifiers.methods.addSupportedIdentifier(identifier).send({ from: accounts[0] });

    await voting.methods.requestPrice(identifier, time1).send({ from: registeredContract });
    await voting.methods.requestPrice(identifier, time2).send({ from: registeredContract });
    await moveToNextRound(voting, accounts[0]);
    const roundId = (await voting.methods.getCurrentRoundId().call()).toString();

    const price1 = getRandomSignedInt();
    const price2 = getRandomSignedInt();
    const salt1 = getRandomSignedInt();
    const salt2 = getRandomSignedInt();
    const hash1 = computeVoteHash({ price: price1, salt: salt1, account: account1, time: time1, roundId, identifier });
    const hash2 = computeVoteHash({ price: price2, salt: salt2, account: account1, time: time2, roundId, identifier });
    const { publicKey } = await deriveKeyPairFromSignatureTruffle(web3, getKeyGenMessage(roundId), account1);
    const vote = { price: price1.toString(), salt: salt2.toString() };
    const encryptedMessage = await encryptMessage(publicKey, JSON.stringify(vote));
    await voting.methods
      .commitAndEmitEncryptedVote(identifier, time1, hash1, encryptedMessage)
      .send({ from: accounts[0] });
    await voting.methods.commitVote(identifier, time2, hash2).send({ from: accounts[0] });

    await moveToNextPhase(voting, accounts[0]);

    const data = [
      voting.methods.revealVote(identifier, time1, price1, salt1).encodeABI(),
      voting.methods.revealVote(identifier, time2, price2, salt2).encodeABI(),
    ];

    const result = await voting.methods.multicall(data).send({ from: accounts[0] });

    await assertEventEmitted(result, voting, "VoteRevealed", (ev) => {
      return (
        ev.voter.toString() == account1 &&
        ev.roundId.toString() == roundId.toString() &&
        web3.utils.hexToUtf8(ev.identifier) == web3.utils.hexToUtf8(identifier) &&
        ev.time.toString() == time1 &&
        ev.price.toString() == price1.toString()
      );
    });
    await assertEventEmitted(result, voting, "VoteRevealed", (ev) => {
      return (
        ev.voter.toString() == account1 &&
        ev.roundId.toString() == roundId.toString() &&
        web3.utils.hexToUtf8(ev.identifier) == web3.utils.hexToUtf8(identifier) &&
        ev.time.toString() == time2 &&
        ev.price.toString() == price2.toString()
      );
    });
  });

  it("Migration", async function () {
    const identifier = padRight(utf8ToHex("migration"), 64);
    const time1 = "1000";
    const time2 = "2000";
    // Deploy our own voting because this test case will migrate it.
    const newVoting = await VotingV2.new(
      "640000000000000000", // emission rate
      60 * 60 * 24 * 30, // unstakeCooldown
      "86400", // phase length
      7200, // minRollToNextRoundLength
      { rawValue: web3.utils.toWei("0.05") }, // 5% GAT
      votingToken.options.address, // voting token
      (await Finder.deployed()).options.address, // finder
      (await Timer.deployed()).options.address, // timer
      (await SlashingLibrary.deployed()).options.address // slashing library
    ).send({ from: accounts[0] });

    // todo: the below logic will be changed when we add migration suport to staked balances.
    // unstake and restake in the new voting contract
    await voting.methods.setUnstakeCoolDown(0).send({ from: account1 });
    await voting.methods.requestUnstake(toWei("32000000")).send({ from: account1 });
    await voting.methods.requestUnstake(toWei("32000000")).send({ from: account2 });
    await voting.methods.requestUnstake(toWei("32000000")).send({ from: account3 });
    await voting.methods.requestUnstake(toWei("4000000")).send({ from: account4 });

    await voting.methods.executeUnstake().send({ from: account1 });
    await voting.methods.executeUnstake().send({ from: account2 });
    await voting.methods.executeUnstake().send({ from: account3 });
    await voting.methods.executeUnstake().send({ from: account4 });

    // Restake in the new voting contract.
    await votingToken.methods.approve(newVoting.options.address, toWei("32000000")).send({ from: account1 });
    await newVoting.methods.stake(toWei("32000000")).send({ from: account1 });
    await votingToken.methods.approve(newVoting.options.address, toWei("32000000")).send({ from: account2 });
    await newVoting.methods.stake(toWei("32000000")).send({ from: account2 });
    await votingToken.methods.approve(newVoting.options.address, toWei("32000000")).send({ from: account3 });
    await newVoting.methods.stake(toWei("32000000")).send({ from: account3 });
    await votingToken.methods.approve(newVoting.options.address, toWei("4000000")).send({ from: account4 });
    await newVoting.methods.stake(toWei("4000000")).send({ from: account4 });

    await supportedIdentifiers.methods.addSupportedIdentifier(identifier).send({ from: accounts[0] });

    await newVoting.methods.requestPrice(identifier, time1).send({ from: registeredContract });
    await newVoting.methods.requestPrice(identifier, time2).send({ from: registeredContract });
    await moveToNextRound(newVoting, accounts[0]);
    const roundId = (await newVoting.methods.getCurrentRoundId().call()).toString();

    const price = 123;
    const salt = getRandomSignedInt();
    const hash = computeVoteHash({ price, salt, account: account1, time: time1, roundId, identifier });
    await newVoting.methods.commitVote(identifier, time1, hash).send({ from: account1 });
    await moveToNextPhase(newVoting, accounts[0]);
    // await newVoting.methods.snapshotCurrentRound(signature).send({ from: accounts[0] });
    await newVoting.methods.revealVote(identifier, time1, price, salt).send({ from: account1 });
    await moveToNextRound(newVoting, accounts[0]);

    // New newVoting can only call methods after the migration, not before.
    assert(await newVoting.methods.hasPrice(identifier, time1).call({ from: registeredContract }));
    assert(await didContractThrow(newVoting.methods.hasPrice(identifier, time1).send({ from: migratedVoting })));

    // Need permissions to migrate.
    assert(await didContractThrow(newVoting.methods.setMigrated(migratedVoting).send({ from: migratedVoting })));
    await newVoting.methods.setMigrated(migratedVoting).send({ from: accounts[0] });

    // Now only new newVoting can call methods.
    assert(await newVoting.methods.hasPrice(identifier, time1).call({ from: migratedVoting }));
    assert(await didContractThrow(newVoting.methods.hasPrice(identifier, time1).send({ from: registeredContract })));
    assert(await didContractThrow(newVoting.methods.commitVote(identifier, time2, hash).send({ from: account1 })));
  });

  // TODO: this test is not very useful now that we've removed reward retrival. it should be updated.
  it.skip("pendingPriceRequests array length", async function () {
    // Use a test derived contract to expose the internal array (and its length).
    const votingTest = await VotingInterfaceTesting.at(
      (
        await VotingTest.new(
          "696969", // emission rate
          "420420", // UnstakeCooldown
          "86400", // 1 day phase length
          "7200", // 2 hours minRollToNextRoundLength
          { rawValue: web3.utils.toWei("0.05") }, // 5% GAT
          votingToken.options.address, // voting token
          (await Finder.deployed()).options.address, // finder
          (await Timer.deployed()).options.address // timer
        ).send({ from: accounts[0] })
      ).options.address
    );

    await moveToNextRound(votingTest, accounts[0]);

    const identifier = padRight(utf8ToHex("array-size"), 64);
    const time = "1000";
    const startingLength = (await votingTest.methods.getPendingPriceRequestsArray().call()).length;

    // pendingPriceRequests should start with no elements.
    assert.equal(startingLength, 0);

    // Make the Oracle support the identifier.
    await supportedIdentifiers.methods.addSupportedIdentifier(identifier).send({ from: accounts[0] });

    // Request a price.
    await votingTest.methods.requestPrice(identifier, time).send({ from: registeredContract });

    // There should be one element in the array after the fist price request.
    assert.equal((await votingTest.methods.getPendingPriceRequestsArray().call()).length, 1);

    // Move to voting round.
    await moveToNextRound(votingTest, accounts[0]);
    const votingRound = await votingTest.methods.getCurrentRoundId().call();

    // Commit vote.
    const price = getRandomSignedInt();
    const salt = getRandomSignedInt();
    const hash = computeVoteHash({ price, salt, account: account1, time, roundId: votingRound.toString(), identifier });
    await votingTest.methods.commitVote(identifier, time, hash).send({ from: accounts[0] });

    // Reveal phase.
    await moveToNextPhase(votingTest, accounts[0]);

    // await votingTest.methods.snapshotCurrentRound(signature).send({ from: accounts[0] });
    // Reveal vote.
    await votingTest.methods.revealVote(identifier, time, price, salt).send({ from: accounts[0] });

    // Pending requests should be empty after the voting round ends and the price is resolved.
    await moveToNextRound(votingTest, accounts[0]);
  });
  it("Votes can correctly handle arbitrary ancillary data", async function () {
    const identifier1 = padRight(utf8ToHex("request-retrieval"), 64);
    const time1 = "1000";
    const ancillaryData1 = utf8ToHex("some-random-extra-data"); // ancillary data should be able to store any extra dat

    // Note for the second request we set the identifier and time to the same as the first to show that by simply having
    // a different ancillary data we can have multiple simultaneous requests that the DVM can differentiate.
    const identifier2 = identifier1;
    const time2 = time1;
    const ancillaryData2 = utf8ToHex(`callerAddress:${account4}`);

    // Make the Oracle support these two identifiers.
    await supportedIdentifiers.methods.addSupportedIdentifier(identifier1).send({ from: accounts[0] });
    await supportedIdentifiers.methods.addSupportedIdentifier(identifier2).send({ from: accounts[0] });

    // Instantiate a voting interface that supports ancillary data.
    voting = await VotingAncillaryInterfaceTesting.at(voting.options.address);

    // Store the number of price requests to verify the right number are enqued.
    const priceRequestLengthBefore = (await voting.methods.getPendingRequests().call()).length;

    // Requests should not be added to the current voting round.
    await voting.methods.requestPrice(identifier1, time1, ancillaryData1).send({ from: registeredContract });
    await voting.methods.requestPrice(identifier2, time2, ancillaryData2).send({ from: registeredContract });

    // Since the round for these requests has not started, the price retrieval should fail.
    assert.isFalse(
      await voting.methods.hasPrice(identifier1, time1, ancillaryData1).call({ from: registeredContract })
    );
    assert.isFalse(
      await voting.methods.hasPrice(identifier2, time2, ancillaryData2).call({ from: registeredContract })
    );
    assert(
      await didContractThrow(
        voting.methods.getPrice(identifier1, time1, ancillaryData1).send({ from: registeredContract })
      )
    );
    assert(
      await didContractThrow(
        voting.methods.getPrice(identifier2, time2, ancillaryData2).send({ from: registeredContract })
      )
    );

    // Move to the voting round.
    await moveToNextRound(voting, accounts[0]);
    const roundId = (await voting.methods.getCurrentRoundId().call()).toString();

    // Ancillary data should be correctly preserved and accessible to voters.
    const priceRequests = await voting.methods.getPendingRequests().call();

    assert.equal(priceRequests.length - priceRequestLengthBefore, 2);
    assert.equal(
      web3.utils.hexToUtf8(priceRequests[priceRequestLengthBefore].identifier),
      web3.utils.hexToUtf8(identifier1)
    );
    assert.equal(priceRequests[priceRequestLengthBefore].time, time1);
    assert.equal(
      web3.utils.hexToUtf8(priceRequests[priceRequestLengthBefore].ancillaryData),
      web3.utils.hexToUtf8(ancillaryData1)
    );

    assert.equal(
      web3.utils.hexToUtf8(priceRequests[priceRequestLengthBefore + 1].identifier),
      web3.utils.hexToUtf8(identifier2)
    );
    assert.equal(priceRequests[priceRequestLengthBefore + 1].time, time2);
    assert.equal(
      web3.utils.hexToUtf8(priceRequests[priceRequestLengthBefore + 1].ancillaryData),
      web3.utils.hexToUtf8(ancillaryData2)
    );

    // Commit vote 1.
    const price1 = getRandomSignedInt();
    const salt1 = getRandomSignedInt();
    const hash1 = computeVoteHashAncillary({
      price: price1,
      salt: salt1,
      account: account1,
      time: time1,
      ancillaryData: ancillaryData1,
      roundId,
      identifier: identifier1,
    });

    await voting.methods.commitVote(identifier1, time1, ancillaryData1, hash1).send({ from: accounts[0] });

    // Commit vote 2.
    const price2 = getRandomSignedInt();
    const salt2 = getRandomSignedInt();
    const hash2 = computeVoteHashAncillary({
      price: price2,
      salt: salt2,
      account: account1,
      time: time2,
      ancillaryData: ancillaryData2,
      roundId,
      identifier: identifier2,
    });
    await voting.methods.commitVote(identifier2, time2, ancillaryData2, hash2).send({ from: accounts[0] });

    // If the voting period is ongoing, prices cannot be returned since they are not finalized.
    assert.isFalse(
      await voting.methods.hasPrice(identifier1, time1, ancillaryData1).call({ from: registeredContract })
    );
    assert.isFalse(
      await voting.methods.hasPrice(identifier2, time2, ancillaryData2).call({ from: registeredContract })
    );
    assert(
      await didContractThrow(
        voting.methods.getPrice(identifier1, time1, ancillaryData1).send({ from: registeredContract })
      )
    );
    assert(
      await didContractThrow(
        voting.methods.getPrice(identifier2, time2, ancillaryData2).send({ from: registeredContract })
      )
    );

    // Move to the reveal phase of the voting period.
    await moveToNextPhase(voting, accounts[0]);

    // Reveal both votes.
    await voting.methods.revealVote(identifier1, time1, price1, ancillaryData1, salt1).send({ from: accounts[0] });
    await voting.methods.revealVote(identifier2, time2, price2, ancillaryData2, salt2).send({ from: accounts[0] });

    // Prices cannot be provided until both commit and reveal for the current round have finished.
    assert.isFalse(
      await voting.methods.hasPrice(identifier1, time1, ancillaryData1).call({ from: registeredContract })
    );
    assert.isFalse(
      await voting.methods.hasPrice(identifier2, time2, ancillaryData2).call({ from: registeredContract })
    );
    assert(
      await didContractThrow(
        voting.methods.getPrice(identifier1, time1, ancillaryData1).send({ from: registeredContract })
      )
    );
    assert(
      await didContractThrow(
        voting.methods.getPrice(identifier2, time2, ancillaryData2).send({ from: registeredContract })
      )
    );

    // Move past the voting round.
    await moveToNextRound(voting, accounts[0]);

    // Note: all voting results are currently hardcoded to 1.
    assert.isTrue(await voting.methods.hasPrice(identifier1, time1, ancillaryData1).call({ from: registeredContract }));
    assert.isTrue(await voting.methods.hasPrice(identifier2, time2, ancillaryData2).call({ from: registeredContract }));
    assert.equal(
      (await voting.methods.getPrice(identifier1, time1, ancillaryData1).call({ from: registeredContract })).toString(),
      price1.toString()
    );
    assert.equal(
      (await voting.methods.getPrice(identifier2, time2, ancillaryData2).call({ from: registeredContract })).toString(),
      price2.toString()
    );
  });
  it("Stress testing the size of ancillary data", async function () {
    let identifier = padRight(utf8ToHex("stress-test"), 64);
    let time = "1000";
    const DATA_LIMIT_BYTES = 8192;
    let ancillaryData = web3.utils.randomHex(DATA_LIMIT_BYTES);

    await supportedIdentifiers.methods.addSupportedIdentifier(identifier).send({ from: accounts[0] });

    // Instantiate a voting interface that supports ancillary data.
    voting = await VotingAncillaryInterfaceTesting.at(voting.options.address);

    // Store the number of price requests to verify the right number are enqued.
    const priceRequestLengthBefore = (await voting.methods.getPendingRequests().call()).length;

    // Requests should not be added to the current voting round.
    await voting.methods.requestPrice(identifier, time, ancillaryData).send({ from: registeredContract });

    // Ancillary data length must not be more than the limit.
    assert(
      await didContractThrow(
        voting.methods
          .requestPrice(identifier, time, web3.utils.randomHex(DATA_LIMIT_BYTES + 1))
          .send({ from: accounts[0] })
      )
    );

    // Since the round for these requests has not started, the price retrieval should fail.
    assert.isFalse(await voting.methods.hasPrice(identifier, time, ancillaryData).call({ from: registeredContract }));
    assert(
      await didContractThrow(
        voting.methods.getPrice(identifier, time, ancillaryData).send({ from: registeredContract })
      )
    );

    // Move to the voting round.
    await moveToNextRound(voting, accounts[0]);
    const roundId = (await voting.methods.getCurrentRoundId().call()).toString();

    // Ancillary data should be correctly preserved and accessible to voters.
    const priceRequests = await voting.methods.getPendingRequests().call();
    assert.equal(priceRequests.length - priceRequestLengthBefore, 1);
    assert.equal(
      web3.utils.hexToUtf8(priceRequests[priceRequestLengthBefore].identifier),
      web3.utils.hexToUtf8(identifier)
    );
    assert.equal(priceRequests[priceRequestLengthBefore].time, time);
    assert.equal(priceRequests[priceRequestLengthBefore].ancillaryData, ancillaryData);

    // Commit vote.
    const price = getRandomSignedInt();
    const salt = getRandomSignedInt();
    const hash = computeVoteHashAncillary({ price, salt, account: account1, time, ancillaryData, roundId, identifier });

    await voting.methods.commitVote(identifier, time, ancillaryData, hash).send({ from: accounts[0] });

    // If the voting period is ongoing, prices cannot be returned since they are not finalized.
    assert.isFalse(await voting.methods.hasPrice(identifier, time, ancillaryData).call({ from: registeredContract }));
    assert(
      await didContractThrow(
        voting.methods.getPrice(identifier, time, ancillaryData).send({ from: registeredContract })
      )
    );

    // Move to the reveal phase of the voting period.
    await moveToNextPhase(voting, accounts[0]);

    // Reveal votes.
    await voting.methods.revealVote(identifier, time, price, ancillaryData, salt).send({ from: accounts[0] });

    // Prices cannot be provided until both commit and reveal for the current round have finished.
    assert.isFalse(await voting.methods.hasPrice(identifier, time, ancillaryData).call({ from: registeredContract }));
    assert(
      await didContractThrow(
        voting.methods.getPrice(identifier, time, ancillaryData).send({ from: registeredContract })
      )
    );

    // Move past the voting round.
    await moveToNextRound(voting, accounts[0]);

    // Note: all voting results are currently hardcoded to 1.
    assert.isTrue(await voting.methods.hasPrice(identifier, time, ancillaryData).call({ from: registeredContract }));
    assert.equal(
      (await voting.methods.getPrice(identifier, time, ancillaryData).call({ from: registeredContract })).toString(),
      price.toString()
    );
  });

  // TODO: we are going to deprecate the backwards looking logic. this should be tested and updated.
  it("Mixing ancillary and no ancillary price requests is compatible", async function () {
    // This test shows that the current DVM implementation is still compatible, when mixed with different kinds of requests.
    // Also, this test shows that the overloading syntax operates as expected.

    // Price request 1 that includes ancillary data.
    const identifier1 = padRight(utf8ToHex("request-retrieval1b"), 64);
    const time1 = "1000";
    const ancillaryData1 = utf8ToHex("some-random-extra-data"); // ancillary data should be able to store any extra dat
    // Price request 2 that will have no additional data added.
    const identifier2 = padRight(utf8ToHex("request-retrieval2b"), 64);
    const time2 = "2000";

    // Make the Oracle support these two identifiers.
    await supportedIdentifiers.methods.addSupportedIdentifier(identifier1).send({ from: accounts[0] });
    await supportedIdentifiers.methods.addSupportedIdentifier(identifier2).send({ from: accounts[0] });

    // Instantiate a voting interface that supports ancillary data.
    voting = await VotingV2.at(voting.options.address);

    // Store the number of price requests to verify the right number are enqued.
    const priceRequestLengthBefore = (await voting.methods.getPendingRequests().call()).length;

    // Requests should not be added to the current voting round.
    await voting.methods["requestPrice(bytes32,uint256,bytes)"](identifier1, time1, ancillaryData1).send({
      from: registeredContract,
    });
    await voting.methods["requestPrice(bytes32,uint256)"](identifier2, time2).send({ from: registeredContract });

    // Since the round for these requests has not started, the price retrieval should fail.
    assert.isFalse(
      await voting.methods["hasPrice(bytes32,uint256,bytes)"](identifier1, time1, ancillaryData1).call({
        from: registeredContract,
      })
    );
    assert.isFalse(
      await voting.methods["hasPrice(bytes32,uint256)"](identifier2, time2).call({ from: registeredContract })
    );
    assert(
      await didContractThrow(
        voting.methods["getPrice(bytes32,uint256,bytes)"](identifier1, time1, ancillaryData1).send({
          from: registeredContract,
        })
      )
    );
    assert(
      await didContractThrow(
        voting.methods["getPrice(bytes32,uint256)"](identifier2, time2).send({ from: registeredContract })
      )
    );

    // Move to the voting round.
    await moveToNextRound(voting, accounts[0]);
    const roundId = (await voting.methods.getCurrentRoundId().call()).toString();

    // Ancillary data should be correctly preserved and accessible to voters.
    const priceRequests = await voting.methods.getPendingRequests().call();

    assert.equal(priceRequests.length, priceRequestLengthBefore + 2);
    assert.equal(
      web3.utils.hexToUtf8(priceRequests[priceRequestLengthBefore].identifier),
      web3.utils.hexToUtf8(identifier1)
    );
    assert.equal(priceRequests[priceRequestLengthBefore].time, time1);
    assert.equal(
      web3.utils.hexToUtf8(priceRequests[priceRequestLengthBefore].ancillaryData),
      web3.utils.hexToUtf8(ancillaryData1)
    );

    assert.equal(
      web3.utils.hexToUtf8(priceRequests[priceRequestLengthBefore + 1].identifier),
      web3.utils.hexToUtf8(identifier2)
    );
    assert.equal(priceRequests[priceRequestLengthBefore + 1].time, time2);
    // assert.equal(web3.utils.hexToUtf8(priceRequests[1].ancillaryData), web3.utils.hexToUtf("")));

    // Commit vote 1.
    const price1 = getRandomSignedInt();
    const salt1 = getRandomSignedInt();
    const hash1 = computeVoteHashAncillary({
      price: price1,
      salt: salt1,
      account: account1,
      time: time1,
      ancillaryData: ancillaryData1,
      roundId,
      identifier: identifier1,
    });

    await voting.methods["commitVote(bytes32,uint256,bytes,bytes32)"](identifier1, time1, ancillaryData1, hash1).send({
      from: accounts[0],
    });

    // Commit vote 2.
    const price2 = getRandomSignedInt();
    const salt2 = getRandomSignedInt();
    const hash2 = computeVoteHash({
      price: price2,
      salt: salt2,
      account: account1,
      time: time2,
      roundId,
      identifier: identifier2,
    });
    await voting.methods["commitVote(bytes32,uint256,bytes32)"](identifier2, time2, hash2).send({ from: accounts[0] });

    // If the voting period is ongoing, prices cannot be returned since they are not finalized.
    assert.isFalse(
      await voting.methods["hasPrice(bytes32,uint256,bytes)"](identifier1, time1, ancillaryData1).call({
        from: registeredContract,
      })
    );
    assert.isFalse(
      await voting.methods["hasPrice(bytes32,uint256)"](identifier2, time2).call({ from: registeredContract })
    );
    assert(
      await didContractThrow(
        voting.methods["getPrice(bytes32,uint256,bytes)"](identifier1, time1, ancillaryData1).call({
          from: registeredContract,
        })
      )
    );
    assert(
      await didContractThrow(
        voting.methods["getPrice(bytes32,uint256)"](identifier2, time2).call({ from: registeredContract })
      )
    );

    // Move to the reveal phase of the voting period.
    await moveToNextPhase(voting, accounts[0]);

    // Reveal both votes.
    await voting.methods.revealVote(identifier1, time1, price1, ancillaryData1, salt1).send({ from: accounts[0] });
    await voting.methods.revealVote(identifier2, time2, price2, salt2).send({ from: accounts[0] });

    // Prices cannot be provided until both commit and reveal for the current round have finished.
    assert.isFalse(
      await voting.methods["hasPrice(bytes32,uint256,bytes)"](identifier1, time1, ancillaryData1).call({
        from: registeredContract,
      })
    );
    assert.isFalse(
      await voting.methods["hasPrice(bytes32,uint256)"](identifier2, time2).call({ from: registeredContract })
    );
    assert(
      await didContractThrow(
        voting.methods["getPrice(bytes32,uint256,bytes)"](identifier1, time1, ancillaryData1).call({
          from: registeredContract,
        })
      )
    );
    assert(
      await didContractThrow(
        voting.methods["getPrice(bytes32,uint256)"](identifier2, time2).call({ from: registeredContract })
      )
    );

    // Move past the voting round.
    await moveToNextRound(voting, accounts[0]);

    // Note: all voting results are currently hardcoded to 1.
    assert.isTrue(
      await voting.methods["hasPrice(bytes32,uint256,bytes)"](identifier1, time1, ancillaryData1).call({
        from: registeredContract,
      })
    );
    assert.isTrue(
      await voting.methods["hasPrice(bytes32,uint256)"](identifier2, time2).call({ from: registeredContract })
    );
    assert.equal(
      (
        await voting.methods["getPrice(bytes32,uint256,bytes)"](identifier1, time1, ancillaryData1).call({
          from: registeredContract,
        })
      ).toString(),
      price1.toString()
    );
    assert.equal(
      (
        await voting.methods["getPrice(bytes32,uint256)"](identifier2, time2).call({ from: registeredContract })
      ).toString(),
      price2.toString()
    );
  });
  it("Slashing correctly reallocates funds between voters", async function () {
    const identifier = padRight(utf8ToHex("slash-test"), 64);
    const time = "420";

    // Make the Oracle support this identifier.
    await supportedIdentifiers.methods.addSupportedIdentifier(identifier).send({ from: accounts[0] });

    // Request a price and move to the next round where that will be voted on.
    await voting.methods.requestPrice(identifier, time).send({ from: registeredContract });
    await moveToNextRound(voting, accounts[0]);
    const roundId = (await voting.methods.getCurrentRoundId().call()).toString();

    // Commit votes.
    const losingPrice = 123;
    const salt1 = getRandomSignedInt();
    const hash1 = computeVoteHash({ price: losingPrice, salt: salt1, account: account1, time, roundId, identifier });
    await voting.methods.commitVote(identifier, time, hash1).send({ from: account1 });

    // Both account 2 and 3 vote for 456. Account4 did not vote.
    const winningPrice = 456;

    const salt2 = getRandomSignedInt();
    const hash2 = computeVoteHash({ price: winningPrice, salt: salt2, account: account2, time, roundId, identifier });
    await voting.methods.commitVote(identifier, time, hash2).send({ from: account2 });

    const salt3 = getRandomSignedInt();
    const hash3 = computeVoteHash({ price: winningPrice, salt: salt3, account: account3, time, roundId, identifier });
    await voting.methods.commitVote(identifier, time, hash3).send({ from: account3 });

    // Reveal the votes.
    await moveToNextPhase(voting, accounts[0]);

    await voting.methods.revealVote(identifier, time, losingPrice, salt1).send({ from: account1 });
    await voting.methods.revealVote(identifier, time, winningPrice, salt2).send({ from: account2 });
    await voting.methods.revealVote(identifier, time, winningPrice, salt3).send({ from: account3 });

    // Price should resolve to the one that 2 and 3 voted for.
    await moveToNextRound(voting, accounts[0]);

    // Now call updateTrackers to update the slashing metrics. We should see a cumulative slashing amount increment and
    // the slash per wrong vote and slash per no vote set correctly.
    await voting.methods.updateTrackers(account1).send({ from: account1 });

    // The test configuration has a wrong vote and no vote slash per token set to 0.0016. This works out to ~ equal to
    // the emission rate of the contract assuming 10 votes per month over a year. At this rate we should see two groups
    // of slashing: 1) the wrong vote and 2) the no vote. for the wrong vote there was 32mm tokens voted wrong from
    // account1. This should result in a slashing of 32mm*0.0016 = 51200. For the no vote Account4 has 4mm and did not
    // vote. they should get slashed as 4mm*0.0016 = 6400. Total slashing of 51200 + 6400 = 57600.
    const slashingTracker = await voting.methods.requestSlashingTrackers(0).call();
    assert.equal(slashingTracker.wrongVoteSlashPerToken, toWei("0.0016"));
    assert.equal(slashingTracker.noVoteSlashPerToken, toWei("0.0016"));
    assert.equal(slashingTracker.totalSlashed, toWei("57600"));
    assert.equal(slashingTracker.totalCorrectVotes, toWei("64000000"));

    // These slashings should be removed from the slashed token holders and added pro-rata to the correct voters.
    // Account 1 should loose 51200 tokens and account 2 should lose 6400 tokens.
    assert.equal(
      (await voting.methods.voterStakes(account1).call()).activeStake,
      toWei("32000000").sub(toWei("51200")) // Their original stake amount of 32mm minus the slashing of 51200.
    );

    await voting.methods.updateTrackers(account4).send({ from: account1 });
    assert.equal(
      (await voting.methods.voterStakes(account4).call()).activeStake,
      toWei("4000000").sub(toWei("6400")) // Their original stake amount of 4mm minus the slashing of 6400.
    );

    // Account2 and account3 should have their staked amounts increase by the positive slashing. As they both have the
    // same staked amounts we should see their balances increase equally as half of the 57600/2 = 28800 for each.
    await voting.methods.updateTrackers(account2).send({ from: account1 });
    assert.equal(
      (await voting.methods.voterStakes(account2).call()).activeStake,
      toWei("32000000").add(toWei("28800")) // Their original stake amount of 32mm plus the positive slashing of 28800.
    );
    await voting.methods.updateTrackers(account3).send({ from: account1 });
    assert.equal(
      (await voting.methods.voterStakes(account3).call()).activeStake,
      toWei("32000000").add(toWei("28800")) // Their original stake amount of 32mm plus the positive slashing of 28800.
    );
  });
  it("Multiple votes in the same voting round slash cumulatively", async function () {
    // Put two price requests into the same voting round.
    const identifier = padRight(utf8ToHex("slash-test"), 64); // Use the same identifier for both.
    const time1 = "420";
    const time2 = "421";
    await supportedIdentifiers.methods.addSupportedIdentifier(identifier).send({ from: accounts[0] });
    await voting.methods.requestPrice(identifier, time1).send({ from: registeredContract });
    await voting.methods.requestPrice(identifier, time2).send({ from: registeredContract });
    await moveToNextRound(voting, accounts[0]);
    const roundId = (await voting.methods.getCurrentRoundId().call()).toString();

    // Account1 and account4 votes correctly, account2 votes wrong in both votes and account3 does not vote in either.
    // Commit votes.
    const losingPrice = 123;
    const salt = getRandomSignedInt(); // use the same salt for all votes. bad practice but wont impact anything.
    const baseRequest = { salt, roundId, identifier };
    const hash1 = computeVoteHash({ ...baseRequest, price: losingPrice, account: account2, time: time1 });
    await voting.methods.commitVote(identifier, time1, hash1).send({ from: account2 });
    const hash2 = computeVoteHash({ ...baseRequest, price: losingPrice, account: account2, time: time2 });
    await voting.methods.commitVote(identifier, time2, hash2).send({ from: account2 });
    const winningPrice = 456;
    const hash3 = computeVoteHash({ ...baseRequest, price: winningPrice, account: account1, time: time1 });
    await voting.methods.commitVote(identifier, time1, hash3).send({ from: account1 });
    const hash4 = computeVoteHash({ ...baseRequest, price: winningPrice, account: account1, time: time2 });
    await voting.methods.commitVote(identifier, time2, hash4).send({ from: account1 });

    const hash5 = computeVoteHash({ ...baseRequest, price: winningPrice, account: account4, time: time1 });
    await voting.methods.commitVote(identifier, time1, hash5).send({ from: account4 });
    const hash6 = computeVoteHash({ ...baseRequest, price: winningPrice, account: account4, time: time2 });
    await voting.methods.commitVote(identifier, time2, hash6).send({ from: account4 });

    await moveToNextPhase(voting, accounts[0]); // Reveal the votes.

    await voting.methods.revealVote(identifier, time1, losingPrice, salt).send({ from: account2 });
    await voting.methods.revealVote(identifier, time2, losingPrice, salt).send({ from: account2 });
    await voting.methods.revealVote(identifier, time1, winningPrice, salt).send({ from: account1 });

    await voting.methods.revealVote(identifier, time2, winningPrice, salt).send({ from: account1 });

    await voting.methods.revealVote(identifier, time1, winningPrice, salt).send({ from: account4 });
    await voting.methods.revealVote(identifier, time2, winningPrice, salt).send({ from: account4 });

    await moveToNextRound(voting, accounts[0]);
    // Now call updateTrackers to update the slashing metrics. We should see a cumulative slashing amount increment and
    // the slash per wrong vote and slash per no vote set correctly.
    await voting.methods.updateTrackers(account1).send({ from: account1 });
    // Based off the votes in the batch we should see account2 slashed twice for voting wrong and account3 slashed twice
    // for not voting, both at a rate of 0.0016 tokens per vote. We should be able to see two separate request slashing
    // trackers. The totalSlashed should therefor be 32mm * 2 * 0.0016 = 102400 per slashing tracker. The total correct
    // votes should be account1 (32mm) and account4(4mm) as 46mm.
    const slashingTracker1 = await voting.methods.requestSlashingTrackers(0).call();
    assert.equal(slashingTracker1.wrongVoteSlashPerToken, toWei("0.0016"));
    assert.equal(slashingTracker1.noVoteSlashPerToken, toWei("0.0016"));
    assert.equal(slashingTracker1.totalSlashed, toWei("102400"));
    assert.equal(slashingTracker1.totalCorrectVotes, toWei("36000000"));
    const slashingTracker2 = await voting.methods.requestSlashingTrackers(1).call();
    assert.equal(slashingTracker2.wrongVoteSlashPerToken, toWei("0.0016"));
    assert.equal(slashingTracker2.noVoteSlashPerToken, toWei("0.0016"));
    assert.equal(slashingTracker2.totalSlashed, toWei("102400"));
    assert.equal(slashingTracker2.totalCorrectVotes, toWei("36000000"));
    // Now consider the impact on the individual voters cumulative staked amounts. First, let's consider the voters who
    // were wrong and lost balance. Account2 and Account3 were both wrong with 32mm tokens, slashed twice. They should
    // each loose 32mm * 2 * 0.0016 = 102400 tokens.
    await voting.methods.updateTrackers(account2).send({ from: account1 });
    assert.equal(
      (await voting.methods.voterStakes(account2).call()).activeStake,
      toWei("32000000").sub(toWei("102400")) // Their original stake amount of 32mm minus the slashing of 102400.
    );

    await voting.methods.updateTrackers(account3).send({ from: account1 });
    assert.equal(
      (await voting.methods.voterStakes(account3).call()).activeStake,
      toWei("32000000").sub(toWei("102400")) // Their original stake amount of 32mm minus the slashing of 102400.
    );

    // Now consider the accounts that should have accrued positive slashing. Account1 has 32mm and should have gotten
    // 32mm/(32mm+4mm) * 102400 * 2 = 182044.4444444444 (their fraction of the total slashed)
    // await voting.methods.updateTrackers(account1).send({ from: account1 });
    assert.equal(
      (await voting.methods.voterStakes(account1).call()).activeStake,
      toWei("32000000").add(toBN("182044444444444444444444")) // Their original stake amount of 32mm plus the slash of 182044.4
    );

    // Account4 has 4mm and should have gotten 4mm/(32mm+4mm) * 102400 * 2 = 22755.555 (their fraction of the total slashed)
    await voting.methods.updateTrackers(account4).send({ from: account4 });
    assert.equal(
      (await voting.methods.voterStakes(account4).call()).activeStake,
      toWei("4000000").add(toBN("22755555555555555555554")) // Their original stake amount of 4mm plus the slash of 22755.555
    );
  });
  it("votes slashed over multiple voting rounds with no claims in between", async function () {
    // Consider multiple voting rounds with no one claiming rewards/restaging ect(to update the slashing accomulators).
    // Contract should correctly accomidate this over the interval.
    // Put two price requests into the same voting round.
    const identifier = padRight(utf8ToHex("slash-test"), 64); // Use the same identifier for both.
    const time1 = "420";

    await supportedIdentifiers.methods.addSupportedIdentifier(identifier).send({ from: accounts[0] });
    await voting.methods.requestPrice(identifier, time1).send({ from: registeredContract });
    await moveToNextRound(voting, accounts[0]);
    const roundId = (await voting.methods.getCurrentRoundId().call()).toString();

    // Account1 and account4 votes correctly, account2 votes wrong and account3 does not vote..
    // Commit votes.
    const losingPrice = 123;
    const salt = getRandomSignedInt(); // use the same salt for all votes. bad practice but wont impact anything.
    const baseRequest = { salt, roundId, identifier };
    const hash1 = computeVoteHash({ ...baseRequest, price: losingPrice, account: account2, time: time1 });

    await voting.methods.commitVote(identifier, time1, hash1).send({ from: account2 });

    const winningPrice = 456;
    const hash2 = computeVoteHash({ ...baseRequest, price: winningPrice, account: account1, time: time1 });
    await voting.methods.commitVote(identifier, time1, hash2).send({ from: account1 });

    const hash3 = computeVoteHash({ ...baseRequest, price: winningPrice, account: account4, time: time1 });
    await voting.methods.commitVote(identifier, time1, hash3).send({ from: account4 });

    await moveToNextPhase(voting, accounts[0]); // Reveal the votes.

    await voting.methods.revealVote(identifier, time1, losingPrice, salt).send({ from: account2 });
    await voting.methods.revealVote(identifier, time1, winningPrice, salt).send({ from: account1 });
    await voting.methods.revealVote(identifier, time1, winningPrice, salt).send({ from: account4 });

    const time2 = "690";
    await voting.methods.requestPrice(identifier, time2).send({ from: registeredContract });
    await moveToNextRound(voting, accounts[0]);
    const roundId2 = (await voting.methods.getCurrentRoundId().call()).toString();
    // In this vote say that Account1 and account3 votes correctly, account4 votes wrong and account2 does not vote.
    const baseRequest2 = { salt, roundId: roundId2, identifier };
    const hash4 = computeVoteHash({ ...baseRequest2, price: losingPrice, account: account4, time: time2 });

    await voting.methods.commitVote(identifier, time2, hash4).send({ from: account4 });

    const hash5 = computeVoteHash({ ...baseRequest2, price: winningPrice, account: account1, time: time2 });
    await voting.methods.commitVote(identifier, time2, hash5).send({ from: account1 });

    const hash6 = computeVoteHash({ ...baseRequest2, price: winningPrice, account: account3, time: time2 });
    await voting.methods.commitVote(identifier, time2, hash6).send({ from: account3 });

    await moveToNextPhase(voting, accounts[0]); // Reveal the votes.

    await voting.methods.revealVote(identifier, time2, losingPrice, salt).send({ from: account4 });
    await voting.methods.revealVote(identifier, time2, winningPrice, salt).send({ from: account1 });
    await voting.methods.revealVote(identifier, time2, winningPrice, salt).send({ from: account3 });

    await moveToNextRound(voting, accounts[0]);

    // Now call updateTrackers to update the slashing metrics. We should see a cumulative slashing amount increment and
    // the slash per wrong vote and slash per no vote set correctly.
    await voting.methods.updateTrackers(account1).send({ from: account1 });

    // Based off the vote batch we should see two request slashing trackers for each of the two votes. The first one should
    // have a total slashing of 32mm * 2*0.0016 = 102400 (same as previous test.)
    const slashingTracker1 = await voting.methods.requestSlashingTrackers(0).call();
    assert.equal(slashingTracker1.wrongVoteSlashPerToken, toWei("0.0016"));
    assert.equal(slashingTracker1.noVoteSlashPerToken, toWei("0.0016"));
    assert.equal(slashingTracker1.totalSlashed, toWei("102400"));
    assert.equal(slashingTracker1.totalCorrectVotes, toWei("36000000")); // 32mm + 4mm

    // After the first round of voting there was some slashing that happened which impacts the slashing trackers in the
    // second round! This differs from the previous test as there has been some time evolution between the rounds in this
    // test, which was not the case in the previous test where there were multiple votes in the same round. Expect:
    // account1 gains 32mm/(32mm+4mm)*102400. account2 looses 32mm/(32mm+32mm)*102400. account3 looses 32mm/(32mm+32mm)*102400
    // and account4 gains 4mm/(32mm+4mm)*102400. For the next round of votes, considering these balances, the total
    // correct votes will be account1 + account3 so (32mm+91022.222) + (32mm-51200)=64039822.222. Slashed votes will be
    // (account2+account4) * 0.0016 = [(32mm-51200)+(4mm+11377.77)]*0.0016=57536.284432
    //
    // For the second slashing tracker we had 32mm * 2 correct votes and wrong votes was 34mm + 4mm. Slashing should then
    // be 36mm * 0.0016 = 57600
    const slashingTracker2 = await voting.methods.requestSlashingTrackers(1).call();
    assert.equal(slashingTracker2.wrongVoteSlashPerToken, toWei("0.0016"));
    assert.equal(slashingTracker2.noVoteSlashPerToken, toWei("0.0016"));
    assert.equal(slashingTracker2.totalSlashed, toBN("57536284444444444444444"));
    assert.equal(slashingTracker2.totalCorrectVotes, toBN("64039822222222222222222222"));

    // Now consider the impact on the individual voters cumulative staked amounts. This is a bit more complex than
    // previous tests as there was multiple voting rounds and voters were slashed between the rounds. Account1 voted
    // correctly both times. In the first voting round they should have accumulated 32mm/(36mm)*102400 = 91022.2222222
    // and in the second they accumulated (32mm+91022.2222222)/(64039822.222) * 57536.284432 = 28832.0316 (note here
    // we factored in the balance from round 1+ the rewards from round 1 and then took the their share of the total
    // correct votes) resulting a a total positive slashing of 91022.2222222+28832.0316=119854.2538959
    // await voting.methods.updateTrackers(account1).send({ from: account1 });
    assert.equal(
      (await voting.methods.voterStakes(account1).call()).activeStake,
      toWei("32000000").add(toBN("119854253895946226051937")) // Their original stake amount of 32mm minus the slashing of 119854.25389.
    );

    // Account2 voted wrong the first time and did not vote the second time. They should get slashed at 32mm*0.0016=51200
    // for the first slash and at (32mm-51200)*0.0016=51118.08 for the second slash. This totals 102318.08.

    await voting.methods.updateTrackers(account2).send({ from: account2 });
    assert.equal(
      (await voting.methods.voterStakes(account2).call()).activeStake,
      toWei("32000000").sub(toWei("102318.08")) // Their original stake amount of 32mm minus the slashing of 102318.08.
    );

    // Account3 did not vote the first time and voted correctly the second time. They should get slashed at 32mm*0.0016
    // = 51200 for the first vote and then on the second vote they should get (32mm-51200)/(64039822.22)*57536.284=28704.2525
    // Overall they should have a resulting slash of -22495.7474
    await voting.methods.updateTrackers(account3).send({ from: account3 });
    assert.equal(
      (await voting.methods.voterStakes(account3).call()).activeStake,
      toWei("32000000").sub(toBN("22495747229279559385272")) // Their original stake amount of 32mm minus the slash of 22495.7474
    );

    // Account4 has 4mm and voted correctly the first time and wrong the second time. On the first vote they should have
    // gotten 4mm/(32mm+4mm)*102400=11377.77 and on the second vote they should have lost (4mm+11377.77)*0.0016*57536.284
    // =6418.204432. Overall they should have gained 4959.56

    await voting.methods.updateTrackers(account4).send({ from: account4 });
    assert.equal(
      (await voting.methods.voterStakes(account4).call()).activeStake,
      toWei("4000000").add(toBN("4959573333333333333333")) // Their original stake amount of 4mm plus the slash of 4959.56.
    );
  });

  it("governance requests don't slash wrong votes", async function () {
    const identifier = padRight(utf8ToHex("governance-price-request"), 64); // Use the same identifier for both.
    const time1 = "420";
    const DATA_LIMIT_BYTES = 8192;
    const ancillaryData = web3.utils.randomHex(DATA_LIMIT_BYTES);

    // Register accounts[0] as a registered contract.
    await registry.methods.registerContract([], accounts[0]).send({ from: accounts[0] });

    await voting.methods.requestGovernanceAction(identifier, time1, ancillaryData).send({ from: accounts[0] });
    await moveToNextRound(voting, accounts[0]);
    const roundId = (await voting.methods.getCurrentRoundId().call()).toString();

    // Account1 and account4 votes correctly, account2 votes wrong and account3 does not vote..
    // Commit votes.
    const losingPrice = 1;
    const salt = getRandomSignedInt(); // use the same salt for all votes. bad practice but wont impact anything.
    const baseRequest = { salt, roundId, identifier };
    const hash1 = computeVoteHashAncillary({
      ...baseRequest,
      price: losingPrice,
      account: account2,
      time: time1,
      ancillaryData,
    });

    await voting.methods.commitVote(identifier, time1, ancillaryData, hash1).send({ from: account2 });

    const winningPrice = 0;
    const hash2 = computeVoteHashAncillary({
      ...baseRequest,
      price: winningPrice,
      account: account1,
      time: time1,
      ancillaryData,
    });
    await voting.methods.commitVote(identifier, time1, ancillaryData, hash2).send({ from: account1 });

    const hash3 = computeVoteHashAncillary({
      ...baseRequest,
      price: winningPrice,
      account: account4,
      time: time1,
      ancillaryData,
    });
    await voting.methods.commitVote(identifier, time1, ancillaryData, hash3).send({ from: account4 });

    await moveToNextPhase(voting, accounts[0]); // Reveal the votes.

    await voting.methods.revealVote(identifier, time1, losingPrice, ancillaryData, salt).send({ from: account2 });
    await voting.methods.revealVote(identifier, time1, winningPrice, ancillaryData, salt).send({ from: account1 });
    await voting.methods.revealVote(identifier, time1, winningPrice, ancillaryData, salt).send({ from: account4 });

    await moveToNextRound(voting, accounts[0]);

    // Now call updateTrackers to update the slashing metrics. We should see a cumulative slashing amount increment and
    // the slash per wrong vote and slash per no vote set correctly.
    await voting.methods.updateTrackers(account1).send({ from: account1 });

    const slashingTracker1 = await voting.methods.requestSlashingTrackers(0).call();
    assert.equal(slashingTracker1.wrongVoteSlashPerToken, toWei("0")); // No wrong vote slashing.
    assert.equal(slashingTracker1.noVoteSlashPerToken, toWei("0.0016"));
    assert.equal(slashingTracker1.totalSlashed, toWei("51200")); // 32mm*0.0016=51200
    assert.equal(slashingTracker1.totalCorrectVotes, toWei("36000000")); // 32mm + 4mm

    // Check that account3 is slashed for not voting.
    await voting.methods.updateTrackers(account3).send({ from: account3 });
    assert.equal(
      (await voting.methods.voterStakes(account3).call()).activeStake,
      toWei("32000000").sub(toWei("51200")) // Their original stake amount of 32mm minus the slash of 51200
    );

    // Check that account2 is not slashed for voting wrong.
    await voting.methods.updateTrackers(account2).send({ from: account2 });
    assert.equal(
      (await voting.methods.voterStakes(account2).call()).activeStake,
      toWei("32000000") // Their original stake amount of 32mm.
    );

    // Check that account 1 and account 4 received the correct amount of tokens.
    // Account 1 should receive 32mm/(32mm+4mm)*51200=45511.111...
    await voting.methods.updateTrackers(account1).send({ from: account1 });
    assert.equal(
      (await voting.methods.voterStakes(account1).call()).activeStake,
      toWei("32000000").add(toBN("45511111111111111111111"))
    );

    // Account 4 should receive 4mm/(32mm+4mm)*51200=5688.88...
    await voting.methods.updateTrackers(account4).send({ from: account4 });
    assert.equal(
      (await voting.methods.voterStakes(account4).call()).activeStake,
      toWei("4000000").add(toBN("5688888888888888888888")) // Their original stake amount of 32mm.
    );
  });

  it("governance and non-governance requests work together well", async function () {
    const identifier = padRight(utf8ToHex("gov-no-gov-combined-request"), 64); // Use the same identifier for both.
    await supportedIdentifiers.methods.addSupportedIdentifier(identifier).send({ from: accounts[0] });
    const DATA_LIMIT_BYTES = 8192;
    const ancillaryData = web3.utils.randomHex(DATA_LIMIT_BYTES);

    const time1 = "420";

    // Register accounts[0] as a registered contract.
    await registry.methods.registerContract([], accounts[0]).send({ from: accounts[0] });

    await voting.methods.requestGovernanceAction(identifier, time1, ancillaryData).send({ from: accounts[0] });

    const time2 = "690";
    await voting.methods.requestPrice(identifier, time2).send({ from: registeredContract });

    await moveToNextRound(voting, accounts[0]);
    const roundId = (await voting.methods.getCurrentRoundId().call()).toString();

    const winningPrice = 0;
    const losingPrice = 1;

    // Account1 and account4 votes correctly, account2 votes wrong and account3 does not vote..
    // Commit votes.
    // Governance request.

    const salt = getRandomSignedInt(); // use the same salt for all votes. bad practice but wont impact anything.
    const baseRequest = { salt, roundId, identifier };
    const hash1 = computeVoteHashAncillary({
      ...baseRequest,
      price: losingPrice,
      ancillaryData,
      account: account2,
      time: time1,
    });

    await voting.methods.commitVote(identifier, time1, ancillaryData, hash1).send({ from: account2 });

    const hash2 = computeVoteHashAncillary({
      ...baseRequest,
      price: winningPrice,
      ancillaryData,
      account: account1,
      time: time1,
    });
    await voting.methods.commitVote(identifier, time1, ancillaryData, hash2).send({ from: account1 });

    const hash3 = computeVoteHashAncillary({
      ...baseRequest,
      price: winningPrice,
      ancillaryData,
      account: account4,
      time: time1,
    });
    await voting.methods.commitVote(identifier, time1, ancillaryData, hash3).send({ from: account4 });

    // Non-governance request.
    const baseRequest2 = { salt, roundId: roundId, identifier };

    const hashAccOne = computeVoteHash({ ...baseRequest2, price: winningPrice, account: account1, time: time2 });
    await voting.methods.commitVote(identifier, time2, hashAccOne).send({ from: account1 });

    const hashAccTwo = computeVoteHash({ ...baseRequest2, price: losingPrice, account: account2, time: time2 });
    await voting.methods.commitVote(identifier, time2, hashAccTwo).send({ from: account2 });

    const hashAccFour = computeVoteHash({ ...baseRequest2, price: winningPrice, account: account4, time: time2 });
    await voting.methods.commitVote(identifier, time2, hashAccFour).send({ from: account4 });

    await moveToNextPhase(voting, accounts[0]); // Reveal the votes.

    // Governance request.
    await voting.methods.revealVote(identifier, time1, winningPrice, ancillaryData, salt).send({ from: account1 });
    await voting.methods.revealVote(identifier, time1, losingPrice, ancillaryData, salt).send({ from: account2 });
    await voting.methods.revealVote(identifier, time1, winningPrice, ancillaryData, salt).send({ from: account4 });

    // Non-governance request.
    await voting.methods.revealVote(identifier, time2, winningPrice, salt).send({ from: account1 });
    await voting.methods.revealVote(identifier, time2, losingPrice, salt).send({ from: account2 });
    await voting.methods.revealVote(identifier, time2, winningPrice, salt).send({ from: account4 });

    await moveToNextRound(voting, accounts[0]);

    // Now call updateTrackers to update the slashing metrics. We should see a cumulative slashing amount increment and
    // the slash per wrong vote and slash per no vote set correctly.
    await voting.methods.updateTrackers(account1).send({ from: account1 });

    const slashingTracker1 = await voting.methods.requestSlashingTrackers(0).call();
    assert.equal(slashingTracker1.wrongVoteSlashPerToken, toWei("0")); // No wrong vote slashing.
    assert.equal(slashingTracker1.noVoteSlashPerToken, toWei("0.0016"));
    assert.equal(slashingTracker1.totalSlashed, toWei("51200")); // 32mm*0.0016=51200
    assert.equal(slashingTracker1.totalCorrectVotes, toWei("36000000")); // 32mm + 4mm

    const slashingTracker2 = await voting.methods.requestSlashingTrackers(1).call();
    assert.equal(slashingTracker2.wrongVoteSlashPerToken, toWei("0.0016")); // One wrong vote slashing.
    assert.equal(slashingTracker2.noVoteSlashPerToken, toWei("0.0016"));
    assert.equal(slashingTracker2.totalSlashed, toWei("102400")); // 32mm*0.0016 + 32mm*0.0016=51200
    assert.equal(slashingTracker1.totalCorrectVotes, toWei("36000000")); // 32mm + 4mm

    // Check that account3 is slashed for not voting two times
    await voting.methods.updateTrackers(account3).send({ from: account3 });
    assert.equal(
      (await voting.methods.voterStakes(account3).call()).activeStake,
      toWei("32000000").sub(toWei("102400")) // Their original stake amount of 32mm minus the slash of 51200
    );

    // Check that account2 is only slashed for voting wrong in the second non-governance request.
    await voting.methods.updateTrackers(account2).send({ from: account2 });
    assert.equal(
      (await voting.methods.voterStakes(account2).call()).activeStake,
      toWei("32000000").sub(toWei("51200"))
    );

    // Check that account 1 and account 4 received the correct amount of tokens.
    // Account 1 should receive 32mm/(32mm+4mm)*153600=136533.33...
    await voting.methods.updateTrackers(account1).send({ from: account1 });
    assert.equal(
      (await voting.methods.voterStakes(account1).call()).activeStake,
      toWei("32000000").add(toBN("136533333333333333333333"))
    );

    // Account 4 should receive 4mm/(32mm+4mm)*153600=17066.66...
    await voting.methods.updateTrackers(account4).send({ from: account4 });
    assert.equal(
      (await voting.methods.voterStakes(account4).call()).activeStake,
      toWei("4000000").add(toBN("17066666666666666666665"))
    );
  });

  it("Correctly selects voting round based on request time", async function () {
    // If requests are placed in the last minRollToNextRoundLength of a voting round then they should be placed in the
    // subsequent voting round (auto rolled). minRollToNextRoundLength is set to 7200. i.e requests done 2 hours before
    // the end of the reveal phase should be auto-rolled into the following round.

    await moveToNextRound(voting, accounts[0]); // Move to the start of a voting round to be right at the beginning.
    const startingVotingRoundId = Number(await voting.methods.getCurrentRoundId().call());

    // Requesting prices now should place them in the following voting round (normal behaviour).
    const identifier = padRight(utf8ToHex("slash-test"), 64); // Use the same identifier for both.
    const time1 = "420";
    await supportedIdentifiers.methods.addSupportedIdentifier(identifier).send({ from: accounts[0] });
    await voting.methods.requestPrice(identifier, time1).send({ from: registeredContract });

    assert.equal((await voting.methods.priceRequestIds(0).call()).roundId, startingVotingRoundId + 1);

    // Pending requests should return empty array as it only returns votes being voted on this round.
    assert.equal((await voting.methods.getPendingRequests().call()).length, 0);

    // If we move to the next phase we should now be able to vote on the requests and they should show up as active.
    await moveToNextRound(voting, accounts[0]);
    // Set the contract time to be exactly at the start of the current round.
    const roundEndTime = Number(await voting.methods.getRoundEndTime(startingVotingRoundId + 1).call());
    // Set time exactly 2 days before end of the current round to ensure we are aligned with the clock timers.
    await voting.methods.setCurrentTime(roundEndTime - 60 * 60 * 24 * 2).send({ from: accounts[0] });
    assert.equal(Number(await voting.methods.getCurrentRoundId().call()), startingVotingRoundId + 1);
    const roundStartTime = Number(await voting.methods.getCurrentTime().call());

    // There should now be one outstanding price request as we are in the active round. We can vote on it.
    assert.equal((await voting.methods.getPendingRequests().call()).length, 1);
    const salt = getRandomSignedInt(); // use the same salt for all votes. bad practice but wont impact anything.

    let roundId = (await voting.methods.getCurrentRoundId().call()).toString();
    const hash1 = computeVoteHash({ salt, roundId, identifier, price: 42069, account: account2, time: time1 });
    await voting.methods.commitVote(identifier, time1, hash1).send({ from: account2 });
    await moveToNextPhase(voting, accounts[0]);
    assert.equal(Number(await voting.methods.getCurrentRoundId().call()), startingVotingRoundId + 1);
    await voting.methods.revealVote(identifier, time1, 42069, salt).send({ from: account2 });

    // Now, move to within the last minRollToNextRoundLength of the next round. If another price request happens in this
    // period it should be place in the round after the next round as it's too close to the next round. To verify we are
    // in time where we think we are we should be exactly 24 hours after the roundStartTime as we've done exactly one
    // action of moveToNextPhase call. We can therefore advance the time to currentTime + 60 * 60 * 23 to be one hour
    // before the end of the voting round.
    const currentTime = Number(await voting.methods.getCurrentTime().call());
    assert.equal(currentTime, roundStartTime + 60 * 60 * 24);
    await voting.methods.setCurrentTime(currentTime + 60 * 60 * 23).send({ from: accounts[0] });
    // We should still be in the same voting round.
    assert.equal(Number(await voting.methods.getCurrentRoundId().call()), startingVotingRoundId + 1);

    // now, when price requests happen they should be placed in the round after the current round.
    const secondRequestRoundId = Number(await voting.methods.getCurrentRoundId().call());
    await voting.methods.requestPrice(identifier, time1 + 1).send({ from: registeredContract });
    assert.equal((await voting.methods.priceRequestIds(1).call()).roundId, secondRequestRoundId + 2);

    // If we move to the next voting round you should not be able vote as the vote is not yet active (its only active
    // in the subsequent round due to the roll).
    await moveToNextRound(voting, accounts[0]);

    // Commit call should revert as this can only be voted on in the next round due to the auto roll.
    roundId = (await voting.methods.getCurrentRoundId().call()).toString();
    const hash2 = computeVoteHash({ salt, roundId, identifier, price: 42069, account: account2, time: time1 + 1 });
    assert(await didContractThrow(voting.methods.commitVote(identifier, time1 + 1, hash2).send({ from: account2 })));

    // Move to the next voting phase and the next voting round. now, we should be able to vote on the second identifier.
    await moveToNextPhase(voting, accounts[0]);
    await moveToNextRound(voting, accounts[0]);
    roundId = (await voting.methods.getCurrentRoundId().call()).toString();
    const hash3 = computeVoteHash({ salt, roundId, identifier, price: 42069, account: account2, time: time1 + 1 });
    await voting.methods.commitVote(identifier, time1 + 1, hash3).send({ from: account2 });
    await moveToNextPhase(voting, accounts[0]);
    await voting.methods.revealVote(identifier, time1 + 1, 42069, salt).send({ from: account2 });
    await moveToNextRound(voting, accounts[0]);
    assert.equal(
      (await voting.methods.getPrice(identifier, time1 + 1).call({ from: registeredContract })).toString(),
      "42069"
    );
  });
<<<<<<< HEAD
  it("Can delegate voting to another address to vote on your stakes behalf", async function () {
    // Delegate from account1 to rand.
    await voting.methods.setDelegate(rand).send({ from: account1 });
    await voting.methods.setDelegator(account1).send({ from: rand });

    // State variables should be set correctly.
    assert.equal((await voting.methods.voterStakes(account1).call()).delegate, rand);
    assert.equal(await voting.methods.delegateToStaker(rand).call(), account1);

    // Request a price and see that we can vote on it on behalf of the account1 from the delegate.
    const identifier = padRight(utf8ToHex("delegated-voting"), 64); // Use the same identifier for both.
    const time = "420";
    await supportedIdentifiers.methods.addSupportedIdentifier(identifier).send({ from: accounts[0] });
    await voting.methods.requestPrice(identifier, time).send({ from: registeredContract });

    await moveToNextRound(voting, accounts[0]);
    const roundId = (await voting.methods.getCurrentRoundId().call()).toString();

    const price = 1;

    const salt = getRandomSignedInt(); // use the same salt for all votes. bad practice but wont impact anything.

    // construct the vote hash. Note the account is the delegate.
    const hash = computeVoteHash({ salt, roundId, identifier, price, account: rand, time });

    // Commit the votes.
    await voting.methods.commitVote(identifier, time, hash).send({ from: rand });
    await moveToNextPhase(voting, accounts[0]); // Reveal the votes.
    await voting.methods.revealVote(identifier, time, price, salt).send({ from: rand });
    await moveToNextRound(voting, accounts[0]); // Move to the next round.

    // The price should have settled as per usual and be recoverable. The original staker should have gained the positive
    // slashing from being the oly correct voter. The total slashing should be 68mm * 0.0016 = 108800.
    assert.equal(await voting.methods.getPrice(identifier, time).call({ from: registeredContract }), price);
    await voting.methods.updateTrackers(account1).send({ from: account1 });
    assert.equal(
      (await voting.methods.voterStakes(account1).call()).cumulativeStaked,
      toWei("32000000").add(toWei("108800"))
    );
  });

  it("Existing stakers cant become delegates and delegates cant stake", async function () {
    // Account1 has a staked balance so cant be used by account2 in delegation.
    assert(await didContractThrow(voting.methods.setDelegate(account1).send({ from: account2 })));

    // Before the user accepts  the delegation they can stake but after they accept it they can no longer stake.
    await voting.methods.setDelegate(rand).send({ from: account1 });
    await votingToken.methods.mint(rand, toWei("100")).send({ from: accounts[0] });
    await votingToken.methods.approve(voting.options.address, toWei("100")).send({ from: rand });

    // Should be able to stake before accepting the delegation.
    await voting.methods.stake(toWei("50")).send({ from: rand });

    // After staking should no longer be able to accept the delegation as staked accounts should not be able to be delegates.
    assert(await didContractThrow(voting.methods.setDelegator(account1).send({ from: rand })));

    // Unstake and accept the delegation. After accepting the delegation can no longer stake.
    await voting.methods.setUnstakeCoolDown(0).send({ from: accounts[0] });
    await voting.methods.requestUnstake(toWei("50")).send({ from: rand });
    await voting.methods.executeUnstake().send({ from: rand });
    await voting.methods.setDelegator(account1).send({ from: rand });
    assert(await didContractThrow(voting.methods.stake(toWei("50")).send({ from: rand })));
  });

  it("Can revoke a delegate by unsetting the mapping", async function () {
    await voting.methods.setDelegate(rand).send({ from: account1 });
    await voting.methods.setDelegator(account1).send({ from: rand });
    assert.equal((await voting.methods.voterStakes(account1).call()).delegate, rand);
    assert.equal(await voting.methods.delegateToStaker(rand).call(), account1);

    // Remove the delegation from the staker.
    await voting.methods.setDelegate(ZERO_ADDRESS).send({ from: account1 });
    assert.equal((await voting.methods.voterStakes(account1).call()).delegate, ZERO_ADDRESS);

    // Remove the delegation from the delegate.
    await voting.methods.setDelegator(ZERO_ADDRESS).send({ from: rand });
    assert.equal(await voting.methods.delegateToStaker(rand).call(), ZERO_ADDRESS);
=======
  it("Can correctly handel unstaking within voting rounds", async function () {
    // Start by setting the unstakeCooldown to 12 hours to enable us to execute the unstakes during the commit/reveal
    // phases.
    await voting.methods.setUnstakeCoolDown(60 * 60 * 12).send({ from: accounts[0] });

    // Claim all rewards current entitled to all accounts to start from 0 at the time of the price request.
    await voting.methods.withdrawRewards().send({ from: account1 });
    const account1BalancePostClaim = await votingToken.methods.balanceOf(account1).call();

    const identifier = padRight(utf8ToHex("slash-test"), 64); // Use the same identifier for both.
    const time1 = "420";
    const price = "69696969";
    await supportedIdentifiers.methods.addSupportedIdentifier(identifier).send({ from: accounts[0] });
    await voting.methods.requestPrice(identifier, time1).send({ from: registeredContract });

    // Account1 will request to unstake before the start of the voting round and execute in the commit phase.
    await voting.methods.requestUnstake(toWei("32000000")).send({ from: account1 });

    await moveToNextRound(voting, accounts[0]); // Move into the commit phase.

    // Account2 unstakes during the commit phase.
    await voting.methods.withdrawRewards().send({ from: account2 });
    const account2BalancePostClaim = await votingToken.methods.balanceOf(account2).call();
    await voting.methods.requestUnstake(toWei("32000000")).send({ from: account2 });

    // Account3 and Account4 commits.
    const salt = getRandomSignedInt(); // use the same salt for all votes. bad practice but wont impact anything.
    let roundId = (await voting.methods.getCurrentRoundId().call()).toString();
    const baseRequest = { salt, roundId, identifier };
    const hash1 = computeVoteHash({ ...baseRequest, price, account: account3, time: time1 });
    await voting.methods.commitVote(identifier, time1, hash1).send({ from: account3 });

    const hash2 = computeVoteHash({ ...baseRequest, price, account: account4, time: time1 });
    await voting.methods.commitVote(identifier, time1, hash2).send({ from: account4 });

    // Move into the reveal phase.
    await moveToNextPhase(voting, accounts[0]);

    // Account3 can reveals. Check the snapshotting makes sense.
    await voting.methods.revealVote(identifier, time1, price, salt).send({ from: account3 });
    // cumulativeActiveStakeAtRound should be 36mm. two accounts of 32mm unstaked before the start of the round.
    assert.equal((await voting.methods.rounds(roundId).call()).cumulativeActiveStakeAtRound, toWei("36000000"));

    // Now, say account4 tries to request an unstake. They cant do this as it is during the current active reveal phase.
    // As this user cant stake they end up doing nothing and just sit. They shall be slashed for non-participation.
    assert(await didContractThrow(voting.methods.requestUnstake(4206969).send({ from: account4 })));

    // Account1 should be able to execute their unstake at this point as it has passed enough time from when they
    // requested. This should not impact the current vote in any way. Equally, they should have 0 outstanding rewards,
    // even through time has evolved due to them being in the pending exit phase.
    assert.equal((await voting.methods.voterStakes(account1).call()).pendingUnstake, toWei("32000000"));
    assert.equal(await voting.methods.outstandingRewards(account1).call(), "0");
    await voting.methods.executeUnstake().send({ from: account1 });
    assert.equal(
      await votingToken.methods.balanceOf(account1).call(),
      toBN(account1BalancePostClaim).add(toWei("32000000"))
    );
    assert.equal((await voting.methods.voterStakes(account1).call()).activeStake, 0);
    assert.equal((await voting.methods.voterStakes(account1).call()).pendingUnstake, 0);
    assert.equal((await voting.methods.voterStakes(account1).call()).pendingStake, 0);

    // Move to the next round to conclude the vote.
    await moveToNextRound(voting, accounts[0]);

    // The price should be resolved to the price that account3 voted on.
    assert.equal(await voting.methods.getPrice(identifier, time1).call({ from: registeredContract }), price);

    // Now consider the slashing. Only account4 should have been slashed as it was the only account actively staked that
    // did not participate. Their slashing should be allocated to account3. account1 and account2 were in the pending
    // exit phase and so should not have had any slashing done to them. Account4's slashing should be 0.0016 * 4mm = 6400

    await voting.methods.updateTrackers(account4).send({ from: account4 });
    assert.equal((await voting.methods.voterStakes(account4).call()).activeStake, toWei("4000000").sub(toWei("6400")));

    await voting.methods.updateTrackers(account3).send({ from: account3 });
    assert.equal((await voting.methods.voterStakes(account3).call()).activeStake, toWei("32000000").add(toWei("6400")));

    // Validate that the slashing trackers worked as expected.
    const slashingTracker = await voting.methods.requestSlashingTrackers(0).call();
    assert.equal(slashingTracker.wrongVoteSlashPerToken, toWei("0.0016"));
    assert.equal(slashingTracker.noVoteSlashPerToken, toWei("0.0016"));
    assert.equal(slashingTracker.totalSlashed, toWei("6400")); // 4mm*0.0016=6400
    assert.equal(slashingTracker.totalCorrectVotes, toWei("32000000")); // 32mm

    // Account2 now executes their unstake.
    assert.equal((await voting.methods.voterStakes(account2).call()).pendingUnstake, toWei("32000000"));
    assert.equal(await voting.methods.outstandingRewards(account2).call(), "0");
    await voting.methods.executeUnstake().send({ from: account2 });
    assert.equal(
      await votingToken.methods.balanceOf(account2).call(),
      toBN(account2BalancePostClaim).add(toWei("32000000"))
    );
  });
  it("Can correctly handel staking within voting rounds", async function () {
    // Start by setting the unstakeCooldown to 0 hours to enable us to instantly pull out some funds from some voters
    // to simplify some of the timing.
    await voting.methods.setUnstakeCoolDown(0).send({ from: accounts[0] });

    // Claim all rewards and unstake from account1 and account2.
    await voting.methods.withdrawRewards().send({ from: account1 });
    await voting.methods.requestUnstake(toWei("32000000")).send({ from: account1 });
    await voting.methods.executeUnstake().send({ from: account1 });
    await voting.methods.withdrawRewards().send({ from: account2 });
    await voting.methods.requestUnstake(toWei("32000000")).send({ from: account2 });
    await voting.methods.executeUnstake().send({ from: account2 });

    const identifier = padRight(utf8ToHex("slash-test"), 64); // Use the same identifier for both.
    const time = "420";
    const price = "69696969";
    await supportedIdentifiers.methods.addSupportedIdentifier(identifier).send({ from: accounts[0] });
    await voting.methods.requestPrice(identifier, time).send({ from: registeredContract });

    await moveToNextRound(voting, accounts[0]); // Move into the commit phase.

    // Account3 that has been staked the whole time commits.
    const salt = getRandomSignedInt(); // use the same salt for all votes. bad practice but wont impact anything.
    let roundId = (await voting.methods.getCurrentRoundId().call()).toString();
    let baseRequest = { salt, roundId, identifier };
    const hash1 = computeVoteHash({ ...baseRequest, price, account: account3, time });
    await voting.methods.commitVote(identifier, time, hash1).send({ from: account3 });

    // Advance time a small amount.
    await voting.methods
      .setCurrentTime(Number(await voting.methods.getCurrentTime().call()) + 7200)
      .send({ from: accounts[0] });

    // Now, the account1 re-stakes. they had unstaked before the round started. By staking now we show that you can
    // enter during a voting round (but before the reveal phase) and still vote. Account4 does not vote.
    await voting.methods.stake(toWei("32000000")).send({ from: account1 });
    const hash2 = computeVoteHash({ ...baseRequest, price, account: account1, time });
    await voting.methods.commitVote(identifier, time, hash2).send({ from: account1 });

    await moveToNextPhase(voting, accounts[0]); // Move into the reveal phase.
    await voting.methods.revealVote(identifier, time, price, salt).send({ from: account3 });
    await voting.methods.revealVote(identifier, time, price, salt).send({ from: account1 });

    // If an account tries to now stake their liquidity is not instantly activated for voting. They should start earning
    // rewards instantly. Test this out with account2.
    await voting.methods.stake(toWei("32000000")).send({ from: account2 });

    assert.equal((await voting.methods.voterStakes(account2).call()).activeStake, "0"); // 0 active stake.
    assert.equal((await voting.methods.voterStakes(account2).call()).pendingStake, toWei("32000000")); // 32mm pending.

    // Check that the cumulativeActiveStakeAtRound is set to the 3 stakers who were in before the start of the round
    // and not account2 who just staked now. we should see 32mm*2+4mm = 68mm
    assert.equal(
      (await voting.methods.rounds(await voting.methods.getCurrentRoundId().call()).call())
        .cumulativeActiveStakeAtRound,
      toWei("68000000")
    );

    // Request a price so we have another thing to vote on and move to the next round to conclude the vote.
    await voting.methods.requestPrice(identifier, time + 1).send({ from: registeredContract });
    await moveToNextRound(voting, accounts[0]);

    // Now, consider the slashing. Only account4 should have been slashed as it was the only account actively staked
    // during the round that did not vote (account1 and account3 voted correctly, account2 staked late). Their slashing
    // should be 4mm * 0.0016 = 6400 allocated equally between account3 and account1.
    await voting.methods.updateTrackers(account4).send({ from: account4 });
    assert.equal((await voting.methods.voterStakes(account4).call()).activeStake, toWei("4000000").sub(toWei("6400")));

    // Account 1 and 3 should have gotten half of the positive slashing amount each.
    await voting.methods.updateTrackers(account1).send({ from: account1 });
    assert.equal((await voting.methods.voterStakes(account1).call()).activeStake, toWei("32000000").add(toWei("3200")));
    await voting.methods.updateTrackers(account3).send({ from: account3 });
    assert.equal((await voting.methods.voterStakes(account3).call()).activeStake, toWei("32000000").add(toWei("3200")));

    const slashingTracker = await voting.methods.requestSlashingTrackers(0).call();
    assert.equal(slashingTracker.totalSlashed, toWei("6400")); // 4mm*0.0016=6400
    assert.equal(slashingTracker.totalCorrectVotes, toWei("64000000")); // 32mm * 2

    // Now, evaluate account2. If we update their trackers we should see their balance assigned to their active balance.
    // They should also have accumulated some rewards due to being staked(even though their stake was inactive!).
    // They should get the pro-rata share of 32mm/100mm grown from when they staked to now, which is 1 day. At the rate
    // of 0.64 per second, with their share this is 32/100*0.64*60*60*24=1769.472
    assert.equal(await voting.methods.outstandingRewards(account2).call(), toWei("17694.72"));

    // Now, vote on the next price request to check that account2's liquidity is now activated and factored into the
    // next voting round, as expected.
    roundId = (await voting.methods.getCurrentRoundId().call()).toString();
    baseRequest = { salt, roundId, identifier };
    const hash3 = computeVoteHash({ ...baseRequest, price, account: account1, time: time + 1 });
    await voting.methods.commitVote(identifier, time + 1, hash3).send({ from: account1 });

    const hash4 = computeVoteHash({ ...baseRequest, price, account: account2, time: time + 1 });
    await voting.methods.commitVote(identifier, time + 1, hash4).send({ from: account2 });

    await moveToNextPhase(voting, accounts[0]); // Move into the reveal phase.
    await voting.methods.revealVote(identifier, time + 1, price, salt).send({ from: account1 });
    await voting.methods.revealVote(identifier, time + 1, price, salt).send({ from: account2 });

    // Check that all 100mm are seen as active. (deposits over all stakers).
    assert.equal(
      (await voting.methods.rounds(await voting.methods.getCurrentRoundId().call()).call())
        .cumulativeActiveStakeAtRound,
      toWei("100000000")
    );

    // Move to the next round to conclude the vote.
    await moveToNextRound(voting, accounts[0]);

    // Check account slashing trackers. We should see account3 and account4 slashed. Considering their slashing from the
    // previous round we should see account3 slashed as (32mm+3200)*0.0016=51205.12 and account4 slashed
    // as (4mm-6400)*0.0016 = 6389.76. This totals slashing of 57594.88. This should be split between account1 and account2
    // in the ratio: account1 has 32mm+3200 and account 2 has 32mm. so Account1 = 57594.88*(32mm+3200)/(64mm+3200)
    // =28798.87980001 and account2 = 57594.88*(32mm)/(64mm+3200)=28796.00019999
    await voting.methods.updateTrackers(account1).send({ from: account1 });
    const slashingTracker2 = await voting.methods.requestSlashingTrackers(1).call();
    assert.equal(slashingTracker2.totalCorrectVotes, toWei("64003200")); // 64mm + 3200
    assert.equal(slashingTracker2.totalSlashed, toWei("57594.88")); // (4e6-6400+32e6+3200)*0.0016

    assert.equal(
      (await voting.methods.voterStakes(account1).call()).activeStake,
      toWei("32000000").add(toWei("3200")).add(toWei("28798.879800009999500024")) // 32mm + 3200 + 28798.87980001
    );

    await voting.methods.updateTrackers(account2).send({ from: account2 });
    assert.equal(
      (await voting.methods.voterStakes(account2).call()).activeStake,
      toWei("32000000").add(toWei("28796.000199990000499975")) // 32mm  + 28796.00019999
    );
  });
  it("Requesting to unstake within a voting round excludes you from being slashed", async function () {
    // If a voter requests to unstake, even in the current commit phase a voting round, they should not be slashed for
    // being "staked" (in unlock cooldown) but not active at that point in time.
    const identifier = padRight(utf8ToHex("slash-test"), 64); // Use the same identifier for both.
    const time = "420";
    await supportedIdentifiers.methods.addSupportedIdentifier(identifier).send({ from: accounts[0] });
    await voting.methods.requestPrice(identifier, time).send({ from: registeredContract });

    // Account1 will request to unstake before the start of the voting round.
    await voting.methods.requestUnstake(toWei("32000000")).send({ from: account1 });
    await moveToNextRound(voting, accounts[0]); // Move into the commit phase.

    // Account 2 will request to unstake during the voting round.
    await voting.methods.requestUnstake(toWei("32000000")).send({ from: account2 });

    // Account 3 votes and account 4 does not vote.
    const salt = getRandomSignedInt(); // use the same salt for all votes. bad practice but wont impact anything.
    let roundId = (await voting.methods.getCurrentRoundId().call()).toString();
    let baseRequest = { salt, roundId, identifier };
    const price = "69696969";
    const hash1 = computeVoteHash({ ...baseRequest, price, account: account3, time });
    await voting.methods.commitVote(identifier, time, hash1).send({ from: account3 });

    await moveToNextPhase(voting, accounts[0]); // Move into the reveal phase

    // Account 3 reveals their vote.
    await voting.methods.revealVote(identifier, time, price, salt).send({ from: account3 });

    // We should see that the total number of active stakers for this round is 36mm (account3 and account4). Account1
    // and account2 are in pending exit.
    assert.equal(
      (await voting.methods.rounds(await voting.methods.getCurrentRoundId().call()).call())
        .cumulativeActiveStakeAtRound,
      toWei("36000000")
    );

    await moveToNextRound(voting, accounts[0]); // Move to the next round to conclude the vote.

    // Check account slashing trackers. We should see only account4 slashed and their slash allocated to account3. This
    // should equal to 0.0016 * 4mm = 6400.

    await voting.methods.updateTrackers(account3).send({ from: account3 });
    assert.equal(
      (await voting.methods.voterStakes(account3).call()).activeStake,
      toWei("32000000").add(toWei("6400")) // Their original stake amount of 32mm plus the slashing of 6400
    );

    await voting.methods.updateTrackers(account4).send({ from: account4 });
    assert.equal(
      (await voting.methods.voterStakes(account4).call()).activeStake,
      toWei("4000000").sub(toWei("6400")) // Their original stake amount of 4mm minus the slashing of 6400
    );

    const slashingTracker1 = await voting.methods.requestSlashingTrackers(0).call();
    assert.equal(slashingTracker1.totalSlashed, toWei("6400")); // 32mm*0.0016=51200
    assert.equal(slashingTracker1.totalCorrectVotes, toWei("32000000")); // 32mm + 4mm
>>>>>>> a9080669
  });
});

// TODO: test rolled votes behave as we'd expect.<|MERGE_RESOLUTION|>--- conflicted
+++ resolved
@@ -2028,7 +2028,7 @@
     );
   });
 
-  it("governance requests don't slash wrong votes", async function () {
+  it("Governance requests don't slash wrong votes", async function () {
     const identifier = padRight(utf8ToHex("governance-price-request"), 64); // Use the same identifier for both.
     const time1 = "420";
     const DATA_LIMIT_BYTES = 8192;
@@ -2123,7 +2123,7 @@
     );
   });
 
-  it("governance and non-governance requests work together well", async function () {
+  it("Governance and non-governance requests work together well", async function () {
     const identifier = padRight(utf8ToHex("gov-no-gov-combined-request"), 64); // Use the same identifier for both.
     await supportedIdentifiers.methods.addSupportedIdentifier(identifier).send({ from: accounts[0] });
     const DATA_LIMIT_BYTES = 8192;
@@ -2329,85 +2329,6 @@
       "42069"
     );
   });
-<<<<<<< HEAD
-  it("Can delegate voting to another address to vote on your stakes behalf", async function () {
-    // Delegate from account1 to rand.
-    await voting.methods.setDelegate(rand).send({ from: account1 });
-    await voting.methods.setDelegator(account1).send({ from: rand });
-
-    // State variables should be set correctly.
-    assert.equal((await voting.methods.voterStakes(account1).call()).delegate, rand);
-    assert.equal(await voting.methods.delegateToStaker(rand).call(), account1);
-
-    // Request a price and see that we can vote on it on behalf of the account1 from the delegate.
-    const identifier = padRight(utf8ToHex("delegated-voting"), 64); // Use the same identifier for both.
-    const time = "420";
-    await supportedIdentifiers.methods.addSupportedIdentifier(identifier).send({ from: accounts[0] });
-    await voting.methods.requestPrice(identifier, time).send({ from: registeredContract });
-
-    await moveToNextRound(voting, accounts[0]);
-    const roundId = (await voting.methods.getCurrentRoundId().call()).toString();
-
-    const price = 1;
-
-    const salt = getRandomSignedInt(); // use the same salt for all votes. bad practice but wont impact anything.
-
-    // construct the vote hash. Note the account is the delegate.
-    const hash = computeVoteHash({ salt, roundId, identifier, price, account: rand, time });
-
-    // Commit the votes.
-    await voting.methods.commitVote(identifier, time, hash).send({ from: rand });
-    await moveToNextPhase(voting, accounts[0]); // Reveal the votes.
-    await voting.methods.revealVote(identifier, time, price, salt).send({ from: rand });
-    await moveToNextRound(voting, accounts[0]); // Move to the next round.
-
-    // The price should have settled as per usual and be recoverable. The original staker should have gained the positive
-    // slashing from being the oly correct voter. The total slashing should be 68mm * 0.0016 = 108800.
-    assert.equal(await voting.methods.getPrice(identifier, time).call({ from: registeredContract }), price);
-    await voting.methods.updateTrackers(account1).send({ from: account1 });
-    assert.equal(
-      (await voting.methods.voterStakes(account1).call()).cumulativeStaked,
-      toWei("32000000").add(toWei("108800"))
-    );
-  });
-
-  it("Existing stakers cant become delegates and delegates cant stake", async function () {
-    // Account1 has a staked balance so cant be used by account2 in delegation.
-    assert(await didContractThrow(voting.methods.setDelegate(account1).send({ from: account2 })));
-
-    // Before the user accepts  the delegation they can stake but after they accept it they can no longer stake.
-    await voting.methods.setDelegate(rand).send({ from: account1 });
-    await votingToken.methods.mint(rand, toWei("100")).send({ from: accounts[0] });
-    await votingToken.methods.approve(voting.options.address, toWei("100")).send({ from: rand });
-
-    // Should be able to stake before accepting the delegation.
-    await voting.methods.stake(toWei("50")).send({ from: rand });
-
-    // After staking should no longer be able to accept the delegation as staked accounts should not be able to be delegates.
-    assert(await didContractThrow(voting.methods.setDelegator(account1).send({ from: rand })));
-
-    // Unstake and accept the delegation. After accepting the delegation can no longer stake.
-    await voting.methods.setUnstakeCoolDown(0).send({ from: accounts[0] });
-    await voting.methods.requestUnstake(toWei("50")).send({ from: rand });
-    await voting.methods.executeUnstake().send({ from: rand });
-    await voting.methods.setDelegator(account1).send({ from: rand });
-    assert(await didContractThrow(voting.methods.stake(toWei("50")).send({ from: rand })));
-  });
-
-  it("Can revoke a delegate by unsetting the mapping", async function () {
-    await voting.methods.setDelegate(rand).send({ from: account1 });
-    await voting.methods.setDelegator(account1).send({ from: rand });
-    assert.equal((await voting.methods.voterStakes(account1).call()).delegate, rand);
-    assert.equal(await voting.methods.delegateToStaker(rand).call(), account1);
-
-    // Remove the delegation from the staker.
-    await voting.methods.setDelegate(ZERO_ADDRESS).send({ from: account1 });
-    assert.equal((await voting.methods.voterStakes(account1).call()).delegate, ZERO_ADDRESS);
-
-    // Remove the delegation from the delegate.
-    await voting.methods.setDelegator(ZERO_ADDRESS).send({ from: rand });
-    assert.equal(await voting.methods.delegateToStaker(rand).call(), ZERO_ADDRESS);
-=======
   it("Can correctly handel unstaking within voting rounds", async function () {
     // Start by setting the unstakeCooldown to 12 hours to enable us to execute the unstakes during the commit/reveal
     // phases.
@@ -2686,7 +2607,84 @@
     const slashingTracker1 = await voting.methods.requestSlashingTrackers(0).call();
     assert.equal(slashingTracker1.totalSlashed, toWei("6400")); // 32mm*0.0016=51200
     assert.equal(slashingTracker1.totalCorrectVotes, toWei("32000000")); // 32mm + 4mm
->>>>>>> a9080669
+  });
+  it("Can delegate voting to another address to vote on your stakes behalf", async function () {
+    // Delegate from account1 to rand.
+    await voting.methods.setDelegate(rand).send({ from: account1 });
+    await voting.methods.setDelegator(account1).send({ from: rand });
+
+    // State variables should be set correctly.
+    assert.equal((await voting.methods.voterStakes(account1).call()).delegate, rand);
+    assert.equal(await voting.methods.delegateToStaker(rand).call(), account1);
+
+    // Request a price and see that we can vote on it on behalf of the account1 from the delegate.
+    const identifier = padRight(utf8ToHex("delegated-voting"), 64); // Use the same identifier for both.
+    const time = "420";
+    await supportedIdentifiers.methods.addSupportedIdentifier(identifier).send({ from: accounts[0] });
+    await voting.methods.requestPrice(identifier, time).send({ from: registeredContract });
+
+    await moveToNextRound(voting, accounts[0]);
+    const roundId = (await voting.methods.getCurrentRoundId().call()).toString();
+
+    const price = 1;
+
+    const salt = getRandomSignedInt(); // use the same salt for all votes. bad practice but wont impact anything.
+
+    // construct the vote hash. Note the account is the delegate.
+    const hash = computeVoteHash({ salt, roundId, identifier, price, account: rand, time });
+
+    // Commit the votes.
+    await voting.methods.commitVote(identifier, time, hash).send({ from: rand });
+    await moveToNextPhase(voting, accounts[0]); // Reveal the votes.
+    await voting.methods.revealVote(identifier, time, price, salt).send({ from: rand });
+    await moveToNextRound(voting, accounts[0]); // Move to the next round.
+
+    // The price should have settled as per usual and be recoverable. The original staker should have gained the positive
+    // slashing from being the oly correct voter. The total slashing should be 68mm * 0.0016 = 108800.
+    assert.equal(await voting.methods.getPrice(identifier, time).call({ from: registeredContract }), price);
+    await voting.methods.updateTrackers(account1).send({ from: account1 });
+    assert.equal(
+      (await voting.methods.voterStakes(account1).call()).activeStake,
+      toWei("32000000").add(toWei("108800"))
+    );
+  });
+
+  it("Existing stakers cant become delegates and delegates cant stake", async function () {
+    // Account1 has a staked balance so cant be used by account2 in delegation.
+    assert(await didContractThrow(voting.methods.setDelegate(account1).send({ from: account2 })));
+
+    // Before the user accepts  the delegation they can stake but after they accept it they can no longer stake.
+    await voting.methods.setDelegate(rand).send({ from: account1 });
+    await votingToken.methods.mint(rand, toWei("100")).send({ from: accounts[0] });
+    await votingToken.methods.approve(voting.options.address, toWei("100")).send({ from: rand });
+
+    // Should be able to stake before accepting the delegation.
+    await voting.methods.stake(toWei("50")).send({ from: rand });
+
+    // After staking should no longer be able to accept the delegation as staked accounts should not be able to be delegates.
+    assert(await didContractThrow(voting.methods.setDelegator(account1).send({ from: rand })));
+
+    // Unstake and accept the delegation. After accepting the delegation can no longer stake.
+    await voting.methods.setUnstakeCoolDown(0).send({ from: accounts[0] });
+    await voting.methods.requestUnstake(toWei("50")).send({ from: rand });
+    await voting.methods.executeUnstake().send({ from: rand });
+    await voting.methods.setDelegator(account1).send({ from: rand });
+    assert(await didContractThrow(voting.methods.stake(toWei("50")).send({ from: rand })));
+  });
+
+  it("Can revoke a delegate by unsetting the mapping", async function () {
+    await voting.methods.setDelegate(rand).send({ from: account1 });
+    await voting.methods.setDelegator(account1).send({ from: rand });
+    assert.equal((await voting.methods.voterStakes(account1).call()).delegate, rand);
+    assert.equal(await voting.methods.delegateToStaker(rand).call(), account1);
+
+    // Remove the delegation from the staker.
+    await voting.methods.setDelegate(ZERO_ADDRESS).send({ from: account1 });
+    assert.equal((await voting.methods.voterStakes(account1).call()).delegate, ZERO_ADDRESS);
+
+    // Remove the delegation from the delegate.
+    await voting.methods.setDelegator(ZERO_ADDRESS).send({ from: rand });
+    assert.equal(await voting.methods.delegateToStaker(rand).call(), ZERO_ADDRESS);
   });
 });
 

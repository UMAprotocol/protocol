--- conflicted
+++ resolved
@@ -2375,29 +2375,6 @@
     );
   });
 
-  it("Existing stakers cant become delegates and delegates cant stake", async function () {
-    // Account1 has a staked balance so cant be used by account2 in delegation.
-    assert(await didContractThrow(voting.methods.setDelegate(account1).send({ from: account2 })));
-
-    // Before the user accepts  the delegation they can stake but after they accept it they can no longer stake.
-    await voting.methods.setDelegate(rand).send({ from: account1 });
-    await votingToken.methods.mint(rand, toWei("100")).send({ from: accounts[0] });
-    await votingToken.methods.approve(voting.options.address, toWei("100")).send({ from: rand });
-
-    // Should be able to stake before accepting the delegation.
-    await voting.methods.stake(toWei("50")).send({ from: rand });
-
-    // After staking should no longer be able to accept the delegation as staked accounts should not be able to be delegates.
-    assert(await didContractThrow(voting.methods.setDelegator(account1).send({ from: rand })));
-
-    // Unstake and accept the delegation. After accepting the delegation can no longer stake.
-    await voting.methods.setUnstakeCoolDown(0).send({ from: accounts[0] });
-    await voting.methods.requestUnstake(toWei("50")).send({ from: rand });
-    await voting.methods.executeUnstake().send({ from: rand });
-    await voting.methods.setDelegator(account1).send({ from: rand });
-    assert(await didContractThrow(voting.methods.stake(toWei("50")).send({ from: rand })));
-  });
-
   it("Can revoke a delegate by unsetting the mapping", async function () {
     await voting.methods.setDelegate(rand).send({ from: account1 });
     await voting.methods.setDelegator(account1).send({ from: rand });
@@ -2798,7 +2775,6 @@
     );
   });
 
-<<<<<<< HEAD
   it("Can correctly handle rolling a vote for many rounds", async function () {
     // Test rolling a vote for many rounds and ensuring the slashing trackers continue to update as expected. Make
     // two requests, vote on the second one sufficiently to settled it and the first one not enough to settle it.
@@ -2839,13 +2815,6 @@
     await voting.methods.commitVote(identifier, time + 1, hash3).send({ from: account4 });
     const hash4 = computeVoteHash({ ...baseRequest, price, account: account1, time: time + 3 });
     await voting.methods.commitVote(identifier, time + 3, hash4).send({ from: account1 });
-=======
-  it("Can revoke a delegate by unsetting the mapping", async function () {
-    await voting.methods.setDelegate(rand).send({ from: account1 });
-    await voting.methods.setDelegator(account1).send({ from: rand });
-    assert.equal((await voting.methods.voterStakes(account1).call()).delegate, rand);
-    assert.equal(await voting.methods.delegateToStaker(rand).call(), account1);
->>>>>>> 023835d0
 
     await moveToNextPhase(voting, accounts[0]); // Move into the reveal phase
     await voting.methods.revealVote(identifier, time + 1, price, salt).send({ from: account4 });
@@ -2915,5 +2884,4 @@
     assert.equal(slashingTracker4.totalSlashed, toWei("101909.004288"));
     assert.equal(slashingTracker4.totalCorrectVotes, toWei("36306872.32")); // Account1 + account4.
   });
-  // TODO: add a much more itterative rolling test to validate a many rolled round is correctly tracked.
 });
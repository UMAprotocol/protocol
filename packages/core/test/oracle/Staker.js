const hre = require("hardhat");
const { web3, assertEventEmitted } = hre;
const { runDefaultFixture, didContractThrow } = require("@uma/common");
const { getContract } = hre;

const { assert } = require("chai");
const { toBN } = web3.utils;

const StakerTest = getContract("StakerTest");
const VotingToken = getContract("VotingToken");
const Timer = getContract("Timer");

const toWei = (value) => toBN(web3.utils.toWei(value, "ether"));

const emissionRate = "640000000000000000"; // Approximately 20% APY with a total supply of 100mm tokens.
const unstakeCoolDown = 60 * 60 * 30; // 1 month.

const amountToStake = toWei("1000");

describe("Staker", function () {
  let staker, votingToken, timer, accounts, account1, account2, account3;

  const advanceTime = async (time) => {
    await staker.methods
      .setCurrentTime(Number(await staker.methods.getCurrentTime().call()) + time)
      .send({ from: account1 });
  };

  beforeEach(async function () {
    accounts = await web3.eth.getAccounts();
    [account1, account2, account3] = accounts;
    await runDefaultFixture(hre);
    votingToken = await VotingToken.deployed();
    timer = await Timer.deployed();

    staker = await StakerTest.new(
      emissionRate,
      unstakeCoolDown,
      votingToken.options.address,
      timer.options.address
    ).send({ from: account1 });

    // Allow account1 to mint tokens.
    const minterRole = 1;
    await votingToken.methods.addMember(minterRole, account1).send({ from: account1 });
    await votingToken.methods.addMember(minterRole, staker.options.address).send({ from: account1 });

    // Account1 starts with 100MM tokens. Send 32mm to the other three accounts.
    await votingToken.methods.approve(staker.options.address, toWei("32000000")).send({ from: account1 });
    await votingToken.methods.transfer(account2, toWei("32000000")).send({ from: account1 });
    await votingToken.methods.approve(staker.options.address, toWei("32000000")).send({ from: account2 });
    await votingToken.methods.transfer(account3, toWei("32000000")).send({ from: account1 });
    await votingToken.methods.approve(staker.options.address, toWei("32000000")).send({ from: account3 });
  });
  describe("Staking: rewards accumulation", function () {
    it("Staking accumulates prorata rewards over time", async function () {
      await staker.methods.stake(amountToStake).send({ from: account1 });
      const stakingBalance = await staker.methods.voterStakes(account1).call();
      assert.equal(stakingBalance.activeStake, amountToStake);

      // Advance time forward 1000 seconds. At an emission rate of 0.64 per second we should see the accumulation of
      // all rewards equal to the amount staked * 1000 * 0.64 = 640.
      await advanceTime(1000);
      assert.equal(await staker.methods.outstandingRewards(account1).call(), toWei("640"));

      // Claim the rewards and ensure balances update accordingly.
      const balanceBefore = await votingToken.methods.balanceOf(account1).call();
      await staker.methods.withdrawRewards().send({ from: account1 });
      assert.equal(
        await votingToken.methods.balanceOf(account1).call(),
        toWei("640").add(toBN(balanceBefore)).toString()
      );

      // Now have account2 stake 3x the amount of account1. Ensure a prorata split of future rewards as 1/4 3/4ths.
      await staker.methods.stake(amountToStake.muln(3)).send({ from: account2 });

      // Advance time forward 1000 seconds. At an emission rate of 0.64 per second we should see the accumulation of
      // 1/4*640=160 to account1 and 2/3*640=480 to account2.
      await advanceTime(1000);
      assert.equal(await staker.methods.outstandingRewards(account1).call(), toWei("160"));
      assert.equal(await staker.methods.outstandingRewards(account2).call(), toWei("480"));

      // Next, stake 2x the original amount of tokens from another account. This should result in a prorata split of
      // rewards with account1 staking 1/6th, account2 staking 3/6 and account3 staking 2/6. Subsequent rewards should
      // correctly factor in the 160 & 480 rewards split between account1 and account2 that have not yet been claimed.
      // This shows the correct "memory" of the staking system with subsequent stakes.
      await staker.methods.stake(amountToStake.muln(2)).send({ from: account3 });

      // Over 1500 seconds we should emit a total of 1500 * 0.64 = 960 rewards.
      //    Account1: 160 + 1/6 * 960 = 320
      //    Account2: 480 + 3/6 * 960 = 960
      //    Account3: 0   + 2/6 * 960 = 320
      await advanceTime(1500);
      assert.equal(await staker.methods.outstandingRewards(account1).call(), toWei("320"));
      assert.equal(await staker.methods.outstandingRewards(account2).call(), toWei("960"));
      assert.equal(await staker.methods.outstandingRewards(account3).call(), toWei("320"));
    });

    it("Withdraw and restake", async function () {
      await staker.methods.stake(amountToStake).send({ from: account1 });

      // Advance time forward 1000 seconds. At an emission rate of 0.64 per second we should see the accumulation of
      // all rewards equal to the amount staked * 1000 * 0.64 = 640.
      await advanceTime(1000);

      await staker.methods.withdrawAndRestake().send({ from: account1 });
      const stakingBalance = await staker.methods.voterStakes(account1).call();
      assert.equal(stakingBalance.activeStake, amountToStake.add(toWei("640")));
    });

    it("Stake to", async function () {
<<<<<<< HEAD
      await staker.methods.stakeTo(account2, amountToStake).send({ from: account1 });

=======
      const initialBalanceAccount1 = await staker.methods.voterStakes(account1).call();
      const initialBalanceAccount2 = await staker.methods.voterStakes(account2).call();

      await staker.methods.stakeTo(account2, amountToStake).send({ from: account1 });

      const stakingBalanceAccount1 = await staker.methods.voterStakes(account1).call();
      const stakingBalanceAccount2 = await staker.methods.voterStakes(account2).call();

      assert.equal(stakingBalanceAccount1.activeStake, initialBalanceAccount1.activeStake);
      assert.equal(stakingBalanceAccount1.pendingStake, initialBalanceAccount1.pendingStake);
      assert.equal(stakingBalanceAccount2.activeStake, amountToStake.add(toBN(initialBalanceAccount2.activeStake)));
      assert.equal(stakingBalanceAccount2.pendingStake, initialBalanceAccount2.pendingStake);

>>>>>>> ddbca759
      // Advance time forward 1000 seconds. At an emission rate of 0.64 per second we should see the accumulation of
      // all rewards equal to the amount staked * 1000 * 0.64 = 640.
      await advanceTime(1000);

      await staker.methods.withdrawAndRestake().send({ from: account2 });
      const stakingBalance = await staker.methods.voterStakes(account2).call();
      assert.equal(stakingBalance.activeStake, amountToStake.add(toWei("640")));
    });

    it("Withdraw and restake delegate", async function () {
      await staker.methods.stake(amountToStake).send({ from: account1 });
      await staker.methods.setDelegate(account2).send({ from: account1 });
      await staker.methods.setDelegator(account1).send({ from: account2 });

      const stakingBalanceInitial = await staker.methods.voterStakes(account1).call();

      // Advance time forward 1000 seconds.
      await advanceTime(1000);

      const delegateVotingTokenBalance = await votingToken.methods.balanceOf(account2).call();
      const outstandingRewards = await staker.methods.outstandingRewards(account1).call();

      // Check the outstanding rewards are more than 0.
      assert(toBN(outstandingRewards) > 0);

      // Check that delegate cannot withdraw rewards.
      await staker.methods.withdrawRewards().send({ from: account2 });
      assert.equal(await votingToken.methods.balanceOf(account2).call(), delegateVotingTokenBalance);

      // But delegate can withdraw rewards and restake.
      const tx = await staker.methods.withdrawAndRestake().send({ from: account2 });

      assert.equal(tx.events.WithdrawnRewards.returnValues.voter, accounts[0]);
      assert.equal(tx.events.WithdrawnRewards.returnValues.delegate, account2);
      assert.equal(tx.events.WithdrawnRewards.returnValues.tokensWithdrawn, outstandingRewards);

      const stakingBalance = await staker.methods.voterStakes(account1).call();

      // Voter active stake should have increased by the outstanding rewards and the delegate votingToken balance should be the same.
      assert.equal(stakingBalance.activeStake, toBN(stakingBalanceInitial.activeStake).add(toBN(outstandingRewards)));
      assert.equal(delegateVotingTokenBalance, await votingToken.methods.balanceOf(account2).call());
    });

    it("Blocks bad unstake attempt", async function () {
      await staker.methods.stake(amountToStake).send({ from: account1 });

      // Try to request to unstake more than staked amount.
      assert(await didContractThrow(staker.methods.requestUnstake(amountToStake.addn(1)).send({ from: account1 })));
    });
    it("Unstaking is correctly blocked for unlock time", async function () {
      await staker.methods.stake(amountToStake).send({ from: account1 });

      // Attempting to unstake without requesting.
      assert(await didContractThrow(staker.methods.executeUnstake().send({ from: account1 })));
      await staker.methods.requestUnstake(amountToStake).send({ from: account1 });
      // Not waiting long enough should also revert.
      assert(await didContractThrow(staker.methods.executeUnstake().send({ from: account1 })));
      await advanceTime(1000);
      assert(await didContractThrow(staker.methods.executeUnstake().send({ from: account1 })));

      // Now advance the 1 month required to unstake.
      await advanceTime(60 * 60 * 24 * 30);
      const balanceBefore = await votingToken.methods.balanceOf(account1).call();
      await staker.methods.executeUnstake().send({ from: account1 });
      const balanceAfter = await votingToken.methods.balanceOf(account1).call();
      assert.equal(balanceAfter, amountToStake.add(toBN(balanceBefore))); // Should get back the original amount staked.

      // The account should have 0 outstanding rewards as they requested to unstake right at the beginning of the test.
      assert.equal(await staker.methods.outstandingRewards(account1).call(), toWei("0"));
    });
    it("Can not re-request to unstake", async function () {
      await staker.methods.stake(amountToStake).send({ from: account1 });

      const unstakeRequestTime = Number(await staker.methods.getCurrentTime().call());
      await staker.methods.requestUnstake(amountToStake).send({ from: account1 });
      assert((await staker.methods.voterStakes(account1).call()).unstakeRequestTime, unstakeRequestTime);
      assert((await staker.methods.voterStakes(account1).call()).pendingUnstake, amountToStake);
      assert(await didContractThrow(staker.methods.requestUnstake(420).send({ from: account1 })));
    });
  });
  describe("Slashing: unrealizedSlash consideration", function () {
    it("Applied slashing correctly impacts staked users future rewards", async function () {
      // Stake some amount, advance time and check that there is an unclaimed reward.
      await staker.methods.stake(amountToStake).send({ from: account1 }); // stake 1/4th
      await staker.methods.stake(amountToStake.muln(3)).send({ from: account2 }); // stake 3/4ths
      await advanceTime(1000);
      assert.equal(await staker.methods.outstandingRewards(account1).call(), toWei("160")); // 1000 * 0.64 * 1/4 = 160
      assert.equal(await staker.methods.outstandingRewards(account2).call(), toWei("480")); // 1000 * 0.64 * 3/4 = 480

      // Now assume that voter2 votes wrong. Assume for the case of this test the slashing amount is 200 Wei. This should
      // not impact any of their claimable rewards but it should impact their cumlativeStaked and therefore impact their
      // share of rewards going forward. Note that here we are ignoring how slashing is computed. This just assumes that
      // the slashing amount flows totally from account1 to account2.
      await staker.methods.applySlashingToCumulativeStaked(account1, toWei("200")).send({ from: account1 });
      await staker.methods.applySlashingToCumulativeStaked(account2, toWei("-200")).send({ from: account1 });
      // Cumulative staked should have been shifted accordingly.
      assert.equal((await staker.methods.voterStakes(account1).call()).activeStake, toWei("1200"));
      assert.equal((await staker.methods.voterStakes(account2).call()).activeStake, toWei("2800"));

      // Outstanding rewards should be the same as before (not effected by slashing)
      assert.equal(await staker.methods.outstandingRewards(account1).call(), toWei("160")); // 160
      assert.equal(await staker.methods.outstandingRewards(account2).call(), toWei("480")); // 480

      // Now, accumulate more rewards. Check that accumulation behaves as expected. Advance time forward another 1500
      // seconds. Now we should accumulate a total of 0.64 * 1500 = 960 rewards. This should now be split between the
      // two accounts with account1 getting 1200/4000 * 960 = 288 and account2 getting 2800/4000 * 960 = 672.
      await advanceTime(1500);
      assert.equal(await staker.methods.outstandingRewards(account1).call(), toWei("448")); // 160 + 288 = 448

      assert.equal(await staker.methods.outstandingRewards(account2).call(), toWei("1152")); // 480  + 672 = 1152

      // Now, claim the rewards. Check that the claims are correctly attributed to the correct accounts.
      const account1BalBefore = await votingToken.methods.balanceOf(account1).call();
      const account2BalBefore = await votingToken.methods.balanceOf(account2).call();
      await staker.methods.withdrawRewards().send({ from: account1 });
      await staker.methods.withdrawRewards().send({ from: account2 });
      assert.equal(await votingToken.methods.balanceOf(account1).call(), toBN(account1BalBefore).add(toWei("448")));
      assert.equal(await votingToken.methods.balanceOf(account2).call(), toBN(account2BalBefore).add(toWei("1152")));
    });

    it("Slashing a users whole balance totally attenuates their rewards over time", async function () {
      await staker.methods.stake(amountToStake).send({ from: account1 }); // stake 1/4th
      await staker.methods.stake(amountToStake.muln(3)).send({ from: account2 }); // stake 3/4ths
      await advanceTime(1000);
      assert.equal(await staker.methods.outstandingRewards(account1).call(), toWei("160")); // 1000 * 0.64 * 1/4 = 160
      assert.equal(await staker.methods.outstandingRewards(account2).call(), toWei("480")); // 1000 * 0.64 * 3/4 = 480

      // Now slash half the balance of account1.
      await staker.methods.applySlashingToCumulativeStaked(account1, amountToStake.divn(-2)).send({ from: account1 });
      await staker.methods.applySlashingToCumulativeStaked(account2, amountToStake.divn(2)).send({ from: account1 });

      // Now advance another 1000 seconds. This will accrue another 640 rewards. Now, though, the allocation will be
      // 500/4000 * 640 = 80 to account1 and 3500/4000 * 640 = 560 to account2.
      await advanceTime(1000);
      assert.equal(await staker.methods.outstandingRewards(account1).call(), toWei("240")); // 160 + 80 = 240
      assert.equal(await staker.methods.outstandingRewards(account2).call(), toWei("1040")); // 480 + 560 = 1040

      // Slash the remaining account1's balance. They should accumulate no more rewards and everything goes to account2.
      await staker.methods.applySlashingToCumulativeStaked(account1, amountToStake.divn(-2)).send({ from: account1 });
      await staker.methods.applySlashingToCumulativeStaked(account2, amountToStake.divn(2)).send({ from: account1 });

      await advanceTime(1000);
      assert.equal(await staker.methods.outstandingRewards(account1).call(), toWei("240")); // 240 + 0 = 240
      assert.equal(await staker.methods.outstandingRewards(account2).call(), toWei("1680")); // 1040 + 640 = 1680
    });

    it("Events", async function () {
      let result;
      result = await staker.methods.stake(amountToStake).send({ from: account1 }); // stake 1/4th
      await advanceTime(1000);

      await assertEventEmitted(result, staker, "Staked");
      await assertEventEmitted(result, staker, "UpdatedReward");

      result = await staker.methods.setEmissionRate(toWei("0.1")).send({ from: accounts[0] });
      await assertEventEmitted(result, staker, "SetNewEmissionRate", (ev) => ev.newEmissionRate == toWei("0.1"));

      result = await staker.methods.setUnstakeCoolDown(0).send({ from: account1 });
      await assertEventEmitted(result, staker, "SetNewUnstakeCoolDown");

      result = await staker.methods.withdrawRewards().send({ from: account1 });
      await assertEventEmitted(result, staker, "WithdrawnRewards");

      result = await staker.methods.requestUnstake(amountToStake).send({ from: account1 });
      await assertEventEmitted(result, staker, "RequestedUnstake");

      result = await staker.methods.executeUnstake().send({ from: account1 });
      await assertEventEmitted(result, staker, "ExecutedUnstake");
    });
  });
});<|MERGE_RESOLUTION|>--- conflicted
+++ resolved
@@ -109,10 +109,6 @@
     });
 
     it("Stake to", async function () {
-<<<<<<< HEAD
-      await staker.methods.stakeTo(account2, amountToStake).send({ from: account1 });
-
-=======
       const initialBalanceAccount1 = await staker.methods.voterStakes(account1).call();
       const initialBalanceAccount2 = await staker.methods.voterStakes(account2).call();
 
@@ -126,7 +122,6 @@
       assert.equal(stakingBalanceAccount2.activeStake, amountToStake.add(toBN(initialBalanceAccount2.activeStake)));
       assert.equal(stakingBalanceAccount2.pendingStake, initialBalanceAccount2.pendingStake);
 
->>>>>>> ddbca759
       // Advance time forward 1000 seconds. At an emission rate of 0.64 per second we should see the accumulation of
       // all rewards equal to the amount staked * 1000 * 0.64 = 640.
       await advanceTime(1000);

const { assert } = require("chai");
const hre = require("hardhat");
const { web3 } = hre;
const { didContractThrow, interfaceName, ZERO_ADDRESS } = require("@uma/common");
const { getContract, assertEventEmitted } = hre;
const { hexToUtf8, utf8ToHex, toWei } = web3.utils;

// Tested contracts
const MessengerMock = getContract("MessengerMock");
const BridgeAdmin = getContract("BridgeAdmin");
const BridgePool = getContract("BridgePool");
const Timer = getContract("Timer");
const Finder = getContract("Finder");
const BridgeDepositBox = getContract("BridgeDepositBoxMock");
const IdentifierWhitelist = getContract("IdentifierWhitelist");
const AddressWhitelist = getContract("AddressWhitelist");

// Contract objects
let messenger;
let bridgeAdmin;
let finder;
let depositBox;
let identifierWhitelist;
let collateralWhitelist;
let timer;

// Test function inputs
const defaultGasLimit = 1_000_000;
const defaultGasPrice = toWei("1", "gwei");
const defaultL1CallValue = 10_000_000_000;
const maxSubmissionCost = 10_000_000_000;
const defaultIdentifier = utf8ToHex("IS_CROSS_CHAIN_RELAY_VALID");
const defaultLiveness = 7200;
const defaultProposerBondPct = toWei("0.05");
const lpFeeRatePerSecond = toWei("0.0000015");
const defaultBridgingDelay = 60;
const chainId = "111";
let l1Token;
let l2Token;
let bridgePool;

describe("BridgeAdmin", () => {
  let accounts, owner, rando, rando2, depositBoxImpersonator;

  before(async function () {
    accounts = await web3.eth.getAccounts();
    [owner, rando, rando2, depositBoxImpersonator] = accounts;
    l1Token = rando;
    l2Token = rando2;
    finder = await Finder.new().send({ from: owner });
    collateralWhitelist = await AddressWhitelist.new().send({ from: owner });
    await finder.methods
      .changeImplementationAddress(utf8ToHex(interfaceName.CollateralWhitelist), collateralWhitelist.options.address)
      .send({ from: owner });

    identifierWhitelist = await IdentifierWhitelist.new().send({ from: owner });
    await finder.methods
      .changeImplementationAddress(utf8ToHex(interfaceName.IdentifierWhitelist), identifierWhitelist.options.address)
      .send({ from: owner });
    timer = await Timer.new().send({ from: owner });
    await identifierWhitelist.methods.addSupportedIdentifier(defaultIdentifier).send({ from: owner });

    // The initialization of the bridge pool requires there to be an address of both the store and the SkinnyOptimisticOracle
    // set in the finder. These tests dont use these contracts but there are never the less needed for deployment.
    await finder.methods.changeImplementationAddress(utf8ToHex(interfaceName.Store), rando).send({ from: owner });
    await finder.methods
      .changeImplementationAddress(utf8ToHex(interfaceName.SkinnyOptimisticOracle), rando)
      .send({ from: owner });
  });
  beforeEach(async function () {
    messenger = await MessengerMock.new().send({ from: owner });

    bridgeAdmin = await BridgeAdmin.new(
      finder.options.address,
      defaultLiveness,
      defaultProposerBondPct,
      defaultIdentifier
    ).send({ from: owner });

    bridgePool = await BridgePool.new(
      "LP Token",
      "LPT",
      bridgeAdmin.options.address,
      l1Token,
      lpFeeRatePerSecond,
      false,
      timer.options.address
    ).send({ from: owner });

    depositBox = await BridgeDepositBox.new(
      bridgeAdmin.options.address,
      defaultBridgingDelay,
      ZERO_ADDRESS, // weth address. Weth mode not used in these tests
      ZERO_ADDRESS // timer address
    ).send({ from: owner });
  });
  describe("Admin functions", () => {
    it("Set deposit contracts", async () => {
      const newDepositContract = rando;
      const newMessengerContract = rando2;
      assert(
        await didContractThrow(
          bridgeAdmin.methods
            .setDepositContract(chainId, newDepositContract, newMessengerContract)
            .send({ from: rando })
        ),
        "OnlyOwner modifier not enforced"
      );
      assert(
        await didContractThrow(
          bridgeAdmin.methods.setDepositContract(chainId, ZERO_ADDRESS, newMessengerContract).send({ from: owner })
        ),
        "Can't set deposit contract to 0x address"
      );
      assert(
        await didContractThrow(
          bridgeAdmin.methods.setDepositContract(chainId, newDepositContract, ZERO_ADDRESS).send({ from: owner })
        ),
        "Can't set messenger contract to 0x address"
      );
      const txn = await bridgeAdmin.methods
        .setDepositContract(chainId, newDepositContract, newMessengerContract)
        .send({ from: owner });
      await assertEventEmitted(txn, bridgeAdmin, "SetDepositContracts", (ev) => {
        return (
          ev.chainId === chainId &&
          ev.l2DepositContract === newDepositContract &&
          ev.l2MessengerContract === newMessengerContract
        );
      });
      const newlySetDepositContracts = await bridgeAdmin.methods.depositContracts(chainId).call();
      assert.equal(newlySetDepositContracts.depositContract, newDepositContract);
      assert.equal(newlySetDepositContracts.messengerContract, newMessengerContract);
    });
    it("Set relay identifier", async () => {
      const newIdentifier = utf8ToHex("NEW_IDENTIFIER");
      assert(
        await didContractThrow(bridgeAdmin.methods.setIdentifier(newIdentifier).send({ from: rando })),
        "OnlyOwner modifier not enforced"
      );
      assert(
        await didContractThrow(bridgeAdmin.methods.setIdentifier(newIdentifier).send({ from: owner })),
        "Identifier must be whitelisted"
      );
      await identifierWhitelist.methods.addSupportedIdentifier(newIdentifier).send({ from: owner });
      const txn = await bridgeAdmin.methods.setIdentifier(newIdentifier).send({ from: owner });
      await assertEventEmitted(txn, bridgeAdmin, "SetRelayIdentifier", (ev) => {
        return hexToUtf8(ev.identifier) === hexToUtf8(newIdentifier);
      });
      assert.equal(hexToUtf8(await bridgeAdmin.methods.identifier().call()), hexToUtf8(newIdentifier));
    });
    it("Set optimistic oracle liveness", async () => {
      const newLiveness = 100;
      assert(
        await didContractThrow(bridgeAdmin.methods.setOptimisticOracleLiveness(newLiveness).send({ from: rando })),
        "OnlyOwner modifier not enforced"
      );

      // Liveness too large, must be less than a 5200 weeks.
      assert(
        await didContractThrow(
          bridgeAdmin.methods.setOptimisticOracleLiveness(5200 * 7 * 24 * 60 * 60).send({ from: owner })
        )
      );

      // Liveness too small, must be positive.
      assert(await didContractThrow(bridgeAdmin.methods.setOptimisticOracleLiveness("0").send({ from: owner })));

      const txn = await bridgeAdmin.methods.setOptimisticOracleLiveness(newLiveness).send({ from: owner });
      await assertEventEmitted(txn, bridgeAdmin, "SetOptimisticOracleLiveness", (ev) => {
        return ev.liveness.toString() === newLiveness.toString();
      });
      assert.equal((await bridgeAdmin.methods.optimisticOracleLiveness().call()).toString(), newLiveness.toString());
    });
    it("Set proposer bond", async () => {
      const newBond = toWei("0.1");
      assert(
        await didContractThrow(bridgeAdmin.methods.setProposerBondPct(newBond).send({ from: rando })),
        "OnlyOwner modifier not enforced"
      );

      const txn = await bridgeAdmin.methods.setProposerBondPct(newBond).send({ from: owner });
      await assertEventEmitted(txn, bridgeAdmin, "SetProposerBondPct", (ev) => {
        return ev.proposerBondPct.toString() === newBond.toString();
      });
      assert.equal((await bridgeAdmin.methods.proposerBondPct().call()).toString(), newBond.toString());
    });
    it("Transfer ownership of pool admins", async () => {
      assert(
        await didContractThrow(
          bridgeAdmin.methods.transferBridgePoolAdmin([bridgePool.options.address], rando).send({ from: rando })
        ),
        "OnlyOwner modifier not enforced"
      );

      // Create a temp bridgePool.
      const bridgePool2 = await BridgePool.new(
        "LP Token2",
        "LPT2",
        bridgeAdmin.options.address,
        l1Token,
        lpFeeRatePerSecond,
        timer.options.address
      ).send({ from: owner });

      assert.equal(await bridgePool.methods.bridgeAdmin().call(), bridgeAdmin.options.address);

      const transferAdminTxn = await bridgeAdmin.methods
        .transferBridgePoolAdmin([bridgePool.options.address, bridgePool2.options.address], owner)
        .send({ from: owner });

      // Check for L1 logs and state change

      await assertEventEmitted(transferAdminTxn, bridgeAdmin, "BridgePoolsAdminTransferred", (ev) => {
        return (
          ev.bridgePools.length == 2 &&
          ev.bridgePools[0] == bridgePool.options.address &&
          ev.bridgePools[1] == bridgePool2.options.address &&
          ev.newAdmin == owner
        );
      });

      // Both bridge pools should now have the new owner.
      assert.equal(await bridgePool.methods.bridgeAdmin().call(), owner);
      assert.equal(await bridgePool2.methods.bridgeAdmin().call(), owner);
    });
    describe("Cross domain Admin functions", () => {
      describe("Whitelist tokens", () => {
        it("Basic checks", async () => {
          assert(
            await didContractThrow(
              bridgeAdmin.methods
                .whitelistToken(
                  chainId,
                  l1Token,
                  l2Token,
                  bridgePool.options.address,
                  defaultL1CallValue,
                  defaultGasLimit,
                  defaultGasPrice,
                  maxSubmissionCost
                )
                .send({ from: rando, value: defaultL1CallValue })
            ),
            "OnlyOwner modifier not enforced"
          );

          // Fails if depositContracts not set in BridgeRouter
          assert(
            await didContractThrow(
              bridgeAdmin.methods
                .whitelistToken(
                  chainId,
                  l1Token,
                  l2Token,
                  bridgePool.options.address,
                  defaultL1CallValue,
                  defaultGasLimit,
                  defaultGasPrice,
                  maxSubmissionCost
                )
                .send({ from: owner, value: defaultL1CallValue })
            ),
            "Deposit contract not set"
          );
          await bridgeAdmin.methods
            .setDepositContract(chainId, depositBoxImpersonator, messenger.options.address)
            .send({ from: owner });

          // Fails if l1 token is not whitelisted
          assert(
            await didContractThrow(
              bridgeAdmin.methods
                .whitelistToken(
                  chainId,
                  l1Token,
                  l2Token,
                  bridgePool.options.address,
                  defaultL1CallValue,
                  defaultGasLimit,
                  defaultGasPrice,
                  maxSubmissionCost
                )
                .send({ from: owner, value: defaultL1CallValue })
            ),
            "L1 token is not whitelisted collateral"
          );
          await collateralWhitelist.methods.addToWhitelist(l1Token).send({ from: owner });

          // Fails if l2 token address is invalid
          assert(
            await didContractThrow(
              bridgeAdmin.methods
                .whitelistToken(
                  chainId,
                  l1Token,
                  ZERO_ADDRESS,
                  bridgePool.options.address,
                  defaultL1CallValue,
                  defaultGasLimit,
                  defaultGasPrice,
                  maxSubmissionCost
                )
                .send({ from: owner, value: defaultL1CallValue })
            ),
            "L2 token cannot be zero address"
          );

          // Fails if bridge pool is zero address.
          assert(
            await didContractThrow(
              bridgeAdmin.methods
                .whitelistToken(
                  chainId,
                  l1Token,
                  l2Token,
                  ZERO_ADDRESS,
                  defaultL1CallValue,
                  defaultGasLimit,
                  defaultGasPrice,
                  maxSubmissionCost
                )
                .send({ from: owner, value: defaultL1CallValue })
            ),
            "BridgePool cannot be zero address"
          );

          // Fails if msg.value != defaultL1CallValue.
          assert(
            await didContractThrow(
              bridgeAdmin.methods
                .whitelistToken(
                  chainId,
                  l1Token,
                  l2Token,
                  bridgePool.options.address,
                  defaultL1CallValue,
                  defaultGasLimit,
                  defaultGasPrice,
                  maxSubmissionCost
                )
                .send({ from: owner })
            ),
            "msg.value != defaultL1CallValue"
          );

          // Works if msg.value = 0 and defaultL1CallValue = 0
          assert.ok(
            await bridgeAdmin.methods
              .whitelistToken(
                chainId,
                l1Token,
                l2Token,
                bridgePool.options.address,
                0,
                defaultGasLimit,
                defaultGasPrice,
                maxSubmissionCost
              )
              .call({ from: owner })
          );

          // Successful call
          await bridgeAdmin.methods
            .whitelistToken(
              chainId,
              l1Token,
              l2Token,
              bridgePool.options.address,
              defaultL1CallValue,
              defaultGasLimit,
              defaultGasPrice,
              maxSubmissionCost
            )
            .send({ from: owner, value: defaultL1CallValue });

          // Messenger should receive msg.value.
          assert.equal((await web3.eth.getBalance(messenger.options.address)).toString(), defaultL1CallValue);

          const tokenMapping = await bridgeAdmin.methods.whitelistedTokens(l1Token, chainId).call();
          assert.isTrue(
            tokenMapping.l2Token === l2Token && tokenMapping.bridgePool === bridgePool.options.address,
            "Token mapping not created correctly"
          );
        });
        it("Add token mapping on L1 and sends xchain message", async () => {
          await bridgeAdmin.methods
            .setDepositContract(chainId, depositBoxImpersonator, messenger.options.address)
            .send({ from: owner });
          await collateralWhitelist.methods.addToWhitelist(l1Token).send({ from: owner });
          const whitelistTxn = await bridgeAdmin.methods
            .whitelistToken(
              chainId,
              l1Token,
              l2Token,
              bridgePool.options.address,
              defaultL1CallValue,
              defaultGasLimit,
              defaultGasPrice,
              maxSubmissionCost
            )
            .send({ from: owner, value: defaultL1CallValue });

          // Check for L1 logs and state change
          await assertEventEmitted(whitelistTxn, bridgeAdmin, "WhitelistToken", (ev) => {
            return (
              ev.chainId === chainId &&
              ev.l1Token === l1Token &&
              ev.l2Token === l2Token &&
              ev.bridgePool === bridgePool.options.address
            );
          });
          const tokenMapping = await bridgeAdmin.methods.whitelistedTokens(l1Token, chainId).call();
          assert.isTrue(
            tokenMapping.l2Token === l2Token && tokenMapping.bridgePool === bridgePool.options.address,
            "Token mapping not created correctly"
          );

          // Validate xchain message
          const expectedAbiData = depositBox.methods
            .whitelistToken(l1Token, l2Token, bridgePool.options.address)
            .encodeABI();
          await assertEventEmitted(whitelistTxn, messenger, "RelayedMessage", (ev) => {
            return (
              ev.target === depositBoxImpersonator &&
              ev.gasLimit === defaultGasLimit.toString() &&
              ev.gasPrice === defaultGasPrice &&
              ev.message === expectedAbiData
            );
          });
        });
        it("Can whitelist multiple L2 tokens for one L1 token and bridgePool pair", async () => {
          await bridgeAdmin.methods
            .setDepositContract(chainId, depositBoxImpersonator, messenger.options.address)
            .send({ from: owner });
          await collateralWhitelist.methods.addToWhitelist(l1Token).send({ from: owner });

          // Whitelist multiple L2 tokens for the one L1 tokens and bridge pool.
          await bridgeAdmin.methods
            .whitelistToken(
              chainId,
              l1Token,
              l2Token,
              bridgePool.options.address,
              defaultL1CallValue,
              defaultGasLimit,
              defaultGasPrice,
              maxSubmissionCost
            )
            .send({ from: owner, value: defaultL1CallValue });
          // Create a new L2 token address to mock being having this pool serve multiple L2s. EG USDC on Arbitrum and
          // Optimism. This will have the same L1 bridge pool, multiple L2Tokens and bridge deposit boxes (for each L2).
          // use a fake address to pretend to be the depositBoxImpersonator for the second chainId
          const l2Token2 = web3.utils.toChecksumAddress(web3.utils.randomHex(20));
          const chainId2 = chainId + 1;
          const depositBoxImpersonator2 = web3.utils.toChecksumAddress(web3.utils.randomHex(20));

          await bridgeAdmin.methods
            .setDepositContract(chainId2, depositBoxImpersonator2, messenger.options.address)
            .send({ from: owner });

          await bridgeAdmin.methods
            .whitelistToken(
              chainId2,
              l1Token,
              l2Token2,
              bridgePool.options.address,
              defaultL1CallValue,
              defaultGasLimit,
              defaultGasPrice,
              maxSubmissionCost
            )
            .send({ from: owner, value: defaultL1CallValue });
          const tokenMapping1 = await bridgeAdmin.methods.whitelistedTokens(l1Token, chainId).call();
          assert.isTrue(
            tokenMapping1.l2Token === l2Token && tokenMapping1.bridgePool === bridgePool.options.address,
            "Token mapping not created correctly"
          );

          const tokenMapping2 = await bridgeAdmin.methods.whitelistedTokens(l1Token, chainId2).call();
          assert.isTrue(
            tokenMapping2.l2Token === l2Token2 && tokenMapping2.bridgePool === bridgePool.options.address,
            "Token mapping not created correctly"
          );
        });
        it("Can use whitelist to update the address of the bridge pool on L2 for a given deposit box", async () => {
          // The whitelistToken method has a secondary function in providing the ability to update the address of the
          // bridge pool for a given L2 chain by re-whitelisting the same L2 token with a new bridge pool address.
          await bridgeAdmin.methods
            .setDepositContract(chainId, depositBoxImpersonator, messenger.options.address)
            .send({ from: owner });
          await collateralWhitelist.methods.addToWhitelist(l1Token).send({ from: owner });

          // Whitelist multiple L2 tokens for the one L1 tokens and bridge pool.
          await bridgeAdmin.methods
            .whitelistToken(
              chainId,
              l1Token,
              l2Token,
              bridgePool.options.address,
              defaultL1CallValue,
              defaultGasLimit,
              defaultGasPrice,
              maxSubmissionCost
            )
            .send({ from: owner, value: defaultL1CallValue });

          // Now consider the case where we have change the address of the bridge pool on L1 due to an upgrade. We now
          // need to send messages to each L2 deposit box to update this address. Create a new fake bridgePool and re
          // whitelist the same l1Token/l2Token pair on the new pool address.
          const bridgePool2 = await BridgePool.new(
            "LP Token2",
            "LPT2",
            bridgeAdmin.options.address,
            l1Token,
            lpFeeRatePerSecond,
            false,
            timer.options.address
          ).send({ from: owner });
          const whitelistTxn = await bridgeAdmin.methods
            .whitelistToken(
              chainId,
              l1Token,
              l2Token,
              bridgePool2.options.address,
              defaultL1CallValue,
              defaultGasLimit,
              defaultGasPrice,
              maxSubmissionCost
            )
            .send({ from: owner, value: defaultL1CallValue });

          // After this whitelist call the address in the bridge admin should have been updated as expected and the
          // messenger should have sent the call to update the latest bridgePool.
          const tokenMapping = await bridgeAdmin.methods.whitelistedTokens(l1Token, chainId).call();
          assert.isTrue(
            tokenMapping.l2Token === l2Token && tokenMapping.bridgePool === bridgePool2.options.address,
            "Token mapping not created correctly"
          );

          // Validate xchain message correctly updates to the new bridgePool2 address
          const expectedAbiData = depositBox.methods
            .whitelistToken(l1Token, l2Token, bridgePool2.options.address)
            .encodeABI();
          await assertEventEmitted(whitelistTxn, messenger, "RelayedMessage", (ev) => {
            return (
              ev.target === depositBoxImpersonator &&
              ev.gasLimit === defaultGasLimit.toString() &&
              ev.gasPrice === defaultGasPrice &&
              ev.message === expectedAbiData
            );
          });
        });
      });
      describe("Set bridge admin", () => {
        it("Basic checks", async () => {
          assert(
            await didContractThrow(
              bridgeAdmin.methods
                .setBridgeAdmin(chainId, rando, defaultL1CallValue, defaultGasLimit, defaultGasPrice, maxSubmissionCost)
                .send({ from: rando, value: defaultL1CallValue })
            ),
            "OnlyOwner modifier not enforced"
          );

          // Fails if depositContract not set in BridgeRouter
          assert(
            await didContractThrow(
              bridgeAdmin.methods
                .setBridgeAdmin(chainId, rando, defaultL1CallValue, defaultGasLimit, defaultGasPrice, maxSubmissionCost)
                .send({ from: owner, value: defaultL1CallValue })
            ),
            "Deposit contract not set"
          );
          await bridgeAdmin.methods
            .setDepositContract(chainId, depositBoxImpersonator, messenger.options.address)
            .send({ from: owner });

          // Admin cannot be 0x0
          assert(
            await didContractThrow(
              bridgeAdmin.methods
                .setBridgeAdmin(
                  chainId,
                  ZERO_ADDRESS,
                  defaultL1CallValue,
                  defaultGasLimit,
                  defaultGasPrice,
                  maxSubmissionCost
                )
                .send({ from: owner, value: defaultL1CallValue })
            ),
            "Cannot set to 0 address"
          );

          // Fails if msg.value != defaultL1CallValue.
          assert(
            await didContractThrow(
              bridgeAdmin.methods
                .setBridgeAdmin(chainId, rando, defaultL1CallValue, defaultGasLimit, defaultGasPrice, maxSubmissionCost)
                .send({ from: owner })
            ),
            "msg.value != defaultL1CallValue"
          );

          // Works if msg.value = 0 and defaultL1CallValue = 0
          assert.ok(
            await bridgeAdmin.methods
              .setBridgeAdmin(chainId, rando, 0, defaultGasLimit, defaultGasPrice, maxSubmissionCost)
              .call({ from: owner })
          );

          // Successful call
          await bridgeAdmin.methods
            .setBridgeAdmin(chainId, rando, defaultL1CallValue, defaultGasLimit, defaultGasPrice, maxSubmissionCost)
            .send({ from: owner, value: defaultL1CallValue });

          // Messenger should receive msg.value.
          assert.equal((await web3.eth.getBalance(messenger.options.address)).toString(), defaultL1CallValue);
        });
        it("Changes admin address", async () => {
          await bridgeAdmin.methods
            .setDepositContract(chainId, depositBoxImpersonator, messenger.options.address)
            .send({ from: owner });
          const setAdminTxn = await bridgeAdmin.methods
            .setBridgeAdmin(chainId, rando, defaultL1CallValue, defaultGasLimit, defaultGasPrice, maxSubmissionCost)
            .send({ from: owner, value: defaultL1CallValue });

          // Check for L1 logs and state change
          await assertEventEmitted(setAdminTxn, bridgeAdmin, "SetBridgeAdmin", (ev) => {
            return ev.bridgeAdmin === rando && ev.chainId === chainId;
          });

          // Validate xchain message
          const expectedAbiData = depositBox.methods.setBridgeAdmin(rando).encodeABI();
          await assertEventEmitted(setAdminTxn, messenger, "RelayedMessage", (ev) => {
            return (
              ev.target === depositBoxImpersonator &&
              ev.gasLimit === defaultGasLimit.toString() &&
              ev.gasPrice === defaultGasPrice &&
              ev.message === expectedAbiData
            );
          });
        });
      });
      describe("Set minimum bridge delay", () => {
        it("Basic checks", async () => {
          assert(
            await didContractThrow(
              bridgeAdmin.methods
                .setMinimumBridgingDelay(
                  chainId,
                  defaultBridgingDelay,
                  defaultL1CallValue,
                  defaultGasLimit,
                  defaultGasPrice,
                  maxSubmissionCost
                )
                .send({ from: rando, value: defaultL1CallValue })
            ),
            "OnlyOwner modifier not enforced"
          );

          // Fails if depositContract not set in BridgeRouter
          assert(
            await didContractThrow(
              bridgeAdmin.methods
                .setMinimumBridgingDelay(
                  chainId,
                  defaultBridgingDelay,
                  defaultL1CallValue,
                  defaultGasLimit,
                  defaultGasPrice,
                  maxSubmissionCost
                )
                .send({ from: owner, value: defaultL1CallValue })
            ),
            "Deposit contract not set"
          );
          await bridgeAdmin.methods
            .setDepositContract(chainId, depositBoxImpersonator, messenger.options.address)
            .send({ from: owner });

          // Fails if msg.value != defaultL1CallValue.
          assert(
            await didContractThrow(
              bridgeAdmin.methods
                .setMinimumBridgingDelay(
                  chainId,
                  defaultBridgingDelay,
                  defaultL1CallValue,
                  defaultGasLimit,
                  defaultGasPrice,
                  maxSubmissionCost
                )
                .send({ from: owner })
            ),
            "msg.value != defaultL1CallValue"
          );

          // Works if msg.value = 0 and defaultL1CallValue = 0
          assert.ok(
            await bridgeAdmin.methods
              .setMinimumBridgingDelay(
                chainId,
                defaultBridgingDelay,
                0,
                defaultGasLimit,
                defaultGasPrice,
                maxSubmissionCost
              )
              .call({ from: owner })
          );

          // Successful call
          await bridgeAdmin.methods
            .setMinimumBridgingDelay(
              chainId,
              defaultBridgingDelay,
              defaultL1CallValue,
              defaultGasLimit,
              defaultGasPrice,
              maxSubmissionCost
            )
            .send({ from: owner, value: defaultL1CallValue });

          // Messenger should receive msg.value.
          assert.equal((await web3.eth.getBalance(messenger.options.address)).toString(), defaultL1CallValue);
        });
        it("Sets delay", async () => {
          await bridgeAdmin.methods
            .setDepositContract(chainId, depositBoxImpersonator, messenger.options.address)
            .send({ from: owner });
          const setDelayTxn = await bridgeAdmin.methods
            .setMinimumBridgingDelay(
              chainId,
              defaultBridgingDelay,
              defaultL1CallValue,
              defaultGasLimit,
              defaultGasPrice,
              maxSubmissionCost
            )
            .send({ from: owner, value: defaultL1CallValue });

          // Check for L1 logs and state change
          await assertEventEmitted(setDelayTxn, bridgeAdmin, "SetMinimumBridgingDelay", (ev) => {
            return ev.newMinimumBridgingDelay.toString() === defaultBridgingDelay.toString() && ev.chainId === chainId;
          });

          // Validate xchain message
          const expectedAbiData = depositBox.methods.setMinimumBridgingDelay(defaultBridgingDelay).encodeABI();
          await assertEventEmitted(setDelayTxn, messenger, "RelayedMessage", (ev) => {
            return (
              ev.target === depositBoxImpersonator &&
              ev.gasLimit === defaultGasLimit.toString() &&
              ev.gasPrice === defaultGasPrice &&
              ev.message === expectedAbiData
            );
          });
        });
      });
      describe("Pause deposits", () => {
        it("Basic checks", async () => {
          assert(
            await didContractThrow(
              bridgeAdmin.methods
                .setEnableDeposits(
                  chainId,
                  l2Token,
                  false,
                  defaultL1CallValue,
                  defaultGasLimit,
                  defaultGasPrice,
                  maxSubmissionCost
                )
                .send({ from: rando, value: defaultL1CallValue })
            ),
            "OnlyOwner modifier not enforced"
          );

          // Fails if depositContract not set in BridgeRouter
          assert(
            await didContractThrow(
              bridgeAdmin.methods
                .setEnableDeposits(
                  chainId,
                  l2Token,
                  false,
                  defaultL1CallValue,
                  defaultGasLimit,
                  defaultGasPrice,
                  maxSubmissionCost
                )
                .send({ from: owner, value: defaultL1CallValue })
            ),
            "Deposit contract not set"
          );
          await bridgeAdmin.methods
            .setDepositContract(chainId, depositBoxImpersonator, messenger.options.address)
            .send({ from: owner });

          // Fails if msg.value != defaultL1CallValue.
          assert(
            await didContractThrow(
              bridgeAdmin.methods
                .setEnableDeposits(
                  chainId,
                  l2Token,
                  false,
                  defaultL1CallValue,
                  defaultGasLimit,
                  defaultGasPrice,
                  maxSubmissionCost
                )
                .send({ from: owner })
            ),
            "msg.value != defaultL1CallValue"
          );

          // Works if msg.value = 0 and defaultL1CallValue = 0
          assert.ok(
            await bridgeAdmin.methods
              .setEnableDeposits(chainId, l2Token, false, 0, defaultGasLimit, defaultGasPrice, maxSubmissionCost)
              .call({ from: owner })
          );

          // Successful call
          await bridgeAdmin.methods
            .setEnableDeposits(
              chainId,
              l2Token,
              false,
              defaultL1CallValue,
              defaultGasLimit,
              defaultGasPrice,
              maxSubmissionCost
            )
            .send({ from: owner, value: defaultL1CallValue });

          // Messenger should receive msg.value.
          assert.equal((await web3.eth.getBalance(messenger.options.address)).toString(), defaultL1CallValue);
        });
        it("Sets boolean value", async () => {
          await bridgeAdmin.methods
            .setDepositContract(chainId, depositBoxImpersonator, messenger.options.address)
            .send({ from: owner });
          const pauseTxn = await bridgeAdmin.methods
            .setEnableDeposits(
              chainId,
              l2Token,
              false,
              defaultL1CallValue,
              defaultGasLimit,
              defaultGasPrice,
              maxSubmissionCost
            )
            .send({ from: owner, value: defaultL1CallValue });

          // Check for L1 logs and state change
          await assertEventEmitted(pauseTxn, bridgeAdmin, "DepositsEnabled", (ev) => {
            return Boolean(ev.depositsEnabled) === false && ev.l2Token === l2Token && ev.chainId === chainId;
          });

          // Validate xchain message
          const expectedAbiData = depositBox.methods.setEnableDeposits(l2Token, false).encodeABI();
          await assertEventEmitted(pauseTxn, messenger, "RelayedMessage", (ev) => {
            return (
              ev.target === depositBoxImpersonator &&
              ev.gasLimit === defaultGasLimit.toString() &&
              ev.gasPrice === defaultGasPrice &&
              ev.message === expectedAbiData
            );
          });
        });
      });
<<<<<<< HEAD
=======
      describe("Transfer ownership of pool admins", () => {
        it("Basic checks", async () => {
          assert(
            await didContractThrow(
              bridgeAdmin.methods.transferBridgePoolAdmin([bridgePool.options.address], rando).send({ from: rando })
            ),
            "OnlyOwner modifier not enforced"
          );
        });
        it("Sets new owner on multiple pools", async () => {
          // Create a temp bridgePool.
          const bridgePool2 = await BridgePool.new(
            "LP Token2",
            "LPT2",
            bridgeAdmin.options.address,
            l1Token,
            lpFeeRatePerSecond,
            false,
            timer.options.address
          ).send({ from: owner });

          assert.equal(await bridgePool.methods.bridgeAdmin().call(), bridgeAdmin.options.address);

          const transferAdminTxn = await bridgeAdmin.methods
            .transferBridgePoolAdmin([bridgePool.options.address, bridgePool2.options.address], owner)
            .send({ from: owner });

          // Check for L1 logs and state change

          await assertEventEmitted(transferAdminTxn, bridgeAdmin, "BridgePoolsAdminTransferred", (ev) => {
            return (
              ev.bridgePools.length == 2 &&
              ev.bridgePools[0] == bridgePool.options.address &&
              ev.bridgePools[1] == bridgePool2.options.address &&
              ev.newAdmin == owner
            );
          });

          // Both bridge pools should now have the new owner.
          assert.equal(await bridgePool.methods.bridgeAdmin().call(), owner);
          assert.equal(await bridgePool2.methods.bridgeAdmin().call(), owner);
        });
      });
>>>>>>> ff231b4d
    });
  });
});<|MERGE_RESOLUTION|>--- conflicted
+++ resolved
@@ -873,52 +873,6 @@
           });
         });
       });
-<<<<<<< HEAD
-=======
-      describe("Transfer ownership of pool admins", () => {
-        it("Basic checks", async () => {
-          assert(
-            await didContractThrow(
-              bridgeAdmin.methods.transferBridgePoolAdmin([bridgePool.options.address], rando).send({ from: rando })
-            ),
-            "OnlyOwner modifier not enforced"
-          );
-        });
-        it("Sets new owner on multiple pools", async () => {
-          // Create a temp bridgePool.
-          const bridgePool2 = await BridgePool.new(
-            "LP Token2",
-            "LPT2",
-            bridgeAdmin.options.address,
-            l1Token,
-            lpFeeRatePerSecond,
-            false,
-            timer.options.address
-          ).send({ from: owner });
-
-          assert.equal(await bridgePool.methods.bridgeAdmin().call(), bridgeAdmin.options.address);
-
-          const transferAdminTxn = await bridgeAdmin.methods
-            .transferBridgePoolAdmin([bridgePool.options.address, bridgePool2.options.address], owner)
-            .send({ from: owner });
-
-          // Check for L1 logs and state change
-
-          await assertEventEmitted(transferAdminTxn, bridgeAdmin, "BridgePoolsAdminTransferred", (ev) => {
-            return (
-              ev.bridgePools.length == 2 &&
-              ev.bridgePools[0] == bridgePool.options.address &&
-              ev.bridgePools[1] == bridgePool2.options.address &&
-              ev.newAdmin == owner
-            );
-          });
-
-          // Both bridge pools should now have the new owner.
-          assert.equal(await bridgePool.methods.bridgeAdmin().call(), owner);
-          assert.equal(await bridgePool2.methods.bridgeAdmin().call(), owner);
-        });
-      });
->>>>>>> ff231b4d
     });
   });
 });
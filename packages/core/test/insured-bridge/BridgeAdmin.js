const hre = require("hardhat");
const { didContractThrow, runDefaultFixture, ZERO_ADDRESS } = require("@uma/common");
const { getContract, assertEventEmitted } = hre;
const { hexToUtf8, utf8ToHex, toWei } = web3.utils;

<<<<<<< HEAD
const { deployContractMock } = require("./helpers/SmockitHelper");

=======
>>>>>>> 96cb0a4a
const { assert } = require("chai");

// Tested contracts
const MessengerMock = getContract("MessengerMock");
const BridgeAdmin = getContract("BridgeAdmin");
const BridgePool = getContract("BridgePool");
const Timer = getContract("Timer");
const Finder = getContract("Finder");
const BridgeDepositBox = getContract("BridgeDepositBoxMock");
const IdentifierWhitelist = getContract("IdentifierWhitelist");
const AddressWhitelist = getContract("AddressWhitelist");

// Contract objects
let messenger;
let bridgeAdmin;
let finder;
let depositBox;
let identifierWhitelist;
let collateralWhitelist;
let timer;

// Test function inputs
const defaultGasLimit = 1_000_000;
const defaultIdentifier = utf8ToHex("IS_CROSS_CHAIN_RELAY_VALID");
const defaultLiveness = 7200;
const defaultProposerBondPct = toWei("0.05");
const lpFeeRatePerSecond = toWei("0.0000015");
const defaultBridgingDelay = 60;
const chainId = "111";
let l1Token;
let l2Token;
let bridgePool;

describe("BridgeAdmin", () => {
  let accounts, owner, rando, rando2, depositBoxImpersonator;

  before(async function () {
    accounts = await web3.eth.getAccounts();
    [owner, rando, rando2, depositBoxImpersonator] = accounts;
    l1Token = rando;
    l2Token = rando2;
    await runDefaultFixture(hre);
    timer = await Timer.deployed();
    finder = await Finder.deployed();
    identifierWhitelist = await IdentifierWhitelist.deployed();
    collateralWhitelist = await AddressWhitelist.deployed();
    await identifierWhitelist.methods.addSupportedIdentifier(defaultIdentifier).send({ from: owner });
  });
  beforeEach(async function () {
<<<<<<< HEAD
    l1CrossDomainMessengerMock = await deployContractMock("OVM_L1CrossDomainMessenger");
=======
    messenger = await MessengerMock.new().send({ from: owner });
>>>>>>> 96cb0a4a

    bridgeAdmin = await BridgeAdmin.new(
      finder.options.address,
      defaultLiveness,
      defaultProposerBondPct,
      defaultIdentifier
    ).send({ from: owner });

    bridgePool = await BridgePool.new(
      "LP Token",
      "LPT",
      bridgeAdmin.options.address,
      l1Token,
      lpFeeRatePerSecond,
      timer.options.address
    ).send({ from: owner });

    depositBox = await BridgeDepositBox.new(bridgeAdmin.options.address, defaultBridgingDelay, ZERO_ADDRESS).send({
      from: owner,
    });
  });
  describe("Admin functions", () => {
    it("Set deposit contracts", async () => {
      const newDepositContract = rando;
      const newMessengerContract = rando2;
      assert(
        await didContractThrow(
          bridgeAdmin.methods
            .setDepositContract(chainId, newDepositContract, newMessengerContract)
            .send({ from: rando })
        ),
        "OnlyOwner modifier not enforced"
      );
      assert(
        await didContractThrow(
          bridgeAdmin.methods.setDepositContract(chainId, ZERO_ADDRESS, newMessengerContract).send({ from: owner })
        ),
        "Can't set deposit contract to 0x address"
      );
      assert(
        await didContractThrow(
          bridgeAdmin.methods.setDepositContract(chainId, newDepositContract, ZERO_ADDRESS).send({ from: owner })
        ),
        "Can't set messenger contract to 0x address"
      );
      const txn = await bridgeAdmin.methods
        .setDepositContract(chainId, newDepositContract, newMessengerContract)
        .send({ from: owner });
      await assertEventEmitted(txn, bridgeAdmin, "SetDepositContracts", (ev) => {
        return (
          ev.chainId === chainId &&
          ev.l2DepositContract === newDepositContract &&
          ev.l2MessengerContract === newMessengerContract
        );
      });
      const newlySetDepositContracts = await bridgeAdmin.methods.depositContracts(chainId).call();
      assert.equal(newlySetDepositContracts.depositContract, newDepositContract);
      assert.equal(newlySetDepositContracts.messengerContract, newMessengerContract);
    });
    it("Set relay identifier", async () => {
      const newIdentifier = utf8ToHex("NEW_IDENTIFIER");
      assert(
        await didContractThrow(bridgeAdmin.methods.setIdentifier(newIdentifier).send({ from: rando })),
        "OnlyOwner modifier not enforced"
      );
      assert(
        await didContractThrow(bridgeAdmin.methods.setIdentifier(newIdentifier).send({ from: owner })),
        "Identifier must be whitelisted"
      );
      await identifierWhitelist.methods.addSupportedIdentifier(newIdentifier).send({ from: owner });
      const txn = await bridgeAdmin.methods.setIdentifier(newIdentifier).send({ from: owner });
      await assertEventEmitted(txn, bridgeAdmin, "SetRelayIdentifier", (ev) => {
        return hexToUtf8(ev.identifier) === hexToUtf8(newIdentifier);
      });
      assert.equal(hexToUtf8(await bridgeAdmin.methods.identifier().call()), hexToUtf8(newIdentifier));
    });
    it("Set optimistic oracle liveness", async () => {
      const newLiveness = 100;
      assert(
        await didContractThrow(bridgeAdmin.methods.setOptimisticOracleLiveness(newLiveness).send({ from: rando })),
        "OnlyOwner modifier not enforced"
      );

      // Liveness too large.
      assert(await didContractThrow(bridgeAdmin.methods.setOptimisticOracleLiveness(toWei("1")).send({ from: owner })));

      // Liveness too small.
      assert(await didContractThrow(bridgeAdmin.methods.setOptimisticOracleLiveness("0").send({ from: owner })));

      const txn = await bridgeAdmin.methods.setOptimisticOracleLiveness(newLiveness).send({ from: owner });
      await assertEventEmitted(txn, bridgeAdmin, "SetOptimisticOracleLiveness", (ev) => {
        return ev.liveness.toString() === newLiveness.toString();
      });
      assert.equal((await bridgeAdmin.methods.optimisticOracleLiveness().call()).toString(), newLiveness.toString());
    });
    it("Set proposer bond", async () => {
      const newBond = toWei("0.1");
      assert(
        await didContractThrow(bridgeAdmin.methods.setProposerBondPct(newBond).send({ from: rando })),
        "OnlyOwner modifier not enforced"
      );

      const txn = await bridgeAdmin.methods.setProposerBondPct(newBond).send({ from: owner });
      await assertEventEmitted(txn, bridgeAdmin, "SetProposerBondPct", (ev) => {
        return ev.proposerBondPct.toString() === newBond.toString();
      });
      assert.equal((await bridgeAdmin.methods.proposerBondPct().call()).toString(), newBond.toString());
    });
    describe("Cross domain Admin functions", () => {
      describe("Whitelist tokens", () => {
        it("Basic checks", async () => {
          assert(
            await didContractThrow(
              bridgeAdmin.methods
                .whitelistToken(chainId, l1Token, l2Token, bridgePool.options.address, defaultGasLimit)
                .send({ from: rando })
            ),
            "OnlyOwner modifier not enforced"
          );

          // Fails if depositContracts not set in BridgeRouter
          assert(
            await didContractThrow(
              bridgeAdmin.methods
                .whitelistToken(chainId, l1Token, l2Token, bridgePool.options.address, defaultGasLimit)
                .send({ from: owner })
            ),
            "Deposit contract not set"
          );
          await bridgeAdmin.methods
            .setDepositContract(chainId, depositBoxImpersonator, messenger.options.address)
            .send({ from: owner });

          // Fails if l1 token is not whitelisted
          assert(
            await didContractThrow(
              bridgeAdmin.methods
                .whitelistToken(chainId, l1Token, l2Token, bridgePool.options.address, defaultGasLimit)
                .send({ from: owner })
            ),
            "L1 token is not whitelisted collateral"
          );
          await collateralWhitelist.methods.addToWhitelist(l1Token).send({ from: owner });

          // Fails if l2 token address is invalid
          assert(
            await didContractThrow(
              bridgeAdmin.methods
                .whitelistToken(chainId, l1Token, ZERO_ADDRESS, bridgePool.options.address, defaultGasLimit)
                .send({ from: owner })
            ),
            "L2 token cannot be zero address"
          );

          // Fails if bridge pool is zero address.
          assert(
            await didContractThrow(
              bridgeAdmin.methods
                .whitelistToken(chainId, l1Token, l2Token, ZERO_ADDRESS, defaultGasLimit)
                .send({ from: owner })
            ),
            "BridgePool cannot be zero address"
          );

          // Successful call
          await bridgeAdmin.methods
            .whitelistToken(chainId, l1Token, l2Token, bridgePool.options.address, defaultGasLimit)
            .send({ from: owner });
        });
        it("Add token mapping on L1 and sends xchain message", async () => {
          await bridgeAdmin.methods
            .setDepositContract(chainId, depositBoxImpersonator, messenger.options.address)
            .send({ from: owner });
          await collateralWhitelist.methods.addToWhitelist(l1Token).send({ from: owner });
          const whitelistTxn = await bridgeAdmin.methods
            .whitelistToken(chainId, l1Token, l2Token, bridgePool.options.address, defaultGasLimit)
            .send({ from: owner });

          // Check for L1 logs and state change
          await assertEventEmitted(whitelistTxn, bridgeAdmin, "WhitelistToken", (ev) => {
            return (
              ev.chainId === chainId &&
              ev.l1Token === l1Token &&
              ev.l2Token === l2Token &&
              ev.bridgePool === bridgePool.options.address
            );
          });
          const tokenMapping = await bridgeAdmin.methods.whitelistedTokens(l1Token).call();
          assert.isTrue(
            tokenMapping.l2Token === l2Token && tokenMapping.bridgePool === bridgePool.options.address,
            "Token mapping not created correctly"
          );

          // Validate xchain message
          const expectedAbiData = depositBox.methods
            .whitelistToken(l1Token, l2Token, bridgePool.options.address)
            .encodeABI();
          await assertEventEmitted(whitelistTxn, messenger, "RelayedMessage", (ev) => {
            return (
              ev.target === depositBoxImpersonator &&
              ev.gasLimit === defaultGasLimit.toString() &&
              ev.message === expectedAbiData
            );
          });
        });
      });
      describe("Set bridge admin", () => {
        it("Basic checks", async () => {
          assert(
            await didContractThrow(
              bridgeAdmin.methods.setBridgeAdmin(chainId, rando, defaultGasLimit).send({ from: rando })
            ),
            "OnlyOwner modifier not enforced"
          );

          // Fails if depositContract not set in BridgeRouter
          assert(
            await didContractThrow(
              bridgeAdmin.methods.setBridgeAdmin(chainId, rando, defaultGasLimit).send({ from: owner })
            ),
            "Deposit contract not set"
          );
          await bridgeAdmin.methods
            .setDepositContract(chainId, depositBoxImpersonator, messenger.options.address)
            .send({ from: owner });

          // Admin cannot be 0x0
          assert(
            await didContractThrow(
              bridgeAdmin.methods.setBridgeAdmin(chainId, ZERO_ADDRESS, defaultGasLimit).send({ from: owner })
            ),
            "Cannot set to 0 address"
          );

          // Successful call
          await bridgeAdmin.methods.setBridgeAdmin(chainId, rando, defaultGasLimit).send({ from: owner });
        });
        it("Changes admin address", async () => {
          await bridgeAdmin.methods
            .setDepositContract(chainId, depositBoxImpersonator, messenger.options.address)
            .send({ from: owner });
          const setAdminTxn = await bridgeAdmin.methods
            .setBridgeAdmin(chainId, rando, defaultGasLimit)
            .send({ from: owner });

          // Check for L1 logs and state change
          await assertEventEmitted(setAdminTxn, bridgeAdmin, "SetBridgeAdmin", (ev) => {
            return ev.bridgeAdmin === rando && ev.chainId === chainId;
          });

          // Validate xchain message
          const expectedAbiData = depositBox.methods.setBridgeAdmin(rando).encodeABI();
          await assertEventEmitted(setAdminTxn, messenger, "RelayedMessage", (ev) => {
            return (
              ev.target === depositBoxImpersonator &&
              ev.gasLimit === defaultGasLimit.toString() &&
              ev.message === expectedAbiData
            );
          });
        });
      });
      describe("Set minimum bridge delay", () => {
        it("Basic checks", async () => {
          assert(
            await didContractThrow(
              bridgeAdmin.methods
                .setMinimumBridgingDelay(chainId, defaultBridgingDelay, defaultGasLimit)
                .send({ from: rando })
            ),
            "OnlyOwner modifier not enforced"
          );

          // Fails if depositContract not set in BridgeRouter
          assert(
            await didContractThrow(
              bridgeAdmin.methods
                .setMinimumBridgingDelay(chainId, defaultBridgingDelay, defaultGasLimit)
                .send({ from: owner })
            ),
            "Deposit contract not set"
          );
          await bridgeAdmin.methods
            .setDepositContract(chainId, depositBoxImpersonator, messenger.options.address)
            .send({ from: owner });

          // Successful call
          await bridgeAdmin.methods
            .setMinimumBridgingDelay(chainId, defaultBridgingDelay, defaultGasLimit)
            .send({ from: owner });
        });
        it("Sets delay", async () => {
          await bridgeAdmin.methods
            .setDepositContract(chainId, depositBoxImpersonator, messenger.options.address)
            .send({ from: owner });
          const setDelayTxn = await bridgeAdmin.methods
            .setMinimumBridgingDelay(chainId, defaultBridgingDelay, defaultGasLimit)
            .send({ from: owner });

          // Check for L1 logs and state change
          await assertEventEmitted(setDelayTxn, bridgeAdmin, "SetMinimumBridgingDelay", (ev) => {
            return ev.newMinimumBridgingDelay.toString() === defaultBridgingDelay.toString() && ev.chainId === chainId;
          });

          // Validate xchain message
          const expectedAbiData = depositBox.methods.setMinimumBridgingDelay(defaultBridgingDelay).encodeABI();
          await assertEventEmitted(setDelayTxn, messenger, "RelayedMessage", (ev) => {
            return (
              ev.target === depositBoxImpersonator &&
              ev.gasLimit === defaultGasLimit.toString() &&
              ev.message === expectedAbiData
            );
          });
        });
      });
      describe("Pause deposits", () => {
        it("Basic checks", async () => {
          assert(
            await didContractThrow(
              bridgeAdmin.methods.setEnableDeposits(chainId, l2Token, false, defaultGasLimit).send({ from: rando })
            ),
            "OnlyOwner modifier not enforced"
          );

          // Fails if depositContract not set in BridgeRouter
          assert(
            await didContractThrow(
              bridgeAdmin.methods.setEnableDeposits(chainId, l2Token, false, defaultGasLimit).send({ from: owner })
            ),
            "Deposit contract not set"
          );
          await bridgeAdmin.methods
            .setDepositContract(chainId, depositBoxImpersonator, messenger.options.address)
            .send({ from: owner });

          // Successful call
          await bridgeAdmin.methods.setEnableDeposits(chainId, l2Token, false, defaultGasLimit).send({ from: owner });
        });
        it("Sets boolean value", async () => {
          await bridgeAdmin.methods
            .setDepositContract(chainId, depositBoxImpersonator, messenger.options.address)
            .send({ from: owner });
          const pauseTxn = await bridgeAdmin.methods
            .setEnableDeposits(chainId, l2Token, false, defaultGasLimit)
            .send({ from: owner });

          // Check for L1 logs and state change
          await assertEventEmitted(pauseTxn, bridgeAdmin, "DepositsEnabled", (ev) => {
            return Boolean(ev.depositsEnabled) === false && ev.l2Token === l2Token && ev.chainId === chainId;
          });

          // Validate xchain message
          const expectedAbiData = depositBox.methods.setEnableDeposits(l2Token, false).encodeABI();
          await assertEventEmitted(pauseTxn, messenger, "RelayedMessage", (ev) => {
            return (
              ev.target === depositBoxImpersonator &&
              ev.gasLimit === defaultGasLimit.toString() &&
              ev.message === expectedAbiData
            );
          });
        });
      });
    });
  });
});<|MERGE_RESOLUTION|>--- conflicted
+++ resolved
@@ -1,14 +1,8 @@
+const { assert } = require("chai");
 const hre = require("hardhat");
 const { didContractThrow, runDefaultFixture, ZERO_ADDRESS } = require("@uma/common");
 const { getContract, assertEventEmitted } = hre;
 const { hexToUtf8, utf8ToHex, toWei } = web3.utils;
-
-<<<<<<< HEAD
-const { deployContractMock } = require("./helpers/SmockitHelper");
-
-=======
->>>>>>> 96cb0a4a
-const { assert } = require("chai");
 
 // Tested contracts
 const MessengerMock = getContract("MessengerMock");
@@ -57,11 +51,7 @@
     await identifierWhitelist.methods.addSupportedIdentifier(defaultIdentifier).send({ from: owner });
   });
   beforeEach(async function () {
-<<<<<<< HEAD
-    l1CrossDomainMessengerMock = await deployContractMock("OVM_L1CrossDomainMessenger");
-=======
     messenger = await MessengerMock.new().send({ from: owner });
->>>>>>> 96cb0a4a
 
     bridgeAdmin = await BridgeAdmin.new(
       finder.options.address,

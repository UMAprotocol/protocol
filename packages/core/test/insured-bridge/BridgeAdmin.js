const { assert } = require("chai");
const hre = require("hardhat");
const { web3 } = hre;
<<<<<<< HEAD
const { didContractThrow, runDefaultFixture, ZERO_ADDRESS } = require("@uma/common");
=======
const { didContractThrow, ZERO_ADDRESS, interfaceName } = require("@uma/common");
>>>>>>> 95cf12e3
const { getContract, assertEventEmitted } = hre;
const { hexToUtf8, utf8ToHex, toWei } = web3.utils;

// Tested contracts
const MessengerMock = getContract("MessengerMock");
const BridgeAdmin = getContract("BridgeAdmin");
const BridgePool = getContract("BridgePool");
const Timer = getContract("Timer");
const Finder = getContract("Finder");
const BridgeDepositBox = getContract("BridgeDepositBoxMock");
const IdentifierWhitelist = getContract("IdentifierWhitelist");
const AddressWhitelist = getContract("AddressWhitelist");

// Contract objects
let messenger;
let bridgeAdmin;
let finder;
let depositBox;
let identifierWhitelist;
let collateralWhitelist;
let timer;

// Test function inputs
const defaultGasLimit = 1_000_000;
const defaultGasPrice = toWei("1", "gwei");
const defaultIdentifier = utf8ToHex("IS_CROSS_CHAIN_RELAY_VALID");
const defaultLiveness = 7200;
const defaultProposerBondPct = toWei("0.05");
const lpFeeRatePerSecond = toWei("0.0000015");
const defaultBridgingDelay = 60;
const chainId = "111";
let l1Token;
let l2Token;
let bridgePool;

describe("BridgeAdmin", () => {
  let accounts, owner, rando, rando2, depositBoxImpersonator;

  before(async function () {
    accounts = await web3.eth.getAccounts();
    [owner, rando, rando2, depositBoxImpersonator] = accounts;
    l1Token = rando;
    l2Token = rando2;
    finder = await Finder.new().send({ from: owner });
    collateralWhitelist = await AddressWhitelist.new().send({ from: owner });
    await finder.methods
      .changeImplementationAddress(utf8ToHex(interfaceName.CollateralWhitelist), collateralWhitelist.options.address)
      .send({ from: owner });

    identifierWhitelist = await IdentifierWhitelist.new().send({ from: owner });
    await finder.methods
      .changeImplementationAddress(utf8ToHex(interfaceName.IdentifierWhitelist), identifierWhitelist.options.address)
      .send({ from: owner });
    timer = await Timer.new().send({ from: owner });
    await identifierWhitelist.methods.addSupportedIdentifier(defaultIdentifier).send({ from: owner });
  });
  beforeEach(async function () {
    messenger = await MessengerMock.new().send({ from: owner });

    bridgeAdmin = await BridgeAdmin.new(
      finder.options.address,
      defaultLiveness,
      defaultProposerBondPct,
      defaultIdentifier
    ).send({ from: owner });

    bridgePool = await BridgePool.new(
      "LP Token",
      "LPT",
      bridgeAdmin.options.address,
      l1Token,
      lpFeeRatePerSecond,
      timer.options.address
    ).send({ from: owner });

    depositBox = await BridgeDepositBox.new(bridgeAdmin.options.address, defaultBridgingDelay, ZERO_ADDRESS).send({
      from: owner,
    });
  });
  describe("Admin functions", () => {
    it("Set deposit contracts", async () => {
      const newDepositContract = rando;
      const newMessengerContract = rando2;
      assert(
        await didContractThrow(
          bridgeAdmin.methods
            .setDepositContract(chainId, newDepositContract, newMessengerContract)
            .send({ from: rando })
        ),
        "OnlyOwner modifier not enforced"
      );
      assert(
        await didContractThrow(
          bridgeAdmin.methods.setDepositContract(chainId, ZERO_ADDRESS, newMessengerContract).send({ from: owner })
        ),
        "Can't set deposit contract to 0x address"
      );
      assert(
        await didContractThrow(
          bridgeAdmin.methods.setDepositContract(chainId, newDepositContract, ZERO_ADDRESS).send({ from: owner })
        ),
        "Can't set messenger contract to 0x address"
      );
      const txn = await bridgeAdmin.methods
        .setDepositContract(chainId, newDepositContract, newMessengerContract)
        .send({ from: owner });
      await assertEventEmitted(txn, bridgeAdmin, "SetDepositContracts", (ev) => {
        return (
          ev.chainId === chainId &&
          ev.l2DepositContract === newDepositContract &&
          ev.l2MessengerContract === newMessengerContract
        );
      });
      const newlySetDepositContracts = await bridgeAdmin.methods.depositContracts(chainId).call();
      assert.equal(newlySetDepositContracts.depositContract, newDepositContract);
      assert.equal(newlySetDepositContracts.messengerContract, newMessengerContract);
    });
    it("Set relay identifier", async () => {
      const newIdentifier = utf8ToHex("NEW_IDENTIFIER");
      assert(
        await didContractThrow(bridgeAdmin.methods.setIdentifier(newIdentifier).send({ from: rando })),
        "OnlyOwner modifier not enforced"
      );
      assert(
        await didContractThrow(bridgeAdmin.methods.setIdentifier(newIdentifier).send({ from: owner })),
        "Identifier must be whitelisted"
      );
      await identifierWhitelist.methods.addSupportedIdentifier(newIdentifier).send({ from: owner });
      const txn = await bridgeAdmin.methods.setIdentifier(newIdentifier).send({ from: owner });
      await assertEventEmitted(txn, bridgeAdmin, "SetRelayIdentifier", (ev) => {
        return hexToUtf8(ev.identifier) === hexToUtf8(newIdentifier);
      });
      assert.equal(hexToUtf8(await bridgeAdmin.methods.identifier().call()), hexToUtf8(newIdentifier));
    });
    it("Set optimistic oracle liveness", async () => {
      const newLiveness = 100;
      assert(
        await didContractThrow(bridgeAdmin.methods.setOptimisticOracleLiveness(newLiveness).send({ from: rando })),
        "OnlyOwner modifier not enforced"
      );

      // Liveness too large.
      assert(await didContractThrow(bridgeAdmin.methods.setOptimisticOracleLiveness(toWei("1")).send({ from: owner })));

      // Liveness too small.
      assert(await didContractThrow(bridgeAdmin.methods.setOptimisticOracleLiveness("0").send({ from: owner })));

      const txn = await bridgeAdmin.methods.setOptimisticOracleLiveness(newLiveness).send({ from: owner });
      await assertEventEmitted(txn, bridgeAdmin, "SetOptimisticOracleLiveness", (ev) => {
        return ev.liveness.toString() === newLiveness.toString();
      });
      assert.equal((await bridgeAdmin.methods.optimisticOracleLiveness().call()).toString(), newLiveness.toString());
    });
    it("Set proposer bond", async () => {
      const newBond = toWei("0.1");
      assert(
        await didContractThrow(bridgeAdmin.methods.setProposerBondPct(newBond).send({ from: rando })),
        "OnlyOwner modifier not enforced"
      );

      const txn = await bridgeAdmin.methods.setProposerBondPct(newBond).send({ from: owner });
      await assertEventEmitted(txn, bridgeAdmin, "SetProposerBondPct", (ev) => {
        return ev.proposerBondPct.toString() === newBond.toString();
      });
      assert.equal((await bridgeAdmin.methods.proposerBondPct().call()).toString(), newBond.toString());
    });
    describe("Cross domain Admin functions", () => {
      describe("Whitelist tokens", () => {
        it("Basic checks", async () => {
          assert(
            await didContractThrow(
              bridgeAdmin.methods
                .whitelistToken(chainId, l1Token, l2Token, bridgePool.options.address, defaultGasLimit, defaultGasPrice)
                .send({ from: rando })
            ),
            "OnlyOwner modifier not enforced"
          );

          // Fails if depositContracts not set in BridgeRouter
          assert(
            await didContractThrow(
              bridgeAdmin.methods
                .whitelistToken(chainId, l1Token, l2Token, bridgePool.options.address, defaultGasLimit, defaultGasPrice)
                .send({ from: owner })
            ),
            "Deposit contract not set"
          );
          await bridgeAdmin.methods
            .setDepositContract(chainId, depositBoxImpersonator, messenger.options.address)
            .send({ from: owner });

          // Fails if l1 token is not whitelisted
          assert(
            await didContractThrow(
              bridgeAdmin.methods
                .whitelistToken(chainId, l1Token, l2Token, bridgePool.options.address, defaultGasLimit, defaultGasPrice)
                .send({ from: owner })
            ),
            "L1 token is not whitelisted collateral"
          );
          await collateralWhitelist.methods.addToWhitelist(l1Token).send({ from: owner });

          // Fails if l2 token address is invalid
          assert(
            await didContractThrow(
              bridgeAdmin.methods
                .whitelistToken(
                  chainId,
                  l1Token,
                  ZERO_ADDRESS,
                  bridgePool.options.address,
                  defaultGasLimit,
                  defaultGasPrice
                )
                .send({ from: owner })
            ),
            "L2 token cannot be zero address"
          );

          // Fails if bridge pool is zero address.
          assert(
            await didContractThrow(
              bridgeAdmin.methods
                .whitelistToken(chainId, l1Token, l2Token, ZERO_ADDRESS, defaultGasLimit, defaultGasPrice)
                .send({ from: owner })
            ),
            "BridgePool cannot be zero address"
          );

          // Successful call
          await bridgeAdmin.methods
            .whitelistToken(chainId, l1Token, l2Token, bridgePool.options.address, defaultGasLimit, defaultGasPrice)
            .send({ from: owner });
        });
        it("Add token mapping on L1 and sends xchain message", async () => {
          await bridgeAdmin.methods
            .setDepositContract(chainId, depositBoxImpersonator, messenger.options.address)
            .send({ from: owner });
          await collateralWhitelist.methods.addToWhitelist(l1Token).send({ from: owner });
          const whitelistTxn = await bridgeAdmin.methods
            .whitelistToken(chainId, l1Token, l2Token, bridgePool.options.address, defaultGasLimit, defaultGasPrice)
            .send({ from: owner });

          // Check for L1 logs and state change
          await assertEventEmitted(whitelistTxn, bridgeAdmin, "WhitelistToken", (ev) => {
            return (
              ev.chainId === chainId &&
              ev.l1Token === l1Token &&
              ev.l2Token === l2Token &&
              ev.bridgePool === bridgePool.options.address
            );
          });
          const tokenMapping = await bridgeAdmin.methods.whitelistedTokens(l1Token).call();
          assert.isTrue(
            tokenMapping.l2Token === l2Token && tokenMapping.bridgePool === bridgePool.options.address,
            "Token mapping not created correctly"
          );

          // Validate xchain message
          const expectedAbiData = depositBox.methods
            .whitelistToken(l1Token, l2Token, bridgePool.options.address)
            .encodeABI();
          await assertEventEmitted(whitelistTxn, messenger, "RelayedMessage", (ev) => {
            return (
              ev.target === depositBoxImpersonator &&
              ev.gasLimit === defaultGasLimit.toString() &&
              ev.gasPrice === defaultGasPrice &&
              ev.message === expectedAbiData
            );
          });
        });
      });
      describe("Set bridge admin", () => {
        it("Basic checks", async () => {
          assert(
            await didContractThrow(
              bridgeAdmin.methods.setBridgeAdmin(chainId, rando, defaultGasLimit, defaultGasPrice).send({ from: rando })
            ),
            "OnlyOwner modifier not enforced"
          );

          // Fails if depositContract not set in BridgeRouter
          assert(
            await didContractThrow(
              bridgeAdmin.methods.setBridgeAdmin(chainId, rando, defaultGasLimit, defaultGasPrice).send({ from: owner })
            ),
            "Deposit contract not set"
          );
          await bridgeAdmin.methods
            .setDepositContract(chainId, depositBoxImpersonator, messenger.options.address)
            .send({ from: owner });

          // Admin cannot be 0x0
          assert(
            await didContractThrow(
              bridgeAdmin.methods
                .setBridgeAdmin(chainId, ZERO_ADDRESS, defaultGasLimit, defaultGasPrice)
                .send({ from: owner })
            ),
            "Cannot set to 0 address"
          );

          // Successful call
          await bridgeAdmin.methods
            .setBridgeAdmin(chainId, rando, defaultGasLimit, defaultGasPrice)
            .send({ from: owner });
        });
        it("Changes admin address", async () => {
          await bridgeAdmin.methods
            .setDepositContract(chainId, depositBoxImpersonator, messenger.options.address)
            .send({ from: owner });
          const setAdminTxn = await bridgeAdmin.methods
            .setBridgeAdmin(chainId, rando, defaultGasLimit, defaultGasPrice)
            .send({ from: owner });

          // Check for L1 logs and state change
          await assertEventEmitted(setAdminTxn, bridgeAdmin, "SetBridgeAdmin", (ev) => {
            return ev.bridgeAdmin === rando && ev.chainId === chainId;
          });

          // Validate xchain message
          const expectedAbiData = depositBox.methods.setBridgeAdmin(rando).encodeABI();
          await assertEventEmitted(setAdminTxn, messenger, "RelayedMessage", (ev) => {
            return (
              ev.target === depositBoxImpersonator &&
              ev.gasLimit === defaultGasLimit.toString() &&
              ev.gasPrice === defaultGasPrice &&
              ev.message === expectedAbiData
            );
          });
        });
      });
      describe("Set minimum bridge delay", () => {
        it("Basic checks", async () => {
          assert(
            await didContractThrow(
              bridgeAdmin.methods
                .setMinimumBridgingDelay(chainId, defaultBridgingDelay, defaultGasLimit, defaultGasPrice)
                .send({ from: rando })
            ),
            "OnlyOwner modifier not enforced"
          );

          // Fails if depositContract not set in BridgeRouter
          assert(
            await didContractThrow(
              bridgeAdmin.methods
                .setMinimumBridgingDelay(chainId, defaultBridgingDelay, defaultGasLimit, defaultGasPrice)
                .send({ from: owner })
            ),
            "Deposit contract not set"
          );
          await bridgeAdmin.methods
            .setDepositContract(chainId, depositBoxImpersonator, messenger.options.address)
            .send({ from: owner });

          // Successful call
          await bridgeAdmin.methods
            .setMinimumBridgingDelay(chainId, defaultBridgingDelay, defaultGasLimit, defaultGasPrice)
            .send({ from: owner });
        });
        it("Sets delay", async () => {
          await bridgeAdmin.methods
            .setDepositContract(chainId, depositBoxImpersonator, messenger.options.address)
            .send({ from: owner });
          const setDelayTxn = await bridgeAdmin.methods
            .setMinimumBridgingDelay(chainId, defaultBridgingDelay, defaultGasLimit, defaultGasPrice)
            .send({ from: owner });

          // Check for L1 logs and state change
          await assertEventEmitted(setDelayTxn, bridgeAdmin, "SetMinimumBridgingDelay", (ev) => {
            return ev.newMinimumBridgingDelay.toString() === defaultBridgingDelay.toString() && ev.chainId === chainId;
          });

          // Validate xchain message
          const expectedAbiData = depositBox.methods.setMinimumBridgingDelay(defaultBridgingDelay).encodeABI();
          await assertEventEmitted(setDelayTxn, messenger, "RelayedMessage", (ev) => {
            return (
              ev.target === depositBoxImpersonator &&
              ev.gasLimit === defaultGasLimit.toString() &&
              ev.gasPrice === defaultGasPrice &&
              ev.message === expectedAbiData
            );
          });
        });
      });
      describe("Pause deposits", () => {
        it("Basic checks", async () => {
          assert(
            await didContractThrow(
              bridgeAdmin.methods
                .setEnableDeposits(chainId, l2Token, false, defaultGasLimit, defaultGasPrice)
                .send({ from: rando })
            ),
            "OnlyOwner modifier not enforced"
          );

          // Fails if depositContract not set in BridgeRouter
          assert(
            await didContractThrow(
              bridgeAdmin.methods
                .setEnableDeposits(chainId, l2Token, false, defaultGasLimit, defaultGasPrice)
                .send({ from: owner })
            ),
            "Deposit contract not set"
          );
          await bridgeAdmin.methods
            .setDepositContract(chainId, depositBoxImpersonator, messenger.options.address)
            .send({ from: owner });

          // Successful call
          await bridgeAdmin.methods
            .setEnableDeposits(chainId, l2Token, false, defaultGasLimit, defaultGasPrice)
            .send({ from: owner });
        });
        it("Sets boolean value", async () => {
          await bridgeAdmin.methods
            .setDepositContract(chainId, depositBoxImpersonator, messenger.options.address)
            .send({ from: owner });
          const pauseTxn = await bridgeAdmin.methods
            .setEnableDeposits(chainId, l2Token, false, defaultGasLimit, defaultGasPrice)
            .send({ from: owner });

          // Check for L1 logs and state change
          await assertEventEmitted(pauseTxn, bridgeAdmin, "DepositsEnabled", (ev) => {
            return Boolean(ev.depositsEnabled) === false && ev.l2Token === l2Token && ev.chainId === chainId;
          });

          // Validate xchain message
          const expectedAbiData = depositBox.methods.setEnableDeposits(l2Token, false).encodeABI();
          await assertEventEmitted(pauseTxn, messenger, "RelayedMessage", (ev) => {
            return (
              ev.target === depositBoxImpersonator &&
              ev.gasLimit === defaultGasLimit.toString() &&
              ev.gasPrice === defaultGasPrice &&
              ev.message === expectedAbiData
            );
          });
        });
      });
      describe("Transfer ownership of pool admins", () => {
        it("Basic checks", async () => {
          assert(
            await didContractThrow(
              bridgeAdmin.methods.transferBridgePoolAdmin([bridgePool.options.address], rando).send({ from: rando })
            ),
            "OnlyOwner modifier not enforced"
          );
        });
        it("Sets new owner on multiple pools", async () => {
          // Create a temp bridgePool.
          const bridgePool2 = await BridgePool.new(
            "LP Token2",
            "LPT2",
            bridgeAdmin.options.address,
            l1Token,
            lpFeeRatePerSecond,
            timer.options.address
          ).send({ from: owner });

          assert.equal(await bridgePool.methods.bridgeAdmin().call(), bridgeAdmin.options.address);

          const transferAdminTxn = await bridgeAdmin.methods
            .transferBridgePoolAdmin([bridgePool.options.address, bridgePool2.options.address], owner)
            .send({ from: owner });

          // Check for L1 logs and state change

          await assertEventEmitted(transferAdminTxn, bridgeAdmin, "BridgePoolsAdminTransferred", (ev) => {
            return (
              ev.bridgePools.length == 2 &&
              ev.bridgePools[0] == bridgePool.options.address &&
              ev.bridgePools[1] == bridgePool2.options.address &&
              ev.newAdmin == owner
            );
          });

          // Both bridge pools should now have the new owner.
          assert.equal(await bridgePool.methods.bridgeAdmin().call(), owner);
          assert.equal(await bridgePool2.methods.bridgeAdmin().call(), owner);
        });
      });
    });
  });
});<|MERGE_RESOLUTION|>--- conflicted
+++ resolved
@@ -1,11 +1,7 @@
 const { assert } = require("chai");
 const hre = require("hardhat");
 const { web3 } = hre;
-<<<<<<< HEAD
-const { didContractThrow, runDefaultFixture, ZERO_ADDRESS } = require("@uma/common");
-=======
-const { didContractThrow, ZERO_ADDRESS, interfaceName } = require("@uma/common");
->>>>>>> 95cf12e3
+const { didContractThrow, interfaceName, ZERO_ADDRESS } = require("@uma/common");
 const { getContract, assertEventEmitted } = hre;
 const { hexToUtf8, utf8ToHex, toWei } = web3.utils;
 

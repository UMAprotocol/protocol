--- conflicted
+++ resolved
@@ -237,30 +237,14 @@
       const newRate = toWei("0.0000025");
       assert(
         await didContractThrow(
-<<<<<<< HEAD
-          bridgeAdmin.methods.changeLpFeeRatePerSecond(bridgePool.options.address, newRate).send({ from: rando })
-=======
           bridgeAdmin.methods.setLpFeeRatePerSecond(bridgePool.options.address, newRate).send({ from: rando })
->>>>>>> a4e395f4
         ),
         "OnlyOwner modifier not enforced"
       );
 
-      const txn = await bridgeAdmin.methods
-<<<<<<< HEAD
-        .changeLpFeeRatePerSecond(bridgePool.options.address, newRate)
-=======
-        .setLpFeeRatePerSecond(bridgePool.options.address, newRate)
->>>>>>> a4e395f4
-        .send({ from: owner });
-
-      // Check for L1 logs and state change
-
-<<<<<<< HEAD
-      await assertEventEmitted(txn, bridgeAdmin, "ChangedLpFeeRate", (ev) => {
-=======
+      const txn = await bridgeAdmin.methods.setLpFeeRatePerSecond(bridgePool.options.address, newRate);
+
       await assertEventEmitted(txn, bridgeAdmin, "SetLpFeeRate", (ev) => {
->>>>>>> a4e395f4
         return ev.bridgePool == bridgePool.options.address && ev.newLpFeeRatePerSecond.toString() == newRate;
       });
       assert.equal(await bridgePool.methods.lpFeeRatePerSecond().call(), newRate);

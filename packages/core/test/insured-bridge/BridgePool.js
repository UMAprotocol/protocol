--- conflicted
+++ resolved
@@ -2409,7 +2409,6 @@
         toBN(instantRelayAmountSubFee).add(realizedInstantRelayFeeAmount).toString()
       );
     });
-<<<<<<< HEAD
     it("Can handle recipient being a smart contract that does not accept ETH transfer", async () => {
       // In the even the recipient is a smart contract that can not accept ETH transfers (no payable receive function)
       // and it is a WETH pool, the bridge pool should send WETH ERC20 to the recipient.
@@ -2455,7 +2454,8 @@
           .sub(toBN(recipientWethBalanceBefore))
           .toString(),
         slowRelayAmountSubFee.toString()
-=======
+      );
+    });
     it("LP can send ETH when depositing into a WETH pool", async () => {
       // LPs should be able to sent ETH with their deposit when adding funds to a WETH pool. Contract should auto wrap
       // the ETH to WETH for them.
@@ -2537,7 +2537,6 @@
         toBN(userEthBalanceBefore).add(
           toBN(toWei("10")).sub(toBN(withdrawTx.effectiveGasPrice).mul(toBN(withdrawTx.cumulativeGasUsed)))
         )
->>>>>>> ad06324b
       );
     });
   });

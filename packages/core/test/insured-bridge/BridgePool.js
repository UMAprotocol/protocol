--- conflicted
+++ resolved
@@ -2093,12 +2093,9 @@
       await l1Token.methods.approve(bridgePool.options.address, totalRelayBond.muln(10)).send({ from: relayer });
     });
     it("Rate updates as expected in slow relay", async () => {
-<<<<<<< HEAD
       // liquidityUtilizationRatio :=
       // (relayedAmount + pendingReserves + utilizedReserves) / (liquidReserves + utilizedReserves)
 
-=======
->>>>>>> f37819aa
       // Before any relays (nothing in flight and none finalized) the rate should be 0 (no utilization).
       assert.equal((await bridgePool.methods.liquidityUtilizationCurrent().call()).toString(), toWei("0"));
       assert.equal((await bridgePool.methods.pendingReserves().call()).toString(), toWei("0"));

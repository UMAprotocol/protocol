--- conflicted
+++ resolved
@@ -1,3 +1,4 @@
+const { assert } = require("chai");
 const hre = require("hardhat");
 const { web3 } = require("hardhat");
 const {
@@ -10,13 +11,6 @@
 } = require("@uma/common");
 const { getContract, assertEventEmitted } = hre;
 const { hexToUtf8, utf8ToHex, toWei, toBN, soliditySha3 } = web3.utils;
-
-<<<<<<< HEAD
-const { deployContractMock } = require("./helpers/SmockitHelper");
-
-=======
->>>>>>> 96cb0a4a
-const { assert } = require("chai");
 
 // Tested contracts
 const BridgePool = getContract("BridgePool");
@@ -218,11 +212,7 @@
       .send({ from: owner });
 
     // Deploy and setup BridgeAdmin:
-<<<<<<< HEAD
-    l1CrossDomainMessengerMock = await deployContractMock("OVM_L1CrossDomainMessenger");
-=======
     messenger = await MessengerMock.new().send({ from: owner });
->>>>>>> 96cb0a4a
     bridgeAdmin = await BridgeAdmin.new(
       finder.options.address,
       defaultLiveness,

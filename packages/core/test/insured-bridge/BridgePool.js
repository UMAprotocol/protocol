const { assert } = require("chai");
const hre = require("hardhat");
const { web3 } = hre;
const {
  didContractThrow,
  interfaceName,
  TokenRolesEnum,
  InsuredBridgeRelayStateEnum,
  ZERO_ADDRESS,
  MAX_UINT_VAL,
} = require("@uma/common");
const { getContract, assertEventEmitted } = hre;
const { hexToUtf8, utf8ToHex, toWei, toBN, soliditySha3 } = web3.utils;

// Tested contracts
const BridgePool = getContract("BridgePool");

// Helper contracts
const MessengerMock = getContract("MessengerMock");
const BridgeAdmin = getContract("BridgeAdmin");
const Finder = getContract("Finder");
const IdentifierWhitelist = getContract("IdentifierWhitelist");
const AddressWhitelist = getContract("AddressWhitelist");
const OptimisticOracle = getContract("SkinnyOptimisticOracle");
const Store = getContract("Store");
const ERC20 = getContract("ExpandedERC20");
const WETH9 = getContract("WETH9");
const Timer = getContract("Timer");
const MockOracle = getContract("MockOracleAncillary");

// Contract objects
let messenger;
let bridgeAdmin;
let bridgePool;
let finder;
let store;
let identifierWhitelist;
let collateralWhitelist;
let timer;
let optimisticOracle;
let l1Token;
let l2Token;
let lpToken;
let mockOracle;
let weth;

// Hard-coded test params:
const defaultRelayHash = "0x0000000000000000000000000000000000000000000000000000000000000000";
const chainId = "10";
const defaultGasLimit = 1_000_000;
const defaultGasPrice = toWei("1", "gwei");
const defaultIdentifier = utf8ToHex("IS_CROSS_CHAIN_RELAY_VALID");
const defaultLiveness = 100;
const lpFeeRatePerSecond = toWei("0.0000015");
const defaultProposerBondPct = toWei("0.05");
const defaultSlowRelayFeePct = toWei("0.01");
const defaultInstantRelayFeePct = toWei("0.01");
const defaultQuoteTimestamp = "100000"; // no validation of this happens on L1.
const defaultRealizedLpFee = toWei("0.1");
const finalFee = toWei("1");
const initialPoolLiquidity = toWei("1000");
const relayAmount = toBN(initialPoolLiquidity)
  .mul(toBN(toWei("0.1")))
  .div(toBN(toWei("1")))
  .toString();
const realizedLpFeeAmount = toBN(defaultRealizedLpFee)
  .mul(toBN(relayAmount))
  .div(toBN(toWei("1")));
const realizedSlowRelayFeeAmount = toBN(defaultSlowRelayFeePct)
  .mul(toBN(relayAmount))
  .div(toBN(toWei("1")));
const realizedInstantRelayFeeAmount = toBN(defaultInstantRelayFeePct)
  .mul(toBN(relayAmount))
  .div(toBN(toWei("1")));
const slowRelayAmountSubFee = toBN(relayAmount).sub(realizedLpFeeAmount).sub(realizedSlowRelayFeeAmount).toString();
const instantRelayAmountSubFee = toBN(relayAmount)
  .sub(realizedLpFeeAmount)
  .sub(realizedSlowRelayFeeAmount)
  .sub(realizedInstantRelayFeeAmount)
  .toString();
// Relayers must post proposal bond + final fee
const proposalBond = toBN(defaultProposerBondPct)
  .mul(toBN(relayAmount))
  .div(toBN(toWei("1")));
const totalRelayBond = proposalBond.add(toBN(finalFee));
// Winner of a dispute gets bond back + 1/2 of loser's bond+final fee. So, the total dispute refund is
// 1.5x the proposer bond + final fee.
const totalDisputeRefund = toBN(defaultProposerBondPct)
  .mul(toBN(relayAmount))
  .div(toBN(toWei("1")))
  .mul(toBN(toWei("1.5")))
  .div(toBN(toWei("1")))
  .add(toBN(finalFee));
// Forfeited dispute bond + final fee is paid to store.
const disputePaidToStore = toBN(defaultProposerBondPct)
  .mul(toBN(relayAmount))
  .div(toBN(toWei("1")))
  .mul(toBN(toWei("0.5")))
  .div(toBN(toWei("1")))
  .add(toBN(finalFee));

// Conveniently re-used values:
let defaultRelayData;
let defaultDepositData;
let defaultDepositHash;
let defaultRelayAncillaryData;

describe("BridgePool", () => {
  let accounts,
    owner,
    depositContractImpersonator,
    depositor,
    relayer,
    liquidityProvider,
    l1Recipient,
    instantRelayer,
    disputer,
    rando;

  const advanceTime = async (timeIncrease) => {
    await timer.methods
      .setCurrentTime(Number(await timer.methods.getCurrentTime().call()) + timeIncrease)
      .send({ from: owner });
  };

  // Construct params from relayDeposit. Uses the default `depositData` as the base information while enabling the
  // caller to override specific values for either the deposit data or relay data.
  const generateRelayParams = (depositDataOverride = {}, relayDataOverride = {}) => {
    const _depositData = { ...defaultDepositData, ...depositDataOverride };
    const _relayData = { ...defaultRelayData, ...relayDataOverride };
    // Remove the l1Token. This is part of the deposit data (hash) but is not part of the params for relayDeposit.
    // eslint-disable-next-line no-unused-vars
    const { l1Token, ...params } = _depositData;
    return [...Object.values(params), _relayData.realizedLpFeePct];
  };

  // Generate ABI encoded deposit data and deposit data hash.
  const generateDepositHash = (_depositData) => {
    const depositDataAbiEncoded = web3.eth.abi.encodeParameters(
      ["uint8", "uint64", "address", "address", "address", "uint256", "uint64", "uint64", "uint64"],
      [
        _depositData.chainId,
        _depositData.depositId,
        _depositData.l1Recipient,
        _depositData.l2Sender,
        l1Token.options.address,
        _depositData.amount,
        _depositData.slowRelayFeePct,
        _depositData.instantRelayFeePct,
        _depositData.quoteTimestamp,
      ]
    );
    const depositHash = soliditySha3(depositDataAbiEncoded);
    return depositHash;
  };

  // Return hash of deposit data and instant relay params that BridgePool stores in state.
  const generateInstantRelayHash = (_depositHash, _relayData) => {
    const instantRelayDataAbiEncoded = web3.eth.abi.encodeParameters(
      ["bytes32", "uint64"],
      [_depositHash, _relayData.realizedLpFeePct]
    );
    return soliditySha3(instantRelayDataAbiEncoded);
  };

  // Return hash of relay data that BridgePool stores in state.
  const generateRelayHash = (_relayData) => {
    return soliditySha3(
      web3.eth.abi.encodeParameters(
        ["uint256", "address", "uint32", "uint64", "uint256", "uint256", "uint256"],
        [
          _relayData.relayState,
          _relayData.slowRelayer,
          _relayData.relayId,
          _relayData.realizedLpFeePct,
          _relayData.priceRequestTime,
          _relayData.proposerBond,
          _relayData.finalFee,
        ]
      )
    );
  };

  // Replicate the hashed ancillary data that is returned by BridgePool's internal _getRelayHash() method.
  const generateRelayAncillaryDataHash = (_depositData, _relayData) => {
    const parameters = [
      { t: "uint8", v: _depositData.chainId },
      { t: "uint64", v: _depositData.depositId },
      { t: "address", v: _depositData.l1Recipient },
      { t: "address", v: _depositData.l2Sender },
      { t: "uint256", v: _depositData.amount },
      { t: "uint64", v: _depositData.slowRelayFeePct },
      { t: "uint64", v: _depositData.instantRelayFeePct },
      { t: "uint64", v: _depositData.quoteTimestamp },
      { t: "uint32", v: _relayData.relayId },
      { t: "uint64", v: _relayData.realizedLpFeePct },
      { t: "address", v: l1Token.options.address },
    ];
    return web3.utils.soliditySha3(
      web3.eth.abi.encodeParameters(
        parameters.map((elt) => elt.t),
        parameters.map((elt) => elt.v)
      )
    );
  };

  before(async function () {
    accounts = await web3.eth.getAccounts();
    [
      owner,
      depositContractImpersonator,
      depositor,
      relayer,
      liquidityProvider,
      l1Recipient,
      l2Token,
      instantRelayer,
      disputer,
      rando,
    ] = accounts;

    // Deploy or fetch deployed contracts:
    finder = await Finder.new().send({ from: owner });
    collateralWhitelist = await AddressWhitelist.new().send({ from: owner });
    await finder.methods
      .changeImplementationAddress(utf8ToHex(interfaceName.CollateralWhitelist), collateralWhitelist.options.address)
      .send({ from: owner });

    identifierWhitelist = await IdentifierWhitelist.new().send({ from: owner });
    await finder.methods
      .changeImplementationAddress(utf8ToHex(interfaceName.IdentifierWhitelist), identifierWhitelist.options.address)
      .send({ from: owner });
    timer = await Timer.new().send({ from: owner });
    store = await Store.new({ rawValue: "0" }, { rawValue: "0" }, timer.options.address).send({ from: owner });
    await finder.methods
      .changeImplementationAddress(utf8ToHex(interfaceName.Store), store.options.address)
      .send({ from: owner });

    // Other contract setup needed to relay deposit:
    await identifierWhitelist.methods.addSupportedIdentifier(defaultIdentifier).send({ from: owner });
  });
  beforeEach(async function () {
    // Deploy new contracts with clean state and perform setup:
    l1Token = await ERC20.new("TESTERC20", "TESTERC20", 18).send({ from: owner });
    await l1Token.methods.addMember(TokenRolesEnum.MINTER, owner).send({ from: owner });
    await collateralWhitelist.methods.addToWhitelist(l1Token.options.address).send({ from: owner });
    await store.methods.setFinalFee(l1Token.options.address, { rawValue: finalFee }).send({ from: owner });

    // Deploy new OptimisticOracle so that we can control its timing:
    // - Set initial liveness to something != `defaultLiveness` so we can test that the custom liveness is set
    //   correctly by the BridgePool.
    optimisticOracle = await OptimisticOracle.new(
      defaultLiveness * 10,
      finder.options.address,
      timer.options.address
    ).send({ from: owner });
    await finder.methods
      .changeImplementationAddress(utf8ToHex(interfaceName.SkinnyOptimisticOracle), optimisticOracle.options.address)
      .send({ from: owner });

    // Deploy new MockOracle so that OptimisticOracle disputes can make price requests to it:
    mockOracle = await MockOracle.new(finder.options.address, timer.options.address).send({ from: owner });
    await finder.methods
      .changeImplementationAddress(utf8ToHex(interfaceName.Oracle), mockOracle.options.address)
      .send({ from: owner });

    // Deploy and setup BridgeAdmin:
    messenger = await MessengerMock.new().send({ from: owner });
    bridgeAdmin = await BridgeAdmin.new(
      finder.options.address,
      defaultLiveness,
      defaultProposerBondPct,
      defaultIdentifier
    ).send({ from: owner });
    await bridgeAdmin.methods
      .setDepositContract(chainId, depositContractImpersonator, messenger.options.address)
      .send({ from: owner });

    // New BridgePool linked to BridgeAdmin
    bridgePool = await BridgePool.new(
      "LP Token",
      "LPT",
      bridgeAdmin.options.address,
      l1Token.options.address,
      lpFeeRatePerSecond,
      false, // this is not a weth pool (contains normal ERC20)
      timer.options.address
    ).send({ from: owner });

    // The bridge pool has an embedded ERC20 to represent LP positions.
    lpToken = await ERC20.at(bridgePool.options.address);

    // Add L1-L2 token mapping
    await bridgeAdmin.methods
      .whitelistToken(
        chainId,
        l1Token.options.address,
        l2Token,
        bridgePool.options.address,
        0,
        defaultGasLimit,
        defaultGasPrice,
        0
      )
      .send({ from: owner });

    // Seed relayers, and disputer with tokens.
    await l1Token.methods.mint(relayer, totalRelayBond).send({ from: owner });
    await l1Token.methods.mint(disputer, totalRelayBond).send({ from: owner });
    await l1Token.methods.mint(instantRelayer, instantRelayAmountSubFee).send({ from: owner });
    await l1Token.methods.mint(liquidityProvider, initialPoolLiquidity).send({ from: owner });

    // Store default deposit and relay data that we'll use to verify contract state:
    defaultDepositData = {
      chainId: chainId,
      depositId: 1,
      l1Recipient: l1Recipient,
      l2Sender: depositor,
      amount: relayAmount,
      slowRelayFeePct: defaultSlowRelayFeePct,
      instantRelayFeePct: defaultInstantRelayFeePct,
      quoteTimestamp: defaultQuoteTimestamp,
    };
    defaultRelayData = {
      relayState: InsuredBridgeRelayStateEnum.UNINITIALIZED,
      relayId: 0,
      priceRequestTime: 0,
      realizedLpFeePct: defaultRealizedLpFee,
      slowRelayer: relayer,
      finalFee: finalFee,
      proposerBond: proposalBond.toString(),
    };

    // Save other reused values.
    defaultDepositHash = generateDepositHash(defaultDepositData);
    defaultRelayAncillaryData = await bridgePool.methods
      .getRelayAncillaryData(defaultDepositData, defaultRelayData)
      .call();
  });
  it("Constructor validation", async function () {
    // LP Token symbol and name cannot be empty.
    assert(
      await didContractThrow(
        BridgePool.new(
          "",
          "LPT",
          bridgeAdmin.options.address,
          l1Token.options.address,
          lpFeeRatePerSecond,
          false, // this is not a weth pool (contains normal ERC20)
          timer.options.address
        ).send({ from: owner })
      )
    );
    assert(
      await didContractThrow(
        BridgePool.new(
          "LP Token",
          "",
          bridgeAdmin.options.address,
          l1Token.options.address,
          lpFeeRatePerSecond,
          false, // this is not a weth pool (contains normal ERC20)
          timer.options.address
        ).send({ from: owner })
      )
    );
  });
  it("Bridge Admin functionality", async function () {
    // Admin can only be transferred by current admin.
    assert.equal(await bridgePool.methods.bridgeAdmin().call(), bridgeAdmin.options.address);

    assert(
      await didContractThrow(
        bridgeAdmin.methods.transferBridgePoolAdmin([bridgePool.options.address], rando).send({ from: rando })
      )
    );

    // Calling from the correct address can transfer ownership.
    const tx = await bridgeAdmin.methods
      .transferBridgePoolAdmin([bridgePool.options.address], owner)
      .send({ from: owner });

    assert.equal(await bridgePool.methods.bridgeAdmin().call(), owner);

    await assertEventEmitted(tx, bridgePool, "BridgePoolAdminTransferred", (ev) => {
      return ev.oldAdmin === bridgeAdmin.options.address && ev.newAdmin === owner;
    });
  });
  it("Constructs utf8-encoded ancillary data for relay", async function () {
    assert.equal(
      hexToUtf8(defaultRelayAncillaryData),
      `relayHash:${generateRelayAncillaryDataHash(defaultDepositData, defaultRelayData).substring(2)}`
    );
  });
  it("Sync with Finder addresses", async function () {
    // Check the sync with finder correctly updates the local instance of important contracts to that in the finder.
    assert.equal(await bridgePool.methods.optimisticOracle().call(), optimisticOracle.options.address);

    // Change the address of the OO in the finder to any random address.
    await finder.methods
      .changeImplementationAddress(utf8ToHex(interfaceName.SkinnyOptimisticOracle), rando)
      .send({ from: owner });

    await bridgePool.methods.syncWithFinderAddresses().send({ from: rando });

    // Check it's been updated accordingly
    assert.equal(await bridgePool.methods.optimisticOracle().call(), rando);
  });
  it("Sync with BridgeAdmin params", async function () {
    // Check the sync with bridgeAdmin params correctly updates the local params.
    assert.equal(await bridgePool.methods.proposerBondPct().call(), await bridgeAdmin.methods.proposerBondPct().call());

    // Change the address of the OO in the finder to any random address.
    await bridgeAdmin.methods.setProposerBondPct(toWei("0.06")).send({ from: owner });
    assert.equal(await bridgeAdmin.methods.proposerBondPct().call(), toWei("0.06"));

    await bridgePool.methods.syncWithBridgeAdminParams().send({ from: rando });

    // Check it's been updated accordingly
    assert.equal(await bridgePool.methods.proposerBondPct().call(), toWei("0.06"));
  });
  describe("Relay deposit", () => {
    beforeEach(async function () {
      // Add liquidity to the pool
      await l1Token.methods.approve(bridgePool.options.address, initialPoolLiquidity).send({ from: liquidityProvider });
      await bridgePool.methods.addLiquidity(initialPoolLiquidity).send({ from: liquidityProvider });
    });
    it("Basic checks", async () => {
      // Fails if approval not given by relayer.
      assert(await didContractThrow(bridgePool.methods.relayDeposit(...generateRelayParams()).send({ from: relayer })));
      await l1Token.methods.approve(bridgePool.options.address, totalRelayBond).send({ from: relayer });

      // Note: For the following tests, mint relayer enough balance such that their balance isn't the reason why the
      // contract call reverts.
      await l1Token.methods.mint(relayer, initialPoolLiquidity).send({ from: owner });
      await l1Token.methods.approve(bridgePool.options.address, initialPoolLiquidity).send({ from: relayer });

      // Fails if pool doesn't have enough funds to cover reward; request price will revert when it tries to pull reward.
      // -setting relay amount to the pool's full balance and the reward % to >100% will induce this
      assert(
        await didContractThrow(
          bridgePool.methods
            .relayDeposit(...generateRelayParams({}, { realizedLpFeePct: toWei("1.01") }))
            .send({ from: relayer })
        )
      );

      // Fails if withdrawal amount+proposer reward > pool balance. Setting relay amount to 99% of pool's full
      // balance and then reward % to 15%, where the relay amount is already assumed to be 10% of the full balance,
      // means that total withdrawal %=(0.99+0.15*0.1) > 1.0
      assert(
        await didContractThrow(
          bridgePool.methods
            .relayDeposit(
              ...generateRelayParams(
                {
                  amount: toBN(initialPoolLiquidity)
                    .mul(toBN(toWei("0.99")))
                    .div(toBN(toWei("1"))),
                },
                { realizedLpFeePct: toWei("1.15") }
              )
            )
            .send({ from: relayer })
        )
      );

      assert.equal(await bridgePool.methods.numberOfRelays().call(), "0"); // Relay index should start at 0.

      // Deposit with no relay attempt should have correct state and empty relay hash.
      const relayStatus = await bridgePool.methods.relays(defaultDepositHash).call();
      assert.equal(relayStatus, defaultRelayHash);
    });
    it("Requests and proposes optimistic price request", async () => {
      // Cache price request timestamp.
      const requestTimestamp = (await bridgePool.methods.getCurrentTime().call()).toString();
      const relayAttemptData = {
        ...defaultRelayData,
        priceRequestTime: requestTimestamp,
        relayState: InsuredBridgeRelayStateEnum.PENDING,
      };

      // Proposer approves pool to withdraw total bond.
      await l1Token.methods.approve(bridgePool.options.address, totalRelayBond).send({ from: relayer });
      const txn = await bridgePool.methods.relayDeposit(...generateRelayParams()).send({ from: relayer });

      // Relay count increments.
      assert.equal(await bridgePool.methods.numberOfRelays().call(), "1");

      // Check L1 token balances.
      assert.equal(
        (await l1Token.methods.balanceOf(relayer).call()).toString(),
        "0",
        "Relayer should post entire balance as bond"
      );
      assert.equal(
        (await l1Token.methods.balanceOf(bridgePool.options.address).call()).toString(),
        totalRelayBond.add(toBN(initialPoolLiquidity)),
        "OptimisticOracle should custody total relay bond"
      );

      // Check RelayData struct is stored correctly and mapped to the deposit hash.
      const relayStatus = await bridgePool.methods.relays(defaultDepositHash).call();
      const relayHash = generateRelayHash(relayAttemptData);
      assert.equal(relayStatus, relayHash);

      // Instant relayer for this relay should be uninitialized.
      const instantRelayHash = generateInstantRelayHash(defaultDepositHash, relayAttemptData);
      assert.equal(await bridgePool.methods.instantRelays(instantRelayHash).call(), ZERO_ADDRESS);

      // Check event is logged correctly and emits all information needed to recreate the relay and associated deposit.
      await assertEventEmitted(txn, bridgePool, "DepositRelayed", (ev) => {
        return (
          ev.depositHash === defaultDepositHash &&
          ev.depositData.chainId.toString() === defaultDepositData.chainId.toString() &&
          ev.depositData.depositId.toString() === defaultDepositData.depositId.toString() &&
          ev.depositData.l1Recipient === defaultDepositData.l1Recipient &&
          ev.depositData.l2Sender === defaultDepositData.l2Sender &&
          ev.depositData.amount === defaultDepositData.amount &&
          ev.depositData.slowRelayFeePct === defaultDepositData.slowRelayFeePct &&
          ev.depositData.instantRelayFeePct === defaultDepositData.instantRelayFeePct &&
          ev.depositData.quoteTimestamp === defaultDepositData.quoteTimestamp &&
          ev.l1Token === l1Token.options.address &&
          ev.relay.slowRelayer === relayer &&
          ev.relay.relayId.toString() === relayAttemptData.relayId.toString() &&
          ev.relay.realizedLpFeePct === relayAttemptData.realizedLpFeePct &&
          ev.relay.priceRequestTime === relayAttemptData.priceRequestTime &&
          ev.relay.relayState === relayAttemptData.relayState &&
          ev.relayAncillaryDataHash === generateRelayAncillaryDataHash(defaultDepositData, relayAttemptData)
        );
      });

      // Check that another relay with different relay params for the same deposit reverts.
      await l1Token.methods.mint(rando, totalRelayBond).send({ from: owner });
      await l1Token.methods.approve(bridgePool.options.address, totalRelayBond).send({ from: rando });
      let duplicateRelayData = { realizedLpFeePct: toBN(defaultRealizedLpFee).mul(toBN("2")) };
      assert(
        await didContractThrow(
          bridgePool.methods
            .relayDeposit(
              defaultDepositData.chainId,
              defaultDepositData.depositId,
              defaultDepositData.l1Recipient,
              defaultDepositData.l2Sender,
              defaultDepositData.amount,
              defaultDepositData.slowRelayFeePct,
              defaultDepositData.instantRelayFeePct,
              defaultDepositData.quoteTimestamp,
              duplicateRelayData.realizedLpFeePct
            )
            .send({ from: rando })
        )
      );
    });
  });
  describe("Speed up relay", () => {
    beforeEach(async function () {
      // Add liquidity to the pool
      await l1Token.methods.approve(bridgePool.options.address, initialPoolLiquidity).send({ from: liquidityProvider });
      await bridgePool.methods.addLiquidity(initialPoolLiquidity).send({ from: liquidityProvider });
    });
    it("Valid instant relay, disputed, instant relayer should receive refund following subsequent valid relay", async () => {
      // Propose new relay:
      let relayAttemptData = {
        ...defaultRelayData,
        priceRequestTime: (await bridgePool.methods.getCurrentTime().call()).toString(),
        relayState: InsuredBridgeRelayStateEnum.PENDING,
      };
      await l1Token.methods.approve(bridgePool.options.address, totalRelayBond).send({ from: relayer });
      await bridgePool.methods.relayDeposit(...generateRelayParams()).send({ from: relayer });

      // Must approve contract to pull deposit amount.
      assert(
        await didContractThrow(
          bridgePool.methods.speedUpRelay(defaultDepositData, relayAttemptData).call({ from: instantRelayer })
        )
      );
      await l1Token.methods
        .approve(bridgePool.options.address, instantRelayAmountSubFee)
        .send({ from: instantRelayer });

      // Cannot speed up using relay params that do not correspond to pending relay.
      assert(
        await didContractThrow(
          bridgePool.methods.speedUpRelay(defaultDepositData, defaultRelayData).call({ from: instantRelayer })
        )
      );

      // Can speed up pending relay
      const speedupTxn = await bridgePool.methods
        .speedUpRelay(defaultDepositData, relayAttemptData)
        .send({ from: instantRelayer });
      await assertEventEmitted(speedupTxn, bridgePool, "RelaySpedUp", (ev) => {
        return (
          ev.depositHash === defaultDepositHash &&
          ev.instantRelayer === instantRelayer &&
          ev.relay.slowRelayer === relayer &&
          ev.relay.relayId === relayAttemptData.relayId.toString() &&
          ev.relay.realizedLpFeePct === relayAttemptData.realizedLpFeePct &&
          ev.relay.priceRequestTime === relayAttemptData.priceRequestTime &&
          ev.relay.relayState === relayAttemptData.relayState
        );
      });
      const speedupRelayStatus = await bridgePool.methods.relays(defaultDepositHash).call();
      assert.equal(speedupRelayStatus, generateRelayHash(relayAttemptData));
      const instantRelayHash = generateInstantRelayHash(defaultDepositHash, relayAttemptData);
      assert.equal(await bridgePool.methods.instantRelays(instantRelayHash).call(), instantRelayer);

      // Check that contract pulled relay amount from instant relayer.
      assert.equal(
        (await l1Token.methods.balanceOf(instantRelayer).call()).toString(),
        "0",
        "Instant Relayer should transfer relay amount"
      );
      assert.equal(
        (await l1Token.methods.balanceOf(defaultDepositData.l1Recipient).call()).toString(),
        instantRelayAmountSubFee,
        "Recipient should receive the full amount, minus slow & instant fees"
      );

      // Submit dispute.
      await l1Token.methods.approve(bridgePool.options.address, totalRelayBond).send({ from: disputer });
      await bridgePool.methods.disputeRelay(defaultDepositData, relayAttemptData).send({ from: disputer });

      // Cache price request timestamp.
      await advanceTime(1);
      const requestTimestamp = (await bridgePool.methods.getCurrentTime().call()).toString();
      relayAttemptData = {
        ...relayAttemptData,
        slowRelayer: rando,
        priceRequestTime: requestTimestamp,
        relayId: (await bridgePool.methods.numberOfRelays().call()).toString(),
        relayState: InsuredBridgeRelayStateEnum.PENDING,
      };
      const expectedExpirationTimestamp = (Number(requestTimestamp) + defaultLiveness).toString();

      // Set up a relayAndSpeedUp transaction that should fail due to an existing relay.
      await l1Token.methods.mint(rando, totalRelayBond.add(toBN(instantRelayAmountSubFee))).send({ from: owner });
      await l1Token.methods
        .approve(bridgePool.options.address, totalRelayBond.add(toBN(instantRelayAmountSubFee)))
        .send({ from: rando });
      await didContractThrow(
        bridgePool.methods.relayAndSpeedUp(defaultDepositData, relayAttemptData.realizedLpFeePct).send({ from: rando })
      );

      // Reset params to allow for a normal relay.
      await l1Token.methods.transfer(instantRelayer, instantRelayAmountSubFee).send({ from: rando });
      await l1Token.methods.approve(bridgePool.options.address, totalRelayBond).send({ from: rando });

      await bridgePool.methods.relayDeposit(...generateRelayParams()).send({ from: rando });

      // Cannot repeatedly speed relay up.
      await l1Token.methods
        .approve(bridgePool.options.address, instantRelayAmountSubFee)
        .send({ from: instantRelayer });
      assert(
        await didContractThrow(
          bridgePool.methods.speedUpRelay(defaultDepositData, relayAttemptData).call({ from: instantRelayer })
        )
      );
      // Burn newly minted tokens to make accounting simpler.
      await l1Token.methods.transfer(owner, instantRelayAmountSubFee).send({ from: instantRelayer });

      // Resolve and settle relay.
      await timer.methods.setCurrentTime(expectedExpirationTimestamp).send({ from: owner });

      // Expire relay. Since instant relayed amount was correct, instant relayer should be refunded and user should
      // still just have the instant relay amount.
      await bridgePool.methods.settleRelay(defaultDepositData, relayAttemptData).send({ from: rando });

      // Check token balances.
      // - Slow relayer should get back their proposal bond from OO and reward from BridgePool.
      // - Fast relayer should get reward from BridgePool and the relayed amount, minus LP and slow relay fee. This
      // is equivalent to what the l1Recipient received + the instant relayer fee.
      // - Recipient already got paid by fast relayer and should receive no further tokens.
      assert.equal(
        (await l1Token.methods.balanceOf(rando).call()).toString(),
        toBN(totalRelayBond).add(realizedSlowRelayFeeAmount).toString(),
        "Slow relayer should receive proposal bond + slow relay reward"
      );
      assert.equal(
        (await l1Token.methods.balanceOf(instantRelayer).call()).toString(),
        toBN(instantRelayAmountSubFee).add(realizedInstantRelayFeeAmount).toString(),
        "Instant relayer should receive instant relay reward + the instant relay amount sub fees"
      );
      assert.equal(
        (await l1Token.methods.balanceOf(defaultDepositData.l1Recipient).call()).toString(),
        instantRelayAmountSubFee,
        "Recipient should still have the full amount, minus slow & instant fees"
      );
      assert.equal(
        (await l1Token.methods.balanceOf(optimisticOracle.options.address).call()).toString(),
        totalDisputeRefund.toString(),
        "OptimisticOracle should still hold dispute refund since dispute has not resolved yet"
      );
      assert.equal(
        (await l1Token.methods.balanceOf(bridgePool.options.address).call()).toString(),
        toBN(initialPoolLiquidity)
          .sub(toBN(instantRelayAmountSubFee).add(realizedInstantRelayFeeAmount).add(realizedSlowRelayFeeAmount))
          .toString(),
        "BridgePool should have balance reduced by relayed amount to l1Recipient"
      );
    });
    it("Valid slow + instant relay, disputed, instant relayer should receive refund following subsequent valid relay", async () => {
      // Propose new relay:
      let relayAttemptData = {
        ...defaultRelayData,
        priceRequestTime: (await bridgePool.methods.getCurrentTime().call()).toString(),
        relayState: InsuredBridgeRelayStateEnum.PENDING,
      };
      await l1Token.methods
        .approve(bridgePool.options.address, totalRelayBond.add(toBN(instantRelayAmountSubFee)))
        .send({ from: relayer });
      await l1Token.methods.mint(relayer, instantRelayAmountSubFee).send({ from: owner });
      const speedupTxn = await bridgePool.methods
        .relayAndSpeedUp(defaultDepositData, relayAttemptData.realizedLpFeePct)
        .send({ from: relayer });

      await assertEventEmitted(speedupTxn, bridgePool, "RelaySpedUp", (ev) => {
        return (
          ev.depositHash === defaultDepositHash &&
          ev.instantRelayer === relayer &&
          ev.relay.slowRelayer === relayer &&
          ev.relay.relayId === relayAttemptData.relayId.toString() &&
          ev.relay.realizedLpFeePct === relayAttemptData.realizedLpFeePct &&
          ev.relay.priceRequestTime === relayAttemptData.priceRequestTime &&
          ev.relay.relayState === relayAttemptData.relayState
        );
      });
      const speedupRelayStatus = await bridgePool.methods.relays(defaultDepositHash).call();
      assert.equal(speedupRelayStatus, generateRelayHash(relayAttemptData));
      const instantRelayHash = generateInstantRelayHash(defaultDepositHash, relayAttemptData);
      assert.equal(await bridgePool.methods.instantRelays(instantRelayHash).call(), relayer);

      // Check that contract pulled relay amount from instant relayer.
      assert.equal(
        (await l1Token.methods.balanceOf(relayer).call()).toString(),
        "0",
        "Instant Relayer should transfer relay amount"
      );
      assert.equal(
        (await l1Token.methods.balanceOf(defaultDepositData.l1Recipient).call()).toString(),
        instantRelayAmountSubFee,
        "Recipient should receive the full amount, minus slow & instant fees"
      );

      // Grab proposed request data from events and submit for dispute:
      const proposalEvent = (await optimisticOracle.getPastEvents("ProposePrice", { fromBlock: 0 }))[0];
      await l1Token.methods.approve(optimisticOracle.options.address, totalRelayBond).send({ from: disputer });
      await optimisticOracle.methods
        .disputePrice(
          bridgePool.options.address,
          defaultIdentifier,
          proposalEvent.returnValues.timestamp,
          proposalEvent.returnValues.ancillaryData,
          proposalEvent.returnValues.request
        )
        .send({ from: disputer });

      // Cache price request timestamp.
      await advanceTime(1);
      const requestTimestamp = (await bridgePool.methods.getCurrentTime().call()).toString();
      relayAttemptData = {
        ...relayAttemptData,
        slowRelayer: rando,
        priceRequestTime: requestTimestamp,
        relayId: (await bridgePool.methods.numberOfRelays().call()).toString(),
        relayState: InsuredBridgeRelayStateEnum.PENDING,
      };
      const expectedExpirationTimestamp = (Number(requestTimestamp) + defaultLiveness).toString();

      // Set up a relayAndSpeedUp transaction that should fail due to an existing relay.
      await l1Token.methods.mint(rando, totalRelayBond.add(toBN(instantRelayAmountSubFee))).send({ from: owner });
      await l1Token.methods
        .approve(bridgePool.options.address, totalRelayBond.add(toBN(instantRelayAmountSubFee)))
        .send({ from: rando });
      await didContractThrow(
        bridgePool.methods.relayAndSpeedUp(defaultDepositData, relayAttemptData.realizedLpFeePct).send({ from: rando })
      );

      // Reset params to allow for a normal relay.
      await l1Token.methods.transfer(instantRelayer, instantRelayAmountSubFee).send({ from: rando });
      await l1Token.methods.approve(bridgePool.options.address, totalRelayBond).send({ from: rando });

      await bridgePool.methods.relayDeposit(...generateRelayParams({}, relayAttemptData)).send({ from: rando });

      // Cannot repeatedly speed relay up.
      await l1Token.methods
        .approve(bridgePool.options.address, instantRelayAmountSubFee)
        .send({ from: instantRelayer });
      assert(
        await didContractThrow(
          bridgePool.methods.speedUpRelay(defaultDepositData, relayAttemptData).call({ from: instantRelayer })
        )
      );
      // Burn newly minted tokens to make accounting simpler.
      await l1Token.methods.transfer(owner, instantRelayAmountSubFee).send({ from: instantRelayer });

      // Resolve and settle relay.
      const secondProposalEvent = (await optimisticOracle.getPastEvents("ProposePrice", { fromBlock: 0 }))[1];
      await timer.methods.setCurrentTime(expectedExpirationTimestamp).send({ from: owner });

      // Expire relay. Since instant relayed amount was correct, instant relayer should be refunded and user should
      // still just have the instant relay amount.
      await bridgePool.methods
        .settleRelay(defaultDepositData, relayAttemptData, secondProposalEvent.returnValues.request)
        .send({ from: rando });

      // Check token balances.
      // - Slow relayer should get back their proposal bond from OO and reward from BridgePool.
      // - Fast relayer should get reward from BridgePool and the relayed amount, minus LP and slow relay fee. This
      // is equivalent to what the l1Recipient received + the instant relayer fee.
      // - Recipient already got paid by fast relayer and should receive no further tokens.
      assert.equal(
        (await l1Token.methods.balanceOf(rando).call()).toString(),
        toBN(totalRelayBond).add(realizedSlowRelayFeeAmount).toString(),
        "Slow relayer should receive proposal bond + slow relay reward"
      );
      assert.equal(
        (await l1Token.methods.balanceOf(relayer).call()).toString(),
        toBN(instantRelayAmountSubFee).add(realizedInstantRelayFeeAmount).toString(),
        "Instant relayer should receive instant relay reward + the instant relay amount sub fees"
      );
      assert.equal(
        (await l1Token.methods.balanceOf(defaultDepositData.l1Recipient).call()).toString(),
        instantRelayAmountSubFee,
        "Recipient should still have the full amount, minus slow & instant fees"
      );
      assert.equal(
        (await l1Token.methods.balanceOf(optimisticOracle.options.address).call()).toString(),
        totalDisputeRefund.toString(),
        "OptimisticOracle should still hold dispute refund since dispute has not resolved yet"
      );
      assert.equal(
        (await l1Token.methods.balanceOf(bridgePool.options.address).call()).toString(),
        toBN(initialPoolLiquidity)
          .sub(toBN(instantRelayAmountSubFee).add(realizedInstantRelayFeeAmount).add(realizedSlowRelayFeeAmount))
          .toString(),
        "BridgePool should have balance reduced by relayed amount to l1Recipient"
      );
    });
    it("Invalid instant relay, disputed, instant relayer receives no refund following subsequent valid relay", async function () {
      // Propose new invalid relay where realizedFee is too large.
      const invalidRealizedLpFee = toWei("0.4");
      const invalidRelayData = {
        ...defaultRelayData,
        realizedLpFeePct: invalidRealizedLpFee,
        priceRequestTime: (await bridgePool.methods.getCurrentTime().call()).toString(),
        relayState: InsuredBridgeRelayStateEnum.PENDING,
      };
      await l1Token.methods.approve(bridgePool.options.address, totalRelayBond).send({ from: relayer });
      await bridgePool.methods.relayDeposit(...generateRelayParams({}, invalidRelayData)).send({ from: relayer });

      // Invalid instant relay with incorrect fee sends incorrect amount to user
      const invalidRealizedLpFeeAmount = toBN(invalidRealizedLpFee)
        .mul(toBN(relayAmount))
        .div(toBN(toWei("1")));
      const invalidInstantRelayAmountSubFee = toBN(relayAmount)
        .sub(invalidRealizedLpFeeAmount)
        .sub(realizedSlowRelayFeeAmount)
        .sub(realizedInstantRelayFeeAmount)
        .toString();
      await l1Token.methods
        .approve(bridgePool.options.address, invalidInstantRelayAmountSubFee)
        .send({ from: instantRelayer });
      await bridgePool.methods.speedUpRelay(defaultDepositData, invalidRelayData).send({ from: instantRelayer });
      const startingInstantRelayerAmount = (await l1Token.methods.balanceOf(instantRelayer).call()).toString();

      // User receives invalid instant relay amount.
      assert.equal(
        (await l1Token.methods.balanceOf(defaultDepositData.l1Recipient).call()).toString(),
        invalidInstantRelayAmountSubFee
      );

      // Before slow relay expires, it is disputed.
      await l1Token.methods.approve(bridgePool.options.address, totalRelayBond).send({ from: disputer });
      await bridgePool.methods.disputeRelay(defaultDepositData, invalidRelayData).send({ from: disputer });

      // While dispute is pending resolution, a valid relay is resubmitted. Advance time so that
      // price request data is different.
      await l1Token.methods.mint(rando, totalRelayBond).send({ from: owner });
      await l1Token.methods.approve(bridgePool.options.address, totalRelayBond).send({ from: rando });
      await advanceTime(1);
      const requestTimestamp = (await bridgePool.methods.getCurrentTime().call()).toString();
      let relayAttemptData = {
        ...defaultRelayData,
        priceRequestTime: requestTimestamp,
        slowRelayer: rando,
        relayId: (await bridgePool.methods.numberOfRelays().call()).toString(),
        relayState: InsuredBridgeRelayStateEnum.PENDING,
      };
      await bridgePool.methods.relayDeposit(...generateRelayParams()).send({ from: rando });

      // Instant relayer address should be empty for most recent relay with valid params.
      const instantRelayHash = generateInstantRelayHash(defaultDepositHash, relayAttemptData);
      assert.equal(await bridgePool.methods.instantRelays(instantRelayHash).call(), ZERO_ADDRESS);

      // Can speed up relay with new (valid) params.
      await l1Token.methods.mint(instantRelayer, instantRelayAmountSubFee).send({ from: owner });
      await l1Token.methods
        .approve(bridgePool.options.address, instantRelayAmountSubFee)
        .send({ from: instantRelayer });
      await bridgePool.methods.speedUpRelay(defaultDepositData, relayAttemptData).send({ from: instantRelayer });

      // Expire this valid relay and check payouts.
      const expectedExpirationTimestamp = (Number(requestTimestamp) + defaultLiveness).toString();
      await timer.methods.setCurrentTime(expectedExpirationTimestamp).send({ from: owner });
      await bridgePool.methods.settleRelay(defaultDepositData, relayAttemptData).send({ from: rando });

      // User should receive correct instant relay amount + the amount they received from invalid instant relay.
      assert.equal(
        (await l1Token.methods.balanceOf(defaultDepositData.l1Recipient).call()).toString(),
        toBN(instantRelayAmountSubFee).add(toBN(invalidInstantRelayAmountSubFee)).toString()
      );

      // Invalid instant relayer receives a refund from their correct instant relay, but nothing from their first
      // invalid relay that they sped up.
      assert.equal(
        (await l1Token.methods.balanceOf(instantRelayer).call()).toString(),
        toBN(startingInstantRelayerAmount)
          .add(toBN(instantRelayAmountSubFee).add(realizedInstantRelayFeeAmount))
          .toString()
      );

      // Slow relayer gets slow relay reward
      assert.equal(
        (await l1Token.methods.balanceOf(rando).call()).toString(),
        toBN(totalRelayBond).add(realizedSlowRelayFeeAmount).toString()
      );

      // OptimisticOracle should still hold dispute refund since dispute has not resolved yet
      assert.equal(
        (await l1Token.methods.balanceOf(optimisticOracle.options.address).call()).toString(),
        totalDisputeRefund.toString()
      );

      // BridgePool should have balance reduced by full amount sent to to l1Recipient.
      assert.equal(
        (await l1Token.methods.balanceOf(bridgePool.options.address).call()).toString(),
        toBN(initialPoolLiquidity)
          .sub(toBN(instantRelayAmountSubFee).add(realizedInstantRelayFeeAmount).add(realizedSlowRelayFeeAmount))
          .toString()
      );
    });
  });
  describe("Dispute pending relay", () => {
    beforeEach(async function () {
      // Add liquidity to the pool
      await l1Token.methods.approve(bridgePool.options.address, initialPoolLiquidity).send({ from: liquidityProvider });
      await bridgePool.methods.addLiquidity(initialPoolLiquidity).send({ from: liquidityProvider });
    });
    it("Can re-relay disputed request", async () => {
      // Cache price request timestamp.
      const requestTimestamp = (await bridgePool.methods.getCurrentTime().call()).toString();
      const expectedExpirationTimestamp = (Number(requestTimestamp) + defaultLiveness).toString();

      // Proposer approves pool to withdraw total bond.
      await l1Token.methods.approve(bridgePool.options.address, totalRelayBond).send({ from: relayer });
      await bridgePool.methods.relayDeposit(...generateRelayParams()).send({ from: relayer });

      // Dispute bond should be equal to proposal bond, and OptimisticOracle needs to be able to pull dispute bond
      // from disputer.
      let relayAttemptData = {
        ...defaultRelayData,
        priceRequestTime: (await bridgePool.methods.getCurrentTime().call()).toString(),
        relayState: InsuredBridgeRelayStateEnum.PENDING,
      };
      await l1Token.methods.approve(bridgePool.options.address, totalRelayBond).send({ from: disputer });
      const disputeTxn = await bridgePool.methods
        .disputeRelay(defaultDepositData, relayAttemptData)
        .send({ from: disputer });

      // Check for expected events:
      await assertEventEmitted(disputeTxn, optimisticOracle, "DisputePrice", (ev) => {
        return (
          ev.requester === bridgePool.options.address &&
          hexToUtf8(ev.identifier) === hexToUtf8(defaultIdentifier) &&
          ev.timestamp.toString() === requestTimestamp &&
          ev.ancillaryData === defaultRelayAncillaryData &&
          ev.request.proposer === relayer &&
          ev.request.disputer === disputer &&
          ev.request.currency === l1Token.options.address &&
          !ev.request.settled &&
          ev.request.proposedPrice === toWei("1") &&
          ev.request.resolvedPrice === "0" &&
          ev.request.expirationTime === expectedExpirationTimestamp &&
          ev.request.reward === "0" &&
          ev.request.finalFee === finalFee &&
          ev.request.bond === proposalBond.toString() &&
          ev.request.customLiveness === defaultLiveness.toString()
        );
      });

      await assertEventEmitted(disputeTxn, bridgePool, "RelayDisputed", (ev) => {
        return (
          ev.disputer === disputer &&
          ev.depositHash === generateDepositHash(defaultDepositData) &&
          ev.relayHash === generateRelayHash(relayAttemptData)
        );
      });

      // Mint relayer new bond to try relaying again:
      await l1Token.methods.mint(relayer, totalRelayBond).send({ from: owner });
      await l1Token.methods.approve(bridgePool.options.address, totalRelayBond).send({ from: relayer });

      // Relaying again with the exact same relay params will succeed because the relay nonce increments.
      // This is possible because the `OO.disputePrice` callback to the BridgePool marks the relay as Disputed,
      // allowing it to be relayed again.
      assert.ok(await bridgePool.methods.relayDeposit(...generateRelayParams()).call({ from: relayer }));
    });
    it("Relay request is disputed, re-relay request expires before dispute resolves", async function () {
      // Cache price request timestamp.
      const requestTimestamp = (await bridgePool.methods.getCurrentTime().call()).toString();
      const expectedExpirationTimestamp = (Number(requestTimestamp) + defaultLiveness).toString();

      let relayAttemptData = {
        ...defaultRelayData,
        priceRequestTime: requestTimestamp,
        relayId: (await bridgePool.methods.numberOfRelays().call()).toString(),
        relayState: InsuredBridgeRelayStateEnum.PENDING,
        slowRelayer: relayer,
      };

      // Proposer approves pool to withdraw total bond.
      await l1Token.methods.approve(bridgePool.options.address, totalRelayBond).send({ from: relayer });
      await bridgePool.methods.relayDeposit(...generateRelayParams()).send({ from: relayer });

      // Dispute bond should be equal to proposal bond, and OptimisticOracle needs to be able to pull dispute bond
      // from disputer.
      await l1Token.methods.approve(bridgePool.options.address, totalRelayBond).send({ from: disputer });
      await bridgePool.methods.disputeRelay(defaultDepositData, relayAttemptData).send({ from: disputer });

      // Mint new relayer bond to relay again:
      await l1Token.methods.mint(rando, totalRelayBond).send({ from: owner });
      await l1Token.methods.approve(bridgePool.options.address, totalRelayBond).send({ from: rando });
      relayAttemptData = {
        ...defaultRelayData,
        priceRequestTime: requestTimestamp,
        relayId: (await bridgePool.methods.numberOfRelays().call()).toString(),
        relayState: InsuredBridgeRelayStateEnum.PENDING,
        slowRelayer: rando,
      };
      await bridgePool.methods.relayDeposit(...generateRelayParams()).send({ from: rando });

      // Resolve re-relay.
      await timer.methods.setCurrentTime(expectedExpirationTimestamp).send({ from: owner });
      await bridgePool.methods.settleRelay(defaultDepositData, relayAttemptData).send({ from: rando });

      // Should not be able to settle relay again even if the OO has a resolved price.
      assert(
        await didContractThrow(
          bridgePool.methods
            .settleRelay(defaultDepositData, { ...relayAttemptData, relayState: InsuredBridgeRelayStateEnum.FINALIZED })
            .send({ from: rando })
        )
      );

      // Now resolve dispute with original relay data.
      const price = toWei("1");
      const stampedDisputeAncillaryData = await optimisticOracle.methods
        .stampAncillaryData(defaultRelayAncillaryData, bridgePool.options.address)
        .call();

      const proposalEvent = (await optimisticOracle.getPastEvents("ProposePrice", { fromBlock: 0 }))[0];
      await mockOracle.methods
        .pushPrice(defaultIdentifier, proposalEvent.returnValues.timestamp, stampedDisputeAncillaryData, price)
        .send({ from: owner });
      const disputeEvent = (await optimisticOracle.getPastEvents("DisputePrice", { fromBlock: 0 }))[0];
      await optimisticOracle.methods
        .settle(
          bridgePool.options.address,
          defaultIdentifier,
          disputeEvent.returnValues.timestamp,
          disputeEvent.returnValues.ancillaryData,
          disputeEvent.returnValues.request
        )
        .send({ from: accounts[0] });

      assert.equal(
        (await l1Token.methods.balanceOf(rando).call()).toString(),
        toBN(totalRelayBond).add(realizedSlowRelayFeeAmount).toString(),
        "Follow-up relayer should receive proposal bond + slow relay reward"
      );
      assert.equal(
        (await l1Token.methods.balanceOf(relayer).call()).toString(),
        totalDisputeRefund.toString(),
        "Original relayer should receive entire bond back + 1/2 of loser's bond"
      );
      assert.equal(
        (await l1Token.methods.balanceOf(bridgePool.options.address).call()).toString(),
        toBN(initialPoolLiquidity).sub(
          toBN(instantRelayAmountSubFee).add(realizedInstantRelayFeeAmount).add(realizedSlowRelayFeeAmount)
        ),
        "Pool should have initial liquidity amount minus relay amount sub LP fee"
      );
      assert.equal(
        (await l1Token.methods.balanceOf(l1Recipient).call()).toString(),
        toBN(instantRelayAmountSubFee).add(realizedInstantRelayFeeAmount).toString(),
        "Recipient should receive total relay amount + instant relay fee"
      );
    });
    it("Relay request is disputed, re-relay request expires after dispute resolves", async function () {
      // Cache price request timestamp.
      const requestTimestamp = (await bridgePool.methods.getCurrentTime().call()).toString();
      const expectedExpirationTimestamp = (Number(requestTimestamp) + defaultLiveness).toString();

      let relayAttemptData = {
        ...defaultRelayData,
        priceRequestTime: requestTimestamp,
        relayId: (await bridgePool.methods.numberOfRelays().call()).toString(),
        relayState: InsuredBridgeRelayStateEnum.PENDING,
        slowRelayer: relayer,
      };

      // Proposer approves pool to withdraw total bond.
      await l1Token.methods.approve(bridgePool.options.address, totalRelayBond).send({ from: relayer });
      await bridgePool.methods.relayDeposit(...generateRelayParams()).send({ from: relayer });

      // Dispute bond should be equal to proposal bond, and OptimisticOracle needs to be able to pull dispute bond
      // from disputer.
      await l1Token.methods.approve(bridgePool.options.address, totalRelayBond).send({ from: disputer });
      await bridgePool.methods.disputeRelay(defaultDepositData, relayAttemptData).send({ from: disputer });
      const proposalEvent = (await optimisticOracle.getPastEvents("ProposePrice", { fromBlock: 0 }))[0];

      // Mint new relayer bond to relay again:
      await l1Token.methods.mint(rando, totalRelayBond).send({ from: owner });
      await l1Token.methods.approve(bridgePool.options.address, totalRelayBond).send({ from: rando });
      relayAttemptData = {
        ...defaultRelayData,
        priceRequestTime: requestTimestamp,
        relayId: (await bridgePool.methods.numberOfRelays().call()).toString(),
        relayState: InsuredBridgeRelayStateEnum.PENDING,
        slowRelayer: rando,
      };
      await bridgePool.methods.relayDeposit(...generateRelayParams()).send({ from: rando });

      // Resolve dispute with original relay data.
      const price = toWei("1");
      const stampedDisputeAncillaryData = await optimisticOracle.methods
        .stampAncillaryData(defaultRelayAncillaryData, bridgePool.options.address)
        .call();
      await mockOracle.methods
        .pushPrice(defaultIdentifier, proposalEvent.returnValues.timestamp, stampedDisputeAncillaryData, price)
        .send({ from: owner });
      const disputeEvent = (await optimisticOracle.getPastEvents("DisputePrice", { fromBlock: 0 }))[0];
      await optimisticOracle.methods
        .settle(
          bridgePool.options.address,
          defaultIdentifier,
          disputeEvent.returnValues.timestamp,
          disputeEvent.returnValues.ancillaryData,
          disputeEvent.returnValues.request
        )
        .send({ from: accounts[0] });

      // Resolve re-relay.
      await timer.methods.setCurrentTime(expectedExpirationTimestamp).send({ from: owner });
      await bridgePool.methods.settleRelay(defaultDepositData, relayAttemptData).send({ from: rando });

      // Should not be able to settle relay again.
      assert(
        await didContractThrow(
          bridgePool.methods
            .settleRelay(defaultDepositData, { ...relayAttemptData, relayState: InsuredBridgeRelayStateEnum.FINALIZED })
            .send({ from: rando })
        )
      );

      assert.equal(
        (await l1Token.methods.balanceOf(rando).call()).toString(),
        toBN(totalRelayBond).add(realizedSlowRelayFeeAmount).toString(),
        "Follow-up relayer should receive proposal bond + slow relay reward"
      );
      assert.equal(
        (await l1Token.methods.balanceOf(relayer).call()).toString(),
        totalDisputeRefund.toString(),
        "Original relayer should receive entire bond back + 1/2 of loser's bond"
      );
      assert.equal(
        (await l1Token.methods.balanceOf(bridgePool.options.address).call()).toString(),
        toBN(initialPoolLiquidity).sub(
          toBN(instantRelayAmountSubFee).add(realizedInstantRelayFeeAmount).add(realizedSlowRelayFeeAmount)
        ),
        "Pool should have initial liquidity amount minus relay amount sub LP fee"
      );
      assert.equal(
        (await l1Token.methods.balanceOf(l1Recipient).call()).toString(),
        toBN(instantRelayAmountSubFee).add(realizedInstantRelayFeeAmount).toString(),
        "Recipient should receive total relay amount + instant relay fee"
      );
    });
    it("Instant relayer address persists for subsequent relays when a pending relay is disputed", async () => {
      // Proposer approves pool to withdraw total bond.
      await l1Token.methods.approve(bridgePool.options.address, totalRelayBond).send({ from: relayer });
      let relayAttemptData = {
        ...defaultRelayData,
        priceRequestTime: (await bridgePool.methods.getCurrentTime().call()).toString(),
        relayState: InsuredBridgeRelayStateEnum.PENDING,
      };
      await bridgePool.methods.relayDeposit(...generateRelayParams()).send({ from: relayer });

      // Speed up pending relay.
      await l1Token.methods.approve(bridgePool.options.address, slowRelayAmountSubFee).send({ from: instantRelayer });
      await bridgePool.methods.speedUpRelay(defaultDepositData, relayAttemptData).send({ from: instantRelayer });

      // Dispute bond should be equal to proposal bond, and OptimisticOracle needs to be able to pull dispute bond
      // from disputer.
      await l1Token.methods.approve(bridgePool.options.address, totalRelayBond).send({ from: disputer });
      await bridgePool.methods.disputeRelay(defaultDepositData, relayAttemptData).send({ from: disputer });

      // Mint another relayer a bond to relay again and check that the instant relayer address is migrated:
      // Advance time so that price request is different.
      await l1Token.methods.mint(rando, totalRelayBond).send({ from: owner });
      await l1Token.methods.approve(bridgePool.options.address, totalRelayBond).send({ from: rando });
      // Cache price request timestamp.
      await advanceTime(1);
      const requestTimestamp = (await bridgePool.methods.getCurrentTime().call()).toString();
      relayAttemptData = {
        ...relayAttemptData,
        slowRelayer: rando,
        priceRequestTime: requestTimestamp,
        relayId: (await bridgePool.methods.numberOfRelays().call()).toString(),
        relayState: InsuredBridgeRelayStateEnum.PENDING,
      };
      await bridgePool.methods.relayDeposit(...generateRelayParams()).send({ from: rando });

      // Check that the instant relayer address persists for the original relay params.
      const newRelayStatus = await bridgePool.methods.relays(defaultDepositHash).call();
      assert.equal(newRelayStatus, generateRelayHash(relayAttemptData));
      const instantRelayHash = generateInstantRelayHash(defaultDepositHash, relayAttemptData);
      assert.equal(await bridgePool.methods.instantRelays(instantRelayHash).call(), instantRelayer);
    });
  });
  describe("Settle finalized relay", () => {
    beforeEach(async function () {
      // Add liquidity to the pool
      await l1Token.methods.approve(bridgePool.options.address, initialPoolLiquidity).send({ from: liquidityProvider });
      await bridgePool.methods.addLiquidity(initialPoolLiquidity).send({ from: liquidityProvider });
    });
    it("Cannot settle successful disputes", async () => {
      // Proposer approves pool to withdraw total bond.
      await l1Token.methods.approve(bridgePool.options.address, totalRelayBond).send({ from: relayer });
      const relayAttemptData = {
        ...defaultRelayData,
        priceRequestTime: (await bridgePool.methods.getCurrentTime().call()).toString(),
        relayState: InsuredBridgeRelayStateEnum.PENDING,
      };
      await bridgePool.methods.relayDeposit(...generateRelayParams()).send({ from: relayer });

      // Dispute bond should be equal to proposal bond, and OptimisticOracle needs to be able to pull dispute bond
      // from disputer.
      await l1Token.methods.approve(bridgePool.options.address, totalRelayBond).send({ from: disputer });
      await bridgePool.methods.disputeRelay(defaultDepositData, relayAttemptData).send({ from: disputer });
      const proposalEvent = (await optimisticOracle.getPastEvents("ProposePrice", { fromBlock: 0 }))[0];

      // Can resolve OO request.
      const price = toWei("0");
      const expectedRelayAncillaryData = await bridgePool.methods
        .getRelayAncillaryData(defaultDepositData, relayAttemptData)
        .call();
      const stampedDisputeAncillaryData = await optimisticOracle.methods
        .stampAncillaryData(expectedRelayAncillaryData, bridgePool.options.address)
        .call();
      await mockOracle.methods
        .pushPrice(defaultIdentifier, proposalEvent.returnValues.timestamp, stampedDisputeAncillaryData, price)
        .send({ from: owner });
      const disputeEvent = (await optimisticOracle.getPastEvents("DisputePrice", { fromBlock: 0 }))[0];
      assert.ok(
        await optimisticOracle.methods
          .settle(
            bridgePool.options.address,
            defaultIdentifier,
            disputeEvent.returnValues.timestamp,
            disputeEvent.returnValues.ancillaryData,
            disputeEvent.returnValues.request
          )
          .call({ from: relayer })
      );

      // The dispute callback should delete the relay hash making it impossible to settle until a follow-up relay
      // is submitted.
      assert(
        await didContractThrow(
          bridgePool.methods.settleRelay(defaultDepositData, relayAttemptData).send({ from: relayer })
        )
      );

      // Resolve OO request.
      await optimisticOracle.methods
        .settle(
          bridgePool.options.address,
          defaultIdentifier,
          disputeEvent.returnValues.timestamp,
          disputeEvent.returnValues.ancillaryData,
          disputeEvent.returnValues.request
        )
        .send({ from: relayer });

      // Still cannot settle relay even with correct request params because the relay was disputed.
      assert(
        await didContractThrow(
          bridgePool.methods
            .settleRelay(defaultDepositData, { ...relayAttemptData, relayState: InsuredBridgeRelayStateEnum.FINALIZED })
            .send({ from: relayer })
        )
      );

      // Check payouts since we directly settled with the OO. Disputer should receive full dispute bond back +
      // portion of loser's bond.
      assert.equal(
        (await l1Token.methods.balanceOf(disputer).call()).toString(),
        totalDisputeRefund.toString(),
        "Disputer should receive entire bond back + 1/2 of loser's bond"
      );
      assert.equal(
        (await l1Token.methods.balanceOf(optimisticOracle.options.address).call()).toString(),
        "0",
        "OptimisticOracle should refund and reward winner of dispute"
      );
      assert.equal(
        (await l1Token.methods.balanceOf(store.options.address).call()).toString(),
        disputePaidToStore.toString(),
        "OptimisticOracle should pay store the remaining burned bond"
      );
      assert.equal(
        (await l1Token.methods.balanceOf(bridgePool.options.address).call()).toString(),
        initialPoolLiquidity,
        "Pool should have initial liquidity amount"
      );
    });
    it("Can settle pending relays that passed challenge period directly via BridgePool", async () => {
      // Cache price request timestamp.
      const requestTimestamp = (await bridgePool.methods.getCurrentTime().call()).toString();
      const relayAttemptData = {
        ...defaultRelayData,
        priceRequestTime: requestTimestamp,
        relayState: InsuredBridgeRelayStateEnum.PENDING,
      };
      const expectedExpirationTimestamp = (Number(requestTimestamp) + defaultLiveness).toString();

      // Proposer approves pool to withdraw total bond.
      await l1Token.methods.approve(bridgePool.options.address, totalRelayBond).send({ from: relayer });
      await bridgePool.methods.relayDeposit(...generateRelayParams()).send({ from: relayer });

      // Cannot settle if there is no price available
      const settleTxn = bridgePool.methods.settleRelay(defaultDepositData, relayAttemptData);
      await didContractThrow(settleTxn.send({ from: relayer }));

      // Set time such that optimistic price request is settleable.
      await timer.methods.setCurrentTime(expectedExpirationTimestamp).send({ from: owner });

      // Can now settle relay since OO resolved request.
<<<<<<< HEAD
      assert.ok(await settleTxn.send({ from: relayer }));

=======
      assert.equal(
        await optimisticOracle.methods
          .hasPrice(
            bridgePool.options.address,
            defaultIdentifier,
            proposeEvent.returnValues.timestamp,
            proposeEvent.returnValues.ancillaryData,
            proposeEvent.returnValues.request
          )
          .call(),
        true
      );
      assert.ok(
        await bridgePool.methods
          .settleRelay(defaultDepositData, relayAttemptData, proposeEvent.returnValues.request)
          .call({ from: relayer })
      );

      // Can also settle relay after settling directly with OO
      await optimisticOracle.methods
        .settle(
          bridgePool.options.address,
          defaultIdentifier,
          proposeEvent.returnValues.timestamp,
          proposeEvent.returnValues.ancillaryData,
          proposeEvent.returnValues.request
        )
        .send({ from: accounts[0] });
      const settleEvent = (await optimisticOracle.getPastEvents("Settle", { fromBlock: 0 }))[0];

      // Settle relay and check event logs.
      const settleTxn = await bridgePool.methods
        .settleRelay(defaultDepositData, relayAttemptData, settleEvent.returnValues.request)
        .send({ from: relayer });
>>>>>>> 76b8964f
      await assertEventEmitted(settleTxn, bridgePool, "RelaySettled", (ev) => {
        return (
          ev.depositHash === defaultDepositHash &&
          ev.caller === relayer &&
          ev.relay.slowRelayer === relayer &&
          ev.relay.relayId === relayAttemptData.relayId.toString() &&
          ev.relay.realizedLpFeePct === relayAttemptData.realizedLpFeePct &&
          ev.relay.priceRequestTime === relayAttemptData.priceRequestTime &&
          ev.relay.relayState === relayAttemptData.relayState
        );
      });

      // Cannot re-settle.
      assert(
        await didContractThrow(
          bridgePool.methods
            .settleRelay(defaultDepositData, { ...relayAttemptData, relayState: InsuredBridgeRelayStateEnum.FINALIZED })
            .send({ from: relayer })
        )
      );

      // Check token balances.
      // -Slow relayer should get back their proposal bond + reward from BridgePool.
      assert.equal(
        (await l1Token.methods.balanceOf(relayer).call()).toString(),
        toBN(totalRelayBond).add(realizedSlowRelayFeeAmount).toString(),
        "Relayer should receive proposal bond + slow relay reward"
      );
      // - Optimistic oracle should have no funds (it was not involved).
      assert.equal(
        (await l1Token.methods.balanceOf(optimisticOracle.options.address).call()).toString(),
        "0",
        "OptimisticOracle should refund proposal bond"
      );

      // - Bridge pool should have the amount original pool liquidity minus the amount sent to l1Recipient and amount
      // sent to slow relayer. This is equivalent to the initial pool liquidity - the relay amount + realized LP fee.
      assert.equal(
        (await l1Token.methods.balanceOf(bridgePool.options.address).call()).toString(),
        toBN(initialPoolLiquidity).sub(toBN(relayAmount)).add(realizedLpFeeAmount).toString(),
        "BridgePool should have balance reduced by relay amount less slow fees and rewards"
      );

      // - Recipient should receive the bridged amount minus the slow relay fee and the LP fee.
      assert.equal(
        (await l1Token.methods.balanceOf(l1Recipient).call()).toString(),
        slowRelayAmountSubFee,
        "Recipient should have bridged amount minus fees"
      );
    });
    it("Instant and slow relayers should get appropriate rewards, pool reimburse the instant relayer", async () => {
      // Cache price request timestamp.
      const requestTimestamp = (await bridgePool.methods.getCurrentTime().call()).toString();
      const relayAttemptData = {
        ...defaultRelayData,
        priceRequestTime: requestTimestamp,
        relayState: InsuredBridgeRelayStateEnum.PENDING,
      };
      const expectedExpirationTimestamp = (Number(requestTimestamp) + defaultLiveness).toString();

      // Proposer approves pool to withdraw total bond.
      await l1Token.methods.approve(bridgePool.options.address, totalRelayBond).send({ from: relayer });
      await bridgePool.methods.relayDeposit(...generateRelayParams()).send({ from: relayer });

      // Speed up relay.
      await l1Token.methods.approve(bridgePool.options.address, slowRelayAmountSubFee).send({ from: instantRelayer });
      await bridgePool.methods.speedUpRelay(defaultDepositData, relayAttemptData).send({ from: instantRelayer });

      // Set time such that optimistic price request is settleable.
      await timer.methods.setCurrentTime(expectedExpirationTimestamp).send({ from: owner });

      const relayerBalanceBefore = await l1Token.methods.balanceOf(relayer).call();
      const instantRelayerBalanceBefore = await l1Token.methods.balanceOf(instantRelayer).call();

      // Settle relay.
<<<<<<< HEAD
      await bridgePool.methods.settleRelay(defaultDepositData, relayAttemptData).send({ from: rando });
=======
      const proposeEvent = (await optimisticOracle.getPastEvents("ProposePrice", { fromBlock: 0 }))[0];
      await bridgePool.methods
        .settleRelay(defaultDepositData, relayAttemptData, proposeEvent.returnValues.request)
        .send({ from: relayer });
>>>>>>> 76b8964f

      // Check token balances.
      // - Slow relayer should get back their proposal bond from OO and reward from BridgePool.
      // - Fast relayer should get reward from BridgePool and the relayed amount, minus LP and slow relay fee. This
      // is equivalent to what the l1Recipient received + the instant relayer fee.
      assert.equal(
        toBN(await l1Token.methods.balanceOf(relayer).call())
          .sub(toBN(relayerBalanceBefore))
          .toString(),
        toBN(totalRelayBond).add(realizedSlowRelayFeeAmount).toString(),
        "Slow relayer should receive proposal bond + slow relay reward"
      );
      assert.equal(
        toBN(await l1Token.methods.balanceOf(instantRelayer).call())
          .sub(toBN(instantRelayerBalanceBefore))
          .toString(),
        toBN(instantRelayAmountSubFee).add(realizedInstantRelayFeeAmount).toString(),
        "Instant relayer should receive instant relay reward + the instant relay amount sub fees"
      );
      assert.equal(
        (await l1Token.methods.balanceOf(optimisticOracle.options.address).call()).toString(),
        "0",
        "OptimisticOracle should refund proposal bond"
      );
      assert.equal(
        (await l1Token.methods.balanceOf(bridgePool.options.address).call()).toString(),
        toBN(initialPoolLiquidity)
          .sub(toBN(instantRelayAmountSubFee).add(realizedInstantRelayFeeAmount).add(realizedSlowRelayFeeAmount))
          .toString(),
        "BridgePool should have balance reduced by relayed amount to l1Recipient"
      );
    });
    it("Cannot settle another unique relay request by passing an old request", async () => {
      // Cache price request timestamp.
      const requestTimestamp = (await bridgePool.methods.getCurrentTime().call()).toString();
      const relayId = (await bridgePool.methods.numberOfRelays().call()).toString();

      // Send two relays with the same timestamp. This will produce two price requests with the same requester and
      // timestamp. The ancillary data will differ because of the relay nonce.
      const relayAttemptData1 = {
        ...defaultRelayData,
        priceRequestTime: requestTimestamp,
        relayState: InsuredBridgeRelayStateEnum.PENDING,
        relayId: relayId,
      };
      await l1Token.methods.approve(bridgePool.options.address, totalRelayBond).send({ from: relayer });
      await bridgePool.methods.relayDeposit(...generateRelayParams()).send({ from: relayer });

      // Dispute the first relay to make room for the second.
      await l1Token.methods.approve(bridgePool.options.address, totalRelayBond).send({ from: disputer });
      await bridgePool.methods.disputeRelay(defaultDepositData, relayAttemptData1).send({ from: disputer });
      await l1Token.methods.mint(relayer, totalRelayBond).send({ from: owner });
      await l1Token.methods.approve(bridgePool.options.address, totalRelayBond).send({ from: relayer });
      await bridgePool.methods.relayDeposit(...generateRelayParams()).send({ from: relayer });

      // Resolve the dispute with the price of 1.
      const price = toWei("1");
      const expectedRelayAncillaryData = await bridgePool.methods
        .getRelayAncillaryData(defaultDepositData, relayAttemptData1)
        .call();
      const stampedDisputeAncillaryData = await optimisticOracle.methods
        .stampAncillaryData(expectedRelayAncillaryData, bridgePool.options.address)
        .call();
      await mockOracle.methods
        .pushPrice(defaultIdentifier, requestTimestamp, stampedDisputeAncillaryData, price)
        .send({ from: owner });
      const disputeEvent = (await optimisticOracle.getPastEvents("DisputePrice", { fromBlock: 0 }))[0];
      await optimisticOracle.methods
        .settle(
          bridgePool.options.address,
          defaultIdentifier,
          disputeEvent.returnValues.timestamp,
          disputeEvent.returnValues.ancillaryData,
          disputeEvent.returnValues.request
        )
        .send({ from: relayer });

      // We should not be able to settle the second relay attempt by passing in price request information from the
      // newly resolved first relay attempt. The contract should check that the price request information.
      assert(
        await didContractThrow(
          bridgePool.methods.settleRelay(defaultDepositData, relayAttemptData1).send({ from: relayer })
        )
      );
    });
    it("Cannot settle someone else's relay until 15 minutes delay has passed", async () => {
      // Cache price request timestamp.
      const requestTimestamp = (await bridgePool.methods.getCurrentTime().call()).toString();
      const relayAttemptData = {
        ...defaultRelayData,
        priceRequestTime: requestTimestamp,
        relayState: InsuredBridgeRelayStateEnum.PENDING,
      };
      const expectedExpirationTimestamp = (Number(requestTimestamp) + defaultLiveness).toString();

      // Proposer approves pool to withdraw total bond.
      await l1Token.methods.approve(bridgePool.options.address, totalRelayBond).send({ from: relayer });
      await bridgePool.methods.relayDeposit(...generateRelayParams()).send({ from: relayer });

      // Speed up relay.
      await l1Token.methods.approve(bridgePool.options.address, slowRelayAmountSubFee).send({ from: instantRelayer });
      await bridgePool.methods.speedUpRelay(defaultDepositData, relayAttemptData).send({ from: instantRelayer });

      // Set time such that optimistic price request is settleable.
      await timer.methods.setCurrentTime(expectedExpirationTimestamp).send({ from: owner });

      const relayerBalanceBefore = await l1Token.methods.balanceOf(relayer).call();
      const randoBalanceBefore = await l1Token.methods.balanceOf(rando).call();

      // Settle relay.
      const proposeEvent = (await optimisticOracle.getPastEvents("ProposePrice", { fromBlock: 0 }))[0];
      await didContractThrow(
        bridgePool.methods
          .settleRelay(defaultDepositData, relayAttemptData, proposeEvent.returnValues.request)
          .send({ from: rando })
      );

      await timer.methods.setCurrentTime(Number(expectedExpirationTimestamp) + 901).send({ from: owner });
      await bridgePool.methods
        .settleRelay(defaultDepositData, relayAttemptData, proposeEvent.returnValues.request)
        .send({ from: rando });

      assert.equal(
        toBN(await l1Token.methods.balanceOf(relayer).call())
          .sub(toBN(relayerBalanceBefore))
          .toString(),
        toBN(totalRelayBond).toString(),
        "Slow relayer should receive proposal bond"
      );

      assert.equal(
        toBN(await l1Token.methods.balanceOf(rando).call())
          .sub(toBN(randoBalanceBefore))
          .toString(),
        toBN(realizedSlowRelayFeeAmount).toString(),
        "Settler should receive relay fee"
      );
    });
  });
  describe("Liquidity provision", () => {
    beforeEach(async function () {
      await l1Token.methods.mint(rando, toWei("100")).send({ from: owner });
    });
    it("Deposit liquidity", async () => {
      // Before adding liquidity pool should have none and LP should have no LP tokens.
      assert.equal((await l1Token.methods.balanceOf(bridgePool.options.address).call()).toString(), "0");
      assert.equal((await lpToken.methods.balanceOf(rando).call()).toString(), "0");

      // Starting exchange rate should be 1, even though there is no liquidity in the pool.
      assert.equal((await bridgePool.methods.exchangeRateCurrent().call()).toString(), toWei("1"));

      // Approve funds and add to liquidity.
      await l1Token.methods.approve(bridgePool.options.address, MAX_UINT_VAL).send({ from: rando });
      await bridgePool.methods.addLiquidity(toWei("10")).send({ from: rando });

      // Check balances have updated accordingly. Check liquid reserves incremented. Check exchange rate unchanged.
      assert.equal((await l1Token.methods.balanceOf(bridgePool.options.address).call()).toString(), toWei("10"));
      assert.equal((await lpToken.methods.balanceOf(rando).call()).toString(), toWei("10"));
      assert.equal((await bridgePool.methods.liquidReserves().call()).toString(), toWei("10"));
      assert.equal((await bridgePool.methods.utilizedReserves().call()).toString(), toWei("0"));
      assert.equal((await bridgePool.methods.exchangeRateCurrent().call()).toString(), toWei("1"));
    });
    it("Withdraw liquidity", async () => {
      // Approve funds and add to liquidity.
      await l1Token.methods.approve(bridgePool.options.address, MAX_UINT_VAL).send({ from: rando });
      await bridgePool.methods.addLiquidity(toWei("10")).send({ from: rando });

      // LP redeems half their liquidity. Balance should change accordingly.
      await bridgePool.methods.removeLiquidity(toWei("5")).send({ from: rando });

      assert.equal((await l1Token.methods.balanceOf(bridgePool.options.address).call()).toString(), toWei("5"));
      assert.equal((await lpToken.methods.balanceOf(rando).call()).toString(), toWei("5"));
      assert.equal((await bridgePool.methods.liquidReserves().call()).toString(), toWei("5"));
      assert.equal((await bridgePool.methods.utilizedReserves().call()).toString(), toWei("0"));
      assert.equal((await bridgePool.methods.exchangeRateCurrent().call()).toString(), toWei("1"));

      // LP redeems their remaining liquidity. Balance should change accordingly.
      await bridgePool.methods.removeLiquidity(toWei("5")).send({ from: rando });

      assert.equal((await l1Token.methods.balanceOf(bridgePool.options.address).call()).toString(), toWei("0"));
      assert.equal((await lpToken.methods.balanceOf(rando).call()).toString(), toWei("0"));
      assert.equal((await bridgePool.methods.liquidReserves().call()).toString(), toWei("0"));
      assert.equal((await bridgePool.methods.utilizedReserves().call()).toString(), toWei("0"));
      assert.equal((await bridgePool.methods.exchangeRateCurrent().call()).toString(), toWei("1"));
    });
    it("Withdraw liquidity is blocked when utilization is too high", async () => {
      // Approve funds and add to liquidity.
      await l1Token.methods.approve(bridgePool.options.address, MAX_UINT_VAL).send({ from: liquidityProvider });
      await bridgePool.methods.addLiquidity(initialPoolLiquidity).send({ from: liquidityProvider });

      // Initiate a relay. The relay amount is 10% of the total pool liquidity.
      await l1Token.methods.approve(bridgePool.options.address, MAX_UINT_VAL).send({ from: relayer });
      const relayAttemptData = {
        ...defaultRelayData,
        priceRequestTime: (await bridgePool.methods.getCurrentTime().call()).toString(),
        relayState: InsuredBridgeRelayStateEnum.PENDING,
      };
      await bridgePool.methods.relayDeposit(...generateRelayParams()).send({ from: relayer });
      assert.equal(await bridgePool.methods.pendingReserves().call(), defaultDepositData.amount);

      // If the LP tries to pull out anything more than 90% of the pool funds this should revert. The 10% of the funds
      // are allocated for the deposit and the contract should prevent any additional amount over this from being removed.
      assert(
        await didContractThrow(
          bridgePool.methods
            .removeLiquidity(
              toBN(initialPoolLiquidity)
                .mul(toBN(toWei("0.90"))) // try withdrawing 95%. should fail
                .div(toBN(toWei("1")))
                .addn(1) // 90% + 1 we
                .toString()
            )
            .send({ from: liquidityProvider })
        )
      );

      // Should be able to withdraw 90% exactly, leaving the exact amount of liquidity in the pool to finalize the relay.
      await bridgePool.methods
        .removeLiquidity(
          toBN(initialPoolLiquidity)
            .mul(toBN(toWei("0.9"))) // try withdrawing 95%. should fail
            .div(toBN(toWei("1")))
            .toString()
        )
        .send({ from: liquidityProvider });

      // As we've removed all free liquidity the liquid reserves should now be zero.
      await bridgePool.methods.exchangeRateCurrent().send({ from: rando });

      // Next, finalize the bridging action. This should reset the pendingReserves to 0 and increment the utilizedReserves.
      // Expire and settle proposal on the OptimisticOracle.
      await timer.methods
        .setCurrentTime(Number(await bridgePool.methods.getCurrentTime().call()) + defaultLiveness)
        .send({ from: owner });
<<<<<<< HEAD
      await bridgePool.methods.settleRelay(defaultDepositData, relayAttemptData).send({ from: rando });
=======
      const proposeEvent = (await optimisticOracle.getPastEvents("ProposePrice", { fromBlock: 0 }))[0];
      await bridgePool.methods
        .settleRelay(defaultDepositData, relayAttemptData, proposeEvent.returnValues.request)
        .send({ from: relayer });
>>>>>>> 76b8964f

      // Check the balances have updated correctly. Pending should be 0 (funds are actually utilized now), liquid should
      // be equal to the LP fee of 10 and the utilized should equal the total bridged amount (100).
      assert.equal(await bridgePool.methods.pendingReserves().call(), "0");
      assert.equal(await bridgePool.methods.liquidReserves().call(), toWei("10"));
      assert.equal(await bridgePool.methods.utilizedReserves().call(), defaultDepositData.amount);

      // The LP should be able to withdraw exactly 10 tokens (they still have 100 tokens in the contract). Anything
      // more than this is not possible as the remaining funds are in transit from L2.
      assert(
        await didContractThrow(
          bridgePool.methods.removeLiquidity(toBN(toWei("10")).addn(1).toString()).send({ from: liquidityProvider })
        )
      );
      await bridgePool.methods.removeLiquidity(toWei("10")).send({ from: liquidityProvider });

      assert.equal(await bridgePool.methods.pendingReserves().call(), "0");
      assert.equal(await bridgePool.methods.liquidReserves().call(), "0");
      assert.equal(await bridgePool.methods.utilizedReserves().call(), defaultDepositData.amount);
    });
  });
  describe("Virtual balance accounting", () => {
    beforeEach(async function () {
      // For the next few tests, add liquidity, relay and finalize the relay as the initial state.

      // Approve funds and add to liquidity.
      await l1Token.methods.mint(liquidityProvider, initialPoolLiquidity).send({ from: owner });
      await l1Token.methods.approve(bridgePool.options.address, MAX_UINT_VAL).send({ from: liquidityProvider });
      await bridgePool.methods.addLiquidity(initialPoolLiquidity).send({ from: liquidityProvider });

      // Mint relayer bond.
      await l1Token.methods.mint(relayer, totalRelayBond).send({ from: owner });
      await l1Token.methods.approve(bridgePool.options.address, totalRelayBond).send({ from: relayer });

      const requestTimestamp = (await bridgePool.methods.getCurrentTime().call()).toString();
      const expectedExpirationTimestamp = (Number(requestTimestamp) + defaultLiveness).toString();

      const relayAttemptData = {
        ...defaultRelayData,
        priceRequestTime: requestTimestamp,
        relayState: InsuredBridgeRelayStateEnum.PENDING,
      };
      await bridgePool.methods.relayDeposit(...generateRelayParams()).send({ from: relayer });

      // Expire and settle proposal on the OptimisticOracle.
      await timer.methods.setCurrentTime(expectedExpirationTimestamp).send({ from: owner });

<<<<<<< HEAD
      await bridgePool.methods.settleRelay(defaultDepositData, relayAttemptData).send({ from: rando });
=======
      const proposeEvent = (await optimisticOracle.getPastEvents("ProposePrice", { fromBlock: 0 }))[0];
      await bridgePool.methods
        .settleRelay(defaultDepositData, relayAttemptData, proposeEvent.returnValues.request)
        .send({ from: relayer });
>>>>>>> 76b8964f
    });
    it("SettleRelay modifies virtual balances", async () => {
      // Exchange rate should still be 1, no fees accumulated yet as no time has passed from the settlement. Pool
      // balance, liquidReserves and utilizedReserves should update accordingly. Calculate the bridge tokens used as
      // the amount sent to the receiver+the bond.
      const bridgeTokensUsed = toBN(slowRelayAmountSubFee).add(realizedSlowRelayFeeAmount);

      assert.equal((await bridgePool.methods.exchangeRateCurrent().call()).toString(), toWei("1"));
      assert.equal(
        (await l1Token.methods.balanceOf(bridgePool.options.address).call()).toString(),
        toBN(initialPoolLiquidity).sub(bridgeTokensUsed).toString()
      );
      assert.equal((await lpToken.methods.balanceOf(liquidityProvider).call()).toString(), initialPoolLiquidity);
      assert.equal(
        (await bridgePool.methods.liquidReserves().call()).toString(),
        toBN(initialPoolLiquidity).sub(bridgeTokensUsed).toString()
      );
      assert.equal(
        (await bridgePool.methods.utilizedReserves().call()).toString(),
        bridgeTokensUsed.add(realizedLpFeeAmount).toString()
      );
    });
    it("Fees correctly accumulate to LPs over the one week loan interval", async () => {
      await bridgePool.methods.exchangeRateCurrent().send({ from: rando }); // force sync

      // As no time has elapsed, no fees should be earned and the exchange rate should still be 1.
      assert.equal((await bridgePool.methods.exchangeRateCurrent().call()).toString(), toWei("1"));

      // Advance time by a 2 days (172800s) and check that the exchange rate increments accordingly. From the bridging
      // action 10 L1 tokens have been allocated for fees (defaultRealizedLpFee and the relayAmount is 100). At a rate
      // of lpFeeRatePerSecond set to 0.0000015, the expected fee allocation should be rate_per_second *
      // seconds_since_last_action* undistributed_fees: 0.0000015*172800*10=2.592. Expected exchange rate is
      // (liquidReserves+utilizedReserves+cumulativeFeesUnbridged-undistributedLpFees)/totalLpTokenSupply
      // =(910+90+10-7.408)/1000=1.002592.
      await advanceTime(172800);

      assert.equal((await bridgePool.methods.exchangeRateCurrent().call()).toString(), toWei("1.002592"));

      // If we now call exchangeRateCurrent the fee state variables should increment to the expected size.
      await bridgePool.methods.exchangeRateCurrent().send({ from: rando }); // force sync
      // undistributedLpFees should be the total fees (10) minus the cumulative fees.
      assert.equal((await bridgePool.methods.undistributedLpFees().call()).toString(), toWei("7.408")); // 10-2.592
      // Last LP fee update should be the current time.
      assert.equal(
        await (await bridgePool.methods.lastLpFeeUpdate().call()).toString(),
        (await timer.methods.getCurrentTime().call()).toString()
      );

      // Next, To simulate finalization of L2->L1 token transfers due to bridging (via the canonical bridge) send tokens
      // directly to the bridgePool. Note that on L1 this is exactly how this will happen as the finalization of bridging
      // occurs without informing the l1Recipient (tokens are just "sent"). Validate the sync method updates correctly.
      // Also increment time such that we are past the 1 week liveness from OO. increment by 5 days (432000s).
      await advanceTime(432000);

      // At this point it is useful to verify that the exchange rate right before the tokens hit the contract is equal
      // to the rate right after they hit the contract, without incrementing any time. This proves the exchangeRate
      // equation has no discontinuity in it and that fees are correctly captured when syncing the pool balance.
      // accumulated fees should be updated accordingly. a total of 1 week has passed at a rate of 0.0000015. Total
      // expected cumulative LP fees earned of 2.592+7.408* 4 32000*0.0000015=7.392384
      await bridgePool.methods.exchangeRateCurrent().send({ from: rando }); // force sync

      // expected exchange rate of (910+90+10-(10-7.392384))/1000=1.007392384
      assert.equal((await bridgePool.methods.exchangeRateCurrent().call()).toString(), toWei("1.007392384"));

      // Now, we can mint the tokens to the bridge pool. When we call exchangeRateCurrent again it will first sync the
      // token balances, thereby updating the variables to: • liquidReserves=1010 (initial liquidity+LP fees)
      // • utilizedReserves=0 (-10 from sync +10 from LP fees)• cumulativeFeesUnbridged =0 (all fees moved over).
      // • undistributedLpFees=10-7.392384=2.607616 (unchanged from before as no time has elapsed)
      // overall expected exchange rate should be the SAME as (1010+0+0-(10-7.392384))/1000
      await l1Token.methods.mint(bridgePool.options.address, relayAmount).send({ from: owner });
      await bridgePool.methods.exchangeRateCurrent().send({ from: rando }); // force sync
      assert.equal((await bridgePool.methods.exchangeRateCurrent().call()).toString(), toWei("1.007392384"));
      // We can check all other variables to validate the match to the above comment.
      assert.equal((await l1Token.methods.balanceOf(bridgePool.options.address).call()).toString(), toWei("1010"));
      assert.equal((await bridgePool.methods.liquidReserves().call()).toString(), toWei("1010"));
      assert.equal((await bridgePool.methods.utilizedReserves().call()).toString(), "0");
      assert.equal((await bridgePool.methods.undistributedLpFees().call()).toString(), toWei("2.607616"));
    });
    it("Fees correctly accumulate with multiple relays", async () => {
      // Advance time by a 2 days (172800s) and check that the exchange rate increments accordingly. Expected exchange rate is (910+90+10-(10-0.0000015*172800*10))/1000=1.002592.
      await advanceTime(172800);

      assert.equal((await bridgePool.methods.exchangeRateCurrent().call()).toString(), toWei("1.002592"));

      // Next, bridge another relay. This time for 50 L1 tokens. Keep the fee percentages at the same size: 10% LP fee
      // 1% slow and 1% instant relay fees. Update the existing data structures to simplify the process.
      const depositData = {
        ...defaultDepositData,
        depositId: defaultDepositData.depositId + 1,
        amount: toWei("50"),
        l1Recipient: rando,
        quoteTimestamp: Number(defaultDepositData.quoteTimestamp) + 172800,
      };

      await l1Token.methods.mint(relayer, totalRelayBond).send({ from: owner });
      await l1Token.methods.approve(bridgePool.options.address, totalRelayBond).send({ from: relayer });

      const newRelayAttemptData = {
        ...defaultRelayData,
        priceRequestTime: (await bridgePool.methods.getCurrentTime().call()).toString(),
        relayId: (await bridgePool.methods.numberOfRelays().call()).toString(),
        relayState: InsuredBridgeRelayStateEnum.PENDING,
        proposerBond: toWei("2.5"),
      };
      await bridgePool.methods.relayDeposit(...generateRelayParams(depositData)).send({ from: relayer });

      // Expire and settle proposal on the OptimisticOracle.
      await advanceTime(defaultLiveness);

      // Settle the relay action.
<<<<<<< HEAD
      await bridgePool.methods.settleRelay(depositData, newRelayAttemptData).send({ from: relayer });
=======
      const proposeEvent = (await optimisticOracle.getPastEvents("ProposePrice", { fromBlock: 0 }))[1];
      await bridgePool.methods
        .settleRelay(depositData, newRelayAttemptData, proposeEvent.returnValues.request)
        .send({ from: relayer });
>>>>>>> 76b8964f

      // Double check the rando balance incremented by the expected amount of: 50-5 (LP fee)-0.5 (slow relay fee).
      assert.equal((await l1Token.methods.balanceOf(rando).call()).toString(), toWei("44.5"));

      // The exchanger rate should have been increased by the initial deposits fees grown over defaultLiveness. As the
      // second deposit happened after this time increment, no new fees should be accumulated at this point for these
      // funds. Expected exchange rate is: (865.5+134.5+15-(15-0.0000015*(172800+100)*10+0))/1000=1.0025935
      assert.equal((await bridgePool.methods.exchangeRateCurrent().call()).toString(), toWei("1.0025935"));

      // Advance time by another 2 days and check that rate updates accordingly to capture the generated.
      await advanceTime(172800);

      // Expected exchange rate at this point is easiest to reason about if we consider the two deposits separately.
      // Deposit1 was 10 tokens of fees, grown over 4 days+100 seconds. Deposit2 was 5 tokens fees, grown over 2 days.
      // Deposit1's first period was 0.0000015*(172800+100)*10=2.5935. This leaves 10-2.5935=7.4065 remaining.
      // Deposit1's second period is therefore 0.0000015*(172800)*7.4065=1.9197648. Total accumulated for Deposit1
      // =2.5935+1.9197648=4.5132648. Deposit2 is just 0.0000015*(172800)*5=1.296. Total accumulated fees for
      // both deposits is therefore 4.5132648+1.296=5.8092648. We can compute the expected exchange rate using a
      // simplified form of (total LP Deposits+accumulated fees)/totalSupply (this form is equivalent to the contracts
      // but is easier to reason about as it ignores any bridging actions) giving us (1000+5.8092648)/1000=1.0058092648
      assert.equal((await bridgePool.methods.exchangeRateCurrent().call()).toString(), toWei("1.0058092648"));

      // Next, advance time past the finalization of the first deposits L2->L1 bridge time by plus 3 days (259200s).
      await advanceTime(259200);
      await l1Token.methods.mint(bridgePool.options.address, relayAmount).send({ from: owner });

      // Expected exchange rate can be calculated with the same modified format as before Deposit1's second period is
      // now 0.0000015*(172800+259200)*7.4065=4.799412 and Deposit2 is 0.0000015*(172800+259200)*5=3.24. Cumulative fees
      // are 2.5935+4.799412+3.24=10.632912 Therefore expected exchange rate is (1000+10.632912)/1000=1.010632912
      await bridgePool.methods.exchangeRateCurrent().send({ from: rando }); // force sync
      assert.equal((await bridgePool.methods.exchangeRateCurrent().call()).toString(), toWei("1.010632912"));

      // balance is 1000 initial liquidity - 90 bridged for Deposit1, -45 bridged for Deposit2 +100 for
      // finalization of Deposit1=1000-90-45+100=965
      assert.equal((await l1Token.methods.balanceOf(bridgePool.options.address).call()).toString(), toWei("965"));
      assert.equal((await bridgePool.methods.liquidReserves().call()).toString(), toWei("965"));
      // utilizedReserves is 90 for Deposit1 45 for Deposit2 -100 for finalization of Deposit1. utilizedReserves also
      // contains the implicit LP fees so that's 10 for Deposit1 and 5 for Deposit2=90+45-100+10+5=50
      assert.equal((await bridgePool.methods.utilizedReserves().call()).toString(), toWei("50"));
      // undistributedLpFees is 10+5 for the deposits - 10.632912 (the total paid thus far)=10+5-10.632912=4.367088
      assert.equal((await bridgePool.methods.undistributedLpFees().call()).toString(), toWei("4.367088"));

      // Advance time another 2 days and finalize the Deposit2.
      // Next, advance time past the finalization of the first deposits L2->L1 bridge time by plus 3 days (259200s).
      await advanceTime(172800);
      await l1Token.methods.mint(bridgePool.options.address, depositData.amount).send({ from: owner });

      // Expected exchange rate is now Deposit1's second period is now 0.0000015*(172800)*(7.4065-4.799412)=0.6757572096
      // and Deposit2 is 0.0000015*(172800)*(5-3.24)=0.456192. Cumulative fees are 10.632912+0.6757572096+0.456192=
      // 11.7648612096 Therefore expected exchange rate is (1000+11.7648612096)/1000=1.0117648612096
      await bridgePool.methods.exchangeRateCurrent().send({ from: rando }); // force sync
      assert.equal((await bridgePool.methods.exchangeRateCurrent().call()).toString(), toWei("1.0117648612096"));
      // Token balance should be 1000 initial liquidity - 90 bridged for Deposit1, -45 bridged for Deposit2+100 for
      // finalization of Deposit1+50 for finalization of Deposit2 = 1000-90-45+100+50=965. This is equivalent to the
      // original liquidity+the total LP fees (1000+10+5).
      assert.equal((await l1Token.methods.balanceOf(bridgePool.options.address).call()).toString(), toWei("1015"));
      assert.equal((await bridgePool.methods.liquidReserves().call()).toString(), toWei("1015"));
      // utilizedReserves is 90 for Deposit1 45 for Deposit2 -100 -50 for finalization of deposits=90+45-100-50=-15
      // assert.equal((await bridgePool.methods.utilizedReserves().call()).toString(), toWei("-15"));
      // undistributedLpFees is 10+5 for the deposits - 11.7648612096 (the total paid thus far)=10+5-11.7648612096=3.2351387904
      assert.equal((await bridgePool.methods.undistributedLpFees().call()).toString(), toWei("3.2351387904"));

      // Finally, advance time by a lot into the future (100 days). All remaining fees should be paid out. Exchange rate
      // should simply be (1000+10+5)/1000=1.015 for the culmination of the remaining fees.
      await advanceTime(8640000);
      await bridgePool.methods.exchangeRateCurrent().send({ from: rando }); // force sync
      assert.equal((await bridgePool.methods.exchangeRateCurrent().call()).toString(), toWei("1.015"));
      // All fees have been distributed. 0 remaining fees.
      assert.equal((await bridgePool.methods.undistributedLpFees().call()).toString(), toWei("0"));
    });
    it("Adding/removing impact exchange rate accumulation as expected", async () => {
      // Advance time by a 2 days (172800s). Exchange rate should be (1000+10*172800*0.0000015)/1000=1.002592
      await advanceTime(172800);
      assert.equal((await bridgePool.methods.exchangeRateCurrent().call()).toString(), toWei("1.002592"));

      // Now, remove the equivalent of 100 units of LP Tokens. This method takes in the number of LP tokens so we will
      // end up withdrawing slightly more than the number of LP tokens as the number of LP tokens * the exchange rate.
      await bridgePool.methods.removeLiquidity(toWei("100")).send({ from: liquidityProvider });
      assert.equal((await bridgePool.methods.exchangeRateCurrent().call()).toString(), toWei("1.002592"));

      // The internal counts should have updated as expected.
      await bridgePool.methods.exchangeRateCurrent().send({ from: rando }); // force sync
      assert.equal((await bridgePool.methods.liquidReserves().call()).toString(), toWei("809.7408")); // 1000-90-100*1.002592
      // utilizedReserves have 90 for the bridging action and 10 for the pending LP fees[unchanged]
      assert.equal((await bridgePool.methods.utilizedReserves().call()).toString(), toWei("100"));
      assert.equal((await bridgePool.methods.undistributedLpFees().call()).toString(), toWei("7.408")); // 10-10*172800*0.0000015

      // Advance time by 2 days to accumulate more fees. As a result of that decrease number of liquid+utilized reserves,
      // the exchange rate should increment faster. Exchange rate is calculated using the equation ExchangeRate :=
      // (liquidReserves+utilizedReserves+cumulativeLpFeesEarned-undistributedLpFees)/lpTokenSupply. undistributedLpFees
      // is found as the total fees to earn, minus the sum of period1's fees earned and the second period's fees. The
      // first period is 10*172800*0.0000015=2.592. The second period is the remaining after the first, with fees applied
      // as (10-2.592)*172800*0.0000015=1.9201536. Total fees paid are 2.592+1.9201536=4.5121536. Therefore, undistributedLpFees= 10-4.5121536=5.4878464. Exchange rate is therefore (809.7408+90+10-5.4878464)/900=1.004725504
      await advanceTime(172800);
      assert.equal((await bridgePool.methods.exchangeRateCurrent().call()).toString(), toWei("1.004725504"));

      // Next, advance time past the conclusion of this deposit (+5 days) and mint tokens to the contract.
      await advanceTime(432000);
      await l1Token.methods.mint(bridgePool.options.address, toWei("100")).send({ from: owner });

      // Recalculate the exchange rate. As we did not force sync at the previous step we can just extent the period2
      // accumulated fees as (10-2.592)*(172800+432000)*0.0000015=6.7205376. Cumulative fees are therefore
      // 2.592+6.7205376=9.3125376. Hence, undistributedLpFees=10-9.3125376=0.6874624. Exchange rate is thus
      // (809.7408+90+10-0.6874624)/900=1.010059264
      assert.equal((await bridgePool.methods.exchangeRateCurrent().call()).toString(), toWei("1.010059264"));

      // Finally, increment time such that the remaining fees are attributed (say 100 days). Expected exchange rate is
      // simply the previous equation with the undistributedLpFees set to 0. Exchange rate will be
      // (809.7408+90+10-0)/900=1.010823111111111111
      await advanceTime(8640000);
      assert.equal((await bridgePool.methods.exchangeRateCurrent().call()).toString(), toWei("1.010823111111111111"));
    });
    it("Fees & Exchange rate can correctly handel gifted tokens", async () => {
      // We cant control when funds are sent to the contract, just like we cant control when the bridging action
      // concludes. If someone was to randomly send the contract tokens the exchange rate should ignore this. The
      // contract should ignore the exchange rate if someone was to randomly send tokens.

      // Advance time by a 2 days (172800s). Exchange rate should be (1000+10*172800*0.0000015)/1000=1.002592
      await advanceTime(172800);
      assert.equal((await bridgePool.methods.exchangeRateCurrent().call()).toString(), toWei("1.002592"));

      // Now, randomly send the contract 10 tokens. This is not part of the conclusion of any bridging action. The
      // exchange rate should not be modified at all.
      await l1Token.methods.mint(bridgePool.options.address, toWei("10")).send({ from: owner });
      assert.equal((await bridgePool.methods.exchangeRateCurrent().call()).toString(), toWei("1.002592"));

      // However, the internal counts should have updated as expected.
      await bridgePool.methods.exchangeRateCurrent().send({ from: rando }); // force sync
      assert.equal((await bridgePool.methods.liquidReserves().call()).toString(), toWei("920")); // 1000-90+10
      // utilizedReserves are 90 for the bridging action, -10 for the tokens sent to the bridge +10 for the pending LP fees.
      assert.equal((await bridgePool.methods.utilizedReserves().call()).toString(), toWei("90")); // 90-10+10
      assert.equal((await bridgePool.methods.undistributedLpFees().call()).toString(), toWei("7.408")); // 10-10*172800*0.0000015

      // Advance time by 100 days to accumulate the remaining fees. Exchange rate should accumulate accordingly to
      // (1000+10)/1000=1.01
      await advanceTime(8640000);
      assert.equal((await bridgePool.methods.exchangeRateCurrent().call()).toString(), toWei("1.01"));

      // Sending more tokens does not modify the rate.
      await l1Token.methods.mint(bridgePool.options.address, toWei("100")).send({ from: owner });
      assert.equal((await bridgePool.methods.exchangeRateCurrent().call()).toString(), toWei("1.01"));
    });
  });
  describe("Liquidity utilization rato", () => {
    beforeEach(async function () {
      // Approve funds and add to liquidity.
      await l1Token.methods.mint(liquidityProvider, initialPoolLiquidity).send({ from: owner });
      await l1Token.methods.approve(bridgePool.options.address, MAX_UINT_VAL).send({ from: liquidityProvider });
      await bridgePool.methods.addLiquidity(initialPoolLiquidity).send({ from: liquidityProvider });

      // Mint relayer bond.
      await l1Token.methods.mint(relayer, totalRelayBond.muln(10)).send({ from: owner });
      await l1Token.methods.approve(bridgePool.options.address, totalRelayBond.muln(10)).send({ from: relayer });
    });
    it("Rate updates as expected in slow relay", async () => {
      // Before any relays (nothing in flight and none finalized) the rate should be 0 (no utilization).
      assert.equal((await bridgePool.methods.liquidityUtilizationCurrent().call()).toString(), toWei("0"));

      // liquidityUtilizationPostRelay of the relay size should correctly factor in the relay.
      assert.equal(
        (await bridgePool.methods.liquidityUtilizationPostRelay(relayAmount).call()).toString(),
        toWei("0.1")
      );

      // Next, relay the deposit and check the utilization updates.
      const relayAttemptData = {
        ...defaultRelayData,
        priceRequestTime: (await bridgePool.methods.getCurrentTime().call()).toString(),
        relayState: InsuredBridgeRelayStateEnum.PENDING,
      };
      await bridgePool.methods.relayDeposit(...generateRelayParams()).send({ from: relayer });

      // The relay amount is set to 10% of the pool liquidity. As a result, the post relay utilization should be 10%.
      assert.equal((await bridgePool.methods.liquidityUtilizationCurrent().call()).toString(), toWei("0.1"));

      // Advance time and settle the relay. This will send  funds from the bridge pool to the recipient and slow relayer.
      // After this action, the utilized reserves should increase. The conclusion of the bridging action pays the slow
      // relayer their reward of 1% and the recipient their bridged amount of 89% of the 100 bridged (100%-1%-10%).
      // As a result, the pool should have it's initial balance, minus recipient amount, minus slow relayer reward.
      // i.e 1000-1-89=910. As a result, the utalized reserves should be at 100 and the liquid reserves should be 910.
      // With this, the pool liquidity utilization should be equal to 100/910=0.109890109890109890

      // Settle the relay action.
      await advanceTime(defaultLiveness);
<<<<<<< HEAD
      await bridgePool.methods.settleRelay(defaultDepositData, relayAttemptData).send({ from: rando });
=======
      const proposeEvent = (await optimisticOracle.getPastEvents("ProposePrice", { fromBlock: 0 }))[0];
      await bridgePool.methods
        .settleRelay(defaultDepositData, relayAttemptData, proposeEvent.returnValues.request)
        .send({ from: relayer });
>>>>>>> 76b8964f

      // Validate the balances and utilized ratio match to the above comment.
      assert.equal((await bridgePool.methods.pendingReserves().call()).toString(), toWei("0"));
      assert.equal((await bridgePool.methods.liquidReserves().call()).toString(), toWei("910"));
      assert.equal((await bridgePool.methods.utilizedReserves().call()).toString(), toWei("100"));
      assert.equal((await l1Token.methods.balanceOf(l1Recipient).call()).toString(), toWei("89"));
      assert.equal(
        (await bridgePool.methods.liquidityUtilizationCurrent().call()).toString(),
        toWei("0.109890109890109890")
      );

      // Mimic the finilization of the bridging action over the canonical bridge by minting tokens to the bridgepool.
      // This should bring the bridge pool balance up to 1010 (the initial 1000 + 10% LP reward from bridging action).
      // The utilization ratio should go back down to 0 at this point.
      await l1Token.methods.mint(bridgePool.options.address, relayAmount).send({ from: owner });

      assert.equal((await bridgePool.methods.liquidityUtilizationCurrent().call()).toString(), toWei("0"));
    });
    it("Rate updates as expected with multiple relays and instant relay", async () => {
      // Before any relays (nothing in flight and none finalized) the rate should be 0 (no utilization).
      assert.equal((await bridgePool.methods.liquidityUtilizationCurrent().call()).toString(), toWei("0"));

      // Next, relay the deposit and check the utilization updates.
      const relayAttemptData = {
        ...defaultRelayData,
        priceRequestTime: (await bridgePool.methods.getCurrentTime().call()).toString(),
        relayState: InsuredBridgeRelayStateEnum.PENDING,
      };
      await bridgePool.methods.relayDeposit(...generateRelayParams()).send({ from: relayer });

      // The relay amount is set to 10% of the pool liquidity. As a result, the post relay utilization should be 10%.
      assert.equal((await bridgePool.methods.liquidityUtilizationCurrent().call()).toString(), toWei("0.1"));

      // Send another relay. This time make the amount bigger (150 tokens). The utilization should be (100+150)/1000= 25%.

      // First, check the liquidityUtilizationPostRelay of the relay size returns expected value.
      assert.equal(
        (await bridgePool.methods.liquidityUtilizationPostRelay(toWei("150")).call()).toString(),
        toWei("0.25")
      );
      await bridgePool.methods
        .relayDeposit(...generateRelayParams({ depositId: 1, amount: toWei("150") }))
        .send({ from: relayer });

      assert.equal((await bridgePool.methods.liquidityUtilizationCurrent().call()).toString(), toWei("0.25"));

      // Speed up the first relay. This should not modify the utilization ratio as no pool funds are used until finalization.
      await l1Token.methods
        .approve(bridgePool.options.address, instantRelayAmountSubFee)
        .send({ from: instantRelayer });
      await bridgePool.methods.speedUpRelay(defaultDepositData, relayAttemptData).send({ from: instantRelayer });

      assert.equal((await bridgePool.methods.liquidityUtilizationCurrent().call()).toString(), toWei("0.25"));

      // Advance time and settle the first relay. After this, the liquid reserves should be decremented by the bridged
      // amount + the LP fees (to 910, same as in the first test). The pending reserves should be 150, from the second
      // bridging action. The utilized reserves should be 100 for the funds in flight from the first bridging action.
      // The recipient token balance should be the initial amount, - 1%  slow relay, - 1%  fast relay - 10% lp fee.
      // The utilization ratio should, therefore, be: (150+100)/910=0.274725274725274725
      await advanceTime(defaultLiveness);
<<<<<<< HEAD
      await bridgePool.methods.settleRelay(defaultDepositData, relayAttemptData).send({ from: rando });
=======
      const proposeEvent = (await optimisticOracle.getPastEvents("ProposePrice", { fromBlock: 0 }))[0];
      await bridgePool.methods
        .settleRelay(defaultDepositData, relayAttemptData, proposeEvent.returnValues.request)
        .send({ from: relayer });
>>>>>>> 76b8964f

      assert.equal((await bridgePool.methods.pendingReserves().call()).toString(), toWei("150"));
      assert.equal((await bridgePool.methods.liquidReserves().call()).toString(), toWei("910"));
      assert.equal((await bridgePool.methods.utilizedReserves().call()).toString(), toWei("100"));
      assert.equal((await l1Token.methods.balanceOf(l1Recipient).call()).toString(), toWei("88"));
      assert.equal(
        (await bridgePool.methods.liquidityUtilizationCurrent().call()).toString(),
        toWei("0.274725274725274725")
      );

      // Finally, mimic the finalization of the first relay by minting tokens to the pool. After this action, the pool
      // will gain 100 tokens from the first deposit. At this point the pendingReserves should be 150 (as before), liquid
      // reserves are now 1010 and utilized reserves are set to 0. The utilization ratio is: (150+0)/1010=0.148514851485148514
      await l1Token.methods.mint(bridgePool.options.address, relayAmount).send({ from: owner });
      assert.equal(
        (await bridgePool.methods.liquidityUtilizationCurrent().call()).toString(),
        toWei("0.148514851485148514")
      );
    });
  });
  describe("Canonical bridge finalizing before insured bridge settlement edge cases", () => {
    beforeEach(async function () {
      await l1Token.methods.mint(liquidityProvider, initialPoolLiquidity).send({ from: owner });
      await l1Token.methods.approve(bridgePool.options.address, MAX_UINT_VAL).send({ from: liquidityProvider });
      await bridgePool.methods.addLiquidity(initialPoolLiquidity).send({ from: liquidityProvider });
      await l1Token.methods.mint(relayer, totalRelayBond.muln(100)).send({ from: owner });
      await l1Token.methods.approve(bridgePool.options.address, totalRelayBond.muln(100)).send({ from: relayer });
    });
    it("Exchange rate correctly handles the canonical bridge finalizing before insured relayer begins", async () => {
      // Consider the edge case where a user deposits on L2 and no actions happen on L1. This might be due to their
      // deposit fees being under priced (not picked up by a relayer). After a week their funds arrive on L1 via the
      // canonical bridge. At this point, the transfer is relayed. The exchange rate should correctly deal with this
      // without introducing a step in the rate at any point.

      // Advance time by 1 week past the end of the of the L2->L1 liveness period.
      await advanceTime(604800);
      assert.equal((await bridgePool.methods.exchangeRateCurrent().call()).toString(), toWei("1"));

      // Now, simulate the finalization of of the bridge action by the canonical bridge by minting tokens to the pool.
      await l1Token.methods.mint(bridgePool.options.address, toWei("100")).send({ from: owner });

      // The exchange rate should not have updated.
      assert.equal((await bridgePool.methods.exchangeRateCurrent().call()).toString(), toWei("1"));

      // Only now that the bridging action has concluded through the canonical bridge does a relayer pick up the
      // transfer. This could also have been the depositor self relaying.
      const requestTimestamp = (await bridgePool.methods.getCurrentTime().call()).toString();
      const expectedExpirationTimestamp = (Number(requestTimestamp) + defaultLiveness).toString();
      const relayAttemptData = {
        ...defaultRelayData,
        priceRequestTime: requestTimestamp,
        relayState: InsuredBridgeRelayStateEnum.PENDING,
      };
      await bridgePool.methods.relayDeposit(...generateRelayParams()).send({ from: relayer });

      // Expire and settle proposal on the OptimisticOracle.
      await timer.methods.setCurrentTime(expectedExpirationTimestamp).send({ from: owner });
<<<<<<< HEAD
      await bridgePool.methods.settleRelay(defaultDepositData, relayAttemptData).send({ from: rando });
=======
      const proposeEvent = (await optimisticOracle.getPastEvents("ProposePrice", { fromBlock: 0 }))[0];
      await bridgePool.methods
        .settleRelay(defaultDepositData, relayAttemptData, proposeEvent.returnValues.request)
        .send({ from: relayer });
>>>>>>> 76b8964f
      assert.equal((await bridgePool.methods.exchangeRateCurrent().call()).toString(), toWei("1"));

      // Going forward, the rate should increment as normal, starting from the settlement of the relay. EG advancing time
      // by 2 days(172800s) which should increase the rate accordingly (910+90+10-(10-0.0000015*172800*10))/1000=1.002592.
      await advanceTime(172800);
      assert.equal((await bridgePool.methods.exchangeRateCurrent().call()).toString(), toWei("1.002592"));
    });
    it("Exchange rate correctly handles the canonical bridge finalizing before insured relayer finalizes(slow)", async () => {
      // Similar to the previous edge case test, consider a case where a user deposit on L2 and the L1 action is only
      // half completed (not finalized). This test validates this in the slow case.
      const relayAttemptData = {
        ...defaultRelayData,
        priceRequestTime: (await bridgePool.methods.getCurrentTime().call()).toString(),
        relayState: InsuredBridgeRelayStateEnum.PENDING,
      };
      await bridgePool.methods.relayDeposit(...generateRelayParams()).send({ from: relayer });

      // The exchange rate should still be 0 as no funds are actually "used" until the relay concludes.
      assert.equal((await bridgePool.methods.exchangeRateCurrent().call()).toString(), toWei("1"));

      // Advance time by 1 week past the end of the of the L2->L1 liveness period.
      await advanceTime(604800);

      assert.equal((await bridgePool.methods.exchangeRateCurrent().call()).toString(), toWei("1"));

      // Now, simulate the finalization of of the bridge action by the canonical bridge by minting tokens to the pool.
      await l1Token.methods.mint(bridgePool.options.address, toWei("100")).send({ from: owner });

      // The exchange rate should not have updated.
      assert.equal((await bridgePool.methods.exchangeRateCurrent().call()).toString(), toWei("1"));

      // Only now that the bridging action has concluded do we finalize the relay action.
<<<<<<< HEAD
      await bridgePool.methods.settleRelay(defaultDepositData, relayAttemptData).send({ from: rando });
=======
      const proposeEvent = (await optimisticOracle.getPastEvents("ProposePrice", { fromBlock: 0 }))[0];
      await bridgePool.methods
        .settleRelay(defaultDepositData, relayAttemptData, proposeEvent.returnValues.request)
        .send({ from: relayer });
>>>>>>> 76b8964f
      assert.equal((await bridgePool.methods.exchangeRateCurrent().call()).toString(), toWei("1"));

      // Going forward, the rate should increment as normal, starting from the settlement of the relay. EG advancing time
      // by 2 days(172800s) which should increase the rate accordingly (910+90+10-(10-0.0000015*172800*10))/1000=1.002592.
      await advanceTime(172800);
      assert.equal((await bridgePool.methods.exchangeRateCurrent().call()).toString(), toWei("1.002592"));
    });
    it("Exchange rate correctly handles the canonical bridge finalizing before insured relayer finalizes(instant)", async () => {
      // Finally, consider the same case as before except speed up the relay. The behaviour should be the same as the
      // previous test (no rate change until the settlement of the relay and ignore tokens sent "early").
      const relayAttemptData = {
        ...defaultRelayData,
        priceRequestTime: (await bridgePool.methods.getCurrentTime().call()).toString(),
        relayState: InsuredBridgeRelayStateEnum.PENDING,
      };
      await bridgePool.methods.relayDeposit(...generateRelayParams()).send({ from: relayer });
      await bridgePool.methods.speedUpRelay(defaultDepositData, relayAttemptData).call({ from: relayer });

      // The exchange rate should still be 0 as no funds are actually "used" until the relay concludes.
      assert.equal((await bridgePool.methods.exchangeRateCurrent().call()).toString(), toWei("1"));

      // Advance time by 1 week past the end of the of the L2->L1 liveness period.
      await advanceTime(604800);
      assert.equal((await bridgePool.methods.exchangeRateCurrent().call()).toString(), toWei("1"));

      // Now, simulate the finalization of of the bridge action by the canonical bridge by minting tokens to the pool.
      await l1Token.methods.mint(bridgePool.options.address, toWei("100")).send({ from: owner });

      // The exchange rate should not have updated.
      assert.equal((await bridgePool.methods.exchangeRateCurrent().call()).toString(), toWei("1"));

      // Only now that the bridging action has concluded do we finalize the relay action.
<<<<<<< HEAD
      await bridgePool.methods.settleRelay(defaultDepositData, relayAttemptData).send({ from: rando });
=======
      const proposeEvent = (await optimisticOracle.getPastEvents("ProposePrice", { fromBlock: 0 }))[0];
      await bridgePool.methods
        .settleRelay(defaultDepositData, relayAttemptData, proposeEvent.returnValues.request)
        .send({ from: relayer });
>>>>>>> 76b8964f
      assert.equal((await bridgePool.methods.exchangeRateCurrent().call()).toString(), toWei("1"));

      // Going forward, the rate should increment as normal, starting from the settlement of the relay. EG advancing time
      // by 2 days(172800s) which should increase the rate accordingly (910+90+10-(10-0.0000015*172800*10))/1000=1.002592.
      await advanceTime(172800);
      assert.equal((await bridgePool.methods.exchangeRateCurrent().call()).toString(), toWei("1.002592"));
    });
  });
  describe("Weth withdraws", () => {
    beforeEach(async function () {
      // Deploy weth contract
      weth = await WETH9.new().send({ from: owner });

      await collateralWhitelist.methods.addToWhitelist(weth.options.address).send({ from: owner });
      await store.methods.setFinalFee(weth.options.address, { rawValue: finalFee }).send({ from: owner });

      // Create a new bridge pool, where the L1 Token is weth.
      bridgePool = await BridgePool.new(
        "Weth LP Token",
        "wLPT",
        bridgeAdmin.options.address,
        weth.options.address,
        lpFeeRatePerSecond,
        true, // this is a weth pool
        timer.options.address
      ).send({ from: owner });

      await bridgeAdmin.methods
        .whitelistToken(
          chainId,
          weth.options.address,
          l2Token,
          bridgePool.options.address,
          0,
          defaultGasLimit,
          defaultGasPrice,
          0
        )
        .send({ from: owner });

      // deposit funds into weth to get tokens to mint.

      await weth.methods.deposit().send({ from: liquidityProvider, value: initialPoolLiquidity });
      await weth.methods.approve(bridgePool.options.address, MAX_UINT_VAL).send({ from: liquidityProvider });
      await bridgePool.methods.addLiquidity(initialPoolLiquidity).send({ from: liquidityProvider });

      // Mint relayer bond.
      await weth.methods.deposit().send({ from: relayer, value: totalRelayBond });
      await weth.methods.approve(bridgePool.options.address, totalRelayBond).send({ from: relayer });

      await bridgePool.methods.relayDeposit(...generateRelayParams()).send({ from: relayer });
    });
    it("Correctly sends Eth at the conclusion of a slow relay", async () => {
      const relayAttemptData = {
        ...defaultRelayData,
        priceRequestTime: (await bridgePool.methods.getCurrentTime().call()).toString(),
        relayState: InsuredBridgeRelayStateEnum.PENDING,
      };
      const recipientEthBalanceBefore = await web3.eth.getBalance(l1Recipient);
      await timer.methods
        .setCurrentTime(
          (Number((await bridgePool.methods.getCurrentTime().call()).toString()) + defaultLiveness).toString()
        )
        .send({ from: owner });

      // Settle OO request.
<<<<<<< HEAD
      await bridgePool.methods.settleRelay(defaultDepositData, relayAttemptData).send({ from: rando });
=======
      const proposeEvent = (await optimisticOracle.getPastEvents("ProposePrice", { fromBlock: 0 }))[0];
      await bridgePool.methods
        .settleRelay(defaultDepositData, relayAttemptData, proposeEvent.returnValues.request)
        .send({ from: relayer });
>>>>>>> 76b8964f

      // Recipient eth balance should increment by the amount withdrawn.
      assert.equal(
        toBN(await web3.eth.getBalance(l1Recipient))
          .sub(toBN(recipientEthBalanceBefore))
          .toString(),
        slowRelayAmountSubFee.toString()
      );

      // Bridge Pool Weth balance should decrement by the amount sent to the recipient.
      assert.equal(
        toBN(initialPoolLiquidity)
          .sub(toBN((await weth.methods.balanceOf(bridgePool.options.address).call()).toString()))
          .sub(realizedSlowRelayFeeAmount)
          .toString(),
        slowRelayAmountSubFee.toString()
      );
    });
    it("Correctly sends Eth when speeding up a relay and refunds the instant relayer with Weth at the conclusion of an instant", async () => {
      const relayAttemptData = {
        ...defaultRelayData,
        priceRequestTime: (await bridgePool.methods.getCurrentTime().call()).toString(),
        relayState: InsuredBridgeRelayStateEnum.PENDING,
      };
      await weth.methods.deposit().send({ from: instantRelayer, value: initialPoolLiquidity });
      await weth.methods.approve(bridgePool.options.address, MAX_UINT_VAL).send({ from: instantRelayer });

      const recipientEthBalanceBefore = await web3.eth.getBalance(l1Recipient);
      const instantRelayerWethBalanceBefore = await weth.methods.balanceOf(instantRelayer).call();
      await bridgePool.methods.speedUpRelay(defaultDepositData, relayAttemptData).send({ from: instantRelayer });
      const recipientEthBalanceAfter = await web3.eth.getBalance(l1Recipient);
      // Recipient eth balance should increment by the amount withdrawn.
      assert.equal(
        toBN(recipientEthBalanceAfter).sub(toBN(recipientEthBalanceBefore)).toString(),
        instantRelayAmountSubFee.toString()
      );

      const instantRelayerBalancePostSpeedUp = toBN(await weth.methods.balanceOf(instantRelayer).call());

      // Instant relayer weth balance should decrement by the amount sent to the recipient.
      assert.equal(
        toBN(instantRelayerWethBalanceBefore).sub(instantRelayerBalancePostSpeedUp).toString(),
        instantRelayAmountSubFee.toString()
      );

      // Next, advance time and settle the relay. At this point the instant relayer should be reimbursed the
      // instantRelayAmountSubFee + the realizedInstantRelayFeeAmount in Weth.
      await timer.methods
        .setCurrentTime(
          (Number((await bridgePool.methods.getCurrentTime().call()).toString()) + defaultLiveness).toString()
        )
        .send({ from: owner });

      // Settle OO request.
<<<<<<< HEAD
      await bridgePool.methods.settleRelay(defaultDepositData, relayAttemptData).send({ from: rando });
=======
      const proposeEvent = (await optimisticOracle.getPastEvents("ProposePrice", { fromBlock: 0 }))[0];
      await bridgePool.methods
        .settleRelay(defaultDepositData, relayAttemptData, proposeEvent.returnValues.request)
        .send({ from: relayer });
>>>>>>> 76b8964f

      assert.equal(
        toBN(await weth.methods.balanceOf(instantRelayer).call())
          .sub(instantRelayerBalancePostSpeedUp)
          .toString(),
        toBN(instantRelayAmountSubFee).add(realizedInstantRelayFeeAmount).toString()
      );
    });
  });
});<|MERGE_RESOLUTION|>--- conflicted
+++ resolved
@@ -709,6 +709,7 @@
         priceRequestTime: (await bridgePool.methods.getCurrentTime().call()).toString(),
         relayState: InsuredBridgeRelayStateEnum.PENDING,
       };
+
       await l1Token.methods
         .approve(bridgePool.options.address, totalRelayBond.add(toBN(instantRelayAmountSubFee)))
         .send({ from: relayer });
@@ -745,18 +746,9 @@
         "Recipient should receive the full amount, minus slow & instant fees"
       );
 
-      // Grab proposed request data from events and submit for dispute:
-      const proposalEvent = (await optimisticOracle.getPastEvents("ProposePrice", { fromBlock: 0 }))[0];
-      await l1Token.methods.approve(optimisticOracle.options.address, totalRelayBond).send({ from: disputer });
-      await optimisticOracle.methods
-        .disputePrice(
-          bridgePool.options.address,
-          defaultIdentifier,
-          proposalEvent.returnValues.timestamp,
-          proposalEvent.returnValues.ancillaryData,
-          proposalEvent.returnValues.request
-        )
-        .send({ from: disputer });
+      // Submit for dispute.
+      await l1Token.methods.approve(bridgePool.options.address, totalRelayBond).send({ from: disputer });
+      await bridgePool.methods.disputeRelay(defaultDepositData, relayAttemptData).send({ from: disputer });
 
       // Cache price request timestamp.
       await advanceTime(1);
@@ -798,14 +790,11 @@
       await l1Token.methods.transfer(owner, instantRelayAmountSubFee).send({ from: instantRelayer });
 
       // Resolve and settle relay.
-      const secondProposalEvent = (await optimisticOracle.getPastEvents("ProposePrice", { fromBlock: 0 }))[1];
       await timer.methods.setCurrentTime(expectedExpirationTimestamp).send({ from: owner });
 
       // Expire relay. Since instant relayed amount was correct, instant relayer should be refunded and user should
       // still just have the instant relay amount.
-      await bridgePool.methods
-        .settleRelay(defaultDepositData, relayAttemptData, secondProposalEvent.returnValues.request)
-        .send({ from: rando });
+      await bridgePool.methods.settleRelay(defaultDepositData, relayAttemptData).send({ from: rando });
 
       // Check token balances.
       // - Slow relayer should get back their proposal bond from OO and reward from BridgePool.
@@ -1351,45 +1340,7 @@
       await timer.methods.setCurrentTime(expectedExpirationTimestamp).send({ from: owner });
 
       // Can now settle relay since OO resolved request.
-<<<<<<< HEAD
       assert.ok(await settleTxn.send({ from: relayer }));
-
-=======
-      assert.equal(
-        await optimisticOracle.methods
-          .hasPrice(
-            bridgePool.options.address,
-            defaultIdentifier,
-            proposeEvent.returnValues.timestamp,
-            proposeEvent.returnValues.ancillaryData,
-            proposeEvent.returnValues.request
-          )
-          .call(),
-        true
-      );
-      assert.ok(
-        await bridgePool.methods
-          .settleRelay(defaultDepositData, relayAttemptData, proposeEvent.returnValues.request)
-          .call({ from: relayer })
-      );
-
-      // Can also settle relay after settling directly with OO
-      await optimisticOracle.methods
-        .settle(
-          bridgePool.options.address,
-          defaultIdentifier,
-          proposeEvent.returnValues.timestamp,
-          proposeEvent.returnValues.ancillaryData,
-          proposeEvent.returnValues.request
-        )
-        .send({ from: accounts[0] });
-      const settleEvent = (await optimisticOracle.getPastEvents("Settle", { fromBlock: 0 }))[0];
-
-      // Settle relay and check event logs.
-      const settleTxn = await bridgePool.methods
-        .settleRelay(defaultDepositData, relayAttemptData, settleEvent.returnValues.request)
-        .send({ from: relayer });
->>>>>>> 76b8964f
       await assertEventEmitted(settleTxn, bridgePool, "RelaySettled", (ev) => {
         return (
           ev.depositHash === defaultDepositHash &&
@@ -1465,14 +1416,7 @@
       const instantRelayerBalanceBefore = await l1Token.methods.balanceOf(instantRelayer).call();
 
       // Settle relay.
-<<<<<<< HEAD
-      await bridgePool.methods.settleRelay(defaultDepositData, relayAttemptData).send({ from: rando });
-=======
-      const proposeEvent = (await optimisticOracle.getPastEvents("ProposePrice", { fromBlock: 0 }))[0];
-      await bridgePool.methods
-        .settleRelay(defaultDepositData, relayAttemptData, proposeEvent.returnValues.request)
-        .send({ from: relayer });
->>>>>>> 76b8964f
+      await bridgePool.methods.settleRelay(defaultDepositData, relayAttemptData).send({ from: relayer });
 
       // Check token balances.
       // - Slow relayer should get back their proposal bond from OO and reward from BridgePool.
@@ -1583,24 +1527,19 @@
       const randoBalanceBefore = await l1Token.methods.balanceOf(rando).call();
 
       // Settle relay.
-      const proposeEvent = (await optimisticOracle.getPastEvents("ProposePrice", { fromBlock: 0 }))[0];
       await didContractThrow(
-        bridgePool.methods
-          .settleRelay(defaultDepositData, relayAttemptData, proposeEvent.returnValues.request)
-          .send({ from: rando })
+        bridgePool.methods.settleRelay(defaultDepositData, relayAttemptData).send({ from: rando })
       );
 
       await timer.methods.setCurrentTime(Number(expectedExpirationTimestamp) + 901).send({ from: owner });
-      await bridgePool.methods
-        .settleRelay(defaultDepositData, relayAttemptData, proposeEvent.returnValues.request)
-        .send({ from: rando });
+      await bridgePool.methods.settleRelay(defaultDepositData, relayAttemptData).send({ from: rando });
 
       assert.equal(
         toBN(await l1Token.methods.balanceOf(relayer).call())
           .sub(toBN(relayerBalanceBefore))
           .toString(),
         toBN(totalRelayBond).toString(),
-        "Slow relayer should receive proposal bond"
+        "Slow relayer should only receive proposal bond"
       );
 
       assert.equal(
@@ -1707,15 +1646,7 @@
       await timer.methods
         .setCurrentTime(Number(await bridgePool.methods.getCurrentTime().call()) + defaultLiveness)
         .send({ from: owner });
-<<<<<<< HEAD
-      await bridgePool.methods.settleRelay(defaultDepositData, relayAttemptData).send({ from: rando });
-=======
-      const proposeEvent = (await optimisticOracle.getPastEvents("ProposePrice", { fromBlock: 0 }))[0];
-      await bridgePool.methods
-        .settleRelay(defaultDepositData, relayAttemptData, proposeEvent.returnValues.request)
-        .send({ from: relayer });
->>>>>>> 76b8964f
-
+      await bridgePool.methods.settleRelay(defaultDepositData, relayAttemptData).send({ from: relayer });
       // Check the balances have updated correctly. Pending should be 0 (funds are actually utilized now), liquid should
       // be equal to the LP fee of 10 and the utilized should equal the total bridged amount (100).
       assert.equal(await bridgePool.methods.pendingReserves().call(), "0");
@@ -1762,14 +1693,7 @@
       // Expire and settle proposal on the OptimisticOracle.
       await timer.methods.setCurrentTime(expectedExpirationTimestamp).send({ from: owner });
 
-<<<<<<< HEAD
-      await bridgePool.methods.settleRelay(defaultDepositData, relayAttemptData).send({ from: rando });
-=======
-      const proposeEvent = (await optimisticOracle.getPastEvents("ProposePrice", { fromBlock: 0 }))[0];
-      await bridgePool.methods
-        .settleRelay(defaultDepositData, relayAttemptData, proposeEvent.returnValues.request)
-        .send({ from: relayer });
->>>>>>> 76b8964f
+      await bridgePool.methods.settleRelay(defaultDepositData, relayAttemptData).send({ from: relayer });
     });
     it("SettleRelay modifies virtual balances", async () => {
       // Exchange rate should still be 1, no fees accumulated yet as no time has passed from the settlement. Pool
@@ -1880,14 +1804,7 @@
       await advanceTime(defaultLiveness);
 
       // Settle the relay action.
-<<<<<<< HEAD
       await bridgePool.methods.settleRelay(depositData, newRelayAttemptData).send({ from: relayer });
-=======
-      const proposeEvent = (await optimisticOracle.getPastEvents("ProposePrice", { fromBlock: 0 }))[1];
-      await bridgePool.methods
-        .settleRelay(depositData, newRelayAttemptData, proposeEvent.returnValues.request)
-        .send({ from: relayer });
->>>>>>> 76b8964f
 
       // Double check the rando balance incremented by the expected amount of: 50-5 (LP fee)-0.5 (slow relay fee).
       assert.equal((await l1Token.methods.balanceOf(rando).call()).toString(), toWei("44.5"));
@@ -2072,14 +1989,7 @@
 
       // Settle the relay action.
       await advanceTime(defaultLiveness);
-<<<<<<< HEAD
-      await bridgePool.methods.settleRelay(defaultDepositData, relayAttemptData).send({ from: rando });
-=======
-      const proposeEvent = (await optimisticOracle.getPastEvents("ProposePrice", { fromBlock: 0 }))[0];
-      await bridgePool.methods
-        .settleRelay(defaultDepositData, relayAttemptData, proposeEvent.returnValues.request)
-        .send({ from: relayer });
->>>>>>> 76b8964f
+      await bridgePool.methods.settleRelay(defaultDepositData, relayAttemptData).send({ from: relayer });
 
       // Validate the balances and utilized ratio match to the above comment.
       assert.equal((await bridgePool.methods.pendingReserves().call()).toString(), toWei("0"));
@@ -2140,14 +2050,7 @@
       // The recipient token balance should be the initial amount, - 1%  slow relay, - 1%  fast relay - 10% lp fee.
       // The utilization ratio should, therefore, be: (150+100)/910=0.274725274725274725
       await advanceTime(defaultLiveness);
-<<<<<<< HEAD
-      await bridgePool.methods.settleRelay(defaultDepositData, relayAttemptData).send({ from: rando });
-=======
-      const proposeEvent = (await optimisticOracle.getPastEvents("ProposePrice", { fromBlock: 0 }))[0];
-      await bridgePool.methods
-        .settleRelay(defaultDepositData, relayAttemptData, proposeEvent.returnValues.request)
-        .send({ from: relayer });
->>>>>>> 76b8964f
+      await bridgePool.methods.settleRelay(defaultDepositData, relayAttemptData).send({ from: relayer });
 
       assert.equal((await bridgePool.methods.pendingReserves().call()).toString(), toWei("150"));
       assert.equal((await bridgePool.methods.liquidReserves().call()).toString(), toWei("910"));
@@ -2205,14 +2108,7 @@
 
       // Expire and settle proposal on the OptimisticOracle.
       await timer.methods.setCurrentTime(expectedExpirationTimestamp).send({ from: owner });
-<<<<<<< HEAD
-      await bridgePool.methods.settleRelay(defaultDepositData, relayAttemptData).send({ from: rando });
-=======
-      const proposeEvent = (await optimisticOracle.getPastEvents("ProposePrice", { fromBlock: 0 }))[0];
-      await bridgePool.methods
-        .settleRelay(defaultDepositData, relayAttemptData, proposeEvent.returnValues.request)
-        .send({ from: relayer });
->>>>>>> 76b8964f
+      await bridgePool.methods.settleRelay(defaultDepositData, relayAttemptData).send({ from: relayer });
       assert.equal((await bridgePool.methods.exchangeRateCurrent().call()).toString(), toWei("1"));
 
       // Going forward, the rate should increment as normal, starting from the settlement of the relay. EG advancing time
@@ -2245,14 +2141,7 @@
       assert.equal((await bridgePool.methods.exchangeRateCurrent().call()).toString(), toWei("1"));
 
       // Only now that the bridging action has concluded do we finalize the relay action.
-<<<<<<< HEAD
       await bridgePool.methods.settleRelay(defaultDepositData, relayAttemptData).send({ from: rando });
-=======
-      const proposeEvent = (await optimisticOracle.getPastEvents("ProposePrice", { fromBlock: 0 }))[0];
-      await bridgePool.methods
-        .settleRelay(defaultDepositData, relayAttemptData, proposeEvent.returnValues.request)
-        .send({ from: relayer });
->>>>>>> 76b8964f
       assert.equal((await bridgePool.methods.exchangeRateCurrent().call()).toString(), toWei("1"));
 
       // Going forward, the rate should increment as normal, starting from the settlement of the relay. EG advancing time
@@ -2285,14 +2174,7 @@
       assert.equal((await bridgePool.methods.exchangeRateCurrent().call()).toString(), toWei("1"));
 
       // Only now that the bridging action has concluded do we finalize the relay action.
-<<<<<<< HEAD
       await bridgePool.methods.settleRelay(defaultDepositData, relayAttemptData).send({ from: rando });
-=======
-      const proposeEvent = (await optimisticOracle.getPastEvents("ProposePrice", { fromBlock: 0 }))[0];
-      await bridgePool.methods
-        .settleRelay(defaultDepositData, relayAttemptData, proposeEvent.returnValues.request)
-        .send({ from: relayer });
->>>>>>> 76b8964f
       assert.equal((await bridgePool.methods.exchangeRateCurrent().call()).toString(), toWei("1"));
 
       // Going forward, the rate should increment as normal, starting from the settlement of the relay. EG advancing time
@@ -2358,15 +2240,8 @@
         )
         .send({ from: owner });
 
-      // Settle OO request.
-<<<<<<< HEAD
-      await bridgePool.methods.settleRelay(defaultDepositData, relayAttemptData).send({ from: rando });
-=======
-      const proposeEvent = (await optimisticOracle.getPastEvents("ProposePrice", { fromBlock: 0 }))[0];
-      await bridgePool.methods
-        .settleRelay(defaultDepositData, relayAttemptData, proposeEvent.returnValues.request)
-        .send({ from: relayer });
->>>>>>> 76b8964f
+      // Settle request.
+      await bridgePool.methods.settleRelay(defaultDepositData, relayAttemptData).send({ from: relayer });
 
       // Recipient eth balance should increment by the amount withdrawn.
       assert.equal(
@@ -2420,15 +2295,8 @@
         )
         .send({ from: owner });
 
-      // Settle OO request.
-<<<<<<< HEAD
-      await bridgePool.methods.settleRelay(defaultDepositData, relayAttemptData).send({ from: rando });
-=======
-      const proposeEvent = (await optimisticOracle.getPastEvents("ProposePrice", { fromBlock: 0 }))[0];
-      await bridgePool.methods
-        .settleRelay(defaultDepositData, relayAttemptData, proposeEvent.returnValues.request)
-        .send({ from: relayer });
->>>>>>> 76b8964f
+      // Settle request.
+      await bridgePool.methods.settleRelay(defaultDepositData, relayAttemptData).send({ from: relayer });
 
       assert.equal(
         toBN(await weth.methods.balanceOf(instantRelayer).call())

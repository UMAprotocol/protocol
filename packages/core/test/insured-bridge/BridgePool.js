--- conflicted
+++ resolved
@@ -706,16 +706,7 @@
       // Expire relay. Since instant relayed amount was correct, instant relayer should be refunded and user should
       // still just have the instant relay amount.
       await bridgePool.methods
-<<<<<<< HEAD
-        .settleRelay(
-          defaultDepositData,
-          relayAttemptData,
-          secondProposalEvent.returnValues.ancillaryData,
-          secondProposalEvent.returnValues.request
-        )
-=======
         .settleRelay(defaultDepositData, relayAttemptData, secondProposalEvent.returnValues.request)
->>>>>>> ff231b4d
         .send({ from: rando });
 
       // Check token balances.
@@ -828,16 +819,7 @@
       await timer.methods.setCurrentTime(expectedExpirationTimestamp).send({ from: owner });
       const secondProposalEvent = (await optimisticOracle.getPastEvents("ProposePrice", { fromBlock: 0 }))[1];
       await bridgePool.methods
-<<<<<<< HEAD
-        .settleRelay(
-          defaultDepositData,
-          relayAttemptData,
-          secondProposalEvent.returnValues.ancillaryData,
-          secondProposalEvent.returnValues.request
-        )
-=======
         .settleRelay(defaultDepositData, relayAttemptData, secondProposalEvent.returnValues.request)
->>>>>>> ff231b4d
         .send({ from: rando });
 
       // User should receive correct instant relay amount + the amount they received from invalid instant relay.
@@ -974,16 +956,7 @@
       // Resolve re-relay.
       await timer.methods.setCurrentTime(expectedExpirationTimestamp).send({ from: owner });
       await bridgePool.methods
-<<<<<<< HEAD
-        .settleRelay(
-          defaultDepositData,
-          relayAttemptData,
-          proposalEvent2.returnValues.ancillaryData,
-          proposalEvent2.returnValues.request
-        )
-=======
         .settleRelay(defaultDepositData, relayAttemptData, proposalEvent2.returnValues.request)
->>>>>>> ff231b4d
         .send({ from: rando });
 
       // Should not be able to settle relay again even if the OO has a resolved price.
@@ -993,10 +966,6 @@
             .settleRelay(
               defaultDepositData,
               { ...relayAttemptData, relayState: InsuredBridgeRelayStateEnum.FINALIZED },
-<<<<<<< HEAD
-              proposalEvent2.returnValues.ancillaryData,
-=======
->>>>>>> ff231b4d
               { ...proposalEvent2.returnValues.request, settled: true, resolvedPrice: toWei("1") }
             )
             .send({ from: rando })
@@ -1103,16 +1072,7 @@
       await timer.methods.setCurrentTime(expectedExpirationTimestamp).send({ from: owner });
       const proposalEvent2 = (await optimisticOracle.getPastEvents("ProposePrice", { fromBlock: 0 }))[1];
       await bridgePool.methods
-<<<<<<< HEAD
-        .settleRelay(
-          defaultDepositData,
-          relayAttemptData,
-          proposalEvent2.returnValues.ancillaryData,
-          proposalEvent2.returnValues.request
-        )
-=======
         .settleRelay(defaultDepositData, relayAttemptData, proposalEvent2.returnValues.request)
->>>>>>> ff231b4d
         .send({ from: rando });
 
       // Should not be able to settle relay again.
@@ -1122,10 +1082,6 @@
             .settleRelay(
               defaultDepositData,
               { ...relayAttemptData, relayState: InsuredBridgeRelayStateEnum.FINALIZED },
-<<<<<<< HEAD
-              proposalEvent2.returnValues.ancillaryData,
-=======
->>>>>>> ff231b4d
               { ...proposalEvent2.returnValues.request, settled: true, resolvedPrice: toWei("1") }
             )
             .send({ from: rando })
@@ -1283,16 +1239,7 @@
       assert(
         await didContractThrow(
           bridgePool.methods
-<<<<<<< HEAD
-            .settleRelay(
-              defaultDepositData,
-              relayAttemptData,
-              disputeEvent.returnValues.ancillaryData,
-              disputeEvent.returnValues.request
-            )
-=======
             .settleRelay(defaultDepositData, relayAttemptData, disputeEvent.returnValues.request)
->>>>>>> ff231b4d
             .send({ from: relayer })
         )
       );
@@ -1316,12 +1263,7 @@
             .settleRelay(
               defaultDepositData,
               { ...relayAttemptData, relayState: InsuredBridgeRelayStateEnum.FINALIZED },
-<<<<<<< HEAD
-              settleEvent.returnValues.ancillaryData,
-              { ...settleEvent.returnValues.request, settled: true, resolvedPrice: price }
-=======
               settleEvent.returnValues.request
->>>>>>> ff231b4d
             )
             .send({ from: relayer })
         )
@@ -1397,16 +1339,7 @@
       );
       assert.ok(
         await bridgePool.methods
-<<<<<<< HEAD
-          .settleRelay(
-            defaultDepositData,
-            relayAttemptData,
-            proposeEvent.returnValues.ancillaryData,
-            proposeEvent.returnValues.request
-          )
-=======
           .settleRelay(defaultDepositData, relayAttemptData, proposeEvent.returnValues.request)
->>>>>>> ff231b4d
           .call({ from: rando })
       );
 
@@ -1424,16 +1357,7 @@
 
       // Settle relay and check event logs.
       const settleTxn = await bridgePool.methods
-<<<<<<< HEAD
-        .settleRelay(
-          defaultDepositData,
-          relayAttemptData,
-          settleEvent.returnValues.ancillaryData,
-          settleEvent.returnValues.request
-        )
-=======
         .settleRelay(defaultDepositData, relayAttemptData, settleEvent.returnValues.request)
->>>>>>> ff231b4d
         .send({ from: rando });
       await assertEventEmitted(settleTxn, bridgePool, "RelaySettled", (ev) => {
         return (
@@ -1454,12 +1378,7 @@
             .settleRelay(
               defaultDepositData,
               { ...relayAttemptData, relayState: InsuredBridgeRelayStateEnum.FINALIZED },
-<<<<<<< HEAD
-              settleEvent.returnValues.ancillaryData,
-              { ...settleEvent.returnValues.request, settled: true, resolvedPrice: toWei("1") }
-=======
               settleEvent.returnValues.request
->>>>>>> ff231b4d
             )
             .send({ from: relayer })
         )
@@ -1521,16 +1440,7 @@
       // Settle relay.
       const proposeEvent = (await optimisticOracle.getPastEvents("ProposePrice", { fromBlock: 0 }))[0];
       await bridgePool.methods
-<<<<<<< HEAD
-        .settleRelay(
-          defaultDepositData,
-          relayAttemptData,
-          proposeEvent.returnValues.ancillaryData,
-          proposeEvent.returnValues.request
-        )
-=======
         .settleRelay(defaultDepositData, relayAttemptData, proposeEvent.returnValues.request)
->>>>>>> ff231b4d
         .send({ from: rando });
 
       // Check token balances.
@@ -1564,8 +1474,6 @@
         "BridgePool should have balance reduced by relayed amount to l1Recipient"
       );
     });
-<<<<<<< HEAD
-=======
     it("Cannot settle another unique relay request by passing imposter price request data", async () => {
       // Cache price request timestamp.
       const requestTimestamp = (await bridgePool.methods.getCurrentTime().call()).toString();
@@ -1637,7 +1545,6 @@
         )
       );
     });
->>>>>>> ff231b4d
   });
   describe("Liquidity provision", () => {
     beforeEach(async function () {
@@ -1736,16 +1643,7 @@
         .send({ from: owner });
       const proposeEvent = (await optimisticOracle.getPastEvents("ProposePrice", { fromBlock: 0 }))[0];
       await bridgePool.methods
-<<<<<<< HEAD
-        .settleRelay(
-          defaultDepositData,
-          relayAttemptData,
-          proposeEvent.returnValues.ancillaryData,
-          proposeEvent.returnValues.request
-        )
-=======
         .settleRelay(defaultDepositData, relayAttemptData, proposeEvent.returnValues.request)
->>>>>>> ff231b4d
         .send({ from: rando });
 
       // Check the balances have updated correctly. Pending should be 0 (funds are actually utilized now), liquid should
@@ -1796,16 +1694,7 @@
 
       const proposeEvent = (await optimisticOracle.getPastEvents("ProposePrice", { fromBlock: 0 }))[0];
       await bridgePool.methods
-<<<<<<< HEAD
-        .settleRelay(
-          defaultDepositData,
-          relayAttemptData,
-          proposeEvent.returnValues.ancillaryData,
-          proposeEvent.returnValues.request
-        )
-=======
         .settleRelay(defaultDepositData, relayAttemptData, proposeEvent.returnValues.request)
->>>>>>> ff231b4d
         .send({ from: rando });
     });
     it("SettleRelay modifies virtual balances", async () => {
@@ -1898,11 +1787,7 @@
         depositId: defaultDepositData.depositId + 1,
         amount: toWei("50"),
         l1Recipient: rando,
-<<<<<<< HEAD
-        quoteTimestamp: defaultDepositData.quoteTimestamp + 172800,
-=======
         quoteTimestamp: Number(defaultDepositData.quoteTimestamp) + 172800,
->>>>>>> ff231b4d
       };
 
       await l1Token.methods.mint(relayer, totalRelayBond).send({ from: owner });
@@ -1922,16 +1807,7 @@
       // Settle the relay action.
       const proposeEvent = (await optimisticOracle.getPastEvents("ProposePrice", { fromBlock: 0 }))[1];
       await bridgePool.methods
-<<<<<<< HEAD
-        .settleRelay(
-          depositData,
-          newRelayAttemptData,
-          proposeEvent.returnValues.ancillaryData,
-          proposeEvent.returnValues.request
-        )
-=======
         .settleRelay(depositData, newRelayAttemptData, proposeEvent.returnValues.request)
->>>>>>> ff231b4d
         .send({ from: rando });
 
       // Double check the rando balance incremented by the expected amount of: 50-5 (LP fee)-0.5 (slow relay fee).
@@ -2119,16 +1995,7 @@
       await advanceTime(defaultLiveness);
       const proposeEvent = (await optimisticOracle.getPastEvents("ProposePrice", { fromBlock: 0 }))[0];
       await bridgePool.methods
-<<<<<<< HEAD
-        .settleRelay(
-          defaultDepositData,
-          relayAttemptData,
-          proposeEvent.returnValues.ancillaryData,
-          proposeEvent.returnValues.request
-        )
-=======
         .settleRelay(defaultDepositData, relayAttemptData, proposeEvent.returnValues.request)
->>>>>>> ff231b4d
         .send({ from: rando });
 
       // Validate the balances and utilized ratio match to the above comment.
@@ -2192,16 +2059,7 @@
       await advanceTime(defaultLiveness);
       const proposeEvent = (await optimisticOracle.getPastEvents("ProposePrice", { fromBlock: 0 }))[0];
       await bridgePool.methods
-<<<<<<< HEAD
-        .settleRelay(
-          defaultDepositData,
-          relayAttemptData,
-          proposeEvent.returnValues.ancillaryData,
-          proposeEvent.returnValues.request
-        )
-=======
         .settleRelay(defaultDepositData, relayAttemptData, proposeEvent.returnValues.request)
->>>>>>> ff231b4d
         .send({ from: rando });
 
       assert.equal((await bridgePool.methods.pendingReserves().call()).toString(), toWei("150"));
@@ -2262,16 +2120,7 @@
       await timer.methods.setCurrentTime(expectedExpirationTimestamp).send({ from: owner });
       const proposeEvent = (await optimisticOracle.getPastEvents("ProposePrice", { fromBlock: 0 }))[0];
       await bridgePool.methods
-<<<<<<< HEAD
-        .settleRelay(
-          defaultDepositData,
-          relayAttemptData,
-          proposeEvent.returnValues.ancillaryData,
-          proposeEvent.returnValues.request
-        )
-=======
         .settleRelay(defaultDepositData, relayAttemptData, proposeEvent.returnValues.request)
->>>>>>> ff231b4d
         .send({ from: rando });
       assert.equal((await bridgePool.methods.exchangeRateCurrent().call()).toString(), toWei("1"));
 
@@ -2307,16 +2156,7 @@
       // Only now that the bridging action has concluded do we finalize the relay action.
       const proposeEvent = (await optimisticOracle.getPastEvents("ProposePrice", { fromBlock: 0 }))[0];
       await bridgePool.methods
-<<<<<<< HEAD
-        .settleRelay(
-          defaultDepositData,
-          relayAttemptData,
-          proposeEvent.returnValues.ancillaryData,
-          proposeEvent.returnValues.request
-        )
-=======
         .settleRelay(defaultDepositData, relayAttemptData, proposeEvent.returnValues.request)
->>>>>>> ff231b4d
         .send({ from: rando });
       assert.equal((await bridgePool.methods.exchangeRateCurrent().call()).toString(), toWei("1"));
 
@@ -2352,16 +2192,7 @@
       // Only now that the bridging action has concluded do we finalize the relay action.
       const proposeEvent = (await optimisticOracle.getPastEvents("ProposePrice", { fromBlock: 0 }))[0];
       await bridgePool.methods
-<<<<<<< HEAD
-        .settleRelay(
-          defaultDepositData,
-          relayAttemptData,
-          proposeEvent.returnValues.ancillaryData,
-          proposeEvent.returnValues.request
-        )
-=======
         .settleRelay(defaultDepositData, relayAttemptData, proposeEvent.returnValues.request)
->>>>>>> ff231b4d
         .send({ from: rando });
       assert.equal((await bridgePool.methods.exchangeRateCurrent().call()).toString(), toWei("1"));
 

--- conflicted
+++ resolved
@@ -186,17 +186,9 @@
         );
       await l1BridgeAdmin.deployTransaction.wait();
 
-<<<<<<< HEAD
       l1BridgePool = await factory__L1_BridgePool
         .connect(l1Wallet)
-        .deploy(l1BridgeAdmin.address, l1Token.address, lpFeeRatePerSecond, l1Timer.address);
-=======
-      // Deploy new BridgePool with arbitrary parameters. Its configuration is not tested in this file which only tests
-      // L1 <> L2 communication.
-      l1BridgePool = await factory__L1_BridgePool
-        .connect(l1Wallet)
-        .deploy("LP Token", "LPT", l1BridgeAdmin.address, l1Token.address, "0", l1Timer.address);
->>>>>>> 54cabe8b
+        .deploy("LP TOken Name", "TKN", l1BridgeAdmin.address, l1Token.address, lpFeeRatePerSecond, l1Timer.address);
       await l1BridgePool.deployTransaction.wait();
 
       l2BridgeDepositBox = await factory__L2_BridgeDepositBox

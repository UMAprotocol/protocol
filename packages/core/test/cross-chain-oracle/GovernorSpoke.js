const hre = require("hardhat");
<<<<<<< HEAD
const { getContract, assertEventEmitted, web3 } = hre;
const { didContractThrow } = require("@uma/common");
=======
const { web3 } = hre;
const { getContract, assertEventEmitted } = hre;
const { didContractThrow, interfaceName } = require("@uma/common");
>>>>>>> c9fecd53
const { assert } = require("chai");
const { utf8ToHex } = web3.utils;

const GovernorSpoke = getContract("GovernorSpoke");
const AddressWhitelist = getContract("AddressWhitelist");
<<<<<<< HEAD
const IdentifierWhitelist = getContract("IdentifierWhitelist");
=======
const Finder = getContract("Finder");
const OracleSpoke = getContract("OracleSpoke");
>>>>>>> c9fecd53

describe("GovernorSpoke.js", async () => {
  let accounts;
  let owner;
  let messenger;

  let governorSpoke;
  let addressWhitelist;
<<<<<<< HEAD
  let identifierWhitelist;
=======
  let finder;
  let oracleSpoke;
>>>>>>> c9fecd53

  before(async function () {
    accounts = await web3.eth.getAccounts();
    [owner, messenger] = accounts;
  });

  beforeEach(async function () {
    finder = await Finder.new().send({ from: owner });
    governorSpoke = await GovernorSpoke.new(finder.options.address).send({ from: owner });
    oracleSpoke = await OracleSpoke.new(finder.options.address).send({ from: owner });

    await finder.methods
      .changeImplementationAddress(utf8ToHex(interfaceName.ChildMessenger), messenger)
      .send({ from: owner });

    await finder.methods.transferOwnership(governorSpoke.options.address).send({ from: owner });

    // Deploy contract that GovernorSpoke should be able to delegate execution to:
    addressWhitelist = await AddressWhitelist.new().send({ from: owner });
<<<<<<< HEAD
    await addressWhitelist.methods.transferOwnership(governor.options.address).send({ from: owner });

    identifierWhitelist = await IdentifierWhitelist.new().send({ from: owner });
    await identifierWhitelist.methods.transferOwnership(governor.options.address).send({ from: owner });
  });
  it("Constructor", async function () {
    const setChildMessengerEvents = await governor.getPastEvents("SetChildMessenger", { fromBlock: 0 });
    assert.equal(setChildMessengerEvents.length, 1);
    assert.equal(setChildMessengerEvents[0].returnValues.childMessenger, messenger);
=======
    await addressWhitelist.methods.transferOwnership(governorSpoke.options.address).send({ from: owner });
>>>>>>> c9fecd53
  });

  it("Can delegate call if called by Messenger", async function () {
    const calls = [
      { to: addressWhitelist.options.address, data: addressWhitelist.methods.addToWhitelist(messenger).encodeABI() },
      {
        to: identifierWhitelist.options.address,
        data: identifierWhitelist.methods.addSupportedIdentifier(utf8ToHex("Messenger")).encodeABI(),
      },
    ];

    let messageBytes = web3.eth.abi.encodeParameters(
      [
        {
          type: "tuple[]",
          components: [
            { name: "to", type: "address" },
            { name: "data", type: "bytes" },
          ],
        },
      ],
      [calls]
    );

    // Only messenger can call.
    assert(await didContractThrow(governorSpoke.methods.processMessageFromParent(messageBytes).send({ from: owner })));

    let txn = await governorSpoke.methods.processMessageFromParent(messageBytes).send({ from: messenger });
    await assertEventEmitted(
      txn,
      governorSpoke,
      "ExecutedGovernanceTransaction",
      (event) => event.data === calls[0].data && event.to === calls[0].to
    );
    await assertEventEmitted(
      txn,
      governor,
      "ExecutedGovernanceTransaction",
      (event) => event.data === calls[1].data && event.to === calls[1].to
    );

    assert.isTrue(await addressWhitelist.methods.isOnWhitelist(messenger).call());
    assert.isTrue(await identifierWhitelist.methods.isIdentifierSupported(utf8ToHex("Messenger")).call());
  });
  it("Can upgrade the child messenger by calling into the finder", async function () {
    // Craft transaction to set the child messenger to the owner address.
    let targetAddress = finder.options.address;
    let inputDataBytes = finder.methods
      .changeImplementationAddress(utf8ToHex(interfaceName.ChildMessenger), owner)
      .encodeABI();
    let messageBytes = web3.eth.abi.encodeParameters(["address", "bytes"], [targetAddress, inputDataBytes]);

    let txn = await governorSpoke.methods.processMessageFromParent(messageBytes).send({ from: messenger });
    await assertEventEmitted(
      txn,
      governorSpoke,
      "ExecutedGovernanceTransaction",
      (event) => event.to === targetAddress && event.data === inputDataBytes
    );

    assert.equal(await governorSpoke.methods.getChildMessenger().call(), owner);
    assert.equal(await oracleSpoke.methods.getChildMessenger().call(), owner);
  });
});<|MERGE_RESOLUTION|>--- conflicted
+++ resolved
@@ -1,23 +1,14 @@
 const hre = require("hardhat");
-<<<<<<< HEAD
 const { getContract, assertEventEmitted, web3 } = hre;
-const { didContractThrow } = require("@uma/common");
-=======
-const { web3 } = hre;
-const { getContract, assertEventEmitted } = hre;
 const { didContractThrow, interfaceName } = require("@uma/common");
->>>>>>> c9fecd53
 const { assert } = require("chai");
 const { utf8ToHex } = web3.utils;
 
 const GovernorSpoke = getContract("GovernorSpoke");
 const AddressWhitelist = getContract("AddressWhitelist");
-<<<<<<< HEAD
 const IdentifierWhitelist = getContract("IdentifierWhitelist");
-=======
 const Finder = getContract("Finder");
 const OracleSpoke = getContract("OracleSpoke");
->>>>>>> c9fecd53
 
 describe("GovernorSpoke.js", async () => {
   let accounts;
@@ -26,13 +17,9 @@
 
   let governorSpoke;
   let addressWhitelist;
-<<<<<<< HEAD
   let identifierWhitelist;
-=======
   let finder;
   let oracleSpoke;
->>>>>>> c9fecd53
-
   before(async function () {
     accounts = await web3.eth.getAccounts();
     [owner, messenger] = accounts;
@@ -51,19 +38,10 @@
 
     // Deploy contract that GovernorSpoke should be able to delegate execution to:
     addressWhitelist = await AddressWhitelist.new().send({ from: owner });
-<<<<<<< HEAD
-    await addressWhitelist.methods.transferOwnership(governor.options.address).send({ from: owner });
+    await addressWhitelist.methods.transferOwnership(governorSpoke.options.address).send({ from: owner });
 
     identifierWhitelist = await IdentifierWhitelist.new().send({ from: owner });
-    await identifierWhitelist.methods.transferOwnership(governor.options.address).send({ from: owner });
-  });
-  it("Constructor", async function () {
-    const setChildMessengerEvents = await governor.getPastEvents("SetChildMessenger", { fromBlock: 0 });
-    assert.equal(setChildMessengerEvents.length, 1);
-    assert.equal(setChildMessengerEvents[0].returnValues.childMessenger, messenger);
-=======
     await addressWhitelist.methods.transferOwnership(governorSpoke.options.address).send({ from: owner });
->>>>>>> c9fecd53
   });
 
   it("Can delegate call if called by Messenger", async function () {
@@ -100,7 +78,7 @@
     );
     await assertEventEmitted(
       txn,
-      governor,
+      governorSpoke,
       "ExecutedGovernanceTransaction",
       (event) => event.data === calls[1].data && event.to === calls[1].to
     );

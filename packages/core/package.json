{
  "name": "@uma/core",
  "version": "2.2.0",
  "description": "UMA smart contracts and unit tests",
  "dependencies": {
    "@truffle/contract": "^4.2.20",
    "@uma/common": "^2.1.0",
    "@uma/core-1-1-0": "npm:@uma/core@1.1.0",
    "@uma/core-1-2-0": "npm:@uma/core@1.2.0",
    "@uma/core-1-2-1": "npm:@uma/core@1.2.1",
    "@uma/core-1-2-2": "npm:@uma/core@1.2.2",
    "@uma/core-2-0-0": "npm:@uma/core@2.0.0",
    "@uma/core-2-0-1": "npm:@uma/core@2.0.1",
    "@uniswap/lib": "4.0.1-alpha",
    "@uniswap/v2-core": "1.0.0",
    "@uniswap/v2-periphery": "1.1.0-beta.0",
    "@uniswap/v3-core": "^1.0.0-rc.2"
  },
  "devDependencies": {
    "@awaitjs/express": "^0.3.0",
    "@ethersproject/units": "^5.0.3",
    "@google-cloud/bigquery": "^5.3.0",
<<<<<<< HEAD
    "@openzeppelin/contracts": "3.0.0",
    "@tsconfig/node14": "^1.0.0",
    "@typechain/ethers-v5": "^6.0.5",
    "@typechain/truffle-v5": "^4.0.1",
    "@typechain/web3-v1": "^2.2.0",
=======
    "@openzeppelin/contracts": "4.1.0",
>>>>>>> e0df36be
    "@uma/financial-templates-lib": "^2.2.0",
    "@uma/merkle-distributor": "^1.1.0",
    "bignumber.js": "^8.0.1",
    "bip39": "^3.0.2",
    "chai": "^4.2.0",
    "coveralls": "^3.1.0",
    "ethereumjs-wallet": "^1.0.0",
    "ethers": "^5.1.3",
    "express": "^4.17.1",
    "lodash": "^4.17.20",
    "minimist": "^1.2.0",
    "mocha": "^8.1.2",
    "moment": "^2.24.0",
    "node-fetch": "^2.3.0",
    "solidity-coverage": "^0.7.2",
    "truffle-assertions": "^0.9.2",
    "truffle-deploy-registry": "^0.5.1",
    "typechain": "^4.0.3",
    "typescript": "^4.1.3",
    "winston": "^3.2.1"
  },
  "homepage": "https://umaproject.org",
  "license": "AGPL-3.0-or-later",
  "publishConfig": {
    "registry": "https://registry.npmjs.com/",
    "access": "public"
  },
  "repository": {
    "type": "git",
    "url": "git+https://github.com/UMAprotocol/protocol.git"
  },
  "main": "dist/index.js",
  "types": "types/index.d.ts",
  "files": [
    "/contracts/**/*.sol",
    "/build/contracts/*.json",
    "/migrations/*.js",
    "/config/*.json",
    "/dist/**/*",
    "/types/**/*"
  ],
  "scripts": {
    "test": "yarn mocha-test && yarn hardhat-test && yarn truffle-test",
    "truffle-test": "truffle test ./truffle-test/*",
    "hardhat-test": "hardhat test --network hardhat",
    "mocha-test": "mocha ./mocha-test --recursive",
    "load-addresses": "yarn run apply-registry",
    "clean": "rm -rf build",
    "build": "yarn truffle compile && yarn load-addresses && yarn generate-contract-types && yarn compile-ts && yarn buildLatestHardhatVersionHashes",
    "buildLatestHardhatVersionHashes": "yarn hardhat run ./scripts/BuildContractVersionHashes.js",
    "compile-ts": "rm -rf types dist && mkdir -p types/contract-types &&  rsync -R contract-types/**/*.d.ts ./types && tsc",
    "generate-contract-types": "rm -rf contract-types && typechain --target=web3-v1 './build/contracts/*.json' --outDir contract-types/web3 && typechain --target=truffle-v5 './build/contracts/*.json' --outDir contract-types/truffle && typechain --target=ethers-v5 './build/contracts/*.json' --outDir contract-types/ethers",
    "prepublish": "yarn build"
  },
  "bugs": {
    "url": "https://github.com/UMAprotocol/protocol/issues"
  }
}<|MERGE_RESOLUTION|>--- conflicted
+++ resolved
@@ -20,15 +20,11 @@
     "@awaitjs/express": "^0.3.0",
     "@ethersproject/units": "^5.0.3",
     "@google-cloud/bigquery": "^5.3.0",
-<<<<<<< HEAD
-    "@openzeppelin/contracts": "3.0.0",
+    "@openzeppelin/contracts": "4.1.0",
     "@tsconfig/node14": "^1.0.0",
     "@typechain/ethers-v5": "^6.0.5",
     "@typechain/truffle-v5": "^4.0.1",
     "@typechain/web3-v1": "^2.2.0",
-=======
-    "@openzeppelin/contracts": "4.1.0",
->>>>>>> e0df36be
     "@uma/financial-templates-lib": "^2.2.0",
     "@uma/merkle-distributor": "^1.1.0",
     "bignumber.js": "^8.0.1",

--- conflicted
+++ resolved
@@ -32,14 +32,11 @@
     "truffle-assertions": "^0.9.2",
     "truffle-deploy-registry": "^0.5.1",
     "web3": "1.2.11",
-<<<<<<< HEAD
     "highland": "^2.13.5",
     "@google-cloud/bigquery": "^5.3.0",
     "bignumber.js": "^8.0.1"
-=======
     "typescript": "^4.1.3",
     "@tsconfig/node14": "^1.0.0"
->>>>>>> 87fbf102
   },
   "homepage": "https://umaproject.org",
   "license": "AGPL-3.0-or-later",

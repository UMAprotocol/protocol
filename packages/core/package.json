--- conflicted
+++ resolved
@@ -20,17 +20,12 @@
     "@ethersproject/units": "^5.0.3",
     "@google-cloud/bigquery": "^5.3.0",
     "@openzeppelin/contracts": "3.0.0",
-<<<<<<< HEAD
     "@tsconfig/node14": "^1.0.0",
     "@typechain/ethers-v5": "^6.0.5",
     "@typechain/truffle-v5": "^4.0.1",
     "@typechain/web3-v1": "^2.2.0",
-    "@uma/financial-templates-lib": "^2.1.0",
-    "@uma/merkle-distributor": "^1.0.1",
-=======
     "@uma/financial-templates-lib": "^2.2.0",
     "@uma/merkle-distributor": "^1.1.0",
->>>>>>> b8225c58
     "bignumber.js": "^8.0.1",
     "bip39": "^3.0.2",
     "chai": "^4.2.0",

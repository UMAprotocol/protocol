// SPDX-License-Identifier: AGPL-3.0-only
pragma solidity ^0.8.0;

import "../interfaces/BridgeAdminInterface.sol";
import "../interfaces/BridgePoolInterface.sol";

import "../../../contracts/oracle/interfaces/OptimisticOracleInterface.sol";
import "../../../contracts/oracle/interfaces/StoreInterface.sol";
import "../../../contracts/oracle/interfaces/FinderInterface.sol";
import "../../../contracts/oracle/implementation/Constants.sol";

import "../../../contracts/common/implementation/AncillaryData.sol";
import "../../../contracts/common/implementation/Testable.sol";
import "../../../contracts/common/implementation/FixedPoint.sol";
import "../../../contracts/common/implementation/ExpandedERC20.sol";

import "@openzeppelin/contracts/token/ERC20/IERC20.sol";
import "@openzeppelin/contracts/token/ERC20/utils/SafeERC20.sol";

/**
 * @notice Contract deployed on L1 that provides methods for "Relayers" to fulfill deposit orders that originated on L2.
 * The Relayers can either post capital to fulfill the deposit (instant relay), or request that the funds are taken out
 * of a passive liquidity provider pool following a challenge period (slow relay). This contract ingests liquidity from
 * passive liquidity providers and returns them claims to withdraw their funds. Liquidity providers are incentivized
 * to post collateral by earning a fee per fulfilled deposit order.
 * @dev A "Deposit" is an order to send capital from L2 to L1, and a "Relay" is a fulfillment attempt of that order.
 */
contract BridgePool is Testable, BridgePoolInterface, ExpandedERC20 {
    using SafeERC20 for IERC20;
    using FixedPoint for FixedPoint.Unsigned;

    // Token that this contract receives as LP deposits.
    IERC20 public override l1Token;

    // Reserves that are unutilized and withdrawable.
    uint256 public liquidReserves;

    // Reserves currently utilized due to L2-L1 transactions in flight.
    int256 public utilizedReserves;

    // Reserves that are not yet utilized but are pre-allocated for a pending relay.
    uint256 public pendingReserves;

    // Exponential decay exchange rate to accumulate fees to LPs over time.
    uint256 public lpFeeRatePerSecond;

    // Last timestamp that LP fees were updated.
    uint256 public lastLpFeeUpdate;

    // Cumulative undistributed LP fees. As fees accumulate, they are subtracted from this number.
    uint256 public undistributedLpFees;

    // Administrative contract that deployed this contract and also houses all state variables needed to relay deposits.
    BridgeAdminInterface public bridgeAdmin;

    // A Relay represents an attempt to finalize a cross-chain transfer that originated on an L2 DepositBox contract.
    enum RelayState { Uninitialized, Pending, Disputed, Finalized }

    // Data from L2 deposit transaction.
    struct DepositData {
        uint64 depositId;
        uint64 depositTimestamp;
        address l2Sender;
        address recipient;
        address l1Token;
        uint256 amount;
        uint64 slowRelayFeePct;
        uint64 instantRelayFeePct;
        uint64 quoteTimestamp;
    }

    // A Relay is linked to a L2 Deposit.
    struct RelayData {
        RelayState relayState;
        uint256 priceRequestTime;
        uint64 realizedLpFeePct;
        address slowRelayer;
        address instantRelayer;
    }

    // Associate deposits with pending relay data. When RelayState is Uninitialized, new relay attempts can be made for
    // this deposit. Contains information necessary to pay out relayers on successful relay. Deposits get reset to the
    // "Uninitialized" state when they are disputed on the OptimisticOracle.
    mapping(bytes32 => RelayData) public relays;

    // Associates ancillary data related to relay price request with the deposit hash that the relay is attempting to
    // fulfill. We need to key by the ancillary data so that the OptimisticOracle can locate relays on callbacks using
    // only price requests' ancillary data. The ancillary data should contain all information required by off-chain
    // actors (validators, DVM voters, etc.) to verify that a relay is valid.
    mapping(bytes32 => bytes32) public ancillaryDataToDepositHash;

    event LiquidityAdded(address indexed token, uint256 amount, uint256 lpTokensMinted, address liquidityProvider);
    event LiquidityRemoved(address indexed token, uint256 amount, uint256 lpTokensBurnt, address liquidityProvider);
    event DepositRelayed(
        uint64 depositId,
        address indexed sender,
        uint64 depositTimestamp,
        address recipient,
        address l1Token,
        uint256 amount,
        uint64 slowRelayFeePct,
        uint64 instantRelayFeePct,
        uint64 maxLpFeePct,
        uint64 realizedLpFeePct,
        bytes32 indexed priceRequestAncillaryDataHash,
        bytes32 indexed depositHash,
        address depositContract
    );
    event RelaySpedUp(bytes32 indexed depositHash, address indexed instantRelayer);
    event RelayDisputed(bytes32 indexed depositHash, bytes32 indexed priceRequestAncillaryDataHash);
    event SettledRelay(
        bytes32 indexed depositHash,
        bytes32 indexed priceRequestAncillaryDataHash,
        address indexed caller
    );

    modifier onlyFromOptimisticOracle() {
        require(msg.sender == address(_getOptimisticOracle()), "Caller must be OptimisticOracle");
        _;
    }

    /**
     * @notice Construct the Bridge Pool
     * @param _lpTokenName Name of the LP token to be deployed by this contract.
     * @param _lpTokenSymbol Symbol of the LP token to be deployed by this contract.
     * @param _bridgeAdmin Admin contract deployed alongside on L1. Stores global variables and has owner control.
     * @param _l1Token Address of the L1 token that this bridgePool holds. This is the token LPs deposit and is bridged.
     * @param _lpFeeRatePerSecond Interest rate payment that scales the amount of pending fees per second paid to LPs.
     * @param _timer Timer used to synchronize contract time in testing. Set to 0x000... in production.
     */
    constructor(
        string memory _lpTokenName,
        string memory _lpTokenSymbol,
        address _bridgeAdmin,
        address _l1Token,
        uint256 _lpFeeRatePerSecond,
        address _timer
    ) Testable(_timer) ExpandedERC20(_lpTokenName, _lpTokenSymbol, 18) {
        require(bytes(_lpTokenName).length != 0, "Missing LP token name");
        require(bytes(_lpTokenSymbol).length != 0, "Missing LP token symbol");
        bridgeAdmin = BridgeAdminInterface(_bridgeAdmin);

        l1Token = IERC20(_l1Token);
        lastLpFeeUpdate = getCurrentTime();
        lpFeeRatePerSecond = _lpFeeRatePerSecond;
    }

    /*************************************************
     *          LIQUIDITY PROVIDER FUNCTIONS         *
     *************************************************/

    /**
     * @notice Add liquidity to the bridge pool. Pulls l1tokens from the callers wallet. The caller is sent back a
     * commensurate number of LP tokens (minted to their address) at the prevailing exchange rate.
     * @dev The caller must approve this contract to transfer `l1TokenAmount` amount of l1Token.
     * @param l1TokenAmount Number of l1Token to add as liquidity.
     */
    function addLiquidity(uint256 l1TokenAmount) public {
        l1Token.safeTransferFrom(msg.sender, address(this), l1TokenAmount);

        uint256 lpTokensToMint =
            FixedPoint.Unsigned(l1TokenAmount).div(FixedPoint.Unsigned(exchangeRateCurrent())).rawValue;

        _mint(msg.sender, lpTokensToMint);

        liquidReserves += l1TokenAmount;

        emit LiquidityAdded(address(l1Token), l1TokenAmount, lpTokensToMint, msg.sender);
    }

    /**
     * @notice Removes liquidity to the bridge pool. Burns lpTokenAmount LP tokens from the callers wallet. The caller
     * is sent back a commensurate number of l1Tokens at the prevailing exchange rate.
     * @dev The caller does not need to approve the spending of LP tokens as this method directly uses the burn logic.
     * @param lpTokenAmount Number of lpTokens to redeem for underlying.
     */
    function removeLiquidity(uint256 lpTokenAmount) public {
        uint256 l1TokensToReturn =
            FixedPoint.Unsigned(lpTokenAmount).mul(FixedPoint.Unsigned(exchangeRateCurrent())).rawValue;

        // Check that there is enough liquid reserves to withdraw the requested amount.
        require(liquidReserves >= (pendingReserves + l1TokensToReturn), "Utilization too high to remove");

        _burn(msg.sender, lpTokenAmount);

        liquidReserves -= l1TokensToReturn;

        l1Token.safeTransfer(msg.sender, l1TokensToReturn);

        emit LiquidityRemoved(address(l1Token), l1TokensToReturn, lpTokenAmount, msg.sender);
    }

    /**************************************
     *          RELAYER FUNCTIONS         *
     **************************************/

    /**
     * @notice Called by Relayer to execute a slow relay from L2 to L1, fulfilling a corresponding deposit order.
     * @dev There can only be one pending relay for a deposit.
     * @dev Caller must have approved this contract to spend the total bond for `l1Token`.
     * @param depositId Unique ID corresponding to deposit order that caller wants to relay.
     * @param depositTimestamp Timestamp of Deposit emitted by L2 contract when order was initiated.
     * @param recipient Address on this network who should receive the relayed deposit.
     * @param l2Sender Address on the L2 network of depositor.
     * @param amount Amount deposited on L2 to be brought over to L1.
     * @param slowRelayFeePct Max fraction of `amount` that the depositor is willing to pay as a slow relay fee.
     * @param instantRelayFeePct Fraction of `amount` that the depositor is willing to pay as a instant relay fee.
     * @param quoteTimestamp Timestamp up until the depositor is willing to accept an LP quotation for.
     * @param realizedLpFeePct LP fee calculated off-chain considering the L1 pool liquidity at deposit time, before
     *      quoteTimestamp. The OO acts to verify the correctness of this realized fee. Can not exceed 50%.
     */
    function relayDeposit(
        uint64 depositId,
        uint64 depositTimestamp,
        address recipient,
        address l2Sender,
        uint256 amount,
        uint64 slowRelayFeePct,
        uint64 instantRelayFeePct,
        uint64 quoteTimestamp,
        uint64 realizedLpFeePct
    ) public {
        // The realizedLPFeePct should never be greater than 0.5e18 and the slow and instant relay fees should never be
        // more than 0.25e18 each. Therefore, the sum of all fee types can never exceed 1e18 (or 100%).
        require(slowRelayFeePct < 0.25e18);
        require(instantRelayFeePct < 0.25e18);
        require(realizedLpFeePct < 0.5e18);

        // Check if there is a pending undisputed relay for this deposit.
        DepositData memory depositData =
            DepositData({
                depositId: depositId,
                depositTimestamp: depositTimestamp,
                l2Sender: l2Sender,
                recipient: recipient,
                l1Token: address(l1Token),
                amount: amount,
                slowRelayFeePct: slowRelayFeePct,
                instantRelayFeePct: instantRelayFeePct,
                quoteTimestamp: quoteTimestamp
            });
        bytes32 depositHash = _getDepositHash(depositData);
        require(
            (relays[depositHash].relayState == RelayState.Uninitialized ||
                relays[depositHash].relayState == RelayState.Disputed),
            "Deposit already relayed"
        );

        // If no pending relay for this deposit, then associate the caller's relay attempt with it. Copy over the
        // instant relayer so that the recipient cannot receive double payments.
        uint256 priceRequestTime = getCurrentTime();
        RelayData memory relayData =
            RelayData({
                relayState: RelayState.Pending,
                priceRequestTime: priceRequestTime,
                realizedLpFeePct: realizedLpFeePct,
                slowRelayer: msg.sender,
                instantRelayer: relays[depositHash].instantRelayer
            });
        relays[depositHash] = relayData;

        // Construct unique ancillary data for this relay attempt and associate it with the deposit in a reverse lookup
        // that the OptimisticOracle can use to mark disputed relay attempts.
        ancillaryDataToDepositHash[keccak256(getRelayAncillaryData(depositData, relayData))] = depositHash;

        // Sanity check that pool has enough balance to cover relay amount + proposer reward. Reward amount will be
        // paid on settlement after the OptimisticOracle price request has passed the challenge period.
        require(
            l1Token.balanceOf(address(this)) >= amount + _getProposerBond(amount) &&
                liquidReserves >= amount + _getProposerBond(amount),
            "Insufficient pool balance"
        );

        // Request a price for the relay identifier and propose "true" optimistically. These methods will pull the
        // (proposer reward + proposer bond + final fee) from the caller. We need to set a new price request timestamp
        // instead of default setting to equal to the `depositTimestamp`, which is dependent on the L2 VM on which the
        // DepositContract is deployed. Imagine if the timestamps on the L2 have an offset that are always "in the
        // future" relative to L1 blocks, then the OptimisticOracle would always reject requests.
        _requestOraclePriceRelay(amount, priceRequestTime, getRelayAncillaryData(depositData, relayData));
        _proposeOraclePriceRelay(amount, priceRequestTime, getRelayAncillaryData(depositData, relayData));

        pendingReserves += amount; // Book off maximum liquidity used by this relay in the pending reserves.

        // We use an internal method to emit this event to overcome Solidity's "stack too deep" error.
        _emitDepositRelayedEvent(
            depositData,
            realizedLpFeePct,
            keccak256(getRelayAncillaryData(depositData, relayData)),
            depositHash
        );
    }

    /**
     * @notice Instantly relay a deposit amount minus fees to the recipient. Instant relayer earns a reward following
     * the pending relay challenge period.
     * @dev We assume that the caller has performed an off-chain check that the relayed deposit data is valid that they
     * are attempting to speed up. If the relayed deposit data is invalid, then the instant relayer has no recourse
     * to receive their funds back after the invalid relay is disputed.
     * @dev Caller must have approved this contract to spend the deposit amount of L1 tokens to relay. There can only
     * be one instant relayer per relay attempt and disputed relays cannot be sped up.
     * @param _depositData Unique set of L2 deposit data that caller is trying to instantly relay.
     */
    function speedUpRelay(DepositData memory _depositData) public {
        bytes32 depositHash = _getDepositHash(_depositData);
        RelayData storage relay = relays[depositHash];
        require(relays[depositHash].relayState == RelayState.Pending, "Can only speed up slow relay");
        require(relays[depositHash].instantRelayer == address(0), "Instant relayer already set");
        relay.instantRelayer = msg.sender;

        // Pull relay amount minus fees from caller and send to the deposit recipient. The total fees paid is the sum
        // of the LP fees, the relayer fees and the instant relay fee.
        uint256 feesTotal =
            _getAmountFromPct(
                relay.realizedLpFeePct + _depositData.slowRelayFeePct + _depositData.instantRelayFeePct,
                _depositData.amount
            );

        l1Token.safeTransferFrom(msg.sender, _depositData.recipient, _depositData.amount - feesTotal);

        emit RelaySpedUp(depositHash, msg.sender);
    }

    /**
     * @notice Reward relayers if a pending relay price request has a price available on the OptimisticOracle. Mark
     * the relay as complete.
     * @param _depositData Unique set of L2 deposit data that caller is trying to settle a relay for.
     */
    function settleRelay(DepositData memory _depositData) public {
        bytes32 depositHash = _getDepositHash(_depositData);
        RelayData storage relay = relays[depositHash];

<<<<<<< HEAD
        require(relays[depositHash].relayState == RelayState.Pending, "State not pending");

=======
>>>>>>> 05d34f8f
        // Note `hasPrice` will return false if liveness has not been passed in the optimistic oracle.
        require(
            relays[depositHash].relayState == RelayState.Pending &&
                _getOptimisticOracle().hasPrice(
                    address(this),
                    bridgeAdmin.identifier(),
                    relay.priceRequestTime,
                    getRelayAncillaryData(_depositData, relay)
                ),
            "Relay not settleable"
        );

        // Optimistically settle OptimisticOracle price as a convenience for the slow relayer who will receive their
        // dispute bond back.
        _getOptimisticOracle().settle(
            address(this),
            bridgeAdmin.identifier(),
            relay.priceRequestTime,
            getRelayAncillaryData(_depositData, relay)
        );

        // Note: Why don't we have to check the value of the price?
        // - If the OptimisticOracle has a price and the relayState is PENDING, then we can safely assume that the relay
        // was validated. This is because this contract proposes a price of 1e18, or "YES" to the identifier posing the
        // question "Is this relay valid for the associated deposit?". If the proposal is disputed, then the relayState
        // will be reset to DISPUTED. If the proposal is not disputed, and there is a price available, then the
        // proposal must have passed the dispute period, assuming the proposal passed optimistic oracle liveness.

        // Update the relay state to Finalized. This prevents any re-settling of a relay.
        relay.relayState = RelayState.Finalized;

        // Reward relayers and pay out recipient.
        // At this point there are two possible cases:
        // - This was a slow relay: In this case, a) pay the slow relayer their reward and b) pay the recipient of the
        //      amount minus the realized LP fee and the slow Relay fee. The transfer was not sped up so no instant fee.
        // - This was a instant relay: In this case, a) pay the slow relayer their reward and b) pay the instant relayer
        //      the full bridging amount, minus the realized LP fee and minus the slow relay fee. When the instant
        //      relayer called speedUpRelay they were docked this same amount, minus the instant relayer fee. As a
        //      result, they are effectively paid what they spent when speeding up the relay + the instantRelayFee.

        uint256 instantRelayerOrRecipientAmount =
            _depositData.amount -
                _getAmountFromPct(relay.realizedLpFeePct + _depositData.slowRelayFeePct, _depositData.amount);

        l1Token.safeTransfer(
            relay.instantRelayer != address(0) ? relay.instantRelayer : _depositData.recipient,
            instantRelayerOrRecipientAmount
        );

        // The slow relayer gets paid the slow relay fee. This is the same irrespective if the relay was sped up or not.
        uint256 slowRelayerAmount = _getAmountFromPct(_depositData.slowRelayFeePct, _depositData.amount);
        l1Token.safeTransfer(relay.slowRelayer, slowRelayerAmount);

        uint256 totalAmountSent = instantRelayerOrRecipientAmount + slowRelayerAmount;

        // Update reserves by amounts changed and allocated LP fees.
        pendingReserves -= _depositData.amount;
        liquidReserves -= totalAmountSent;
        utilizedReserves += int256(totalAmountSent);
        updateAccumulatedLpFees();
        allocateLpFees(_getAmountFromPct(relay.realizedLpFeePct, _depositData.amount));

        emit SettledRelay(depositHash, keccak256(getRelayAncillaryData(_depositData, relay)), msg.sender);
    }

    /**
     * @notice OptimisticOracle will callback to this function after a pending relay is disputed. This function should
     * ensure that another slow relayer can fulfill the disputed relay for an L2 deposit.
     * @param identifier Price identifier used when requesting OO price. Unused.
     * @param timestamp Unix timestamp of the price request. Unused.
     * @param ancillaryData AncillaryData of the price request. Use to find the associated disputed relay action.
     * @param refund Amound refunded for the dispute. Unused.
     */
    function priceDisputed(
        bytes32 identifier,
        uint256 timestamp,
        bytes memory ancillaryData,
        uint256 refund
    ) public onlyFromOptimisticOracle {
        bytes32 depositHash = ancillaryDataToDepositHash[keccak256(ancillaryData)];
        RelayData storage relay = relays[depositHash];

        // Mark pending relay as disputed but do not delete instant relayer information which should be copied over to
        // next slow relay.
        relay.relayState = RelayState.Disputed;

        // We do not need to reset the other state in `relay` aside from `instantRelayer` because all of the state
        // params get rewritten from global state in a `relayDeposit()` call.
        emit RelayDisputed(depositHash, keccak256(ancillaryData));
    }

    /**
     * @notice Synchronize any balance changes in this contract with the utilized & liquid reserves. This would be done
     * at the conclusion of an L2->L1 token transfer via the canonical token bridge.
     */
    function sync() public {
        // Check if the l1Token balance of the contract is greater than the liquidReserves. If it is then the bridging
        // action from L2->L1 has concluded and the local accounting can be updated.
        uint256 l1TokenBalance = l1Token.balanceOf(address(this));
        if (l1TokenBalance > liquidReserves) {
            // utilizedReserves can go to less than zero. This will happen if the accumulated fees exceeds the current
            // outstanding utilization. In other words, if outstanding bridging transfers are 0 then utilizedReserves
            // will equal the total LP fees accumulated over all time.
            utilizedReserves -= int256(l1TokenBalance - liquidReserves);
            liquidReserves = l1TokenBalance;
        }
    }

    /**
     * @notice Computes the exchange rate between LP tokens and L1Tokens. Used when adding/removing liquidity.
     */
    function exchangeRateCurrent() public returns (uint256) {
        if (totalSupply() == 0) return 1e18; //initial rate is 1 pre any mint action.

        // First, update fee counters and local accounting of finalized transfers from L2->L1.
        updateAccumulatedLpFees(); // Accumulate all allocated fees from the last time this method was called.
        sync(); // Fetch any balance changes due to token bridging finalization and factor them in.

        // ExchangeRate := (liquidReserves+utilizedReserves-undistributedLpFees)/lpTokenSupply
        // Note to accommodate negative utilizedReserves without using FixedPoint.Signed we need to do a bit of
        // branching logic. This is a gas optimization so we don't need to import this extra library logic.
        FixedPoint.Unsigned memory numerator =
            FixedPoint.Unsigned(liquidReserves).sub(FixedPoint.Unsigned(undistributedLpFees));
        if (utilizedReserves > 0) numerator = numerator.add(FixedPoint.Unsigned(uint256(utilizedReserves)));
        else numerator = numerator.sub(FixedPoint.Unsigned(uint256(utilizedReserves * -1)));
        return numerator.div(FixedPoint.Unsigned(totalSupply())).rawValue;
    }

    /************************************
     *           View FUNCTIONS         *
     ************************************/

    /**
     * @notice Computes the current amount of unallocated fees that have accumulated from the previous time this the
     * contract was called.
     */
    function getAccumulatedFees() public view returns (uint256) {
        // UnallocatedLpFees := min(undistributedLpFees*lpFeeRatePerSecond*timeFromLastInteraction,undistributedLpFees)
        // The min acts to pay out all fees in the case the equation returns more than the remaining a fees.
        return
            FixedPoint
                .Unsigned(undistributedLpFees)
                .mul(FixedPoint.Unsigned(lpFeeRatePerSecond))
                .mul(FixedPoint.fromUnscaledUint(getCurrentTime() - lastLpFeeUpdate))
                .min(FixedPoint.Unsigned(undistributedLpFees))
                .rawValue;
    }

    /**
     * @notice Returns ancillary data containing all relevant Relay data that voters can format into UTF8 and use to
     * determine if the relay is valid.
     * @param _depositData Contains L2 deposit information used by off-chain validators to validate relay.
     * @param _relayData Contains relay information used by off-chain validators to validate relay.
     * @return bytes New ancillary data that can be decoded into UTF8.
     */
    function getRelayAncillaryData(DepositData memory _depositData, RelayData memory _relayData)
        public
        view
        returns (bytes memory)
    {
        bytes memory intermediateAncillaryData = "";

        // Add data inferred from the original deposit on L2:
        intermediateAncillaryData = AncillaryData.appendKeyValueUint(
            intermediateAncillaryData,
            "depositId",
            uint256(_depositData.depositId)
        );
        intermediateAncillaryData = AncillaryData.appendKeyValueUint(
            intermediateAncillaryData,
            "depositTimestamp",
            uint256(_depositData.depositTimestamp)
        );
        intermediateAncillaryData = AncillaryData.appendKeyValueAddress(
            intermediateAncillaryData,
            "l2Sender",
            _depositData.l2Sender
        );
        intermediateAncillaryData = AncillaryData.appendKeyValueAddress(
            intermediateAncillaryData,
            "recipient",
            _depositData.recipient
        );
        intermediateAncillaryData = AncillaryData.appendKeyValueAddress(
            intermediateAncillaryData,
            "l1Token",
            _depositData.l1Token
        );
        intermediateAncillaryData = AncillaryData.appendKeyValueUint(
            intermediateAncillaryData,
            "amount",
            _depositData.amount
        );
        intermediateAncillaryData = AncillaryData.appendKeyValueUint(
            intermediateAncillaryData,
            "slowRelayFeePct",
            uint256(_depositData.slowRelayFeePct)
        );
        intermediateAncillaryData = AncillaryData.appendKeyValueUint(
            intermediateAncillaryData,
            "instantRelayFeePct",
            uint256(_depositData.instantRelayFeePct)
        );
        intermediateAncillaryData = AncillaryData.appendKeyValueUint(
            intermediateAncillaryData,
            "quoteTimestamp",
            uint256(_depositData.quoteTimestamp)
        );

        // Add relay data.
        intermediateAncillaryData = AncillaryData.appendKeyValueUint(
            intermediateAncillaryData,
            "realizedLpFeePct",
            uint256(_relayData.realizedLpFeePct)
        );
        intermediateAncillaryData = AncillaryData.appendKeyValueAddress(
            intermediateAncillaryData,
            "slowRelayer",
            _relayData.slowRelayer
        );

        // Add global state data stored by this contract:
        intermediateAncillaryData = AncillaryData.appendKeyValueAddress(
            intermediateAncillaryData,
            "depositContract",
            bridgeAdmin.depositContract()
        );

        return intermediateAncillaryData;
    }

    /**************************************
     *    INTERNAL & PRIVATE FUNCTIONS    *
     **************************************/

    // Update internal fee counters by adding in any accumulated fees from the last time this logic was called.
    function updateAccumulatedLpFees() internal {
        // Calculate the unallocatedAccumulatedFees from the last time the contract was called.
        uint256 unallocatedAccumulatedFees = getAccumulatedFees();

        // Decrement the undistributedLpFees by the amount of accumulated fees.
        undistributedLpFees = undistributedLpFees - unallocatedAccumulatedFees;

        lastLpFeeUpdate = getCurrentTime();
    }

    // Allocate fees to the LPs by incrementing counters.
    function allocateLpFees(uint256 allocatedLpFees) internal {
        // Add to the total undistributed LP fees and the utilized reserves. Adding it to the utilized reserves acts to
        // track the fees while they are in transit.
        if (allocatedLpFees > 0) {
            undistributedLpFees += allocatedLpFees;
            utilizedReserves += int256(allocatedLpFees);
        }
    }

    function _getOptimisticOracle() private view returns (OptimisticOracleInterface) {
        return
            OptimisticOracleInterface(
                FinderInterface(bridgeAdmin.finder()).getImplementationAddress(OracleInterfaces.OptimisticOracle)
            );
    }

    function _getStore() private view returns (StoreInterface) {
        return StoreInterface(FinderInterface(bridgeAdmin.finder()).getImplementationAddress(OracleInterfaces.Store));
    }

    function _getAmountFromPct(uint64 percent, uint256 amount) private pure returns (uint256) {
        return
            FixedPoint
                .Unsigned(uint256(percent))
                .div(FixedPoint.fromUnscaledUint(1))
                .mul(FixedPoint.Unsigned(amount))
                .rawValue;
    }

    function _getProposerBond(uint256 amount) private view returns (uint256) {
        return _getAmountFromPct(bridgeAdmin.proposerBondPct(), amount);
    }

    function _getDepositHash(DepositData memory _depositData) private pure returns (bytes32) {
        return
            keccak256(
                abi.encode(
                    _depositData.depositId,
                    _depositData.depositTimestamp,
                    _depositData.l2Sender,
                    _depositData.recipient,
                    _depositData.l1Token,
                    _depositData.amount,
                    _depositData.slowRelayFeePct,
                    _depositData.instantRelayFeePct,
                    _depositData.quoteTimestamp
                )
            );
    }

    function _requestOraclePriceRelay(
        uint256 amount,
        uint256 requestTimestamp,
        bytes memory customAncillaryData
    ) private {
        OptimisticOracleInterface optimisticOracle = _getOptimisticOracle();

        // Set reward to 0, since we'll settle proposer reward payouts directly from this contract after a relay
        // proposal has passed the challenge period.
        optimisticOracle.requestPrice(
            bridgeAdmin.identifier(),
            requestTimestamp,
            customAncillaryData,
            IERC20(l1Token),
            0
        );

        // Set the Optimistic oracle liveness for the price request.
        optimisticOracle.setCustomLiveness(
            bridgeAdmin.identifier(),
            requestTimestamp,
            customAncillaryData,
            uint256(bridgeAdmin.optimisticOracleLiveness())
        );

        // Set the Optimistic oracle proposer bond for the price request.
        uint256 proposerBond = _getProposerBond(amount);
        optimisticOracle.setBond(bridgeAdmin.identifier(), requestTimestamp, customAncillaryData, proposerBond);
    }

    function _proposeOraclePriceRelay(
        uint256 amount,
        uint256 requestTimestamp,
        bytes memory customAncillaryData
    ) private {
        OptimisticOracleInterface optimisticOracle = _getOptimisticOracle();
        uint256 proposerBondPct =
            FixedPoint.Unsigned(uint256(bridgeAdmin.proposerBondPct())).div(FixedPoint.fromUnscaledUint(1)).rawValue;
        uint256 finalFee = _getStore().computeFinalFee(address(l1Token)).rawValue;

        uint256 totalBond =
            FixedPoint
                .Unsigned(proposerBondPct)
                .mul(FixedPoint.Unsigned(amount))
                .add(FixedPoint.Unsigned(finalFee))
                .rawValue;

        // Pull the total bond from the caller so that the OptimisticOracle can subsequently pull it from here.
        l1Token.safeTransferFrom(msg.sender, address(this), totalBond);
        l1Token.safeApprove(address(optimisticOracle), totalBond);
        optimisticOracle.proposePriceFor(
            msg.sender,
            address(this),
            bridgeAdmin.identifier(),
            requestTimestamp,
            customAncillaryData,
            1e18 // Canonical value representing "True"; i.e. the proposed relay is valid.
        );
    }

    function _emitDepositRelayedEvent(
        DepositData memory _depositData,
        uint64 realizedLpFeePct,
        bytes32 _ancillaryDataHash,
        bytes32 _depositHash
    ) private {
        // Emit only information that is not stored in this contract. The relay data associated with the `_depositHash`
        // can be queried on-chain via the `relays` mapping keyed by `_depositHash`.
        emit DepositRelayed(
            _depositData.depositId,
            _depositData.l2Sender,
            _depositData.depositTimestamp,
            _depositData.recipient,
            _depositData.l1Token,
            _depositData.amount,
            _depositData.slowRelayFeePct,
            _depositData.instantRelayFeePct,
            _depositData.quoteTimestamp,
            realizedLpFeePct,
            _ancillaryDataHash,
            _depositHash,
            bridgeAdmin.depositContract()
        );
    }
}<|MERGE_RESOLUTION|>--- conflicted
+++ resolved
@@ -329,11 +329,6 @@
         bytes32 depositHash = _getDepositHash(_depositData);
         RelayData storage relay = relays[depositHash];
 
-<<<<<<< HEAD
-        require(relays[depositHash].relayState == RelayState.Pending, "State not pending");
-
-=======
->>>>>>> 05d34f8f
         // Note `hasPrice` will return false if liveness has not been passed in the optimistic oracle.
         require(
             relays[depositHash].relayState == RelayState.Pending &&

--- conflicted
+++ resolved
@@ -183,11 +183,7 @@
             maxFeePct,
             proposerRewardPct,
             realizedFeePct,
-<<<<<<< HEAD
             keccak256(getRelayAncillaryData(relayData))
-=======
-            bridgeAdmin.depositContract()
->>>>>>> 0a0642c0
         );
     }
 

// SPDX-License-Identifier: AGPL-3.0-only
pragma solidity ^0.8.0;

import "../interfaces/BridgeAdminInterface.sol";
import "../interfaces/BridgePoolInterface.sol";

import "../../../contracts/oracle/interfaces/OptimisticOracleInterface.sol";
import "../../../contracts/oracle/interfaces/StoreInterface.sol";
import "../../../contracts/oracle/interfaces/FinderInterface.sol";
import "../../../contracts/oracle/implementation/Constants.sol";

import "../../../contracts/common/implementation/AncillaryData.sol";
import "../../../contracts/common/implementation/Testable.sol";
import "../../../contracts/common/implementation/FixedPoint.sol";
import "../../../contracts/common/implementation/ExpandedERC20.sol";

import "@openzeppelin/contracts/token/ERC20/IERC20.sol";
import "@openzeppelin/contracts/token/ERC20/utils/SafeERC20.sol";

/**
 * @notice Contract deployed on L1 that provides methods for "Relayers" to fulfill deposit orders that originated on L2.
 * The Relayers can either post capital to fulfill the deposit (instant relay), or request that the funds are taken out
 * of a passive liquidity provider pool following a challenge period (slow relay). This contract ingests liquidity from
 * passive liquidity providers and returns them claims to withdraw their funds. Liquidity providers are incentivized
 * to post collateral by earning a fee per fulfilled deposit order.
 * @dev A "Deposit" is an order to send capital from L2 to L1, and a "Relay" is a fulfillment attempt of that order.
 */
contract BridgePool is Testable, BridgePoolInterface, ExpandedERC20 {
    using SafeERC20 for IERC20;
    using FixedPoint for FixedPoint.Unsigned;

    // Token that this contract receives as LP deposits.
    IERC20 public override l1Token;

    // Reserves that are unutilized and withdrawable.
    uint256 public liquidReserves;

    // Reserves currently utilized due to L2-L1 transactions in flight.
    int256 public utilizedReserves;

    // Reserves that are not yet utilized but are pre-allocated for a pending relay.
    uint256 public pendingReserves;

    // Exponential decay exchange rate to accumulate fees to LPs over time.
    uint256 public lpFeeRatePerSecond;

    // Last timestamp that LP fees were updated.
    uint256 public lastLpFeeUpdate;

    // Cumulative undistributed LP fees. As fees accumulate, they are subtracted from this number.
    uint256 public undistributedLpFees;

    // Administrative contract that deployed this contract and also houses all state variables needed to relay deposits.
    BridgeAdminInterface public bridgeAdmin;

    // A Relay represents an attempt to finalize a cross-chain transfer that originated on an L2 DepositBox contract.
    enum RelayState { Uninitialized, Pending, Disputed, Finalized }

    // Data from L2 deposit transaction.
    struct DepositData {
        uint64 depositId;
        uint64 depositTimestamp;
        address l2Sender;
        address recipient;
        address l1Token;
        uint256 amount;
        uint64 slowRelayFeePct;
        uint64 instantRelayFeePct;
        uint64 quoteTimestamp;
    }

    // A Relay is linked to a L2 Deposit.
    struct RelayData {
        RelayState relayState;
        uint256 priceRequestTime;
        uint64 realizedLpFeePct;
        address slowRelayer;
        address instantRelayer;
    }

    // Associate deposits with pending relay data. When RelayState is Uninitialized, new relay attempts can be made for
    // this deposit. Contains information necessary to pay out relayers on successful relay. Deposits get reset to the
    // "Uninitialized" state when they are disputed on the OptimisticOracle.
    mapping(bytes32 => RelayData) public relays;

    // Associates ancillary data related to relay price request with the deposit hash that the relay is attempting to
    // fulfill. We need to key by the ancillary data so that the OptimisticOracle can locate relays on callbacks using
    // only price requests' ancillary data. The ancillary data should contain all information required by off-chain
    // actors (validators, DVM voters, etc.) to verify that a relay is valid.
    mapping(bytes32 => bytes32) public ancillaryDataToDepositHash;

    event LiquidityAdded(address indexed token, uint256 amount, uint256 lpTokensMinted, address liquidityProvider);
    event LiquidityRemoved(address indexed token, uint256 amount, uint256 lpTokensBurnt, address liquidityProvider);
    event DepositRelayed(
        uint64 depositId,
        address indexed sender,
        address slowRelayer,
        uint64 depositTimestamp,
        address recipient,
        address l1Token,
        uint256 amount,
        uint64 slowRelayFeePct,
        uint64 instantRelayFeePct,
        uint64 quoteTimestamp,
        uint64 realizedLpFeePct,
        bytes32 indexed priceRequestAncillaryDataHash,
        bytes32 indexed depositHash,
        address depositContract
    );
    event RelaySpedUp(bytes32 indexed depositHash, address indexed instantRelayer);
    event RelayDisputed(bytes32 indexed depositHash, bytes32 indexed priceRequestAncillaryDataHash);
    event RelaySettled(
        bytes32 indexed depositHash,
        bytes32 indexed priceRequestAncillaryDataHash,
        address indexed caller
    );

    modifier onlyFromOptimisticOracle() {
        require(msg.sender == address(_getOptimisticOracle()), "Caller must be OptimisticOracle");
        _;
    }

    /**
     * @notice Construct the Bridge Pool
     * @param _lpTokenName Name of the LP token to be deployed by this contract.
     * @param _lpTokenSymbol Symbol of the LP token to be deployed by this contract.
     * @param _bridgeAdmin Admin contract deployed alongside on L1. Stores global variables and has owner control.
     * @param _l1Token Address of the L1 token that this bridgePool holds. This is the token LPs deposit and is bridged.
     * @param _lpFeeRatePerSecond Interest rate payment that scales the amount of pending fees per second paid to LPs.
     * @param _timer Timer used to synchronize contract time in testing. Set to 0x000... in production.
     */
    constructor(
        string memory _lpTokenName,
        string memory _lpTokenSymbol,
        address _bridgeAdmin,
        address _l1Token,
        uint256 _lpFeeRatePerSecond,
        address _timer
    ) Testable(_timer) ExpandedERC20(_lpTokenName, _lpTokenSymbol, 18) {
        require(bytes(_lpTokenName).length != 0, "Missing LP token name");
        require(bytes(_lpTokenSymbol).length != 0, "Missing LP token symbol");
        bridgeAdmin = BridgeAdminInterface(_bridgeAdmin);

        l1Token = IERC20(_l1Token);
        lastLpFeeUpdate = getCurrentTime();
        lpFeeRatePerSecond = _lpFeeRatePerSecond;
    }

    /*************************************************
     *          LIQUIDITY PROVIDER FUNCTIONS         *
     *************************************************/

    /**
     * @notice Add liquidity to the bridge pool. Pulls l1tokens from the callers wallet. The caller is sent back a
     * commensurate number of LP tokens (minted to their address) at the prevailing exchange rate.
     * @dev The caller must approve this contract to transfer `l1TokenAmount` amount of l1Token.
     * @param l1TokenAmount Number of l1Token to add as liquidity.
     */
    function addLiquidity(uint256 l1TokenAmount) public {
        l1Token.safeTransferFrom(msg.sender, address(this), l1TokenAmount);

        uint256 lpTokensToMint =
            FixedPoint.Unsigned(l1TokenAmount).div(FixedPoint.Unsigned(exchangeRateCurrent())).rawValue;

        _mint(msg.sender, lpTokensToMint);

        liquidReserves += l1TokenAmount;

        emit LiquidityAdded(address(l1Token), l1TokenAmount, lpTokensToMint, msg.sender);
    }

    /**
     * @notice Removes liquidity to the bridge pool. Burns lpTokenAmount LP tokens from the callers wallet. The caller
     * is sent back a commensurate number of l1Tokens at the prevailing exchange rate.
     * @dev The caller does not need to approve the spending of LP tokens as this method directly uses the burn logic.
     * @param lpTokenAmount Number of lpTokens to redeem for underlying.
     */
    function removeLiquidity(uint256 lpTokenAmount) public {
        uint256 l1TokensToReturn =
            FixedPoint.Unsigned(lpTokenAmount).mul(FixedPoint.Unsigned(exchangeRateCurrent())).rawValue;

        // Check that there is enough liquid reserves to withdraw the requested amount.
        require(liquidReserves >= (pendingReserves + l1TokensToReturn), "Utilization too high to remove");

        _burn(msg.sender, lpTokenAmount);

        liquidReserves -= l1TokensToReturn;

        l1Token.safeTransfer(msg.sender, l1TokensToReturn);

        emit LiquidityRemoved(address(l1Token), l1TokensToReturn, lpTokenAmount, msg.sender);
    }

    /**************************************
     *          RELAYER FUNCTIONS         *
     **************************************/

    /**
     * @notice Called by Relayer to execute a slow relay from L2 to L1, fulfilling a corresponding deposit order.
     * @dev There can only be one pending relay for a deposit.
     * @dev Caller must have approved this contract to spend the total bond for `l1Token`.
     * @param depositId Unique ID corresponding to deposit order that caller wants to relay.
     * @param depositTimestamp Timestamp of Deposit emitted by L2 contract when order was initiated.
     * @param recipient Address on this network who should receive the relayed deposit.
     * @param l2Sender Address on the L2 network of depositor.
     * @param amount Amount deposited on L2 to be brought over to L1.
     * @param slowRelayFeePct Max fraction of `amount` that the depositor is willing to pay as a slow relay fee.
     * @param instantRelayFeePct Fraction of `amount` that the depositor is willing to pay as a instant relay fee.
     * @param quoteTimestamp Timestamp up until the depositor is willing to accept an LP quotation for.
     * @param realizedLpFeePct LP fee calculated off-chain considering the L1 pool liquidity at deposit time, before
     *      quoteTimestamp. The OO acts to verify the correctness of this realized fee. Can not exceed 50%.
     */
    function relayDeposit(
        uint64 depositId,
        uint64 depositTimestamp,
        address recipient,
        address l2Sender,
        uint256 amount,
        uint64 slowRelayFeePct,
        uint64 instantRelayFeePct,
        uint64 quoteTimestamp,
        uint64 realizedLpFeePct
    ) public {
        // The realizedLPFeePct should never be greater than 0.5e18 and the slow and instant relay fees should never be
        // more than 0.25e18 each. Therefore, the sum of all fee types can never exceed 1e18 (or 100%).
        require(slowRelayFeePct < 0.25e18);
        require(instantRelayFeePct < 0.25e18);
        require(realizedLpFeePct < 0.5e18);

        // Check if there is a pending undisputed relay for this deposit.
        DepositData memory depositData =
            DepositData({
                depositId: depositId,
                depositTimestamp: depositTimestamp,
                l2Sender: l2Sender,
                recipient: recipient,
                l1Token: address(l1Token),
                amount: amount,
                slowRelayFeePct: slowRelayFeePct,
                instantRelayFeePct: instantRelayFeePct,
                quoteTimestamp: quoteTimestamp
            });
        bytes32 depositHash = _getDepositHash(depositData);
        require(
            (relays[depositHash].relayState == RelayState.Uninitialized ||
                relays[depositHash].relayState == RelayState.Disputed),
            "Deposit already relayed"
        );

        // If no pending relay for this deposit, then associate the caller's relay attempt with it. Copy over the
        // instant relayer so that the recipient cannot receive double payments. This means that once a relay is
        // disputed, it cant be sped up a second time (must finalize via the slow relay).
        uint256 priceRequestTime = getCurrentTime();
        RelayData memory relayData =
            RelayData({
                relayState: RelayState.Pending,
                priceRequestTime: priceRequestTime,
                realizedLpFeePct: realizedLpFeePct,
                slowRelayer: msg.sender,
                instantRelayer: relays[depositHash].instantRelayer
            });
        relays[depositHash] = relayData;

        // Construct unique ancillary data for this relay attempt and associate it with the deposit in a reverse lookup
        // that the OptimisticOracle can use to mark disputed relay attempts.
        ancillaryDataToDepositHash[keccak256(getRelayAncillaryData(depositData, relayData))] = depositHash;

        // Sanity check that pool has enough balance to cover relay amount + proposer reward. Reward amount will be
        // paid on settlement after the OptimisticOracle price request has passed the challenge period.
        require(
            l1Token.balanceOf(address(this)) >= amount + _getProposerBond(amount) &&
                liquidReserves >= amount + _getProposerBond(amount),
            "Insufficient pool balance"
        );

        // Request a price for the relay identifier and propose "true" optimistically. These methods will pull the
        // (proposer reward + proposer bond + final fee) from the caller. We need to set a new price request timestamp
        // instead of default setting to equal to the `depositTimestamp`, which is dependent on the L2 VM on which the
        // DepositContract is deployed. Imagine if the timestamps on the L2 have an offset that are always "in the
        // future" relative to L1 blocks, then the OptimisticOracle would always reject requests.
        _requestOraclePriceRelay(amount, priceRequestTime, getRelayAncillaryData(depositData, relayData));
        _proposeOraclePriceRelay(amount, priceRequestTime, getRelayAncillaryData(depositData, relayData));

        pendingReserves += amount; // Book off maximum liquidity used by this relay in the pending reserves.

        // We use an internal method to emit this event to overcome Solidity's "stack too deep" error.
        _emitDepositRelayedEvent(
            depositData,
            realizedLpFeePct,
            keccak256(getRelayAncillaryData(depositData, relayData)),
            depositHash
        );
    }

    /**
     * @notice Instantly relay a deposit amount minus fees to the recipient. Instant relayer earns a reward following
     * the pending relay challenge period.
     * @dev We assume that the caller has performed an off-chain check that the deposit data they are attempting to
     * relay is valid. If the deposit data is invalid, then the instant relayer has no recourse
     * to receive their funds back after the invalid deposit data is disputed. Moreover, no one will be able to
     * resubmit a relay for the invalid deposit data because they know it will get disputed again. On the other hand,
     * if the deposit data is valid, then even if it is falsely disputed, the instant relayer will eventually get
     * reimbursed because someone else will be incentivized to resubmit the relay to earn slow relayer rewards. Once the
     * valid relay is finalized, the instant relayer will be reimbursed.
     * @dev Caller must have approved this contract to spend the deposit amount of L1 tokens to relay. There can only
     * be one instant relayer per relay attempt and disputed relays cannot be sped up.
     * @param _depositData Unique set of L2 deposit data that caller is trying to instantly relay.
     */
    function speedUpRelay(DepositData memory _depositData) public {
        bytes32 depositHash = _getDepositHash(_depositData);
        RelayData storage relay = relays[depositHash];
        require(relays[depositHash].relayState == RelayState.Pending, "Can only speed up slow relay");
        require(relays[depositHash].instantRelayer == address(0), "Instant relayer already set");
        relay.instantRelayer = msg.sender;

        // Pull relay amount minus fees from caller and send to the deposit recipient. The total fees paid is the sum
        // of the LP fees, the relayer fees and the instant relay fee.
        uint256 feesTotal =
            _getAmountFromPct(
                relay.realizedLpFeePct + _depositData.slowRelayFeePct + _depositData.instantRelayFeePct,
                _depositData.amount
            );

        l1Token.safeTransferFrom(msg.sender, _depositData.recipient, _depositData.amount - feesTotal);

        emit RelaySpedUp(depositHash, msg.sender);
    }

    /**
     * @notice Reward relayers if a pending relay price request has a price available on the OptimisticOracle. Mark
     * the relay as complete.
     * @param _depositData Unique set of L2 deposit data that caller is trying to settle a relay for.
     */
    function settleRelay(DepositData memory _depositData) public {
        bytes32 depositHash = _getDepositHash(_depositData);
        RelayData storage relay = relays[depositHash];

        // If relay was disputed, then parties in dispute need to go through OptimisticOracle to resolve dispute.
        require(relays[depositHash].relayState == RelayState.Pending, "Relay not settleable");

        // Attempt to settle OptimisticOracle price as a convenience for the slow relayer who will receive their
        // dispute bond back. If the price is not settleable, then this call will revert. If the price has already
        // been settled, then this will not revert and still return the price.
        require(
            _getOptimisticOracle().settleAndGetPrice(
                bridgeAdmin.identifier(),
                relay.priceRequestTime,
                getRelayAncillaryData(_depositData, relay)
            ) == int256(1e18), // Canonical value representing "True"; i.e. the proposed relay is valid.
            "Relay request was not valid"
        );

        // Update the relay state to Finalized. This prevents any re-settling of a relay.
        relay.relayState = RelayState.Finalized;

        // Reward relayers and pay out recipient.
        // At this point there are two possible cases:
        // - This was a slow relay: In this case, a) pay the slow relayer their reward and b) pay the recipient of the
        //      amount minus the realized LP fee and the slow Relay fee. The transfer was not sped up so no instant fee.
        // - This was a instant relay: In this case, a) pay the slow relayer their reward and b) pay the instant relayer
        //      the full bridging amount, minus the realized LP fee and minus the slow relay fee. When the instant
        //      relayer called speedUpRelay they were docked this same amount, minus the instant relayer fee. As a
        //      result, they are effectively paid what they spent when speeding up the relay + the instantRelayFee.

        uint256 instantRelayerOrRecipientAmount =
            _depositData.amount -
                _getAmountFromPct(relay.realizedLpFeePct + _depositData.slowRelayFeePct, _depositData.amount);

        l1Token.safeTransfer(
            relay.instantRelayer != address(0) ? relay.instantRelayer : _depositData.recipient,
            instantRelayerOrRecipientAmount
        );

        // The slow relayer gets paid the slow relay fee. This is the same irrespective if the relay was sped up or not.
        uint256 slowRelayerAmount = _getAmountFromPct(_depositData.slowRelayFeePct, _depositData.amount);
        l1Token.safeTransfer(relay.slowRelayer, slowRelayerAmount);

        uint256 totalAmountSent = instantRelayerOrRecipientAmount + slowRelayerAmount;

        // Update reserves by amounts changed and allocated LP fees.
        pendingReserves -= _depositData.amount;
        liquidReserves -= totalAmountSent;
        utilizedReserves += int256(totalAmountSent);
        updateAccumulatedLpFees();
        allocateLpFees(_getAmountFromPct(relay.realizedLpFeePct, _depositData.amount));

        emit RelaySettled(depositHash, keccak256(getRelayAncillaryData(_depositData, relay)), msg.sender);
    }

    /**
     * @notice OptimisticOracle will callback to this function after a pending relay is disputed. This function should
     * ensure that another slow relayer can fulfill the disputed relay for an L2 deposit.
     * @param identifier Price identifier used when requesting OO price. Unused.
     * @param timestamp Unix timestamp of the price request. Unused.
     * @param ancillaryData AncillaryData of the price request. Use to find the associated disputed relay action.
     * @param refund Amound refunded for the dispute. Unused.
     */
    function priceDisputed(
        bytes32 identifier,
        uint256 timestamp,
        bytes memory ancillaryData,
        uint256 refund
    ) public onlyFromOptimisticOracle {
<<<<<<< HEAD
        // Mark pending relay as disputed but do not delete instant relayer information which should be copied
        // over to next slow relay.
        bytes32 depositHash = ancillaryDataToDepositHash[keccak256(ancillaryData)];
        relays[depositHash].relayState = RelayState.Disputed;
=======
        bytes32 depositHash = ancillaryDataToDepositHash[keccak256(ancillaryData)];
        RelayData storage relay = relays[depositHash];

        // Mark pending relay as disputed but do not delete instant relayer information which should be copied over to
        // next slow relay.
        relay.relayState = RelayState.Disputed;
>>>>>>> e5d60028

        // We do not need to reset the other state in `relay` aside from `instantRelayer` because all of the state
        // params get rewritten from global state in a `relayDeposit()` call.
        emit RelayDisputed(depositHash, keccak256(ancillaryData));
    }

    /**
     * @notice Synchronize any balance changes in this contract with the utilized & liquid reserves. This would be done
     * at the conclusion of an L2->L1 token transfer via the canonical token bridge.
     */
    function sync() public {
        // Check if the l1Token balance of the contract is greater than the liquidReserves. If it is then the bridging
        // action from L2->L1 has concluded and the local accounting can be updated.
        uint256 l1TokenBalance = l1Token.balanceOf(address(this));
        if (l1TokenBalance > liquidReserves) {
            // utilizedReserves can go to less than zero. This will happen if the accumulated fees exceeds the current
            // outstanding utilization. In other words, if outstanding bridging transfers are 0 then utilizedReserves
            // will equal the total LP fees accumulated over all time.
            utilizedReserves -= int256(l1TokenBalance - liquidReserves);
            liquidReserves = l1TokenBalance;
        }
    }

    /**
     * @notice Computes the exchange rate between LP tokens and L1Tokens. Used when adding/removing liquidity.
     */
    function exchangeRateCurrent() public returns (uint256) {
        if (totalSupply() == 0) return 1e18; //initial rate is 1 pre any mint action.

        // First, update fee counters and local accounting of finalized transfers from L2->L1.
        updateAccumulatedLpFees(); // Accumulate all allocated fees from the last time this method was called.
        sync(); // Fetch any balance changes due to token bridging finalization and factor them in.

        // ExchangeRate := (liquidReserves+utilizedReserves-undistributedLpFees)/lpTokenSupply
        // Note to accommodate negative utilizedReserves without using FixedPoint.Signed we need to do a bit of
        // branching logic. This is a gas optimization so we don't need to import this extra library logic.
        FixedPoint.Unsigned memory numerator =
            FixedPoint.Unsigned(liquidReserves).sub(FixedPoint.Unsigned(undistributedLpFees));
        if (utilizedReserves > 0) numerator = numerator.add(FixedPoint.Unsigned(uint256(utilizedReserves)));
        else numerator = numerator.sub(FixedPoint.Unsigned(uint256(utilizedReserves * -1)));
        return numerator.div(FixedPoint.Unsigned(totalSupply())).rawValue;
    }

    /************************************
     *           View FUNCTIONS         *
     ************************************/

    /**
     * @notice Computes the current amount of unallocated fees that have accumulated from the previous time this the
     * contract was called.
     */
    function getAccumulatedFees() public view returns (uint256) {
        // UnallocatedLpFees := min(undistributedLpFees*lpFeeRatePerSecond*timeFromLastInteraction,undistributedLpFees)
        // The min acts to pay out all fees in the case the equation returns more than the remaining a fees.
        return
            FixedPoint
                .Unsigned(undistributedLpFees)
                .mul(FixedPoint.Unsigned(lpFeeRatePerSecond))
                .mul(FixedPoint.fromUnscaledUint(getCurrentTime() - lastLpFeeUpdate))
                .min(FixedPoint.Unsigned(undistributedLpFees))
                .rawValue;
    }

    /**
     * @notice Returns ancillary data containing all relevant Relay data that voters can format into UTF8 and use to
     * determine if the relay is valid.
     * @param _depositData Contains L2 deposit information used by off-chain validators to validate relay.
     * @param _relayData Contains relay information used by off-chain validators to validate relay.
     * @return bytes New ancillary data that can be decoded into UTF8.
     */
    function getRelayAncillaryData(DepositData memory _depositData, RelayData memory _relayData)
        public
        view
        returns (bytes memory)
    {
        bytes memory intermediateAncillaryData = "";

        // Add data inferred from the original deposit on L2:
        intermediateAncillaryData = AncillaryData.appendKeyValueUint(
            intermediateAncillaryData,
            "depositId",
            uint256(_depositData.depositId)
        );
        intermediateAncillaryData = AncillaryData.appendKeyValueUint(
            intermediateAncillaryData,
            "depositTimestamp",
            uint256(_depositData.depositTimestamp)
        );
        intermediateAncillaryData = AncillaryData.appendKeyValueAddress(
            intermediateAncillaryData,
            "l2Sender",
            _depositData.l2Sender
        );
        intermediateAncillaryData = AncillaryData.appendKeyValueAddress(
            intermediateAncillaryData,
            "recipient",
            _depositData.recipient
        );
        intermediateAncillaryData = AncillaryData.appendKeyValueAddress(
            intermediateAncillaryData,
            "l1Token",
            _depositData.l1Token
        );
        intermediateAncillaryData = AncillaryData.appendKeyValueUint(
            intermediateAncillaryData,
            "amount",
            _depositData.amount
        );
        intermediateAncillaryData = AncillaryData.appendKeyValueUint(
            intermediateAncillaryData,
            "slowRelayFeePct",
            uint256(_depositData.slowRelayFeePct)
        );
        intermediateAncillaryData = AncillaryData.appendKeyValueUint(
            intermediateAncillaryData,
            "instantRelayFeePct",
            uint256(_depositData.instantRelayFeePct)
        );
        intermediateAncillaryData = AncillaryData.appendKeyValueUint(
            intermediateAncillaryData,
            "quoteTimestamp",
            uint256(_depositData.quoteTimestamp)
        );

        // Add relay data.
        intermediateAncillaryData = AncillaryData.appendKeyValueUint(
            intermediateAncillaryData,
            "realizedLpFeePct",
            uint256(_relayData.realizedLpFeePct)
        );
        intermediateAncillaryData = AncillaryData.appendKeyValueAddress(
            intermediateAncillaryData,
            "slowRelayer",
            _relayData.slowRelayer
        );

        // Add global state data stored by this contract:
        intermediateAncillaryData = AncillaryData.appendKeyValueAddress(
            intermediateAncillaryData,
            "depositContract",
            bridgeAdmin.depositContract()
        );

        return intermediateAncillaryData;
    }

    /**************************************
     *    INTERNAL & PRIVATE FUNCTIONS    *
     **************************************/

    // Update internal fee counters by adding in any accumulated fees from the last time this logic was called.
    function updateAccumulatedLpFees() internal {
        // Calculate the unallocatedAccumulatedFees from the last time the contract was called.
        uint256 unallocatedAccumulatedFees = getAccumulatedFees();

        // Decrement the undistributedLpFees by the amount of accumulated fees.
        undistributedLpFees = undistributedLpFees - unallocatedAccumulatedFees;

        lastLpFeeUpdate = getCurrentTime();
    }

    // Allocate fees to the LPs by incrementing counters.
    function allocateLpFees(uint256 allocatedLpFees) internal {
        // Add to the total undistributed LP fees and the utilized reserves. Adding it to the utilized reserves acts to
        // track the fees while they are in transit.
        if (allocatedLpFees > 0) {
            undistributedLpFees += allocatedLpFees;
            utilizedReserves += int256(allocatedLpFees);
        }
    }

    function _getOptimisticOracle() private view returns (OptimisticOracleInterface) {
        return
            OptimisticOracleInterface(
                FinderInterface(bridgeAdmin.finder()).getImplementationAddress(OracleInterfaces.OptimisticOracle)
            );
    }

    function _getStore() private view returns (StoreInterface) {
        return StoreInterface(FinderInterface(bridgeAdmin.finder()).getImplementationAddress(OracleInterfaces.Store));
    }

    function _getAmountFromPct(uint64 percent, uint256 amount) private pure returns (uint256) {
        return
            FixedPoint
                .Unsigned(uint256(percent))
                .div(FixedPoint.fromUnscaledUint(1))
                .mul(FixedPoint.Unsigned(amount))
                .rawValue;
    }

    function _getProposerBond(uint256 amount) private view returns (uint256) {
        return _getAmountFromPct(bridgeAdmin.proposerBondPct(), amount);
    }

    function _getDepositHash(DepositData memory _depositData) private pure returns (bytes32) {
        return
            keccak256(
                abi.encode(
                    _depositData.depositId,
                    _depositData.depositTimestamp,
                    _depositData.l2Sender,
                    _depositData.recipient,
                    _depositData.l1Token,
                    _depositData.amount,
                    _depositData.slowRelayFeePct,
                    _depositData.instantRelayFeePct,
                    _depositData.quoteTimestamp
                )
            );
    }

    function _requestOraclePriceRelay(
        uint256 amount,
        uint256 requestTimestamp,
        bytes memory customAncillaryData
    ) private {
        OptimisticOracleInterface optimisticOracle = _getOptimisticOracle();

        // Set reward to 0, since we'll settle proposer reward payouts directly from this contract after a relay
        // proposal has passed the challenge period.
        optimisticOracle.requestPrice(
            bridgeAdmin.identifier(),
            requestTimestamp,
            customAncillaryData,
            IERC20(l1Token),
            0
        );

        // Set the Optimistic oracle liveness for the price request.
        optimisticOracle.setCustomLiveness(
            bridgeAdmin.identifier(),
            requestTimestamp,
            customAncillaryData,
            uint256(bridgeAdmin.optimisticOracleLiveness())
        );

        // Set the Optimistic oracle proposer bond for the price request.
        uint256 proposerBond = _getProposerBond(amount);
        optimisticOracle.setBond(bridgeAdmin.identifier(), requestTimestamp, customAncillaryData, proposerBond);
    }

    function _proposeOraclePriceRelay(
        uint256 amount,
        uint256 requestTimestamp,
        bytes memory customAncillaryData
    ) private {
        OptimisticOracleInterface optimisticOracle = _getOptimisticOracle();
        uint256 proposerBondPct =
            FixedPoint.Unsigned(uint256(bridgeAdmin.proposerBondPct())).div(FixedPoint.fromUnscaledUint(1)).rawValue;
        uint256 finalFee = _getStore().computeFinalFee(address(l1Token)).rawValue;

        uint256 totalBond =
            FixedPoint
                .Unsigned(proposerBondPct)
                .mul(FixedPoint.Unsigned(amount))
                .add(FixedPoint.Unsigned(finalFee))
                .rawValue;

        // Pull the total bond from the caller so that the OptimisticOracle can subsequently pull it from here.
        l1Token.safeTransferFrom(msg.sender, address(this), totalBond);
        l1Token.safeApprove(address(optimisticOracle), totalBond);
        optimisticOracle.proposePriceFor(
            msg.sender,
            address(this),
            bridgeAdmin.identifier(),
            requestTimestamp,
            customAncillaryData,
            1e18 // Canonical value representing "True"; i.e. the proposed relay is valid.
        );
    }

    function _emitDepositRelayedEvent(
        DepositData memory _depositData,
        uint64 realizedLpFeePct,
        bytes32 _ancillaryDataHash,
        bytes32 _depositHash
    ) private {
        // Emit only information that is not stored in this contract. The relay data associated with the `_depositHash`
        // can be queried on-chain via the `relays` mapping keyed by `_depositHash`.
        emit DepositRelayed(
            _depositData.depositId,
            _depositData.l2Sender,
            msg.sender,
            _depositData.depositTimestamp,
            _depositData.recipient,
            _depositData.l1Token,
            _depositData.amount,
            _depositData.slowRelayFeePct,
            _depositData.instantRelayFeePct,
            _depositData.quoteTimestamp,
            realizedLpFeePct,
            _ancillaryDataHash,
            _depositHash,
            bridgeAdmin.depositContract()
        );
    }
}<|MERGE_RESOLUTION|>--- conflicted
+++ resolved
@@ -401,19 +401,12 @@
         bytes memory ancillaryData,
         uint256 refund
     ) public onlyFromOptimisticOracle {
-<<<<<<< HEAD
-        // Mark pending relay as disputed but do not delete instant relayer information which should be copied
-        // over to next slow relay.
-        bytes32 depositHash = ancillaryDataToDepositHash[keccak256(ancillaryData)];
-        relays[depositHash].relayState = RelayState.Disputed;
-=======
         bytes32 depositHash = ancillaryDataToDepositHash[keccak256(ancillaryData)];
         RelayData storage relay = relays[depositHash];
 
         // Mark pending relay as disputed but do not delete instant relayer information which should be copied over to
         // next slow relay.
         relay.relayState = RelayState.Disputed;
->>>>>>> e5d60028
 
         // We do not need to reset the other state in `relay` aside from `instantRelayer` because all of the state
         // params get rewritten from global state in a `relayDeposit()` call.

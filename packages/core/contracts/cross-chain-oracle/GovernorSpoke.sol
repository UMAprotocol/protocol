// SPDX-License-Identifier: AGPL-3.0-only
pragma solidity ^0.8.0;

import "./interfaces/ChildMessengerConsumerInterface.sol";
<<<<<<< HEAD
import "./interfaces/OracleSpokeInterface.sol";
=======
import "./interfaces/ChildMessengerInterface.sol";
>>>>>>> 54f463a4
import "../common/implementation/Lockable.sol";
import "../oracle/interfaces/FinderInterface.sol";
import "../oracle/implementation/Constants.sol";

/**
 * @title Cross-chain Oracle L2 Governor Spoke.
 * @notice Governor contract deployed on L2 that receives governance actions from Ethereum.
 */
contract GovernorSpoke is Lockable, ChildMessengerConsumerInterface {
    // Messenger contract that receives messages from root chain.
    ChildMessengerInterface public messenger;

    FinderInterface public finder;

    event ExecutedGovernanceTransaction(address indexed to, bytes data);
    event SetChildMessenger(address indexed childMessenger);

<<<<<<< HEAD
    constructor(FinderInterface _finder, ChildMessengerConsumerInterface _messengerAddress) {
        finder = _finder;
=======
    constructor(ChildMessengerInterface _messengerAddress) {
>>>>>>> 54f463a4
        messenger = _messengerAddress;
        emit SetChildMessenger(address(messenger));
    }

    modifier onlyMessenger() {
        require(msg.sender == address(messenger), "Caller must be messenger");
        _;
    }

    /**
     * @notice Executes governance transaction created on Ethereum.
     * @dev Can only be called by ChildMessenger contract that wants to execute governance action on this child chain that
     * originated from DVM voters on root chain. ChildMessenger should only receive communication from ParentMessenger
     * on mainnet.

     * @param data Contains the target address and the encoded function selector + ABI encoded params to include in
     * delegated transaction.
     */
    function processMessageFromParent(bytes memory data) public override nonReentrant() onlyMessenger() {
        (address to, bytes memory inputData) = abi.decode(data, (address, bytes));
        // TODO: Consider calling this via <address>.call(): https://docs.soliditylang.org/en/v0.8.10/units-and-global-variables.html?highlight=low%20level%20call#members-of-address-types
        // to avoid inline assembly.

        // There is a special case if `to` is this contract. If this contract is the target, then we assume that the
        // cross-chain caller is attempting to change the child messenger.
        if (to == address(this)) {
            address newChildMessenger = abi.decode(inputData, (address));
            messenger = ChildMessengerConsumerInterface(newChildMessenger);
            OracleSpokeInterface(finder.getImplementationAddress(OracleInterfaces.OracleSpoke)).setChildMessenger(
                newChildMessenger
            );
            emit SetChildMessenger(address(messenger));
        } else {
            require(_executeCall(to, inputData), "execute call failed");
            emit ExecutedGovernanceTransaction(to, inputData);
        }
    }

    // Note: this snippet of code is copied from Governor.sol.
    function _executeCall(address to, bytes memory data) private returns (bool) {
        // Note: this snippet of code is copied from Governor.sol and modified to not include any "value" field.
        // solhint-disable-next-line no-inline-assembly

        bool success;
        assembly {
            let inputData := add(data, 0x20)
            let inputDataSize := mload(data)
            // Hardcode value to be 0 for relayed governance calls in order to avoid addressing complexity of bridging
            // value cross-chain.
            success := call(gas(), to, 0, inputData, inputDataSize, 0, 0)
        }
        return success;
    }
}<|MERGE_RESOLUTION|>--- conflicted
+++ resolved
@@ -2,11 +2,8 @@
 pragma solidity ^0.8.0;
 
 import "./interfaces/ChildMessengerConsumerInterface.sol";
-<<<<<<< HEAD
 import "./interfaces/OracleSpokeInterface.sol";
-=======
 import "./interfaces/ChildMessengerInterface.sol";
->>>>>>> 54f463a4
 import "../common/implementation/Lockable.sol";
 import "../oracle/interfaces/FinderInterface.sol";
 import "../oracle/implementation/Constants.sol";
@@ -19,17 +16,10 @@
     // Messenger contract that receives messages from root chain.
     ChildMessengerInterface public messenger;
 
-    FinderInterface public finder;
-
     event ExecutedGovernanceTransaction(address indexed to, bytes data);
     event SetChildMessenger(address indexed childMessenger);
 
-<<<<<<< HEAD
-    constructor(FinderInterface _finder, ChildMessengerConsumerInterface _messengerAddress) {
-        finder = _finder;
-=======
     constructor(ChildMessengerInterface _messengerAddress) {
->>>>>>> 54f463a4
         messenger = _messengerAddress;
         emit SetChildMessenger(address(messenger));
     }

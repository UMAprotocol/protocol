--- conflicted
+++ resolved
@@ -98,8 +98,7 @@
 yarn hardhat setup-finder --identifierwhitelist --addresswhitelist --optimisticoracle --store --network [arbitrum/boba]
 ```
 
-<<<<<<< HEAD
-10. There is no script at the moment that facilitates seeding the `AddressWhitelist` with approved collateral currencies, so be sure to manually whitelist tokens such as `WETH/ETH`, `USDC`, `UMA`, etc.
+10. There is no script at the moment that facilitates seeding the `AddressWhitelist` with approved collateral currencies, so be sure to manually whitelist tokens such as `WETH/ETH`, `USDC`, `UMA`, etc. Similarly, set final fees for whitelisted collateral in the `Store`.
 
 # L2->L1 Message passing and finalization
 
@@ -109,7 +108,4 @@
 
 To finalize **Optimism** transactions see the equivalent script [here](https://github.com/ethereum-optimism/optimism/blob/develop/packages/message-relayer/src/exec/withdraw.ts). Optimism's Etherscan also provides a UI, similar to Arbitrum, which can be found [here](https://optimistic.etherscan.io/txsExit).
 
-**Boba** at present auto-finalizes all L2->L1 transactions without any required user intervention.
-=======
-10. There is no script at the moment that facilitates seeding the `AddressWhitelist` with approved collateral currencies, so be sure to manually whitelist tokens such as `WETH/ETH`, `USDC`, `UMA`, etc. Similarly, set final fees for whitelisted collateral in the `Store`.
->>>>>>> 194e3a55
+**Boba** at present auto-finalizes all L2->L1 transactions without any required user intervention.
// SPDX-License-Identifier: AGPL-3.0-only
pragma solidity ^0.6.0;

import "./BeaconOracle.sol";

/**
 * @title Extension of BeaconOracle that is intended to be deployed on non-Mainnet networks to give financial
 * contracts on those networks the ability to trigger cross-chain price requests to the Mainnet DVM. Also has the
 * ability to receive published prices from Mainnet.
 * @dev The intended client of this contract is an OptimisticOracle on a non-Mainnet network that needs price
 * resolution secured by the DVM on Mainnet. If a registered contract, such as the OptimisticOracle, calls
 * `requestPrice()` on this contract, then it will call the network's Bridge contract to signal to an off-chain
 * relayer to bridge a price request to Mainnet.
 */
contract SinkOracle is BeaconOracle {
    // Chain ID of the Source Oracle that will communicate this contract's price request to the DVM on Mainnet.
    uint8 public destinationChainID;

    constructor(
        address _finderAddress,
        uint8 _chainID,
        uint8 _destinationChainID
    ) public BeaconOracle(_finderAddress, _chainID) {
        destinationChainID = _destinationChainID;
    }

    /***************************************************************
     * Bridging a Price Request to L1:
     ***************************************************************/

    /**
     * @notice This is the first method that should be called in order to bridge a price request to Mainnet.
     * @dev Can be called only by a Registered contract that is allowed to make DVM price requests. Will mark this
     * price request as Requested, and therefore able to receive the ultimate price resolution data, and also
     * calls the local Bridge's deposit() method which will emit a Deposit event in order to signal to an off-chain
     * relayer to begin the cross-chain process.
     */
    function requestPrice(
        bytes32 identifier,
        uint256 time,
        bytes memory ancillaryData
    ) public override onlyRegisteredContract() {
        _requestPrice(currentChainID, identifier, time, ancillaryData);

        // Call Bridge.deposit() to intiate cross-chain price request.
<<<<<<< HEAD
        _getBridge().deposit(destinationChainID, getResourceId(), formatMetadata(identifier, time, ancillaryData));
=======
        _getBridge().deposit(
            destinationChainID,
            getResourceId(),
            _formatMetadata(currentChainID, identifier, time, ancillaryData)
        );
>>>>>>> 5a84fb77
    }

    /**
     * @notice This method will ultimately be called after `requestPrice` calls `Bridge.deposit()`, which will call
     * `GenericHandler.deposit()` and ultimately this method.
     * @dev This method should basically check that the `Bridge.deposit()` was triggered by a valid price request,
     * specifically one that has not resolved yet and was called by a registered contract. Without this check,
     * `Bridge.deposit()` could be called by non-registered contracts to make price requests to the DVM.
     */
    function validateDeposit(
        uint8 sinkChainID,
        bytes32 identifier,
        uint256 time,
        bytes memory ancillaryData
    ) public view {
        bytes32 priceRequestId = _encodePriceRequest(sinkChainID, identifier, time, ancillaryData);
        Price storage lookup = prices[priceRequestId];
        require(lookup.state == RequestState.Requested, "Price has not been requested");
    }

    /***************************************************************
     * Responding to Price Request Resolution from L1:
     ***************************************************************/

    /**
     * @notice This method will ultimately be called after a `publishPrice` has been bridged cross-chain from Mainnet
     * to this network via an off-chain relayer. The relayer will call `Bridge.executeProposal` on this local network,
     * which call `GenericHandler.executeProposal()` and ultimately this method.
     * @dev This method should publish the price data for a requested price request. If this method fails for some
     * reason, then it means that the price was never requested. Can only be called by the `GenericHandler`.
     */
    function executePublishPrice(
        uint8 sinkChainID,
        bytes32 identifier,
        uint256 time,
        bytes memory ancillaryData,
        int256 price
    ) public onlyGenericHandlerContract() {
        _publishPrice(sinkChainID, identifier, time, ancillaryData, price);
    }

    /**
     * @notice Convenience method to get cross-chain Bridge resource ID linking this contract with the SourceOracle.
     * @dev More details about Resource ID's here: https://chainbridge.chainsafe.io/spec/#resource-id
     * @return bytes32 Hash containing the chain ID of the SourceOracle.
     */
    function getResourceId() public view returns (bytes32) {
        return keccak256(abi.encode("Oracle", destinationChainID));
    }

    /**
     * @notice This helper method is useful for calling Bridge.deposit().
     * @dev GenericHandler.deposit() expects data to be formatted as:
     *     len(data)                              uint256     bytes  0  - 64
     *     data                                   bytes       bytes  64 - END
     */
<<<<<<< HEAD
    function formatMetadata(
        bytes32 identifier,
        uint256 time,
        bytes memory ancillaryData
    ) public view returns (bytes memory) {
        bytes memory metadata = abi.encode(identifier, time, ancillaryData);
=======
    function _formatMetadata(
        uint8 chainID,
        bytes32 identifier,
        uint256 time,
        bytes memory ancillaryData
    ) internal pure returns (bytes memory) {
        bytes memory metadata = abi.encode(chainID, identifier, time, ancillaryData);
>>>>>>> 5a84fb77
        return abi.encodePacked(metadata.length, metadata);
    }
}<|MERGE_RESOLUTION|>--- conflicted
+++ resolved
@@ -43,15 +43,11 @@
         _requestPrice(currentChainID, identifier, time, ancillaryData);
 
         // Call Bridge.deposit() to intiate cross-chain price request.
-<<<<<<< HEAD
-        _getBridge().deposit(destinationChainID, getResourceId(), formatMetadata(identifier, time, ancillaryData));
-=======
         _getBridge().deposit(
             destinationChainID,
             getResourceId(),
-            _formatMetadata(currentChainID, identifier, time, ancillaryData)
+            formatMetadata(currentChainID, identifier, time, ancillaryData)
         );
->>>>>>> 5a84fb77
     }
 
     /**
@@ -108,22 +104,13 @@
      *     len(data)                              uint256     bytes  0  - 64
      *     data                                   bytes       bytes  64 - END
      */
-<<<<<<< HEAD
     function formatMetadata(
-        bytes32 identifier,
-        uint256 time,
-        bytes memory ancillaryData
-    ) public view returns (bytes memory) {
-        bytes memory metadata = abi.encode(identifier, time, ancillaryData);
-=======
-    function _formatMetadata(
         uint8 chainID,
         bytes32 identifier,
         uint256 time,
         bytes memory ancillaryData
-    ) internal pure returns (bytes memory) {
+    ) public pure returns (bytes memory) {
         bytes memory metadata = abi.encode(chainID, identifier, time, ancillaryData);
->>>>>>> 5a84fb77
         return abi.encodePacked(metadata.length, metadata);
     }
 }
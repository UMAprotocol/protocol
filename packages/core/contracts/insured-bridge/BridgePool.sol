--- conflicted
+++ resolved
@@ -669,29 +669,12 @@
         uint256 requestTimestamp,
         bytes memory customAncillaryData
     ) private {
-<<<<<<< HEAD
-        // Compute total proposal bond and pull from caller so that the OptimisticOracle can pull it from this contract.
-        uint256 _proposerBondPct =
-            FixedPoint.Unsigned(uint256(proposerBondPct)).div(FixedPoint.fromUnscaledUint(1)).rawValue;
+        // Compute total proposal bond and pull from caller so that the OptimisticOracle can pull it from here.
+        uint256 proposerBond = _getProposerBond(amount);
         uint256 finalFee = store.computeFinalFee(address(l1Token)).rawValue;
         uint256 totalBond =
-            FixedPoint
-                .Unsigned(_proposerBondPct)
-                .mul(FixedPoint.Unsigned(amount))
-                .add(FixedPoint.Unsigned(finalFee))
-                .rawValue;
-=======
-        SkinnyOptimisticOracleInterface optimisticOracle = _getOptimisticOracle();
-
-        // Compute total proposal bond and pull from caller so that the OptimisticOracle can pull it from here.
-        uint256 proposerBond = _getProposerBond(amount);
-        uint256 finalFee = _getStore().computeFinalFee(address(l1Token)).rawValue;
-        uint256 totalBond =
-            (uint256(bridgeAdmin.proposerBondPct()) * amount) /
-                1e18 +
-                _getStore().computeFinalFee(address(l1Token)).rawValue;
-
->>>>>>> 34f9cc99
+            (uint256(bridgeAdmin.proposerBondPct()) * amount) / 1e18 + store.computeFinalFee(address(l1Token)).rawValue;
+
         l1Token.safeTransferFrom(msg.sender, address(this), totalBond);
         l1Token.safeApprove(address(optimisticOracle), totalBond);
 

// SPDX-License-Identifier: AGPL-3.0-only
pragma solidity ^0.8.0;

import "./interfaces/BridgeAdminInterface.sol";
import "./interfaces/BridgePoolInterface.sol";

import "../oracle/interfaces/SkinnyOptimisticOracleInterface.sol";
import "../oracle/interfaces/StoreInterface.sol";
import "../oracle/interfaces/FinderInterface.sol";
import "../oracle/implementation/Constants.sol";

import "../common/implementation/AncillaryData.sol";
import "../common/implementation/Testable.sol";
import "../common/implementation/FixedPoint.sol";
import "../common/implementation/Lockable.sol";
import "../common/implementation/MultiCaller.sol";

import "@openzeppelin/contracts/token/ERC20/IERC20.sol";
import "@openzeppelin/contracts/token/ERC20/ERC20.sol";
import "@openzeppelin/contracts/token/ERC20/utils/SafeERC20.sol";
import "@openzeppelin/contracts/utils/Address.sol";

interface WETH9Like {
    function withdraw(uint256 wad) external;

    function deposit() external payable;
}

/**
 * @notice Contract deployed on L1 that provides methods for "Relayers" to fulfill deposit orders that originated on L2.
 * The Relayers can either post capital to fulfill the deposit (instant relay), or request that the funds are taken out
 * of a passive liquidity provider pool following a challenge period (slow relay). This contract ingests liquidity from
 * passive liquidity providers and returns them claims to withdraw their funds. Liquidity providers are incentivized
 * to post collateral by earning a fee per fulfilled deposit order.
 * @dev A "Deposit" is an order to send capital from L2 to L1, and a "Relay" is a fulfillment attempt of that order.
 */
contract BridgePool is MultiCaller, Testable, BridgePoolInterface, ERC20, Lockable {
    using SafeERC20 for IERC20;
    using FixedPoint for FixedPoint.Unsigned;
    using Address for address;

    // Token that this contract receives as LP deposits.
    IERC20 public override l1Token;

    // Track the total number of relays and uniquely identifies relays.
    uint32 public numberOfRelays;

    // Reserves that are unutilized and withdrawable.
    uint256 public liquidReserves;

    // Reserves currently utilized due to L2-L1 transactions in flight.
    int256 public utilizedReserves;

    // Reserves that are not yet utilized but are pre-allocated for a pending relay.
    uint256 public pendingReserves;

    // True If this pool stores WETH. If the withdrawn token is WETH then unwrap and send ETH when finalizing
    // relays. Also enable LPs to receive ETH, if they choose, when withdrawing liquidity.
    bool public isWethPool;

<<<<<<< HEAD
    // Enables the bridge admin to pause relays from this bridge pool
    bool public relaysEnabled = true;

=======
>>>>>>> a4e395f4
    // Exponential decay exchange rate to accumulate fees to LPs over time. This can be changed via the BridgeAdmin.
    uint64 public lpFeeRatePerSecond;

    // Last timestamp that LP fees were updated.
    uint32 public lastLpFeeUpdate;

    // Store local instances of contract params to save gas relaying.
    uint64 public proposerBondPct;
    uint32 public optimisticOracleLiveness;

    // Store local instance of the reserve currency final fee. This is a gas optimization to not re-call the store.
    uint256 l1TokenFinalFee;

    // Cumulative undistributed LP fees. As fees accumulate, they are subtracted from this number.
    uint256 public undistributedLpFees;

    // Total bond amount held for pending relays. Bonds are released following a successful relay or after a dispute.
    uint256 public bonds;

    // Administrative contract that deployed this contract and also houses all state variables needed to relay deposits.
    BridgeAdminInterface public bridgeAdmin;

    // Store local instances of the contract instances to save gas relaying. Can be sync with the Finder at any time via
    // the syncUmaEcosystemParams() public function.
    StoreInterface public store;
    SkinnyOptimisticOracleInterface public optimisticOracle;

    // DVM price request identifier that is resolved based on the validity of a relay attempt.
    bytes32 public identifier;

    // A Relay represents an attempt to finalize a cross-chain transfer that originated on an L2 DepositBox contract.
    // The flow chart between states is as follows:
    // - Begin at Uninitialized.
    // - When relayDeposit() is called, a new relay is created with state Pending and mapped to the L2 deposit hash.
    // - If the relay is disputed, the RelayData gets deleted and the L2 deposit hash has no relay mapped to it anymore.
    // - The above statements enable state to transfer between the Uninitialized and Pending states.
    // - When settleRelay() is successfully called, the relay state gets set to Finalized and cannot change from there.
    // - It is impossible for a relay to be deleted when in Finalized state (and have its state set to Uninitialized)
    //   because the only way for settleRelay() to succeed is if the price has resolved on the OptimisticOracle.
    // - You cannot dispute an already resolved request on the OptimisticOracle. Moreover, the mapping from
    //   a relay's ancillary data hash to its deposit hash is deleted after a successful settleRelay() call.
    enum RelayState { Uninitialized, Pending, Finalized }

    // Data from L2 deposit transaction.
    struct DepositData {
        uint256 chainId;
        uint64 depositId;
        address payable l1Recipient;
        address l2Sender;
        uint256 amount;
        uint64 slowRelayFeePct;
        uint64 instantRelayFeePct;
        uint32 quoteTimestamp;
    }

    // Each L2 Deposit can have one Relay attempt at any one time. A Relay attempt is characterized by its RelayData.
    struct RelayData {
        RelayState relayState;
        address slowRelayer;
        uint32 relayId;
        uint64 realizedLpFeePct;
        uint32 priceRequestTime;
        uint256 proposerBond;
        uint256 finalFee;
    }

    // Associate deposits with pending relay data. When the mapped relay hash is empty, new relay attempts can be made
    // for this deposit. The relay data contains information necessary to pay out relayers on successful relay.
    // Relay hashes are deleted when they are disputed on the OptimisticOracle.
    mapping(bytes32 => bytes32) public relays;

    // Map hash of deposit and realized-relay fee to instant relayers. This mapping is checked at settlement time
    // to determine if there was a valid instant relayer.
    mapping(bytes32 => address) public instantRelays;

    event LiquidityAdded(uint256 amount, uint256 lpTokensMinted, address indexed liquidityProvider);
    event LiquidityRemoved(uint256 amount, uint256 lpTokensBurnt, address indexed liquidityProvider);
    event DepositRelayed(
        bytes32 indexed depositHash,
        DepositData depositData,
        RelayData relay,
        bytes32 relayAncillaryDataHash
    );
    event RelaySpedUp(bytes32 indexed depositHash, address indexed instantRelayer, RelayData relay);

    // Note: the difference between a dispute and a cancellation is that a cancellation happens in the case where
    // something changes in the OO between request and dispute that causes calls to it to fail. The most common
    // case would be an increase in final fee. However, things like whitelisting can also cause problems.
    event RelayDisputed(bytes32 indexed depositHash, bytes32 indexed relayHash, address indexed disputer);
    event RelayCanceled(bytes32 indexed depositHash, bytes32 indexed relayHash, address indexed disputer);
    event RelaySettled(bytes32 indexed depositHash, address indexed caller, RelayData relay);
    event BridgePoolAdminTransferred(address oldAdmin, address newAdmin);
<<<<<<< HEAD
    event LpFeeRateChanged(uint64 newLpFeeRatePerSecond);
    event RelaysEnabledChanged(bool newRelaysEnabled);
=======
    event LpFeeRateSet(uint64 newLpFeeRatePerSecond);
>>>>>>> a4e395f4

    modifier onlyBridgeAdmin() {
        require(msg.sender == address(bridgeAdmin), "Caller not bridge admin");
        _;
    }
<<<<<<< HEAD

    modifier onlyIfRelaysEnable() {
        require(relaysEnabled, "Relays are disabled");
        _;
    }
=======
>>>>>>> a4e395f4

    /**
     * @notice Construct the Bridge Pool.
     * @param _lpTokenName Name of the LP token to be deployed by this contract.
     * @param _lpTokenSymbol Symbol of the LP token to be deployed by this contract.
     * @param _bridgeAdmin Admin contract deployed alongside on L1. Stores global variables and has owner control.
     * @param _l1Token Address of the L1 token that this bridgePool holds. This is the token LPs deposit and is bridged.
     * @param _lpFeeRatePerSecond Interest rate payment that scales the amount of pending fees per second paid to LPs.
     * @param _isWethPool Toggles if this is the WETH pool. If it is then can accept ETH and wrap to WETH for the user.
     * @param _timer Timer used to synchronize contract time in testing. Set to 0x000... in production.
     */
    constructor(
        string memory _lpTokenName,
        string memory _lpTokenSymbol,
        address _bridgeAdmin,
        address _l1Token,
        uint64 _lpFeeRatePerSecond,
        bool _isWethPool,
        address _timer
    ) Testable(_timer) ERC20(_lpTokenName, _lpTokenSymbol) {
        require(bytes(_lpTokenName).length != 0 && bytes(_lpTokenSymbol).length != 0, "Bad LP token name or symbol");
        bridgeAdmin = BridgeAdminInterface(_bridgeAdmin);
        l1Token = IERC20(_l1Token);
        lastLpFeeUpdate = uint32(getCurrentTime());
        lpFeeRatePerSecond = _lpFeeRatePerSecond;
        isWethPool = _isWethPool;

        syncUmaEcosystemParams(); // Fetch OptimisticOracle and Store addresses and L1Token finalFee.
        syncWithBridgeAdminParams(); // Fetch ProposerBondPct OptimisticOracleLiveness, Identifier from the BridgeAdmin.

<<<<<<< HEAD
        emit LpFeeRateChanged(lpFeeRatePerSecond);
=======
        emit LpFeeRateSet(lpFeeRatePerSecond);
>>>>>>> a4e395f4
    }

    /*************************************************
     *          LIQUIDITY PROVIDER FUNCTIONS         *
     *************************************************/

    /**
     * @notice Add liquidity to the bridge pool. Pulls l1Token from the caller's wallet. The caller is sent back a
     * commensurate number of LP tokens (minted to their address) at the prevailing exchange rate.
     * @dev The caller must approve this contract to transfer `l1TokenAmount` amount of l1Token if depositing ERC20.
     * @dev The caller can deposit ETH which is auto wrapped to WETH. This can only be done if: a) this is the Weth pool
     * and b) the l1TokenAmount matches to the transaction msg.value.
     * @dev Reentrancy guard not added to this function because this indirectly calls sync() which is guarded.
     * @param l1TokenAmount Number of l1Token to add as liquidity.
     */
    function addLiquidity(uint256 l1TokenAmount) public payable nonReentrant() {
        // If this is the weth pool and the caller sends msg.value then the msg.value must match the l1TokenAmount.
        // Else, msg.value must be set to 0.
        require((isWethPool && msg.value == l1TokenAmount) || msg.value == 0, "Bad add liquidity Eth value");

        // Since `exchangeRateCurrent()` reads this contract's balance and updates contract state using it,
        // we must call it first before transferring any tokens to this contract.
        uint256 lpTokensToMint = (l1TokenAmount * 1e18) / _exchangeRateCurrent();
        _mint(msg.sender, lpTokensToMint);
        liquidReserves += l1TokenAmount;

        if (msg.value > 0 && isWethPool) WETH9Like(address(l1Token)).deposit{ value: msg.value }();
        else l1Token.safeTransferFrom(msg.sender, address(this), l1TokenAmount);

        emit LiquidityAdded(l1TokenAmount, lpTokensToMint, msg.sender);
    }

    /**
     * @notice Removes liquidity from the bridge pool. Burns lpTokenAmount LP tokens from the caller's wallet. The caller
     * is sent back a commensurate number of l1Tokens at the prevailing exchange rate.
     * @dev The caller does not need to approve the spending of LP tokens as this method directly uses the burn logic.
     * @dev Reentrancy guard not added to this function because this indirectly calls sync() which is guarded.
     * @param lpTokenAmount Number of lpTokens to redeem for underlying.
     * @param sendEth Enable the liquidity provider to remove liquidity in ETH, if this is the WETH pool.
     */
    function removeLiquidity(uint256 lpTokenAmount, bool sendEth) public nonReentrant() {
        // Can only send eth on withdrawing liquidity iff this is the WETH pool.
        require(!sendEth || isWethPool, "Cant send eth");
        uint256 l1TokensToReturn = (lpTokenAmount * _exchangeRateCurrent()) / 1e18;

        // Check that there is enough liquid reserves to withdraw the requested amount.
        require(liquidReserves >= (pendingReserves + l1TokensToReturn), "Utilization too high to remove");

        _burn(msg.sender, lpTokenAmount);
        liquidReserves -= l1TokensToReturn;

        if (sendEth) _unwrapWETHTo(payable(msg.sender), l1TokensToReturn);
        else l1Token.safeTransfer(msg.sender, l1TokensToReturn);

        emit LiquidityRemoved(l1TokensToReturn, lpTokenAmount, msg.sender);
    }

    /**************************************
     *          RELAYER FUNCTIONS         *
     **************************************/

    /**
     * @notice Called by Relayer to execute a slow + fast relay from L2 to L1, fulfilling a corresponding deposit order.
     * @dev There can only be one pending relay for a deposit. This method is effectively the relayDeposit and
     * speedUpRelay methods concatenated. This could be refactored to just call each method, but there
     * are some gas savings in combining the transfers and hash computations.
     * @dev Caller must have approved this contract to spend the total bond + amount - fees for `l1Token`.
     * @dev This function can only be called if relays are enabled for this bridge pool.
     * @param depositData the deposit data struct containing all the user's deposit information.
     * @param realizedLpFeePct LP fee calculated off-chain considering the L1 pool liquidity at deposit time, before
     *      quoteTimestamp. The OO acts to verify the correctness of this realized fee. Cannot exceed 50%.
     */
    function relayAndSpeedUp(DepositData memory depositData, uint64 realizedLpFeePct)
        public
        onlyIfRelaysEnable()
        nonReentrant()
    {
        // If no pending relay for this deposit, then associate the caller's relay attempt with it.
        uint32 priceRequestTime = uint32(getCurrentTime());

        // The realizedLPFeePct should never be greater than 0.5e18 and the slow and instant relay fees should never be
        // more than 0.25e18 each. Therefore, the sum of all fee types can never exceed 1e18 (or 100%).
        require(
            depositData.slowRelayFeePct <= 0.25e18 &&
                depositData.instantRelayFeePct <= 0.25e18 &&
                realizedLpFeePct <= 0.5e18,
            "Invalid fees"
        );

        // Check if there is a pending relay for this deposit.
        bytes32 depositHash = _getDepositHash(depositData);

        // Note: A disputed relay deletes the stored relay hash and enables this require statement to pass.
        require(relays[depositHash] == bytes32(0), "Pending relay exists");

        uint256 proposerBond = _getProposerBond(depositData.amount);

        // Save hash of new relay attempt parameters.
        // Note: The liveness for this relay can be changed in the BridgeAdmin, which means that each relay has a
        // potentially variable liveness time. This should not provide any exploit opportunities, especially because
        // the BridgeAdmin state (including the liveness value) is permissioned to the cross domained owner.
        RelayData memory relayData =
            RelayData({
                relayState: RelayState.Pending,
                slowRelayer: msg.sender,
                relayId: numberOfRelays++, // Note: Increment numberOfRelays at the same time as setting relayId to its current value.
                realizedLpFeePct: realizedLpFeePct,
                priceRequestTime: priceRequestTime,
                proposerBond: proposerBond,
                finalFee: l1TokenFinalFee
            });
        bytes32 relayHash = _getRelayHash(depositData, relayData);
        relays[depositHash] = _getRelayDataHash(relayData);

        bytes32 instantRelayHash = _getInstantRelayHash(depositHash, relayData);
        require(
            // Can only speed up a pending relay without an existing instant relay associated with it.
            instantRelays[instantRelayHash] == address(0),
            "Relay cannot be sped up"
        );

        // Sanity check that pool has enough balance to cover relay amount + proposer reward. Reward amount will be
        // paid on settlement after the OptimisticOracle price request has passed the challenge period.
        // Note: liquidReserves should always be <= balance - bonds.
        require(liquidReserves - pendingReserves >= depositData.amount, "Insufficient pool balance");

        // Compute total proposal bond and pull from caller so that the OptimisticOracle can pull it from here.
        uint256 totalBond = proposerBond + l1TokenFinalFee;

        // Pull relay amount minus fees from caller and send to the deposit l1Recipient. The total fees paid is the sum
        // of the LP fees, the relayer fees and the instant relay fee.
        uint256 feesTotal =
            _getAmountFromPct(
                relayData.realizedLpFeePct + depositData.slowRelayFeePct + depositData.instantRelayFeePct,
                depositData.amount
            );
        // If the L1 token is WETH then: a) pull WETH from instant relayer b) unwrap WETH c) send ETH to recipient.
        uint256 recipientAmount = depositData.amount - feesTotal;

        bonds += totalBond;
        pendingReserves += depositData.amount; // Book off maximum liquidity used by this relay in the pending reserves.

        instantRelays[instantRelayHash] = msg.sender;

        l1Token.safeTransferFrom(msg.sender, address(this), recipientAmount + totalBond);

        // If this is a weth pool then unwrap and send eth.
        if (isWethPool) {
            _unwrapWETHTo(depositData.l1Recipient, recipientAmount);
            // Else, this is a normal ERC20 token. Send to recipient.
        } else l1Token.safeTransfer(depositData.l1Recipient, recipientAmount);

        emit DepositRelayed(depositHash, depositData, relayData, relayHash);
        emit RelaySpedUp(depositHash, msg.sender, relayData);
    }

    /**
     * @notice Called by Disputer to dispute an ongoing relay.
     * @dev The result of this method is to always throw out the relay, providing an opportunity for another relay for
     * the same deposit. Between the disputer and proposer, whoever is incorrect loses their bond. Whoever is correct
     * gets it back + a payout.
     * @dev Caller must have approved this contract to spend the total bond + amount - fees for `l1Token`.
     * @param depositData the deposit data struct containing all the user's deposit information.
     * @param relayData RelayData logged in the disputed relay.
     */
    function disputeRelay(DepositData memory depositData, RelayData memory relayData) public nonReentrant() {
        require(relayData.priceRequestTime + optimisticOracleLiveness > getCurrentTime(), "Past liveness");
        require(relayData.relayState == RelayState.Pending, "Not disputable");
        // Validate the input data.
        bytes32 depositHash = _getDepositHash(depositData);
        _validateRelayDataHash(depositHash, relayData);

        // Submit the proposal and dispute to the OO.
        bytes32 relayHash = _getRelayHash(depositData, relayData);

        // Note: in some cases this will fail due to changes in the OO and the method will refund the relayer.
        bool success =
            _requestProposeDispute(
                relayData.slowRelayer,
                msg.sender,
                relayData.proposerBond,
                relayData.finalFee,
                _getRelayAncillaryData(relayHash)
            );

        // Drop the relay and remove the bond from the tracked bonds.
        bonds -= relayData.finalFee + relayData.proposerBond;
        pendingReserves -= depositData.amount;
        delete relays[depositHash];
        if (success) emit RelayDisputed(depositHash, _getRelayDataHash(relayData), msg.sender);
        else emit RelayCanceled(depositHash, _getRelayDataHash(relayData), msg.sender);
    }

    /**
     * @notice Called by Relayer to execute a slow relay from L2 to L1, fulfilling a corresponding deposit order.
     * @dev There can only be one pending relay for a deposit.
     * @dev Caller must have approved this contract to spend the total bond + amount - fees for `l1Token`.
     * @dev This function can only be called if relays are enabled for this bridge pool.
     * @param depositData the deposit data struct containing all the user's deposit information.
     * @param realizedLpFeePct LP fee calculated off-chain considering the L1 pool liquidity at deposit time, before
     *      quoteTimestamp. The OO acts to verify the correctness of this realized fee. Cannot exceed 50%.
     */
    function relayDeposit(DepositData memory depositData, uint64 realizedLpFeePct)
        public
        onlyIfRelaysEnable()
        nonReentrant()
    {
        // The realizedLPFeePct should never be greater than 0.5e18 and the slow and instant relay fees should never be
        // more than 0.25e18 each. Therefore, the sum of all fee types can never exceed 1e18 (or 100%).
        require(
            depositData.slowRelayFeePct <= 0.25e18 &&
                depositData.instantRelayFeePct <= 0.25e18 &&
                realizedLpFeePct <= 0.5e18,
            "Invalid fees"
        );

        // Check if there is a pending relay for this deposit.
        bytes32 depositHash = _getDepositHash(depositData);

        // Note: A disputed relay deletes the stored relay hash and enables this require statement to pass.
        require(relays[depositHash] == bytes32(0), "Pending relay exists");

        // If no pending relay for this deposit, then associate the caller's relay attempt with it.
        uint32 priceRequestTime = uint32(getCurrentTime());

        uint256 proposerBond = _getProposerBond(depositData.amount);

        // Save hash of new relay attempt parameters.
        // Note: The liveness for this relay can be changed in the BridgeAdmin, which means that each relay has a
        // potentially variable liveness time. This should not provide any exploit opportunities, especially because
        // the BridgeAdmin state (including the liveness value) is permissioned to the cross domained owner.
        RelayData memory relayData =
            RelayData({
                relayState: RelayState.Pending,
                slowRelayer: msg.sender,
                relayId: numberOfRelays++, // Note: Increment numberOfRelays at the same time as setting relayId to its current value.
                realizedLpFeePct: realizedLpFeePct,
                priceRequestTime: priceRequestTime,
                proposerBond: proposerBond,
                finalFee: l1TokenFinalFee
            });
        relays[depositHash] = _getRelayDataHash(relayData);

        bytes32 relayHash = _getRelayHash(depositData, relayData);

        // Sanity check that pool has enough balance to cover relay amount + proposer reward. Reward amount will be
        // paid on settlement after the OptimisticOracle price request has passed the challenge period.
        // Note: liquidReserves should always be <= balance - bonds.
        require(liquidReserves - pendingReserves >= depositData.amount, "Insufficient pool balance");

        // Compute total proposal bond and pull from caller so that the OptimisticOracle can pull it from here.
        uint256 totalBond = proposerBond + l1TokenFinalFee;
        pendingReserves += depositData.amount; // Book off maximum liquidity used by this relay in the pending reserves.
        bonds += totalBond;

        l1Token.safeTransferFrom(msg.sender, address(this), totalBond);
        emit DepositRelayed(depositHash, depositData, relayData, relayHash);
    }

    /**
     * @notice Instantly relay a deposit amount minus fees to the l1Recipient. Instant relayer earns a reward following
     * the pending relay challenge period.
     * @dev We assume that the caller has performed an off-chain check that the deposit data they are attempting to
     * relay is valid. If the deposit data is invalid, then the instant relayer has no recourse to receive their funds
     * back after the invalid deposit data is disputed. Moreover, no one will be able to resubmit a relay for the
     * invalid deposit data because they know it will get disputed again. On the other hand, if the deposit data is
     * valid, then even if it is falsely disputed, the instant relayer will eventually get reimbursed because someone
     * else will be incentivized to resubmit the relay to earn slow relayer rewards. Once the valid relay is finalized,
     * the instant relayer will be reimbursed. Therefore, the caller has the same responsibility as the disputer in
     * validating the relay data.
     * @dev Caller must have approved this contract to spend the deposit amount of L1 tokens to relay. There can only
     * be one instant relayer per relay attempt. You cannot speed up a relay that is past liveness.
     * @param depositData Unique set of L2 deposit data that caller is trying to instantly relay.
     * @param relayData Parameters of Relay that caller is attempting to speedup. Must hash to the stored relay hash
     * for this deposit or this method will revert.
     */
    function speedUpRelay(DepositData memory depositData, RelayData memory relayData) public nonReentrant() {
        bytes32 depositHash = _getDepositHash(depositData);
        _validateRelayDataHash(depositHash, relayData);
        bytes32 instantRelayHash = _getInstantRelayHash(depositHash, relayData);
        require(
            // Can only speed up a pending relay without an existing instant relay associated with it.
            getCurrentTime() < relayData.priceRequestTime + optimisticOracleLiveness &&
                relayData.relayState == RelayState.Pending &&
                instantRelays[instantRelayHash] == address(0),
            "Relay cannot be sped up"
        );
        instantRelays[instantRelayHash] = msg.sender;

        // Pull relay amount minus fees from caller and send to the deposit l1Recipient. The total fees paid is the sum
        // of the LP fees, the relayer fees and the instant relay fee.
        uint256 feesTotal =
            _getAmountFromPct(
                relayData.realizedLpFeePct + depositData.slowRelayFeePct + depositData.instantRelayFeePct,
                depositData.amount
            );
        // If the L1 token is WETH then: a) pull WETH from instant relayer b) unwrap WETH c) send ETH to recipient.
        uint256 recipientAmount = depositData.amount - feesTotal;
        if (isWethPool) {
            l1Token.safeTransferFrom(msg.sender, address(this), recipientAmount);
            _unwrapWETHTo(depositData.l1Recipient, recipientAmount);
            // Else, this is a normal ERC20 token. Send to recipient.
        } else l1Token.safeTransferFrom(msg.sender, depositData.l1Recipient, recipientAmount);

        emit RelaySpedUp(depositHash, msg.sender, relayData);
    }

    /**
     * @notice Reward relayers if a pending relay price request has a price available on the OptimisticOracle. Mark
     * the relay as complete.
     * @dev We use the relayData and depositData to compute the ancillary data that the relay price request is uniquely
     * associated with on the OptimisticOracle. If the price request passed in does not match the pending relay price
     * request, then this will revert.
     * @param depositData Unique set of L2 deposit data that caller is trying to settle a relay for.
     * @param relayData Parameters of Relay that caller is attempting to settle. Must hash to the stored relay hash
     * for this deposit.
     */
    function settleRelay(DepositData memory depositData, RelayData memory relayData) public nonReentrant() {
        bytes32 depositHash = _getDepositHash(depositData);
        _validateRelayDataHash(depositHash, relayData);
        require(relayData.relayState == RelayState.Pending, "Already settled");
        uint32 expirationTime = relayData.priceRequestTime + optimisticOracleLiveness;
        require(expirationTime <= getCurrentTime(), "Not settleable yet");

        // Note: this check is to give the relayer a small, but reasonable amount of time to complete the relay before
        // before it can be "stolen" by someone else. This is to ensure there is an incentive to settle relays quickly.
        require(
            msg.sender == relayData.slowRelayer || getCurrentTime() > expirationTime + 15 minutes,
            "Not slow relayer"
        );

        // Update the relay state to Finalized. This prevents any re-settling of a relay.
        relays[depositHash] = _getRelayDataHash(
            RelayData({
                relayState: RelayState.Finalized,
                slowRelayer: relayData.slowRelayer,
                relayId: relayData.relayId,
                realizedLpFeePct: relayData.realizedLpFeePct,
                priceRequestTime: relayData.priceRequestTime,
                proposerBond: relayData.proposerBond,
                finalFee: relayData.finalFee
            })
        );

        // Reward relayers and pay out l1Recipient.
        // At this point there are two possible cases:
        // - This was a slow relay: In this case, a) pay the slow relayer their reward and b) pay the l1Recipient of the
        //      amount minus the realized LP fee and the slow Relay fee. The transfer was not sped up so no instant fee.
        // - This was an instant relay: In this case, a) pay the slow relayer their reward and b) pay the instant relayer
        //      the full bridging amount, minus the realized LP fee and minus the slow relay fee. When the instant
        //      relayer called speedUpRelay they were docked this same amount, minus the instant relayer fee. As a
        //      result, they are effectively paid what they spent when speeding up the relay + the instantRelayFee.

        uint256 instantRelayerOrRecipientAmount =
            depositData.amount -
                _getAmountFromPct(relayData.realizedLpFeePct + depositData.slowRelayFeePct, depositData.amount);

        // Refund the instant relayer iff the instant relay params match the approved relay.
        bytes32 instantRelayHash = _getInstantRelayHash(depositHash, relayData);
        address instantRelayer = instantRelays[instantRelayHash];

        // If this is the WETH pool and the instant relayer is is address 0x0 (i.e the relay was not sped up) then:
        // a) withdraw WETH to ETH and b) send the ETH to the recipient.
        if (isWethPool && instantRelayer == address(0)) {
            _unwrapWETHTo(depositData.l1Recipient, instantRelayerOrRecipientAmount);
            // Else, this is a normal slow relay being finalizes where the contract sends ERC20 to the recipient OR this
            // is the finalization of an instant relay where we need to reimburse the instant relayer in WETH.
        } else
            l1Token.safeTransfer(
                instantRelayer != address(0) ? instantRelayer : depositData.l1Recipient,
                instantRelayerOrRecipientAmount
            );

        // There is a fee and a bond to pay out. The fee goes to whoever settles. The bond always goes back to the
        // slow relayer.
        // Note: for gas efficiency, we use an if so we can combine these transfers in the event that they are the same
        // address.
        uint256 slowRelayerReward = _getAmountFromPct(depositData.slowRelayFeePct, depositData.amount);
        uint256 totalBond = relayData.finalFee + relayData.proposerBond;
        if (relayData.slowRelayer == msg.sender)
            l1Token.safeTransfer(relayData.slowRelayer, slowRelayerReward + totalBond);
        else {
            l1Token.safeTransfer(relayData.slowRelayer, totalBond);
            l1Token.safeTransfer(msg.sender, slowRelayerReward);
        }

        uint256 totalReservesSent = instantRelayerOrRecipientAmount + slowRelayerReward;

        // Update reserves by amounts changed and allocated LP fees.
        pendingReserves -= depositData.amount;
        liquidReserves -= totalReservesSent;
        utilizedReserves += int256(totalReservesSent);
        bonds -= totalBond;
        _updateAccumulatedLpFees();
        _allocateLpFees(_getAmountFromPct(relayData.realizedLpFeePct, depositData.amount));

        emit RelaySettled(depositHash, msg.sender, relayData);

        // Clean up state storage and receive gas refund. This also prevents `priceDisputed()` from being able to reset
        // this newly Finalized relay state.
        delete instantRelays[instantRelayHash];
    }

    /**
     * @notice Synchronize any balance changes in this contract with the utilized & liquid reserves. This would be done
     * at the conclusion of an L2 -> L1 token transfer via the canonical token bridge.
     */
    function sync() public nonReentrant() {
        _sync();
    }

    /**
     * @notice Computes the exchange rate between LP tokens and L1Tokens. Used when adding/removing liquidity.
     * @return The updated exchange rate between LP tokens and L1 tokens.
     */
    function exchangeRateCurrent() public nonReentrant() returns (uint256) {
        return _exchangeRateCurrent();
    }

    /**
     * @notice Computes the current liquidity utilization ratio.
     * @dev Used in computing realizedLpFeePct off-chain.
     * @return The current utilization ratio.
     */
    function liquidityUtilizationCurrent() public nonReentrant() returns (uint256) {
        return _liquidityUtilizationPostRelay(0);
    }

    /**
     * @notice Computes the liquidity utilization ratio post a relay of known size.
     * @dev Used in computing realizedLpFeePct off-chain.
     * @param relayedAmount Size of the relayed deposit to factor into the utilization calculation.
     * @return The updated utilization ratio accounting for a new `relayedAmount`.
     */
    function liquidityUtilizationPostRelay(uint256 relayedAmount) public nonReentrant() returns (uint256) {
        return _liquidityUtilizationPostRelay(relayedAmount);
    }

    /**
     * @notice Return both the current utilization value and liquidity utilization post the relay.
     * @dev Used in computing realizedLpFeePct off-chain.
     * @param relayedAmount Size of the relayed deposit to factor into the utilization calculation.
     * @return utilizationCurrent The current utilization ratio.
     * @return utilizationPostRelay The updated utilization ratio accounting for a new `relayedAmount`.
     */
    function getLiquidityUtilization(uint256 relayedAmount)
        public
        nonReentrant()
        returns (uint256 utilizationCurrent, uint256 utilizationPostRelay)
    {
        return (_liquidityUtilizationPostRelay(0), _liquidityUtilizationPostRelay(relayedAmount));
    }

    /**
     * @notice Updates the address stored in this contract for the OptimisticOracle and the Store to the latest versions
     * set in the the Finder. Also pull finalFee Store these as local variables to make relay methods gas efficient.
     * @dev There is no risk of leaving this function public for anyone to call as in all cases we want the addresses
     * in this contract to map to the latest version in the Finder and store the latest final fee.
     */
    function syncUmaEcosystemParams() public nonReentrant() {
        FinderInterface finder = FinderInterface(bridgeAdmin.finder());
        optimisticOracle = SkinnyOptimisticOracleInterface(
            finder.getImplementationAddress(OracleInterfaces.SkinnyOptimisticOracle)
        );

        store = StoreInterface(finder.getImplementationAddress(OracleInterfaces.Store));
        l1TokenFinalFee = store.computeFinalFee(address(l1Token)).rawValue;
    }

    /**
     * @notice Updates the values of stored constants for the proposerBondPct, optimisticOracleLiveness and identifier
     * to that set in the bridge Admin. We store these as local variables to make the relay methods more gas efficient.
     * @dev There is no risk of leaving this function public for anyone to call as in all cases we want these values
     * in this contract to map to the latest version set in the BridgeAdmin.
     */
    function syncWithBridgeAdminParams() public nonReentrant() {
        proposerBondPct = bridgeAdmin.proposerBondPct();
        optimisticOracleLiveness = bridgeAdmin.optimisticOracleLiveness();
        identifier = bridgeAdmin.identifier();
    }

    /************************************
     *          ADMIN FUNCTIONS         *
     ************************************/

    /**
     * @notice Enable the current bridge admin to transfer admin to to a new address.
     * @dev Caller must be BridgeAdmin contract.
     * @param _newAdmin Admin address of the new admin.
     */
    function changeAdmin(address _newAdmin) public override onlyBridgeAdmin() nonReentrant() {
        bridgeAdmin = BridgeAdminInterface(_newAdmin);
        emit BridgePoolAdminTransferred(msg.sender, _newAdmin);
    }

    /**
     * @notice Enable the bridge admin to change the decay rate at which LP shares accumulate fees. The higher this
     * value, the faster LP shares realize pending fees.
     * @dev Caller must be BridgeAdmin contract.
<<<<<<< HEAD
     * @param _lpFeeRatePerSecond The new rate to set.
     */
    function changeLpFeeRatePerSecond(uint64 _lpFeeRatePerSecond) public override onlyBridgeAdmin() nonReentrant() {
        lpFeeRatePerSecond = _lpFeeRatePerSecond;
        emit LpFeeRateChanged(lpFeeRatePerSecond);
    }

    /**
     * @notice Enable the bridge admin to enable/disable relays for this pool. Acts as a pause. Only effects
     * relayDeposit and relayAndSpeedUp methods. ALl other contract logic remains functional after a pause.
     * @dev Caller must be BridgeAdmin contract.
     * @param _relaysEnabled The new relaysEnabled state.
     */
    function setRelaysEnabled(bool _relaysEnabled) public override onlyBridgeAdmin() nonReentrant() {
        relaysEnabled = _relaysEnabled;
        emit RelaysEnabledChanged(_relaysEnabled);
=======
     * @param _newLpFeeRatePerSecond The new rate to set.
     */
    function setLpFeeRatePerSecond(uint64 _newLpFeeRatePerSecond) public override onlyBridgeAdmin() nonReentrant() {
        lpFeeRatePerSecond = _newLpFeeRatePerSecond;
        emit LpFeeRateSet(lpFeeRatePerSecond);
>>>>>>> a4e395f4
    }

    /************************************
     *           VIEW FUNCTIONS         *
     ************************************/

    /**
     * @notice Computes the current amount of unallocated fees that have accumulated from the previous time this the
     * contract was called.
     */
    function getAccumulatedFees() public view nonReentrantView() returns (uint256) {
        return _getAccumulatedFees();
    }

    /**
     * @notice Returns ancillary data containing all relevant Relay data that voters can format into UTF8 and use to
     * determine if the relay is valid.
     * @dev Helpful method to test that ancillary data is constructed properly. We should consider removing if we don't
     * anticipate off-chain bots or users to call this method.
     * @param depositData Contains L2 deposit information used by off-chain validators to validate relay.
     * @param relayData Contains relay information used by off-chain validators to validate relay.
     * @return bytes New ancillary data that can be decoded into UTF8.
     */
    function getRelayAncillaryData(DepositData memory depositData, RelayData memory relayData)
        public
        view
        nonReentrantView()
        returns (bytes memory)
    {
        return _getRelayAncillaryData(_getRelayHash(depositData, relayData));
    }

    /**************************************
     *    INTERNAL & PRIVATE FUNCTIONS    *
     **************************************/

    function _liquidityUtilizationPostRelay(uint256 relayedAmount) internal returns (uint256) {
        _sync(); // Fetch any balance changes due to token bridging finalization and factor them in.

        // liquidityUtilizationRatio :=
        // (relayedAmount + pendingReserves + max(utilizedReserves,0)) / (liquidReserves + max(utilizedReserves,0))
        // UtilizedReserves has a dual meaning: if it's greater than zero then it represents funds pending in the bridge
        // that will flow from L2 to L1. In this case, we can use it normally in the equation. However, if it is
        // negative, then it is already counted in liquidReserves. This occurs if tokens are transferred directly to the
        // contract. In this case, ignore it as it is captured in liquid reserves and has no meaning in the numerator.
        uint256 flooredUtilizedReserves = utilizedReserves > 0 ? uint256(utilizedReserves) : 0;
        uint256 numerator = relayedAmount + pendingReserves + flooredUtilizedReserves;
        uint256 denominator = liquidReserves + flooredUtilizedReserves;

        // If the denominator equals zero, return 1e18 (max utilization).
        if (denominator == 0) return 1e18;

        // In all other cases, return the utilization ratio.
        return (numerator * 1e18) / denominator;
    }

    function _sync() internal {
        // Check if the l1Token balance of the contract is greater than the liquidReserves. If it is then the bridging
        // action from L2 -> L1 has concluded and the local accounting can be updated.
        uint256 l1TokenBalance = l1Token.balanceOf(address(this)) - bonds;
        if (l1TokenBalance > liquidReserves) {
            // utilizedReserves can go to less than zero. This will happen if the accumulated fees exceeds the current
            // outstanding utilization. In other words, if outstanding bridging transfers are 0 then utilizedReserves
            // will equal the total LP fees accumulated over all time.
            utilizedReserves -= int256(l1TokenBalance - liquidReserves);
            liquidReserves = l1TokenBalance;
        }
    }

    function _exchangeRateCurrent() internal returns (uint256) {
        if (totalSupply() == 0) return 1e18; // initial rate is 1 pre any mint action.

        // First, update fee counters and local accounting of finalized transfers from L2 -> L1.
        _updateAccumulatedLpFees(); // Accumulate all allocated fees from the last time this method was called.
        _sync(); // Fetch any balance changes due to token bridging finalization and factor them in.

        // ExchangeRate := (liquidReserves + utilizedReserves - undistributedLpFees) / lpTokenSupply
        uint256 numerator = liquidReserves - undistributedLpFees;
        if (utilizedReserves > 0) numerator += uint256(utilizedReserves);
        else numerator -= uint256(utilizedReserves * -1);
        return (numerator * 1e18) / totalSupply();
    }

    // Return UTF8-decodable ancillary data for relay price request associated with relay hash.
    function _getRelayAncillaryData(bytes32 relayHash) private pure returns (bytes memory) {
        return AncillaryData.appendKeyValueBytes32("", "relayHash", relayHash);
    }

    // Returns hash of unique relay and deposit event. This is added to the relay request's ancillary data.
    function _getRelayHash(DepositData memory depositData, RelayData memory relayData) private view returns (bytes32) {
        return keccak256(abi.encode(depositData, relayData.relayId, relayData.realizedLpFeePct, address(l1Token)));
    }

    // Return hash of relay data, which is stored in state and mapped to a deposit hash.
    function _getRelayDataHash(RelayData memory relayData) private pure returns (bytes32) {
        return keccak256(abi.encode(relayData));
    }

    // Reverts if the stored relay data hash for `depositHash` does not match `_relayData`.
    function _validateRelayDataHash(bytes32 depositHash, RelayData memory relayData) private view {
        require(
            relays[depositHash] == _getRelayDataHash(relayData),
            "Hashed relay params do not match existing relay hash for deposit"
        );
    }

    // Return hash of unique instant relay and deposit event. This is stored in state and mapped to a deposit hash.
    function _getInstantRelayHash(bytes32 depositHash, RelayData memory relayData) private pure returns (bytes32) {
        // Only include parameters that affect the "correctness" of an instant relay. For example, the realized LP fee
        // % directly affects how many tokens the instant relayer needs to send to the user, whereas the address of the
        // instant relayer does not matter for determining whether an instant relay is "correct".
        return keccak256(abi.encode(depositHash, relayData.realizedLpFeePct));
    }

    function _getAccumulatedFees() internal view returns (uint256) {
        // UnallocatedLpFees := min(undistributedLpFees*lpFeeRatePerSecond*timeFromLastInteraction,undistributedLpFees)
        // The min acts to pay out all fees in the case the equation returns more than the remaining a fees.
        uint256 possibleUnpaidFees =
            (undistributedLpFees * lpFeeRatePerSecond * (getCurrentTime() - lastLpFeeUpdate)) / (1e18);
        return possibleUnpaidFees < undistributedLpFees ? possibleUnpaidFees : undistributedLpFees;
    }

    // Update internal fee counters by adding in any accumulated fees from the last time this logic was called.
    function _updateAccumulatedLpFees() internal {
        // Calculate the unallocatedAccumulatedFees from the last time the contract was called.
        uint256 unallocatedAccumulatedFees = _getAccumulatedFees();

        // Decrement the undistributedLpFees by the amount of accumulated fees.
        undistributedLpFees = undistributedLpFees - unallocatedAccumulatedFees;

        lastLpFeeUpdate = uint32(getCurrentTime());
    }

    // Allocate fees to the LPs by incrementing counters.
    function _allocateLpFees(uint256 allocatedLpFees) internal {
        // Add to the total undistributed LP fees and the utilized reserves. Adding it to the utilized reserves acts to
        // track the fees while they are in transit.
        undistributedLpFees += allocatedLpFees;
        utilizedReserves += int256(allocatedLpFees);
    }

    function _getAmountFromPct(uint64 percent, uint256 amount) private pure returns (uint256) {
        return (percent * amount) / 1e18;
    }

    function _getProposerBond(uint256 amount) private view returns (uint256) {
        return _getAmountFromPct(proposerBondPct, amount);
    }

    function _getDepositHash(DepositData memory depositData) private view returns (bytes32) {
        return keccak256(abi.encode(depositData, address(l1Token)));
    }

    // Proposes new price of True for relay event associated with `customAncillaryData` to optimistic oracle. If anyone
    // disagrees with the relay parameters and whether they map to an L2 deposit, they can dispute with the oracle.
    function _requestProposeDispute(
        address proposer,
        address disputer,
        uint256 proposerBond,
        uint256 finalFee,
        bytes memory customAncillaryData
    ) private returns (bool) {
        uint256 totalBond = finalFee + proposerBond;
        l1Token.safeApprove(address(optimisticOracle), totalBond);
        try
            optimisticOracle.requestAndProposePriceFor(
                identifier,
                uint32(getCurrentTime()),
                customAncillaryData,
                IERC20(l1Token),
                // Set reward to 0, since we'll settle proposer reward payouts directly from this contract after a relay
                // proposal has passed the challenge period.
                0,
                // Set the Optimistic oracle proposer bond for the price request.
                proposerBond,
                // Set the Optimistic oracle liveness for the price request.
                optimisticOracleLiveness,
                proposer,
                // Canonical value representing "True"; i.e. the proposed relay is valid.
                int256(1e18)
            )
        returns (uint256 bondSpent) {
            if (bondSpent < totalBond) {
                // If the OO pulls less (due to a change in final fee), refund the proposer.
                uint256 refund = totalBond - bondSpent;
                l1Token.safeTransfer(proposer, refund);
                l1Token.safeApprove(address(optimisticOracle), 0);
                totalBond = bondSpent;
            }
        } catch {
            // If there's an error in the OO, this means something has changed to make this request undisputable.
            // To ensure the request does not go through by default, refund the proposer and return early, allowing
            // the calling method to delete the request, but with no additional recourse by the OO.
            l1Token.safeTransfer(proposer, totalBond);
            l1Token.safeApprove(address(optimisticOracle), 0);

            // Return early noting that the attempt at a proposal + dispute did not succeed.
            return false;
        }

        SkinnyOptimisticOracleInterface.Request memory request =
            SkinnyOptimisticOracleInterface.Request({
                proposer: proposer,
                disputer: address(0),
                currency: IERC20(l1Token),
                settled: false,
                proposedPrice: int256(1e18),
                resolvedPrice: 0,
                expirationTime: getCurrentTime() + optimisticOracleLiveness,
                reward: 0,
                finalFee: totalBond - proposerBond,
                bond: proposerBond,
                customLiveness: uint256(optimisticOracleLiveness)
            });

        // Note: don't pull funds until here to avoid any transfers that aren't needed.
        l1Token.safeTransferFrom(msg.sender, address(this), totalBond);
        l1Token.safeApprove(address(optimisticOracle), totalBond);
        // Dispute the request that we just sent.
        optimisticOracle.disputePriceFor(
            identifier,
            uint32(getCurrentTime()),
            customAncillaryData,
            request,
            disputer,
            address(this)
        );

        // Return true to denote that the proposal + dispute calls succeeded.
        return true;
    }

    // Unwraps ETH and does a transfer to a recipient address. If the recipient is a smart contract then sends WETH.
    function _unwrapWETHTo(address payable to, uint256 amount) internal {
        if (address(to).isContract()) {
            l1Token.safeTransfer(to, amount);
        } else {
            WETH9Like(address(l1Token)).withdraw(amount);
            to.transfer(amount);
        }
    }

    // Added to enable the BridgePool to receive ETH. used when unwrapping Weth.
    receive() external payable {}
}

/**
 * @notice This is the BridgePool contract that should be deployed on live networks. It is exactly the same as the
 * regular BridgePool contract, but it overrides getCurrentTime to make the call a simply return block.timestamp with
 * no branching or storage queries. This is done to save gas.
 */
contract BridgePoolProd is BridgePool {
    constructor(
        string memory _lpTokenName,
        string memory _lpTokenSymbol,
        address _bridgeAdmin,
        address _l1Token,
        uint64 _lpFeeRatePerSecond,
        bool _isWethPool,
        address _timer
    ) BridgePool(_lpTokenName, _lpTokenSymbol, _bridgeAdmin, _l1Token, _lpFeeRatePerSecond, _isWethPool, _timer) {}

    function getCurrentTime() public view virtual override returns (uint256) {
        return block.timestamp;
    }
}<|MERGE_RESOLUTION|>--- conflicted
+++ resolved
@@ -58,12 +58,9 @@
     // relays. Also enable LPs to receive ETH, if they choose, when withdrawing liquidity.
     bool public isWethPool;
 
-<<<<<<< HEAD
     // Enables the bridge admin to pause relays from this bridge pool
     bool public relaysEnabled = true;
 
-=======
->>>>>>> a4e395f4
     // Exponential decay exchange rate to accumulate fees to LPs over time. This can be changed via the BridgeAdmin.
     uint64 public lpFeeRatePerSecond;
 
@@ -156,25 +153,18 @@
     event RelayCanceled(bytes32 indexed depositHash, bytes32 indexed relayHash, address indexed disputer);
     event RelaySettled(bytes32 indexed depositHash, address indexed caller, RelayData relay);
     event BridgePoolAdminTransferred(address oldAdmin, address newAdmin);
-<<<<<<< HEAD
-    event LpFeeRateChanged(uint64 newLpFeeRatePerSecond);
-    event RelaysEnabledChanged(bool newRelaysEnabled);
-=======
+    event RelaysEnabledSet(bool newRelaysEnabled);
     event LpFeeRateSet(uint64 newLpFeeRatePerSecond);
->>>>>>> a4e395f4
 
     modifier onlyBridgeAdmin() {
         require(msg.sender == address(bridgeAdmin), "Caller not bridge admin");
         _;
     }
-<<<<<<< HEAD
 
     modifier onlyIfRelaysEnable() {
         require(relaysEnabled, "Relays are disabled");
         _;
     }
-=======
->>>>>>> a4e395f4
 
     /**
      * @notice Construct the Bridge Pool.
@@ -205,11 +195,7 @@
         syncUmaEcosystemParams(); // Fetch OptimisticOracle and Store addresses and L1Token finalFee.
         syncWithBridgeAdminParams(); // Fetch ProposerBondPct OptimisticOracleLiveness, Identifier from the BridgeAdmin.
 
-<<<<<<< HEAD
-        emit LpFeeRateChanged(lpFeeRatePerSecond);
-=======
         emit LpFeeRateSet(lpFeeRatePerSecond);
->>>>>>> a4e395f4
     }
 
     /*************************************************
@@ -709,12 +695,11 @@
      * @notice Enable the bridge admin to change the decay rate at which LP shares accumulate fees. The higher this
      * value, the faster LP shares realize pending fees.
      * @dev Caller must be BridgeAdmin contract.
-<<<<<<< HEAD
-     * @param _lpFeeRatePerSecond The new rate to set.
-     */
-    function changeLpFeeRatePerSecond(uint64 _lpFeeRatePerSecond) public override onlyBridgeAdmin() nonReentrant() {
-        lpFeeRatePerSecond = _lpFeeRatePerSecond;
-        emit LpFeeRateChanged(lpFeeRatePerSecond);
+     * @param _newLpFeeRatePerSecond The new rate to set.
+     */
+    function setLpFeeRatePerSecond(uint64 _newLpFeeRatePerSecond) public override onlyBridgeAdmin() nonReentrant() {
+        lpFeeRatePerSecond = _newLpFeeRatePerSecond;
+        emit LpFeeRateSet(lpFeeRatePerSecond);
     }
 
     /**
@@ -725,14 +710,7 @@
      */
     function setRelaysEnabled(bool _relaysEnabled) public override onlyBridgeAdmin() nonReentrant() {
         relaysEnabled = _relaysEnabled;
-        emit RelaysEnabledChanged(_relaysEnabled);
-=======
-     * @param _newLpFeeRatePerSecond The new rate to set.
-     */
-    function setLpFeeRatePerSecond(uint64 _newLpFeeRatePerSecond) public override onlyBridgeAdmin() nonReentrant() {
-        lpFeeRatePerSecond = _newLpFeeRatePerSecond;
-        emit LpFeeRateSet(lpFeeRatePerSecond);
->>>>>>> a4e395f4
+        emit RelaysEnabledSet(_relaysEnabled);
     }
 
     /************************************

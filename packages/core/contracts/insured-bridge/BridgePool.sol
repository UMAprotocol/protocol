// SPDX-License-Identifier: AGPL-3.0-only
pragma solidity ^0.8.0;

import "./interfaces/BridgeAdminInterface.sol";
import "./interfaces/BridgePoolInterface.sol";

import "../oracle/interfaces/SkinnyOptimisticOracleInterface.sol";
import "../oracle/interfaces/StoreInterface.sol";
import "../oracle/interfaces/FinderInterface.sol";
import "../oracle/implementation/Constants.sol";

import "../common/implementation/AncillaryData.sol";
import "../common/implementation/Testable.sol";
import "../common/implementation/FixedPoint.sol";
import "../common/implementation/MultiCaller.sol";
import "../common/implementation/Lockable.sol";
import "../common/implementation/ExpandedERC20.sol";

import "@openzeppelin/contracts/token/ERC20/IERC20.sol";
import "@openzeppelin/contracts/token/ERC20/utils/SafeERC20.sol";

/**
 * @notice Contract deployed on L1 that provides methods for "Relayers" to fulfill deposit orders that originated on L2.
 * The Relayers can either post capital to fulfill the deposit (instant relay), or request that the funds are taken out
 * of a passive liquidity provider pool following a challenge period (slow relay). This contract ingests liquidity from
 * passive liquidity providers and returns them claims to withdraw their funds. Liquidity providers are incentivized
 * to post collateral by earning a fee per fulfilled deposit order.
 * @dev A "Deposit" is an order to send capital from L2 to L1, and a "Relay" is a fulfillment attempt of that order.
 */
contract BridgePool is Testable, BridgePoolInterface, ExpandedERC20, MultiCaller, Lockable {
    using SafeERC20 for IERC20;
    using FixedPoint for FixedPoint.Unsigned;

    // Token that this contract receives as LP deposits.
    IERC20 public override l1Token;

    // Track the total number of relays and uniquely identifies relays.
    uint32 public numberOfRelays;

    // Reserves that are unutilized and withdrawable.
    uint256 public liquidReserves;

    // Reserves currently utilized due to L2-L1 transactions in flight.
    int256 public utilizedReserves;

    // Reserves that are not yet utilized but are pre-allocated for a pending relay.
    uint256 public pendingReserves;

    // Exponential decay exchange rate to accumulate fees to LPs over time.
    uint256 public lpFeeRatePerSecond;

    // Last timestamp that LP fees were updated.
    uint256 public lastLpFeeUpdate;

    // Cumulative undistributed LP fees. As fees accumulate, they are subtracted from this number.
    uint256 public undistributedLpFees;

    // Administrative contract that deployed this contract and also houses all state variables needed to relay deposits.
    BridgeAdminInterface public bridgeAdmin;

    // Store local instances of the contract instances to save gas relaying. Can be sync with the Finder at any time.
    StoreInterface public store;
    SkinnyOptimisticOracleInterface public optimisticOracle;

    // Store local instances of contract params to save gas relaying. Can be synced with the BridgeAdmin at any time.
    uint64 public proposerBondPct;
    uint64 public optimisticOracleLiveness;
    bytes32 public identifier;

    // A Relay represents an attempt to finalize a cross-chain transfer that originated on an L2 DepositBox contract.
    // The flow chart between states is as follows:
    // - Begin at Uninitialized.
    // - When relayDeposit() is called, a new relay is created with state Pending and mapped to the L2 deposit hash.
    // - If the relay is disputed, the relay gets deleted and the L2 deposit hash has no relay mapped to it anymore.
    // - The above statements enable state to transfer between the Uninitialized and Pending states.
    // - When settleRelay() is successfully called, the relay state gets set to Finalized and cannot change from there.
    // - It is impossible for a relay to be deleted when in Finalized state (and have its state set to Uninitialized)
    //   because the only way for settleRelay() to succeed is if the price has resolved on the OptimisticOracle.
    // - You cannot dispute an already resolved request on the OptimisticOracle. Moreover, the mapping from
    //   a relay's ancillary data hash to its deposit hash is deleted after a successful settleRelay() call.
    enum RelayState { Uninitialized, Pending, Finalized }

    // Data from L2 deposit transaction.
    struct DepositData {
        uint8 chainId;
        uint64 depositId;
        address l1Recipient;
        address l2Sender;
        uint256 amount;
        uint64 slowRelayFeePct;
        uint64 instantRelayFeePct;
        uint64 quoteTimestamp;
    }

    // Each L2 Deposit can have one Relay attempt at any one time. A Relay attempt is characterized by its RelayData.
    struct RelayData {
        RelayState relayState;
        address slowRelayer;
        uint32 relayId;
        uint64 realizedLpFeePct;
        uint256 priceRequestTime;
    }

    // Associate deposits with pending relay data. When the mapped relay hash is empty, new relay attempts can be made
    // for this deposit. The relay data contains information necessary to pay out relayers on successful relay.
    // Relay hashes are deleted when they are disputed on the OptimisticOracle.
    mapping(bytes32 => bytes32) public relays;

    // Associates a relay request's ancillary data with the deposit hash that the relay request was linked with. This
    // mapping is used by the OptimisticOracle callback functions (i.e. priceDisputed) to identify the
    // relay request that was disputed or settled.
    mapping(bytes32 => bytes32) public relayRequestAncillaryData;

    // Map hash of deposit and realized-relay fee to instant relayers. This mapping is checked at settlement time
    // to determine if there was a valid instant relayer.
    mapping(bytes32 => address) public instantRelays;

    event LiquidityAdded(address indexed token, uint256 amount, uint256 lpTokensMinted, address liquidityProvider);
    event LiquidityRemoved(address indexed token, uint256 amount, uint256 lpTokensBurnt, address liquidityProvider);
    event DepositRelayed(
        bytes32 indexed depositHash,
        DepositData depositData,
        address l1Token,
        RelayData relay,
        bytes32 relayAncillaryDataHash
    );
    event RelaySpedUp(bytes32 indexed depositHash, address indexed instantRelayer, RelayData relay);
    event RelaySettled(bytes32 indexed depositHash, address indexed caller, RelayData relay);
    event BridgePoolAdminTransferred(address oldAdmin, address newAdmin);

    modifier onlyFromOptimisticOracle() {
        require(msg.sender == address(optimisticOracle), "Caller must be OptimisticOracle");
        _;
    }

    /**
     * @notice Construct the Bridge Pool
     * @param _lpTokenName Name of the LP token to be deployed by this contract.
     * @param _lpTokenSymbol Symbol of the LP token to be deployed by this contract.
     * @param _bridgeAdmin Admin contract deployed alongside on L1. Stores global variables and has owner control.
     * @param _l1Token Address of the L1 token that this bridgePool holds. This is the token LPs deposit and is bridged.
     * @param _lpFeeRatePerSecond Interest rate payment that scales the amount of pending fees per second paid to LPs.
     * @param _timer Timer used to synchronize contract time in testing. Set to 0x000... in production.
     */
    constructor(
        string memory _lpTokenName,
        string memory _lpTokenSymbol,
        address _bridgeAdmin,
        address _l1Token,
        uint256 _lpFeeRatePerSecond,
        address _timer
    ) Testable(_timer) ExpandedERC20(_lpTokenName, _lpTokenSymbol, 18) {
        require(bytes(_lpTokenName).length != 0 && bytes(_lpTokenSymbol).length != 0, "Bad LP token name or symbol");
        bridgeAdmin = BridgeAdminInterface(_bridgeAdmin);

        l1Token = IERC20(_l1Token);
        lastLpFeeUpdate = getCurrentTime();
        lpFeeRatePerSecond = _lpFeeRatePerSecond;

        syncWithFinderAddresses(); // Fetch OptimisticOracle and Store addresses from the Finder.
        syncWithBridgeAdminParams(); // Fetch ProposerBondPct OptimisticOracleLiveness, Identifier from the BridgeAdmin.
    }

    /*************************************************
     *          LIQUIDITY PROVIDER FUNCTIONS         *
     *************************************************/

    /**
     * @notice Add liquidity to the bridge pool. Pulls l1tokens from the callers wallet. The caller is sent back a
     * commensurate number of LP tokens (minted to their address) at the prevailing exchange rate.
     * @dev The caller must approve this contract to transfer `l1TokenAmount` amount of l1Token.
     * @dev Reentrancy guard not added to this function because this indirectly calls sync() which is guarded.
     * @param l1TokenAmount Number of l1Token to add as liquidity.
     */
    function addLiquidity(uint256 l1TokenAmount) public {
        l1Token.safeTransferFrom(msg.sender, address(this), l1TokenAmount);

        uint256 lpTokensToMint = (l1TokenAmount * 1e18) / exchangeRateCurrent();

        _mint(msg.sender, lpTokensToMint);

        liquidReserves += l1TokenAmount;

        emit LiquidityAdded(address(l1Token), l1TokenAmount, lpTokensToMint, msg.sender);
    }

    /**
     * @notice Removes liquidity to the bridge pool. Burns lpTokenAmount LP tokens from the callers wallet. The caller
     * is sent back a commensurate number of l1Tokens at the prevailing exchange rate.
     * @dev The caller does not need to approve the spending of LP tokens as this method directly uses the burn logic.
     * @dev Reentrancy guard not added to this function because this indirectly calls sync() which is guarded.
     * @param lpTokenAmount Number of lpTokens to redeem for underlying.
     */
    function removeLiquidity(uint256 lpTokenAmount) public {
        uint256 l1TokensToReturn = (lpTokenAmount * exchangeRateCurrent()) / 1e18;

        // Check that there is enough liquid reserves to withdraw the requested amount.
        require(liquidReserves >= (pendingReserves + l1TokensToReturn), "Utilization too high to remove");

        _burn(msg.sender, lpTokenAmount);

        liquidReserves -= l1TokensToReturn;

        l1Token.safeTransfer(msg.sender, l1TokensToReturn);

        emit LiquidityRemoved(address(l1Token), l1TokensToReturn, lpTokenAmount, msg.sender);
    }

    /**************************************
     *          RELAYER FUNCTIONS         *
     **************************************/

    /**
     * @notice Called by Relayer to execute a slow relay from L2 to L1, fulfilling a corresponding deposit order.
     * @dev There can only be one pending relay for a deposit.
     * @dev Caller must have approved this contract to spend the total bond for `l1Token`.
     * @param chainId Unique network ID on which deposit event occurred.
     * @param depositId Unique ID corresponding to deposit order that caller wants to relay.
     * @param l1Recipient Address on this network who should receive the relayed deposit.
     * @param l2Sender Address on the L2 network of depositor.
     * @param amount Amount deposited on L2 to be brought over to L1.
     * @param slowRelayFeePct Max fraction of `amount` that the depositor is willing to pay as a slow relay fee.
     * @param instantRelayFeePct Fraction of `amount` that the depositor is willing to pay as a instant relay fee.
     * @param quoteTimestamp Timestamp up until the depositor is willing to accept an LP quotation for.
     * @param realizedLpFeePct LP fee calculated off-chain considering the L1 pool liquidity at deposit time, before
     *      quoteTimestamp. The OO acts to verify the correctness of this realized fee. Can not exceed 50%.
     */
    function relayDeposit(
        uint8 chainId,
        uint64 depositId,
        address l1Recipient,
        address l2Sender,
        uint256 amount,
        uint64 slowRelayFeePct,
        uint64 instantRelayFeePct,
        uint64 quoteTimestamp,
        uint64 realizedLpFeePct
    ) public nonReentrant() {
        // The realizedLPFeePct should never be greater than 0.5e18 and the slow and instant relay fees should never be
        // more than 0.25e18 each. Therefore, the sum of all fee types can never exceed 1e18 (or 100%).
        require(slowRelayFeePct < 0.25e18 && instantRelayFeePct < 0.25e18 && realizedLpFeePct < 0.5e18);

        // Check if there is a pending relay for this deposit.
        DepositData memory depositData =
            DepositData({
                chainId: chainId,
                depositId: depositId,
                l1Recipient: l1Recipient,
                l2Sender: l2Sender,
                amount: amount,
                slowRelayFeePct: slowRelayFeePct,
                instantRelayFeePct: instantRelayFeePct,
                quoteTimestamp: quoteTimestamp
            });
        bytes32 depositHash = _getDepositHash(depositData);

        // Note: A disputed relay deletes the stored relay hash and enables this require statement to pass.
        require(relays[depositHash] == bytes32(0), "Pending relay exists");

        // If no pending relay for this deposit, then associate the caller's relay attempt with it.
        uint256 priceRequestTime = getCurrentTime();

        // Save hash of new relay attempt parameters.
        RelayData memory relayData =
            RelayData({
                relayState: RelayState.Pending,
                slowRelayer: msg.sender, // Note: This increments the storage variable at the same time as setting relayId.
                relayId: numberOfRelays++,
                realizedLpFeePct: realizedLpFeePct,
                priceRequestTime: priceRequestTime
            });
        relays[depositHash] = _getRelayDataHash(relayData);

        bytes32 relayHash = _getRelayHash(depositData, relayData);
        bytes memory ancillaryData = _getRelayAncillaryData(relayHash);
        relayRequestAncillaryData[keccak256(ancillaryData)] = depositHash;

        // Sanity check that pool has enough balance to cover relay amount + proposer reward. Reward amount will be
        // paid on settlement after the OptimisticOracle price request has passed the challenge period.
        uint256 proposerBond = _getProposerBond(amount);
        require(
            l1Token.balanceOf(address(this)) >= amount + proposerBond && liquidReserves >= amount + proposerBond,
            "Insufficient pool balance"
        );

        // Request a price for the relay identifier and propose "true" optimistically. This method will pull the
        // (proposer reward + proposer bond + final fee) from the caller. We need to set a new price request timestamp
        // instead of default setting to equal to the `depositTimestamp`, which is dependent on the L2 VM on which the
        // DepositContract is deployed. Imagine if the timestamps on the L2 have an offset that are always "in the
        // future" relative to L1 blocks, then the OptimisticOracle would always reject requests.
        _requestAndProposeOraclePriceRelay(amount, priceRequestTime, ancillaryData);

        pendingReserves += amount; // Book off maximum liquidity used by this relay in the pending reserves.

        emit DepositRelayed(depositHash, depositData, address(l1Token), relayData, relayHash);
    }

    /**
     * @notice Instantly relay a deposit amount minus fees to the l1Recipient. Instant relayer earns a reward following
     * the pending relay challenge period.
     * @dev We assume that the caller has performed an off-chain check that the deposit data they are attempting to
     * relay is valid. If the deposit data is invalid, then the instant relayer has no recourse
     * to receive their funds back after the invalid deposit data is disputed. Moreover, no one will be able to
     * resubmit a relay for the invalid deposit data because they know it will get disputed again. On the other hand,
     * if the deposit data is valid, then even if it is falsely disputed, the instant relayer will eventually get
     * reimbursed because someone else will be incentivized to resubmit the relay to earn slow relayer rewards. Once the
     * valid relay is finalized, the instant relayer will be reimbursed. Therefore, the caller has the same
     * responsibility as the disputer in validating the relay data.
     * @dev Caller must have approved this contract to spend the deposit amount of L1 tokens to relay. There can only
     * be one instant relayer per relay attempt.
     * @param depositData Unique set of L2 deposit data that caller is trying to instantly relay.
     * @param relayData Parameters of Relay that caller is attempting to speedup. Must hash to the stored relay hash
     * for this deposit.
     */
    function speedUpRelay(DepositData memory depositData, RelayData memory relayData) public nonReentrant() {
        bytes32 depositHash = _getDepositHash(depositData);
        _validateRelayDataHash(depositHash, relayData);

        bytes32 instantRelayHash = _getInstantRelayHash(depositHash, relayData);
        require(
            // Can only speed up a pending relay without an existing instant relay associated with it.
            relayData.relayState == RelayState.Pending && instantRelays[instantRelayHash] == address(0),
            "Relay cannot be sped up"
        );
        instantRelays[instantRelayHash] = msg.sender;

        // Pull relay amount minus fees from caller and send to the deposit l1Recipient. The total fees paid is the sum
        // of the LP fees, the relayer fees and the instant relay fee.
        uint256 feesTotal =
            _getAmountFromPct(
                relayData.realizedLpFeePct + depositData.slowRelayFeePct + depositData.instantRelayFeePct,
                depositData.amount
            );

        l1Token.safeTransferFrom(msg.sender, depositData.l1Recipient, depositData.amount - feesTotal);

        emit RelaySpedUp(depositHash, msg.sender, relayData);
    }

    /**
     * @notice Reward relayers if a pending relay price request has a price available on the OptimisticOracle. Mark
     * the relay as complete.
     * @param depositData Unique set of L2 deposit data that caller is trying to settle a relay for.
     * @param relayData Parameters of Relay that caller is attempting to settle. Must hash to the stored relay hash
     * for this deposit.
     * @param ancillaryData Relay price request's ancillary data. Used to check status of relay price request.
     * @param request Relay price request struct. Used to check status of relay price request.
     */
    function settleRelay(
        DepositData memory depositData,
        RelayData memory relayData,
        bytes memory ancillaryData,
        SkinnyOptimisticOracleInterface.Request memory request
    ) public nonReentrant() {
        bytes32 depositHash = _getDepositHash(depositData);
<<<<<<< HEAD
        _validateRelayDataHash(depositHash, relayData);
        require(relayData.relayState == RelayState.Pending, "Already settled");

        // Optimistically try to settle relay. If this transaction settles the relay, then check the newly resolved
        // price. Otherwise grab the already resolved price.
        try
            _getOptimisticOracle().settle(
                address(this),
                bridgeAdmin.identifier(),
                uint32(relayData.priceRequestTime),
                ancillaryData,
                request
            )
        returns (
            uint256 payout, // Unused parameter, as we only care to check whether the price resolved to True or False.
            int256 resolvedPrice
        ) {
            require(resolvedPrice == int256(1e18), "Settle relay iff price is True");
        } catch {
            // We could not settle the request, therefore check if its already been resolved.
            require(
                _getOptimisticOracle().hasPrice(
                    address(this),
                    bridgeAdmin.identifier(),
                    uint32(relayData.priceRequestTime),
                    ancillaryData,
                    request
                ) && request.resolvedPrice == int256(1e18),
                "Settle relay iff price is True"
            );
        }
=======
        RelayData storage relay = relays[depositHash];

        require(relays[depositHash].relayState == RelayState.PendingFinalization, "Settle iff price resolved True");
>>>>>>> 61e8cc53

        // Update the relay state to Finalized. This prevents any re-settling of a relay.
        relays[depositHash] = _getRelayDataHash(
            RelayData({
                relayState: RelayState.Finalized,
                slowRelayer: relayData.slowRelayer,
                relayId: relayData.relayId,
                realizedLpFeePct: relayData.realizedLpFeePct,
                priceRequestTime: relayData.priceRequestTime
            })
        );

        // Reward relayers and pay out l1Recipient.
        // At this point there are two possible cases:
        // - This was a slow relay: In this case, a) pay the slow relayer their reward and b) pay the l1Recipient of the
        //      amount minus the realized LP fee and the slow Relay fee. The transfer was not sped up so no instant fee.
        // - This was a instant relay: In this case, a) pay the slow relayer their reward and b) pay the instant relayer
        //      the full bridging amount, minus the realized LP fee and minus the slow relay fee. When the instant
        //      relayer called speedUpRelay they were docked this same amount, minus the instant relayer fee. As a
        //      result, they are effectively paid what they spent when speeding up the relay + the instantRelayFee.

        uint256 instantRelayerOrRecipientAmount =
            depositData.amount -
                _getAmountFromPct(relayData.realizedLpFeePct + depositData.slowRelayFeePct, depositData.amount);

        // Refund the instant relayer iff the instant relay params match the approved relay.
        bytes32 instantRelayHash = _getInstantRelayHash(depositHash, relayData);
        address instantRelayer = instantRelays[instantRelayHash];

        l1Token.safeTransfer(
            instantRelayer != address(0) ? instantRelayer : depositData.l1Recipient,
            instantRelayerOrRecipientAmount
        );

        // The slow relayer gets paid the slow relay fee. This is the same irrespective if the relay was sped up or not.
        uint256 slowRelayerAmount = _getAmountFromPct(depositData.slowRelayFeePct, depositData.amount);
        l1Token.safeTransfer(relayData.slowRelayer, slowRelayerAmount);

        uint256 totalAmountSent = instantRelayerOrRecipientAmount + slowRelayerAmount;

        // Update reserves by amounts changed and allocated LP fees.
        pendingReserves -= depositData.amount;
        liquidReserves -= totalAmountSent;
        utilizedReserves += int256(totalAmountSent);
        updateAccumulatedLpFees();
        allocateLpFees(_getAmountFromPct(relayData.realizedLpFeePct, depositData.amount));

        emit RelaySettled(depositHash, msg.sender, relayData);

        // Clean up state storage and receive gas refund. This also prevents `priceDisputed()` from being able to reset
        // this newly Finalized relay state.
        delete instantRelays[instantRelayHash];
        delete relayRequestAncillaryData[keccak256(ancillaryData)];
    }

    /**
     * @notice Callback for disputes, deletes disputed relay allowing a follow-up relay.
     * @dev timestamp and identifier are unused because ancillaryData contains a relay nonce and uniquely
     * identifies a relay request.
     * @param identifier price identifier for relay request.
     * @param timestamp timestamp for relay request.
     * @param ancillaryData ancillary data for relay request.
     * @param request disputed relay request params.
     */
    function priceDisputed(
        // Unused, but the identifier should be same as bridgeAdmin.identifier()
        bytes32 identifier,
        // Unused, but timestamp should be same as the hashed relay.priceRequestTime included in relays[depositHash]
        uint32 timestamp,
        bytes memory ancillaryData,
        // Unused as all of the relay data is hashed and stored in relays[depositHash], and we can lookup depositHash
        // using the ancillaryData
        SkinnyOptimisticOracleInterface.Request memory request
    ) external onlyFromOptimisticOracle {
        bytes32 depositHash = relayRequestAncillaryData[keccak256(ancillaryData)];
        // We can delete the pending relay hash because we will still store data that must be carried over to a follow
        // up relay, namely the `instantRelayer` address which is stored in a separate mappign from the relay hashes.
        delete relays[depositHash];
    }

    /**
     * @notice Synchronize any balance changes in this contract with the utilized & liquid reserves. This would be done
     * at the conclusion of an L2->L1 token transfer via the canonical token bridge.
     */
    function sync() public nonReentrant() {
        // Check if the l1Token balance of the contract is greater than the liquidReserves. If it is then the bridging
        // action from L2->L1 has concluded and the local accounting can be updated.
        uint256 l1TokenBalance = l1Token.balanceOf(address(this));
        if (l1TokenBalance > liquidReserves) {
            // utilizedReserves can go to less than zero. This will happen if the accumulated fees exceeds the current
            // outstanding utilization. In other words, if outstanding bridging transfers are 0 then utilizedReserves
            // will equal the total LP fees accumulated over all time.
            utilizedReserves -= int256(l1TokenBalance - liquidReserves);
            liquidReserves = l1TokenBalance;
        }
    }

    /**
     * @notice Computes the exchange rate between LP tokens and L1Tokens. Used when adding/removing liquidity.
     */
    function exchangeRateCurrent() public returns (uint256) {
        if (totalSupply() == 0) return 1e18; //initial rate is 1 pre any mint action.

        // First, update fee counters and local accounting of finalized transfers from L2->L1.
        updateAccumulatedLpFees(); // Accumulate all allocated fees from the last time this method was called.
        sync(); // Fetch any balance changes due to token bridging finalization and factor them in.

        // ExchangeRate := (liquidReserves + utilizedReserves - undistributedLpFees) / lpTokenSupply
        uint256 numerator = liquidReserves - undistributedLpFees;
        if (utilizedReserves > 0) numerator += uint256(utilizedReserves);
        else numerator -= uint256(utilizedReserves * -1);
        return (numerator * 1e18) / totalSupply();
    }

    /**
     * @notice Computes the current liquidity utilization ratio.
     * @dev Used in computing realizedLpFeePct off-chain.
     */
    function liquidityUtilizationCurrent() public returns (uint256) {
        return liquidityUtilizationPostRelay(0);
    }

    /**
     * @notice Computes the liquidity utilization ratio post a relay of known size.
     * @dev Used in computing realizedLpFeePct off-chain.
     * @param relayedAmount Size of the relayed deposit to factor into the utilization calculation.
     */
    function liquidityUtilizationPostRelay(uint256 relayedAmount) public returns (uint256) {
        sync(); // Fetch any balance changes due to token bridging finalization and factor them in.

        // The liquidity utilization ratio is the ratio of utilized liquidity (pendingReserves + relayedAmount
        // +utilizedReserves) divided by the liquid reserves.
        uint256 numerator = pendingReserves + relayedAmount;
        if (utilizedReserves > 0) numerator += uint256(utilizedReserves);
        else numerator -= uint256(utilizedReserves * -1);

        // There are two cases where liquid reserves could be zero. Handle accordingly to avoid division by zero:
        // a) the pool is new and there no funds in it nor any bridging actions have happened. In this case the
        // numerator is 0 and liquid reserves are 0. The utilization is therefore 0.
        if (numerator == 0 && liquidReserves == 0) return 0;
        // b) the numerator is more than 0 and the liquid reserves are 0. in this case, The pool is at 100% utilization.
        if (numerator > 0 && liquidReserves == 0) return 1e18;

        // In all other cases, return the utilization ratio.
        return (numerator * 1e18) / liquidReserves;
    }

    /**
     * @notice Updates the address stored in this contract for the OptimisticOracle and the Store to the latest versions
     * set in the the Finder. We store these as local addresses to make relay methods more gas efficient.
     * @dev there is no risk of leaving this function public for anyone to call as in all cases we want the addresses
     * in this contract to map to the latest version in the Finder.
     */
    function syncWithFinderAddresses() public {
        FinderInterface finder = FinderInterface(bridgeAdmin.finder());

        optimisticOracle = SkinnyOptimisticOracleInterface(
            finder.getImplementationAddress(OracleInterfaces.SkinnyOptimisticOracle)
        );
        store = StoreInterface(finder.getImplementationAddress(OracleInterfaces.Store));
    }

    /**
     * @notice Updates the values of stored constants for the proposerBondPct, optimisticOracleLiveness and identifier
     * to that set in the bridge Admin. We store these as local variables to make the relay methods more gas efficient.
     * @dev there is no risk of leaving this function public for anyone to call as in all cases we want these values
     * in this contract to map to the latest version set in the BridgeAdmin.
     */
    function syncWithBridgeAdminParams() public {
        proposerBondPct = bridgeAdmin.proposerBondPct();
        optimisticOracleLiveness = bridgeAdmin.optimisticOracleLiveness();
        identifier = bridgeAdmin.identifier();
    }

    /************************************
     *          ADMIN FUNCTIONS         *
     ************************************/

    /**
     * @notice Enable the current bridge admin to transfer admin to to a new address.
     * @param _newAdmin Admin address of the new admin.
     */
    function changeAdmin(address _newAdmin) public override nonReentrant() {
        require(msg.sender == address(bridgeAdmin));
        bridgeAdmin = BridgeAdminInterface(_newAdmin);
        emit BridgePoolAdminTransferred(msg.sender, _newAdmin);
    }

    /************************************
     *           VIEW FUNCTIONS         *
     ************************************/

    /**
     * @notice Computes the current amount of unallocated fees that have accumulated from the previous time this the
     * contract was called.
     */
    function getAccumulatedFees() public view returns (uint256) {
        // UnallocatedLpFees := min(undistributedLpFees*lpFeeRatePerSecond*timeFromLastInteraction,undistributedLpFees)
        // The min acts to pay out all fees in the case the equation returns more than the remaining a fees.
        uint256 possibleUnpaidFees =
            (undistributedLpFees * lpFeeRatePerSecond * (getCurrentTime() - lastLpFeeUpdate)) / (1e18);
        return possibleUnpaidFees < undistributedLpFees ? possibleUnpaidFees : undistributedLpFees;
    }

    /**
     * @notice Returns ancillary data containing all relevant Relay data that voters can format into UTF8 and use to
     * determine if the relay is valid.
     * @dev Helpful method to test that ancillary data is constructed properly. We should consider removing if we don't
     * anticipate off-chain bots or users to call this method.
     * @param depositData Contains L2 deposit information used by off-chain validators to validate relay.
     * @param relayData Contains relay information used by off-chain validators to validate relay.
     * @return bytes New ancillary data that can be decoded into UTF8.
     */
    function getRelayAncillaryData(DepositData memory depositData, RelayData memory relayData)
        public
        view
        returns (bytes memory)
    {
        return AncillaryData.appendKeyValueBytes32("", "relayHash", _getRelayHash(depositData, relayData));
    }

    /**************************************
     *    INTERNAL & PRIVATE FUNCTIONS    *
     **************************************/

    // Note: this method is identical to `getRelayAncillaryData`, but it allows storage to be passed in, which saves
    // some gas (~3-4k) when called internally due to solidity not needing to copy the entire data structure and just
    // lazily read data when requested.
    function _getRelayAncillaryData(bytes32 relayHash) private pure returns (bytes memory) {
        return AncillaryData.appendKeyValueBytes32("", "relayHash", relayHash);
    }

    // Returns hash of unique relay and deposit event. This is added to the relay request's ancillary data.
    function _getRelayHash(DepositData memory depositData, RelayData memory relayData) private view returns (bytes32) {
        return
            keccak256(
                abi.encode(
                    depositData.chainId,
                    depositData.depositId,
                    depositData.l1Recipient,
                    depositData.l2Sender,
                    depositData.amount,
                    depositData.slowRelayFeePct,
                    depositData.instantRelayFeePct,
                    depositData.quoteTimestamp,
                    relayData.relayId,
                    relayData.realizedLpFeePct,
                    address(l1Token)
                )
            );
    }

    // Return hash of relay data, which is stored in state and mapped to a deposit hash.
    function _getRelayDataHash(RelayData memory _relayData) private view returns (bytes32) {
        return keccak256(abi.encode(_relayData));
    }

    // Reverts if the stored relay data hash for `depositHash` does not match `_relayData`.
    function _validateRelayDataHash(bytes32 depositHash, RelayData memory _relayData) private view {
        require(
            relays[depositHash] == _getRelayDataHash(_relayData),
            "Hashed relay params do not match existing relay hash for deposit"
        );
    }

    // Return hash of unique instant relay and deposit event. This is stored in state and mapped to a deposit hash.
    function _getInstantRelayHash(bytes32 depositHash, RelayData memory _relayData) private view returns (bytes32) {
        // Only include parameters that affect the "correctness" of an instant relay. For example, the realized LP fee
        // % directly affects how many tokens the instant relayer needs to send to the user, whereas the address of the
        // instant relayer does not matter for determing whether an instant relay is "correct".
        return keccak256(abi.encode(depositHash, _relayData.realizedLpFeePct));
    }

    // Update internal fee counters by adding in any accumulated fees from the last time this logic was called.
    function updateAccumulatedLpFees() internal {
        // Calculate the unallocatedAccumulatedFees from the last time the contract was called.
        uint256 unallocatedAccumulatedFees = getAccumulatedFees();

        // Decrement the undistributedLpFees by the amount of accumulated fees.
        undistributedLpFees = undistributedLpFees - unallocatedAccumulatedFees;

        lastLpFeeUpdate = getCurrentTime();
    }

    // Allocate fees to the LPs by incrementing counters.
    function allocateLpFees(uint256 allocatedLpFees) internal {
        // Add to the total undistributed LP fees and the utilized reserves. Adding it to the utilized reserves acts to
        // track the fees while they are in transit.
        if (allocatedLpFees > 0) {
            undistributedLpFees += allocatedLpFees;
            utilizedReserves += int256(allocatedLpFees);
        }
    }

    function _getAmountFromPct(uint64 percent, uint256 amount) private pure returns (uint256) {
        return (percent * amount) / 1e18;
    }

    function _getProposerBond(uint256 amount) private view returns (uint256) {
        return _getAmountFromPct(proposerBondPct, amount);
    }

    function _getDepositHash(DepositData memory depositData) private view returns (bytes32) {
        return
            keccak256(
                abi.encode(
                    depositData.chainId,
                    depositData.depositId,
                    depositData.l1Recipient,
                    depositData.l2Sender,
                    address(l1Token),
                    depositData.amount,
                    depositData.slowRelayFeePct,
                    depositData.instantRelayFeePct,
                    depositData.quoteTimestamp
                )
            );
    }

    // Proposes new price of True for relay event associated with `customAncillaryData` to optimistic oracle. If anyone
    // disagrees with the relay parameters and whether they map to an L2 deposit, they can dispute with the oracle.
    function _requestAndProposeOraclePriceRelay(
        uint256 amount,
        uint256 requestTimestamp,
        bytes memory customAncillaryData
    ) private {
        // Compute total proposal bond and pull from caller so that the OptimisticOracle can pull it from here.
        uint256 proposerBond = _getProposerBond(amount);
        uint256 finalFee = store.computeFinalFee(address(l1Token)).rawValue;
        uint256 totalBond =
            (uint256(bridgeAdmin.proposerBondPct()) * amount) / 1e18 + store.computeFinalFee(address(l1Token)).rawValue;

        l1Token.safeTransferFrom(msg.sender, address(this), totalBond);
        l1Token.safeApprove(address(optimisticOracle), totalBond);

        optimisticOracle.requestAndProposePriceFor(
            bridgeAdmin.identifier(),
            uint32(requestTimestamp),
            customAncillaryData,
            IERC20(l1Token),
            // Set reward to 0, since we'll settle proposer reward payouts directly from this contract after a relay
            // proposal has passed the challenge period.
            0,
            // Set the Optimistic oracle proposer bond for the price request.
            _getProposerBond(amount),
            // Set the Optimistic oracle liveness for the price request.
            uint256(bridgeAdmin.optimisticOracleLiveness()),
            // Caller is proposer.
            msg.sender,
            // Canonical value representing "True"; i.e. the proposed relay is valid.
            int256(1e18)
        );
    }
}<|MERGE_RESOLUTION|>--- conflicted
+++ resolved
@@ -353,7 +353,6 @@
         SkinnyOptimisticOracleInterface.Request memory request
     ) public nonReentrant() {
         bytes32 depositHash = _getDepositHash(depositData);
-<<<<<<< HEAD
         _validateRelayDataHash(depositHash, relayData);
         require(relayData.relayState == RelayState.Pending, "Already settled");
 
@@ -385,11 +384,6 @@
                 "Settle relay iff price is True"
             );
         }
-=======
-        RelayData storage relay = relays[depositHash];
-
-        require(relays[depositHash].relayState == RelayState.PendingFinalization, "Settle iff price resolved True");
->>>>>>> 61e8cc53
 
         // Update the relay state to Finalized. This prevents any re-settling of a relay.
         relays[depositHash] = _getRelayDataHash(

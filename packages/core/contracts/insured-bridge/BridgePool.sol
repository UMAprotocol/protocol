// SPDX-License-Identifier: AGPL-3.0-only
pragma solidity ^0.8.0;

import "./interfaces/BridgeAdminInterface.sol";
import "./interfaces/BridgePoolInterface.sol";

import "../oracle/interfaces/SkinnyOptimisticOracleInterface.sol";
import "../oracle/interfaces/StoreInterface.sol";
import "../oracle/interfaces/FinderInterface.sol";
import "../oracle/implementation/Constants.sol";

import "../common/implementation/AncillaryData.sol";
import "../common/implementation/Testable.sol";
import "../common/implementation/FixedPoint.sol";
import "../common/implementation/MultiCaller.sol";
import "../common/implementation/Lockable.sol";
import "../common/implementation/ExpandedERC20.sol";

import "@openzeppelin/contracts/token/ERC20/IERC20.sol";
import "@openzeppelin/contracts/token/ERC20/utils/SafeERC20.sol";

/**
 * @notice Contract deployed on L1 that provides methods for "Relayers" to fulfill deposit orders that originated on L2.
 * The Relayers can either post capital to fulfill the deposit (instant relay), or request that the funds are taken out
 * of a passive liquidity provider pool following a challenge period (slow relay). This contract ingests liquidity from
 * passive liquidity providers and returns them claims to withdraw their funds. Liquidity providers are incentivized
 * to post collateral by earning a fee per fulfilled deposit order.
 * @dev A "Deposit" is an order to send capital from L2 to L1, and a "Relay" is a fulfillment attempt of that order.
 */
contract BridgePool is Testable, BridgePoolInterface, ExpandedERC20, MultiCaller, Lockable {
    using SafeERC20 for IERC20;
    using FixedPoint for FixedPoint.Unsigned;

    // Token that this contract receives as LP deposits.
    IERC20 public override l1Token;

    // Track the total number of relays and uniquely identifies relays.
    uint32 public numberOfRelays;

    // Reserves that are unutilized and withdrawable.
    uint256 public liquidReserves;

    // Reserves currently utilized due to L2-L1 transactions in flight.
    int256 public utilizedReserves;

    // Reserves that are not yet utilized but are pre-allocated for a pending relay.
    uint256 public pendingReserves;

    // Exponential decay exchange rate to accumulate fees to LPs over time.
    uint256 public lpFeeRatePerSecond;

    // Last timestamp that LP fees were updated.
    uint256 public lastLpFeeUpdate;

    // Cumulative undistributed LP fees. As fees accumulate, they are subtracted from this number.
    uint256 public undistributedLpFees;

    // Administrative contract that deployed this contract and also houses all state variables needed to relay deposits.
    BridgeAdminInterface public bridgeAdmin;

    // A Relay represents an attempt to finalize a cross-chain transfer that originated on an L2 DepositBox contract.
    enum RelayState { Uninitialized, Pending, Disputed, PendingFinalization, Finalized }

    // Data from L2 deposit transaction.
    struct DepositData {
        uint8 chainId;
        uint64 depositId;
        address l1Recipient;
        address l2Sender;
        uint256 amount;
        uint64 slowRelayFeePct;
        uint64 instantRelayFeePct;
        uint64 quoteTimestamp;
    }

    // A Relay is linked to a L2 Deposit.
    struct RelayData {
        RelayState relayState;
        address slowRelayer;
        uint32 relayId;
        uint64 realizedLpFeePct;
        uint256 priceRequestTime;
    }

    // Associate deposits with pending relay data. When RelayState is Uninitialized, new relay attempts can be made for
    // this deposit. Contains information necessary to pay out relayers on successful relay. Deposits get reset to the
    // "Uninitialized" state when they are disputed on the OptimisticOracle.
    mapping(bytes32 => RelayData) public relays;

<<<<<<< HEAD
    // Associates a relay request's ancillary data with the deposit hash that the relay request was linked with. This
    // mapping is used by the OptimisticOracle callback functions (i.e. priceDisputed, priceSettled) to identify the
    // relay request that was disputed or settled.
    mapping(bytes => bytes32) public relayRequestAncillaryData;
=======
    // Map hash of deposit and realized-relay fee to instant relayers. This mapping is checked at settlement time
    // to determine if there was a valid instant relayer.
    mapping(bytes32 => address) public instantRelays;
>>>>>>> 09acaab8

    event LiquidityAdded(address indexed token, uint256 amount, uint256 lpTokensMinted, address liquidityProvider);
    event LiquidityRemoved(address indexed token, uint256 amount, uint256 lpTokensBurnt, address liquidityProvider);
    event DepositRelayed(
        uint32 indexed relayId,
        DepositData depositData,
        address slowRelayer,
        address l1Token,
        uint64 realizedLpFeePct,
        bytes32 indexed depositHash,
        bytes32 indexed relayHash
    );
    event RelaySpedUp(bytes32 indexed depositHash, address indexed instantRelayer, uint64 realizedLpFeePct);
    event RelaySettled(bytes32 indexed depositHash, bytes32 indexed relayHash, address indexed caller);

    modifier onlyFromOptimisticOracle() {
        require(msg.sender == address(_getOptimisticOracle()), "Caller must be OptimisticOracle");
        _;
    }

    /**
     * @notice Construct the Bridge Pool
     * @param _lpTokenName Name of the LP token to be deployed by this contract.
     * @param _lpTokenSymbol Symbol of the LP token to be deployed by this contract.
     * @param _bridgeAdmin Admin contract deployed alongside on L1. Stores global variables and has owner control.
     * @param _l1Token Address of the L1 token that this bridgePool holds. This is the token LPs deposit and is bridged.
     * @param _lpFeeRatePerSecond Interest rate payment that scales the amount of pending fees per second paid to LPs.
     * @param _timer Timer used to synchronize contract time in testing. Set to 0x000... in production.
     */
    constructor(
        string memory _lpTokenName,
        string memory _lpTokenSymbol,
        address _bridgeAdmin,
        address _l1Token,
        uint256 _lpFeeRatePerSecond,
        address _timer
    ) Testable(_timer) ExpandedERC20(_lpTokenName, _lpTokenSymbol, 18) {
        require(bytes(_lpTokenName).length != 0 && bytes(_lpTokenSymbol).length != 0, "Bad LP token name or symbol");
        bridgeAdmin = BridgeAdminInterface(_bridgeAdmin);

        l1Token = IERC20(_l1Token);
        lastLpFeeUpdate = getCurrentTime();
        lpFeeRatePerSecond = _lpFeeRatePerSecond;
    }

    /*************************************************
     *          LIQUIDITY PROVIDER FUNCTIONS         *
     *************************************************/

    /**
     * @notice Add liquidity to the bridge pool. Pulls l1tokens from the callers wallet. The caller is sent back a
     * commensurate number of LP tokens (minted to their address) at the prevailing exchange rate.
     * @dev The caller must approve this contract to transfer `l1TokenAmount` amount of l1Token.
     * @dev Reentrancy guard not added to this function because this indirectly calls sync() which is guarded.
     * @param l1TokenAmount Number of l1Token to add as liquidity.
     */
    function addLiquidity(uint256 l1TokenAmount) public {
        l1Token.safeTransferFrom(msg.sender, address(this), l1TokenAmount);

        uint256 lpTokensToMint =
            FixedPoint.Unsigned(l1TokenAmount).div(FixedPoint.Unsigned(exchangeRateCurrent())).rawValue;

        _mint(msg.sender, lpTokensToMint);

        liquidReserves += l1TokenAmount;

        emit LiquidityAdded(address(l1Token), l1TokenAmount, lpTokensToMint, msg.sender);
    }

    /**
     * @notice Removes liquidity to the bridge pool. Burns lpTokenAmount LP tokens from the callers wallet. The caller
     * is sent back a commensurate number of l1Tokens at the prevailing exchange rate.
     * @dev The caller does not need to approve the spending of LP tokens as this method directly uses the burn logic.
     * @dev Reentrancy guard not added to this function because this indirectly calls sync() which is guarded.
     * @param lpTokenAmount Number of lpTokens to redeem for underlying.
     */
    function removeLiquidity(uint256 lpTokenAmount) public {
        uint256 l1TokensToReturn =
            FixedPoint.Unsigned(lpTokenAmount).mul(FixedPoint.Unsigned(exchangeRateCurrent())).rawValue;

        // Check that there is enough liquid reserves to withdraw the requested amount.
        require(liquidReserves >= (pendingReserves + l1TokensToReturn), "Utilization too high to remove");

        _burn(msg.sender, lpTokenAmount);

        liquidReserves -= l1TokensToReturn;

        l1Token.safeTransfer(msg.sender, l1TokensToReturn);

        emit LiquidityRemoved(address(l1Token), l1TokensToReturn, lpTokenAmount, msg.sender);
    }

    /**************************************
     *          RELAYER FUNCTIONS         *
     **************************************/

    /**
     * @notice Called by Relayer to execute a slow relay from L2 to L1, fulfilling a corresponding deposit order.
     * @dev There can only be one pending relay for a deposit.
     * @dev Caller must have approved this contract to spend the total bond for `l1Token`.
     * @param chainId Unique network ID on which deposit event occurred.
     * @param depositId Unique ID corresponding to deposit order that caller wants to relay.
     * @param l1Recipient Address on this network who should receive the relayed deposit.
     * @param l2Sender Address on the L2 network of depositor.
     * @param amount Amount deposited on L2 to be brought over to L1.
     * @param slowRelayFeePct Max fraction of `amount` that the depositor is willing to pay as a slow relay fee.
     * @param instantRelayFeePct Fraction of `amount` that the depositor is willing to pay as a instant relay fee.
     * @param quoteTimestamp Timestamp up until the depositor is willing to accept an LP quotation for.
     * @param realizedLpFeePct LP fee calculated off-chain considering the L1 pool liquidity at deposit time, before
     *      quoteTimestamp. The OO acts to verify the correctness of this realized fee. Can not exceed 50%.
     */
    function relayDeposit(
        uint8 chainId,
        uint64 depositId,
        address l1Recipient,
        address l2Sender,
        uint256 amount,
        uint64 slowRelayFeePct,
        uint64 instantRelayFeePct,
        uint64 quoteTimestamp,
        uint64 realizedLpFeePct
    ) public nonReentrant() {
        // The realizedLPFeePct should never be greater than 0.5e18 and the slow and instant relay fees should never be
        // more than 0.25e18 each. Therefore, the sum of all fee types can never exceed 1e18 (or 100%).
        require(slowRelayFeePct < 0.25e18 && instantRelayFeePct < 0.25e18 && realizedLpFeePct < 0.5e18);

        // Check if there is a pending relay for this deposit.
        DepositData memory depositData =
            DepositData({
                chainId: chainId,
                depositId: depositId,
                l1Recipient: l1Recipient,
                l2Sender: l2Sender,
                amount: amount,
                slowRelayFeePct: slowRelayFeePct,
                instantRelayFeePct: instantRelayFeePct,
                quoteTimestamp: quoteTimestamp
            });
        bytes32 depositHash = _getDepositHash(depositData);

        // If relay exists for deposit, check if it is disputed. If its disputed, then we can relay again, otherwise
        // the relay is pending valid and we cannot re-relay.
        // Note: everything after the || gets called _only_ in the case that this relay comes after a previously
        // disputed relay. Because of this, the getState call doesn't impact the gas usage in the happy path.
        require(
            relays[depositHash].relayState == RelayState.Uninitialized ||
                relays[depositHash].relayState == RelayState.Disputed,
            "Pending relay exists"
        );

        // If no pending relay for this deposit, then associate the caller's relay attempt with it.
        uint256 priceRequestTime = getCurrentTime();

        // Relay data is pulled out and set field-by-field because we're not setting _all_ fields.
        RelayData storage relayData = relays[depositHash];

        // This increments the storage variable at the same time as setting relayId.
        uint32 relayId = numberOfRelays++;
        relayData.relayId = relayId;
        relayData.relayState = RelayState.Pending;
        relayData.priceRequestTime = priceRequestTime;
        relayData.realizedLpFeePct = realizedLpFeePct;
        relayData.slowRelayer = msg.sender;

        bytes memory ancillaryData = getRelayAncillaryData(depositData, relayData);
        relayRequestAncillaryData[ancillaryData] = depositHash;

        // Sanity check that pool has enough balance to cover relay amount + proposer reward. Reward amount will be
        // paid on settlement after the OptimisticOracle price request has passed the challenge period.
        uint256 proposerBond = _getProposerBond(amount);
        require(
            l1Token.balanceOf(address(this)) >= amount + proposerBond && liquidReserves >= amount + proposerBond,
            "Insufficient pool balance"
        );

        // Request a price for the relay identifier and propose "true" optimistically. This method will pull the
        // (proposer reward + proposer bond + final fee) from the caller. We need to set a new price request timestamp
        // instead of default setting to equal to the `depositTimestamp`, which is dependent on the L2 VM on which the
        // DepositContract is deployed. Imagine if the timestamps on the L2 have an offset that are always "in the
        // future" relative to L1 blocks, then the OptimisticOracle would always reject requests.
        _requestAndProposeOraclePriceRelay(amount, priceRequestTime, ancillaryData);

        pendingReserves += amount; // Book off maximum liquidity used by this relay in the pending reserves.

        // We use an internal method to emit this event to overcome Solidity's "stack too deep" error.
        emit DepositRelayed(
            relayId,
            depositData,
            msg.sender,
            address(l1Token),
            realizedLpFeePct,
            depositHash,
            _getRelayHash(depositData, relayData)
        );
    }

    /**
     * @notice Instantly relay a deposit amount minus fees to the l1Recipient. Instant relayer earns a reward following
     * the pending relay challenge period.
     * @dev We assume that the caller has performed an off-chain check that the deposit data they are attempting to
     * relay is valid. If the deposit data is invalid, then the instant relayer has no recourse
     * to receive their funds back after the invalid deposit data is disputed. Moreover, no one will be able to
     * resubmit a relay for the invalid deposit data because they know it will get disputed again. On the other hand,
     * if the deposit data is valid, then even if it is falsely disputed, the instant relayer will eventually get
     * reimbursed because someone else will be incentivized to resubmit the relay to earn slow relayer rewards. Once the
     * valid relay is finalized, the instant relayer will be reimbursed.
     * @dev We also assume that the caller has validated off-chain that the relay data that they are speeding up is
     * valid. If the relay is disputed (or eventually gets disputed), then the caller has no recourse to recover
     * their funds. Therefore, the caller has the same responsibility as the disputer in validating the relay data.
     * @dev Caller must have approved this contract to spend the deposit amount of L1 tokens to relay. There can only
     * be one instant relayer per relay attempt.
     * @param _depositData Unique set of L2 deposit data that caller is trying to instantly relay.
     */
    function speedUpRelay(DepositData memory _depositData) public nonReentrant() {
        bytes32 depositHash = _getDepositHash(_depositData);
        RelayData storage relay = relays[depositHash];
        bytes32 instantRelayHash = keccak256(abi.encode(depositHash, relay.realizedLpFeePct));
        require(
<<<<<<< HEAD
            (relays[depositHash].relayState != RelayState.Uninitialized ||
                relays[depositHash].relayState != RelayState.Finalized) &&
                relays[depositHash].instantRelayer == address(0),
            "Relay can not be sped up"
=======
            relays[depositHash].relayState == RelayState.Pending && instantRelays[instantRelayHash] == address(0),
            "Relay cannot be sped up"
>>>>>>> 09acaab8
        );
        instantRelays[instantRelayHash] = msg.sender;

        // Pull relay amount minus fees from caller and send to the deposit l1Recipient. The total fees paid is the sum
        // of the LP fees, the relayer fees and the instant relay fee.
        uint256 feesTotal =
            _getAmountFromPct(
                relay.realizedLpFeePct + _depositData.slowRelayFeePct + _depositData.instantRelayFeePct,
                _depositData.amount
            );

        l1Token.safeTransferFrom(msg.sender, _depositData.l1Recipient, _depositData.amount - feesTotal);

        emit RelaySpedUp(depositHash, msg.sender, relay.realizedLpFeePct);
    }

    /**
     * @notice Reward relayers if a pending relay price request has a price available on the OptimisticOracle. Mark
     * the relay as complete.
     * @param _depositData Unique set of L2 deposit data that caller is trying to settle a relay for.
     */
    function settleRelay(DepositData memory _depositData) public nonReentrant() {
        bytes32 depositHash = _getDepositHash(_depositData);
        RelayData storage relay = relays[depositHash];
        require(
            relays[depositHash].relayState == RelayState.PendingFinalization,
            "Can only settle relay if price is resolved True on OptimisticOracle"
        );

        // Update the relay state to Finalized. This prevents any re-settling of a relay.
        relay.relayState = RelayState.Finalized;

        // Reward relayers and pay out l1Recipient.
        // At this point there are two possible cases:
        // - This was a slow relay: In this case, a) pay the slow relayer their reward and b) pay the l1Recipient of the
        //      amount minus the realized LP fee and the slow Relay fee. The transfer was not sped up so no instant fee.
        // - This was a instant relay: In this case, a) pay the slow relayer their reward and b) pay the instant relayer
        //      the full bridging amount, minus the realized LP fee and minus the slow relay fee. When the instant
        //      relayer called speedUpRelay they were docked this same amount, minus the instant relayer fee. As a
        //      result, they are effectively paid what they spent when speeding up the relay + the instantRelayFee.

        uint256 instantRelayerOrRecipientAmount =
            _depositData.amount -
                _getAmountFromPct(relay.realizedLpFeePct + _depositData.slowRelayFeePct, _depositData.amount);

        // Refund the instant relayer iff the instant relay params match the approved relay.
        address instantRelayer = instantRelays[keccak256(abi.encode(depositHash, relay.realizedLpFeePct))];

        l1Token.safeTransfer(
            instantRelayer != address(0) ? instantRelayer : _depositData.l1Recipient,
            instantRelayerOrRecipientAmount
        );

        // The slow relayer gets paid the slow relay fee. This is the same irrespective if the relay was sped up or not.
        uint256 slowRelayerAmount = _getAmountFromPct(_depositData.slowRelayFeePct, _depositData.amount);
        l1Token.safeTransfer(relay.slowRelayer, slowRelayerAmount);

        uint256 totalAmountSent = instantRelayerOrRecipientAmount + slowRelayerAmount;

        // Update reserves by amounts changed and allocated LP fees.
        pendingReserves -= _depositData.amount;
        liquidReserves -= totalAmountSent;
        utilizedReserves += int256(totalAmountSent);
        updateAccumulatedLpFees();
        allocateLpFees(_getAmountFromPct(relay.realizedLpFeePct, _depositData.amount));

        emit RelaySettled(depositHash, _getRelayHash(_depositData, relay), msg.sender);

        delete relay.realizedLpFeePct;
        delete relay.priceRequestTime;
    }

    /**
     * @notice Callback for disputes, marks relay as disputed.
     * @dev Reverts if relay is not pending.
     * @dev _timestamp and _identifier are unused because _ancillaryData contains a relay nonce and uniquely
     * identifies a relay request.
     * @param _identifier price identifier for relay request.
     * @param _timestamp timestamp for relay request.
     * @param _ancillaryData ancillary data for relay request.
     * @param _request disputed relay request params.
     */
    function priceDisputed(
        bytes32 _identifier,
        uint32 _timestamp,
        bytes memory _ancillaryData,
        SkinnyOptimisticOracleInterface.Request memory _request
    ) external onlyFromOptimisticOracle {
        bytes32 depositHash = relayRequestAncillaryData[_ancillaryData];
        RelayData storage relay = relays[depositHash];
        require(relay.relayState == RelayState.Pending);
        relay.relayState = RelayState.Disputed;
    }

    /**
     * @notice Callback for settlements, marks relay as ready for finalization if the relay was resolved as valid.
     * @dev Reverts if relay is uninitialized or already settled.
     * @dev _timestamp and _identifier are unused because _ancillaryData contains a relay nonce and uniquely
     * identifies a relay request.
     * @param _identifier price identifier for relay request.
     * @param _timestamp timestamp for relay request.
     * @param _ancillaryData ancillary data for relay request.
     * @param _request settled relay request params.
     */
    function priceSettled(
        bytes32 _identifier,
        uint32 _timestamp,
        bytes memory _ancillaryData,
        SkinnyOptimisticOracleInterface.Request memory _request
    ) external onlyFromOptimisticOracle {
        bytes32 depositHash = relayRequestAncillaryData[_ancillaryData];
        RelayData storage relay = relays[depositHash];
        require(relay.relayState == RelayState.Pending || relay.relayState == RelayState.Disputed);
        // 1e18 = Canonical value representing "True"; i.e. the proposed relay is valid.
        if (_request.resolvedPrice == int256(1e18)) {
            relay.relayState = RelayState.PendingFinalization;
        }
    }

    /**
     * @notice Synchronize any balance changes in this contract with the utilized & liquid reserves. This would be done
     * at the conclusion of an L2->L1 token transfer via the canonical token bridge.
     */
    function sync() public nonReentrant() {
        // Check if the l1Token balance of the contract is greater than the liquidReserves. If it is then the bridging
        // action from L2->L1 has concluded and the local accounting can be updated.
        uint256 l1TokenBalance = l1Token.balanceOf(address(this));
        if (l1TokenBalance > liquidReserves) {
            // utilizedReserves can go to less than zero. This will happen if the accumulated fees exceeds the current
            // outstanding utilization. In other words, if outstanding bridging transfers are 0 then utilizedReserves
            // will equal the total LP fees accumulated over all time.
            utilizedReserves -= int256(l1TokenBalance - liquidReserves);
            liquidReserves = l1TokenBalance;
        }
    }

    /**
     * @notice Computes the exchange rate between LP tokens and L1Tokens. Used when adding/removing liquidity.
     */
    function exchangeRateCurrent() public returns (uint256) {
        if (totalSupply() == 0) return 1e18; //initial rate is 1 pre any mint action.

        // First, update fee counters and local accounting of finalized transfers from L2->L1.
        updateAccumulatedLpFees(); // Accumulate all allocated fees from the last time this method was called.
        sync(); // Fetch any balance changes due to token bridging finalization and factor them in.

        // ExchangeRate := (liquidReserves + utilizedReserves - undistributedLpFees) / lpTokenSupply
        // Note to accommodate negative utilizedReserves without using FixedPoint.Signed we need to do a bit of
        // branching logic. This is a gas optimization so we don't need to import this extra library logic.
        FixedPoint.Unsigned memory numerator =
            FixedPoint.Unsigned(liquidReserves).sub(FixedPoint.Unsigned(undistributedLpFees));
        if (utilizedReserves > 0) numerator = numerator.add(FixedPoint.Unsigned(uint256(utilizedReserves)));
        else numerator = numerator.sub(FixedPoint.Unsigned(uint256(utilizedReserves * -1)));
        return numerator.div(FixedPoint.Unsigned(totalSupply())).rawValue;
    }

    /**
     * @notice Computes the current liquidity utilization ratio.
     * @dev Used in computing realizedLpFeePct off-chain.
     */
    function liquidityUtilizationCurrent() public returns (uint256) {
        return liquidityUtilizationPostRelay(0);
    }

    /**
     * @notice Computes the liquidity utilization ratio post a relay of known size.
     * @dev Used in computing realizedLpFeePct off-chain.
     * @param relayedAmount Size of the relayed deposit to factor into the utilization calculation.
     */
    function liquidityUtilizationPostRelay(uint256 relayedAmount) public returns (uint256) {
        sync(); // Fetch any balance changes due to token bridging finalization and factor them in.

        // The liquidity utilization ratio is the ratio of utilized liquidity (pendingReserves + relayedAmount
        // +utilizedReserves) divided by the liquid reserves.
        FixedPoint.Unsigned memory numerator =
            FixedPoint.Unsigned(pendingReserves).add(FixedPoint.Unsigned(relayedAmount));
        if (utilizedReserves > 0) numerator = numerator.add(FixedPoint.Unsigned(uint256(utilizedReserves)));
        else numerator = numerator.sub(FixedPoint.Unsigned(uint256(utilizedReserves * -1)));

        // There are two cases where liquid reserves could be zero. Handle accordingly to avoid division by zero:
        // a) the pool is new and there no funds in it nor any bridging actions have happened. In this case the
        // numerator is 0 and liquid reserves are 0. The utilization is therefore 0.
        if (numerator.isEqual(0) && liquidReserves == 0) return 0;
        // b) the numerator is more than 0 and the liquid reserves are 0. in this case, The pool is at 100% utilization.
        if (numerator.isGreaterThan(0) && liquidReserves == 0) return 1e18;

        // In all other cases, return the utilization ratio.
        return numerator.div(FixedPoint.Unsigned(liquidReserves)).rawValue;
    }

    /************************************
     *           View FUNCTIONS         *
     ************************************/

    /**
     * @notice Computes the current amount of unallocated fees that have accumulated from the previous time this the
     * contract was called.
     */
    function getAccumulatedFees() public view returns (uint256) {
        // UnallocatedLpFees := min(undistributedLpFees*lpFeeRatePerSecond*timeFromLastInteraction,undistributedLpFees)
        // The min acts to pay out all fees in the case the equation returns more than the remaining a fees.
        return
            FixedPoint
                .Unsigned(undistributedLpFees)
                .mul(FixedPoint.Unsigned(lpFeeRatePerSecond))
                .mul(FixedPoint.fromUnscaledUint(getCurrentTime() - lastLpFeeUpdate))
                .min(FixedPoint.Unsigned(undistributedLpFees))
                .rawValue;
    }

    /**
     * @notice Returns ancillary data containing all relevant Relay data that voters can format into UTF8 and use to
     * determine if the relay is valid.
     * @param _depositData Contains L2 deposit information used by off-chain validators to validate relay.
     * @param _relayData Contains relay information used by off-chain validators to validate relay.
     * @return bytes New ancillary data that can be decoded into UTF8.
     */
    function getRelayAncillaryData(DepositData memory _depositData, RelayData memory _relayData)
        public
        view
        returns (bytes memory)
    {
        return
            AncillaryData.appendKeyValueBytes32(
                "",
                "relayHash",
                keccak256(
                    abi.encode(
                        _depositData.chainId,
                        _depositData.depositId,
                        _depositData.l1Recipient,
                        _depositData.l2Sender,
                        _depositData.amount,
                        _depositData.slowRelayFeePct,
                        _depositData.instantRelayFeePct,
                        _depositData.quoteTimestamp,
                        _relayData.relayId,
                        _relayData.realizedLpFeePct,
                        address(l1Token)
                    )
                )
            );
    }

    // Note: this method is identical to the one above, but it allows storage to be passed in, which saves some gas (3-4k)
    // when called internally due to solidity not needing to copy the entire data structure and just lazily read data
    // when requested.
    function _getRelayAncillaryData(bytes32 relayHash) private pure returns (bytes memory) {
        return AncillaryData.appendKeyValueBytes32("", "relayHash", relayHash);
    }

    function _getRelayHash(DepositData memory _depositData, RelayData storage _relayData)
        private
        view
        returns (bytes32)
    {
        return
            keccak256(
                abi.encode(
                    _depositData.chainId,
                    _depositData.depositId,
                    _depositData.l1Recipient,
                    _depositData.l2Sender,
                    _depositData.amount,
                    _depositData.slowRelayFeePct,
                    _depositData.instantRelayFeePct,
                    _depositData.quoteTimestamp,
                    _relayData.relayId,
                    _relayData.realizedLpFeePct,
                    address(l1Token)
                )
            );
    }

    /**************************************
     *    INTERNAL & PRIVATE FUNCTIONS    *
     **************************************/

    // Update internal fee counters by adding in any accumulated fees from the last time this logic was called.
    function updateAccumulatedLpFees() internal {
        // Calculate the unallocatedAccumulatedFees from the last time the contract was called.
        uint256 unallocatedAccumulatedFees = getAccumulatedFees();

        // Decrement the undistributedLpFees by the amount of accumulated fees.
        undistributedLpFees = undistributedLpFees - unallocatedAccumulatedFees;

        lastLpFeeUpdate = getCurrentTime();
    }

    // Allocate fees to the LPs by incrementing counters.
    function allocateLpFees(uint256 allocatedLpFees) internal {
        // Add to the total undistributed LP fees and the utilized reserves. Adding it to the utilized reserves acts to
        // track the fees while they are in transit.
        if (allocatedLpFees > 0) {
            undistributedLpFees += allocatedLpFees;
            utilizedReserves += int256(allocatedLpFees);
        }
    }

    function _getOptimisticOracle() private view returns (SkinnyOptimisticOracleInterface) {
        return
            SkinnyOptimisticOracleInterface(
                FinderInterface(bridgeAdmin.finder()).getImplementationAddress(OracleInterfaces.SkinnyOptimisticOracle)
            );
    }

    function _getStore() private view returns (StoreInterface) {
        return StoreInterface(FinderInterface(bridgeAdmin.finder()).getImplementationAddress(OracleInterfaces.Store));
    }

    function _getAmountFromPct(uint64 percent, uint256 amount) private pure returns (uint256) {
        return
            FixedPoint
                .Unsigned(uint256(percent))
                .div(FixedPoint.fromUnscaledUint(1))
                .mul(FixedPoint.Unsigned(amount))
                .rawValue;
    }

    function _getProposerBond(uint256 amount) private view returns (uint256) {
        return _getAmountFromPct(bridgeAdmin.proposerBondPct(), amount);
    }

    function _getDepositHash(DepositData memory _depositData) private view returns (bytes32) {
        return
            keccak256(
                abi.encode(
                    _depositData.chainId,
                    _depositData.depositId,
                    _depositData.l1Recipient,
                    _depositData.l2Sender,
                    address(l1Token),
                    _depositData.amount,
                    _depositData.slowRelayFeePct,
                    _depositData.instantRelayFeePct,
                    _depositData.quoteTimestamp
                )
            );
    }

    function _requestAndProposeOraclePriceRelay(
        uint256 amount,
        uint256 requestTimestamp,
        bytes memory customAncillaryData
    ) private {
        SkinnyOptimisticOracleInterface optimisticOracle = _getOptimisticOracle();

        // Compute total proposal bond and pull from caller so that the OptimisticOracle can subsequently pull it from
        // here.
        uint256 proposerBondPct =
            FixedPoint.Unsigned(uint256(bridgeAdmin.proposerBondPct())).div(FixedPoint.fromUnscaledUint(1)).rawValue;
        uint256 finalFee = _getStore().computeFinalFee(address(l1Token)).rawValue;
        uint256 totalBond =
            FixedPoint
                .Unsigned(proposerBondPct)
                .mul(FixedPoint.Unsigned(amount))
                .add(FixedPoint.Unsigned(finalFee))
                .rawValue;
        l1Token.safeTransferFrom(msg.sender, address(this), totalBond);
        l1Token.safeApprove(address(optimisticOracle), totalBond);

        optimisticOracle.requestAndProposePriceFor(
            bridgeAdmin.identifier(),
            uint32(requestTimestamp),
            customAncillaryData,
            IERC20(l1Token),
            // Set reward to 0, since we'll settle proposer reward payouts directly from this contract after a relay
            // proposal has passed the challenge period.
            0,
            // Set the Optimistic oracle proposer bond for the price request.
            _getProposerBond(amount),
            // Set the Optimistic oracle liveness for the price request.
            uint256(bridgeAdmin.optimisticOracleLiveness()),
            // Caller is proposer.
            msg.sender,
            // Canonical value representing "True"; i.e. the proposed relay is valid.
            1e18
        );
    }
}<|MERGE_RESOLUTION|>--- conflicted
+++ resolved
@@ -87,16 +87,14 @@
     // "Uninitialized" state when they are disputed on the OptimisticOracle.
     mapping(bytes32 => RelayData) public relays;
 
-<<<<<<< HEAD
     // Associates a relay request's ancillary data with the deposit hash that the relay request was linked with. This
     // mapping is used by the OptimisticOracle callback functions (i.e. priceDisputed, priceSettled) to identify the
     // relay request that was disputed or settled.
     mapping(bytes => bytes32) public relayRequestAncillaryData;
-=======
+
     // Map hash of deposit and realized-relay fee to instant relayers. This mapping is checked at settlement time
     // to determine if there was a valid instant relayer.
     mapping(bytes32 => address) public instantRelays;
->>>>>>> 09acaab8
 
     event LiquidityAdded(address indexed token, uint256 amount, uint256 lpTokensMinted, address liquidityProvider);
     event LiquidityRemoved(address indexed token, uint256 amount, uint256 lpTokensBurnt, address liquidityProvider);
@@ -315,15 +313,10 @@
         RelayData storage relay = relays[depositHash];
         bytes32 instantRelayHash = keccak256(abi.encode(depositHash, relay.realizedLpFeePct));
         require(
-<<<<<<< HEAD
             (relays[depositHash].relayState != RelayState.Uninitialized ||
                 relays[depositHash].relayState != RelayState.Finalized) &&
-                relays[depositHash].instantRelayer == address(0),
-            "Relay can not be sped up"
-=======
-            relays[depositHash].relayState == RelayState.Pending && instantRelays[instantRelayHash] == address(0),
+                instantRelays[instantRelayHash] == address(0),
             "Relay cannot be sped up"
->>>>>>> 09acaab8
         );
         instantRelays[instantRelayHash] = msg.sender;
 

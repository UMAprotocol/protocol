--- conflicted
+++ resolved
@@ -87,14 +87,11 @@
     // "Uninitialized" state when they are disputed on the OptimisticOracle.
     mapping(bytes32 => RelayData) public relays;
 
-<<<<<<< HEAD
     // Associates a relay request's ancillary data with the deposit hash that the relay request was linked with. This
     // mapping is used by the OptimisticOracle callback functions (i.e. priceDisputed, priceSettled) to identify the
     // relay request that was disputed or settled.
     mapping(bytes => bytes32) public relayRequestAncillaryData;
 
-=======
->>>>>>> 27d3634c
     // Map hash of deposit and realized-relay fee to instant relayers. This mapping is checked at settlement time
     // to determine if there was a valid instant relayer.
     mapping(bytes32 => address) public instantRelays;
@@ -316,13 +313,9 @@
         RelayData storage relay = relays[depositHash];
         bytes32 instantRelayHash = keccak256(abi.encode(depositHash, relay.realizedLpFeePct));
         require(
-<<<<<<< HEAD
             (relays[depositHash].relayState != RelayState.Uninitialized ||
                 relays[depositHash].relayState != RelayState.Finalized) &&
                 instantRelays[instantRelayHash] == address(0),
-=======
-            relays[depositHash].relayState == RelayState.Pending && instantRelays[instantRelayHash] == address(0),
->>>>>>> 27d3634c
             "Relay cannot be sped up"
         );
         instantRelays[instantRelayHash] = msg.sender;

// SPDX-License-Identifier: AGPL-3.0-only
pragma solidity ^0.8.0;

import "./interfaces/BridgeAdminInterface.sol";
import "./interfaces/BridgePoolInterface.sol";

import "../oracle/interfaces/SkinnyOptimisticOracleInterface.sol";
import "../oracle/interfaces/StoreInterface.sol";
import "../oracle/interfaces/FinderInterface.sol";
import "../oracle/implementation/Constants.sol";

import "../common/implementation/AncillaryData.sol";
import "../common/implementation/Testable.sol";
import "../common/implementation/FixedPoint.sol";
import "../common/implementation/MultiCaller.sol";
import "../common/implementation/Lockable.sol";
import "../common/implementation/ExpandedERC20.sol";

import "@openzeppelin/contracts/token/ERC20/IERC20.sol";
import "@openzeppelin/contracts/token/ERC20/utils/SafeERC20.sol";

/**
 * @notice Contract deployed on L1 that provides methods for "Relayers" to fulfill deposit orders that originated on L2.
 * The Relayers can either post capital to fulfill the deposit (instant relay), or request that the funds are taken out
 * of a passive liquidity provider pool following a challenge period (slow relay). This contract ingests liquidity from
 * passive liquidity providers and returns them claims to withdraw their funds. Liquidity providers are incentivized
 * to post collateral by earning a fee per fulfilled deposit order.
 * @dev A "Deposit" is an order to send capital from L2 to L1, and a "Relay" is a fulfillment attempt of that order.
 */
contract BridgePool is Testable, BridgePoolInterface, ExpandedERC20, MultiCaller, Lockable {
    using SafeERC20 for IERC20;
    using FixedPoint for FixedPoint.Unsigned;

    // Token that this contract receives as LP deposits.
    IERC20 public override l1Token;

    // Track the total number of relays and uniquely identifies relays.
    uint32 public numberOfRelays;

    // Reserves that are unutilized and withdrawable.
    uint256 public liquidReserves;

    // Reserves currently utilized due to L2-L1 transactions in flight.
    int256 public utilizedReserves;

    // Reserves that are not yet utilized but are pre-allocated for a pending relay.
    uint256 public pendingReserves;

    // Exponential decay exchange rate to accumulate fees to LPs over time.
    uint256 public lpFeeRatePerSecond;

    // Last timestamp that LP fees were updated.
    uint256 public lastLpFeeUpdate;

    // Cumulative undistributed LP fees. As fees accumulate, they are subtracted from this number.
    uint256 public undistributedLpFees;

    // Administrative contract that deployed this contract and also houses all state variables needed to relay deposits.
    BridgeAdminInterface public bridgeAdmin;

    // A Relay represents an attempt to finalize a cross-chain transfer that originated on an L2 DepositBox contract.
    enum RelayState { Uninitialized, Pending, Disputed, PendingFinalization, Finalized }

    // Data from L2 deposit transaction.
    struct DepositData {
        uint8 chainId;
        uint64 depositId;
        address l1Recipient;
        address l2Sender;
        uint256 amount;
        uint64 slowRelayFeePct;
        uint64 instantRelayFeePct;
        uint64 quoteTimestamp;
    }

    // A Relay is linked to a L2 Deposit.
    struct RelayData {
        RelayState relayState;
        address slowRelayer;
        uint32 relayId;
        uint64 realizedLpFeePct;
        address instantRelayer;
        uint256 priceRequestTime;
    }

    // Associate deposits with pending relay data. When RelayState is Uninitialized, new relay attempts can be made for
    // this deposit. Contains information necessary to pay out relayers on successful relay. Deposits get reset to the
    // "Uninitialized" state when they are disputed on the OptimisticOracle.
    mapping(bytes32 => RelayData) public relays;

    // Associates a relay request's ancillary data with the deposit hash that the relay request was linked with. This
    // mapping is used by the OptimisticOracle callback functions (i.e. priceDisputed, priceSettled) to identify the
    // relay request that was disputed or settled.
    mapping(bytes => bytes32) public relayRequestAncillaryData;

    event LiquidityAdded(address indexed token, uint256 amount, uint256 lpTokensMinted, address liquidityProvider);
    event LiquidityRemoved(address indexed token, uint256 amount, uint256 lpTokensBurnt, address liquidityProvider);
    event DepositRelayed(
        uint32 indexed relayId,
        DepositData depositData,
        address slowRelayer,
        address l1Token,
        uint64 realizedLpFeePct,
        bytes32 indexed depositHash,
        bytes32 indexed relayHash
    );
    event RelaySpedUp(bytes32 indexed depositHash, address indexed instantRelayer);
    event RelaySettled(bytes32 indexed depositHash, bytes32 indexed relayHash, address indexed caller);

    /**
     * @notice Construct the Bridge Pool
     * @param _lpTokenName Name of the LP token to be deployed by this contract.
     * @param _lpTokenSymbol Symbol of the LP token to be deployed by this contract.
     * @param _bridgeAdmin Admin contract deployed alongside on L1. Stores global variables and has owner control.
     * @param _l1Token Address of the L1 token that this bridgePool holds. This is the token LPs deposit and is bridged.
     * @param _lpFeeRatePerSecond Interest rate payment that scales the amount of pending fees per second paid to LPs.
     * @param _timer Timer used to synchronize contract time in testing. Set to 0x000... in production.
     */
    constructor(
        string memory _lpTokenName,
        string memory _lpTokenSymbol,
        address _bridgeAdmin,
        address _l1Token,
        uint256 _lpFeeRatePerSecond,
        address _timer
    ) Testable(_timer) ExpandedERC20(_lpTokenName, _lpTokenSymbol, 18) {
        require(bytes(_lpTokenName).length != 0 && bytes(_lpTokenSymbol).length != 0, "Bad LP token name or symbol");
        bridgeAdmin = BridgeAdminInterface(_bridgeAdmin);

        l1Token = IERC20(_l1Token);
        lastLpFeeUpdate = getCurrentTime();
        lpFeeRatePerSecond = _lpFeeRatePerSecond;
    }

    /*************************************************
     *          LIQUIDITY PROVIDER FUNCTIONS         *
     *************************************************/

    /**
     * @notice Add liquidity to the bridge pool. Pulls l1tokens from the callers wallet. The caller is sent back a
     * commensurate number of LP tokens (minted to their address) at the prevailing exchange rate.
     * @dev The caller must approve this contract to transfer `l1TokenAmount` amount of l1Token.
     * @dev Reentrancy guard not added to this function because this indirectly calls sync() which is guarded.
     * @param l1TokenAmount Number of l1Token to add as liquidity.
     */
    function addLiquidity(uint256 l1TokenAmount) public {
        l1Token.safeTransferFrom(msg.sender, address(this), l1TokenAmount);

        uint256 lpTokensToMint =
            FixedPoint.Unsigned(l1TokenAmount).div(FixedPoint.Unsigned(exchangeRateCurrent())).rawValue;

        _mint(msg.sender, lpTokensToMint);

        liquidReserves += l1TokenAmount;

        emit LiquidityAdded(address(l1Token), l1TokenAmount, lpTokensToMint, msg.sender);
    }

    /**
     * @notice Removes liquidity to the bridge pool. Burns lpTokenAmount LP tokens from the callers wallet. The caller
     * is sent back a commensurate number of l1Tokens at the prevailing exchange rate.
     * @dev The caller does not need to approve the spending of LP tokens as this method directly uses the burn logic.
     * @dev Reentrancy guard not added to this function because this indirectly calls sync() which is guarded.
     * @param lpTokenAmount Number of lpTokens to redeem for underlying.
     */
    function removeLiquidity(uint256 lpTokenAmount) public {
        uint256 l1TokensToReturn =
            FixedPoint.Unsigned(lpTokenAmount).mul(FixedPoint.Unsigned(exchangeRateCurrent())).rawValue;

        // Check that there is enough liquid reserves to withdraw the requested amount.
        require(liquidReserves >= (pendingReserves + l1TokensToReturn), "Utilization too high to remove");

        _burn(msg.sender, lpTokenAmount);

        liquidReserves -= l1TokensToReturn;

        l1Token.safeTransfer(msg.sender, l1TokensToReturn);

        emit LiquidityRemoved(address(l1Token), l1TokensToReturn, lpTokenAmount, msg.sender);
    }

    /**************************************
     *          RELAYER FUNCTIONS         *
     **************************************/

    /**
     * @notice Called by Relayer to execute a slow relay from L2 to L1, fulfilling a corresponding deposit order.
     * @dev There can only be one pending relay for a deposit.
     * @dev Caller must have approved this contract to spend the total bond for `l1Token`.
     * @param chainId Unique network ID on which deposit event occurred.
     * @param depositId Unique ID corresponding to deposit order that caller wants to relay.
     * @param l1Recipient Address on this network who should receive the relayed deposit.
     * @param l2Sender Address on the L2 network of depositor.
     * @param amount Amount deposited on L2 to be brought over to L1.
     * @param slowRelayFeePct Max fraction of `amount` that the depositor is willing to pay as a slow relay fee.
     * @param instantRelayFeePct Fraction of `amount` that the depositor is willing to pay as a instant relay fee.
     * @param quoteTimestamp Timestamp up until the depositor is willing to accept an LP quotation for.
     * @param realizedLpFeePct LP fee calculated off-chain considering the L1 pool liquidity at deposit time, before
     *      quoteTimestamp. The OO acts to verify the correctness of this realized fee. Can not exceed 50%.
     */
    function relayDeposit(
        uint8 chainId,
        uint64 depositId,
        address l1Recipient,
        address l2Sender,
        uint256 amount,
        uint64 slowRelayFeePct,
        uint64 instantRelayFeePct,
        uint64 quoteTimestamp,
        uint64 realizedLpFeePct
    ) public nonReentrant() {
        // The realizedLPFeePct should never be greater than 0.5e18 and the slow and instant relay fees should never be
        // more than 0.25e18 each. Therefore, the sum of all fee types can never exceed 1e18 (or 100%).
        require(slowRelayFeePct < 0.25e18 && instantRelayFeePct < 0.25e18 && realizedLpFeePct < 0.5e18);

        // Check if there is a pending relay for this deposit.
        DepositData memory depositData =
            DepositData({
                chainId: chainId,
                depositId: depositId,
                l1Recipient: l1Recipient,
                l2Sender: l2Sender,
                amount: amount,
                slowRelayFeePct: slowRelayFeePct,
                instantRelayFeePct: instantRelayFeePct,
                quoteTimestamp: quoteTimestamp
            });
        bytes32 depositHash = _getDepositHash(depositData);

        // If relay exists for deposit, check if it is disputed. If its disputed, then we can relay again, otherwise
        // the relay is pending valid and we cannot re-relay.
        // Note: everything after the || gets called _only_ in the case that this relay comes after a previously
        // disputed relay. Because of this, the getState call doesn't impact the gas usage in the happy path.
        require(
            relays[depositHash].relayState == RelayState.Uninitialized ||
<<<<<<< HEAD
                relays[depositHash].relayState == RelayState.Disputed,
            "Pending relay exists"
=======
                _getOptimisticOracle().getState(
                    address(this),
                    bridgeAdmin.identifier(),
                    relays[depositHash].priceRequestTime,
                    _getRelayAncillaryData(_getRelayHash(depositData, relays[depositHash]))
                ) ==
                OptimisticOracleInterface.State.Disputed
>>>>>>> 42f26deb
        );

        // If no pending relay for this deposit, then associate the caller's relay attempt with it. Copy over the
        // instant relayer so that the l1Recipient cannot receive double payments. This means that once a relay is
        // disputed, it cant be sped up a second time (must finalize via the slow relay).
        uint256 priceRequestTime = getCurrentTime();

        // Relay data is pulled out and set field-by-field because we're not setting _all_ fields.
        RelayData storage relayData = relays[depositHash];

        // This increments the storage variable at the same time as setting relayId.
        uint32 relayId = numberOfRelays++;
        relayData.relayId = relayId;
        relayData.relayState = RelayState.Pending;
        relayData.priceRequestTime = priceRequestTime;
        relayData.realizedLpFeePct = realizedLpFeePct;
        relayData.slowRelayer = msg.sender;

        bytes memory ancillaryData = getRelayAncillaryData(depositData, relayData);
        relayRequestAncillaryData[ancillaryData] = depositHash;

        // Sanity check that pool has enough balance to cover relay amount + proposer reward. Reward amount will be
        // paid on settlement after the OptimisticOracle price request has passed the challenge period.
        uint256 proposerBond = _getProposerBond(amount);
        require(
            l1Token.balanceOf(address(this)) >= amount + proposerBond && liquidReserves >= amount + proposerBond,
            "Insufficient pool balance"
        );

        // Request a price for the relay identifier and propose "true" optimistically. This method will pull the
        // (proposer reward + proposer bond + final fee) from the caller. We need to set a new price request timestamp
        // instead of default setting to equal to the `depositTimestamp`, which is dependent on the L2 VM on which the
        // DepositContract is deployed. Imagine if the timestamps on the L2 have an offset that are always "in the
        // future" relative to L1 blocks, then the OptimisticOracle would always reject requests.
<<<<<<< HEAD
        _requestAndProposeOraclePriceRelay(amount, priceRequestTime, ancillaryData);
=======
        bytes32 relayHash = _getRelayHash(depositData, relayData);
        bytes memory ancillaryData = _getRelayAncillaryData(relayHash);
        _requestOraclePriceRelay(amount, priceRequestTime, ancillaryData);
        _proposeOraclePriceRelay(amount, priceRequestTime, ancillaryData);
>>>>>>> 42f26deb

        pendingReserves += amount; // Book off maximum liquidity used by this relay in the pending reserves.

        // We use an internal method to emit this event to overcome Solidity's "stack too deep" error.
        emit DepositRelayed(
            relayId,
            depositData,
            msg.sender,
            address(l1Token),
            realizedLpFeePct,
            depositHash,
            relayHash
        );
    }

    /**
     * @notice Instantly relay a deposit amount minus fees to the l1Recipient. Instant relayer earns a reward following
     * the pending relay challenge period.
     * @dev We assume that the caller has performed an off-chain check that the deposit data they are attempting to
     * relay is valid. If the deposit data is invalid, then the instant relayer has no recourse
     * to receive their funds back after the invalid deposit data is disputed. Moreover, no one will be able to
     * resubmit a relay for the invalid deposit data because they know it will get disputed again. On the other hand,
     * if the deposit data is valid, then even if it is falsely disputed, the instant relayer will eventually get
     * reimbursed because someone else will be incentivized to resubmit the relay to earn slow relayer rewards. Once the
     * valid relay is finalized, the instant relayer will be reimbursed.
     * @dev We also assume that the caller has validated off-chain that the relay data that they are speeding up is
     * valid. If the relay is disputed (or eventually gets disputed), then the caller has no recourse to recover
     * their funds. Therefore, the caller has the same responsibility as the disputer in validating the relay data.
     * @dev Caller must have approved this contract to spend the deposit amount of L1 tokens to relay. There can only
     * be one instant relayer per relay attempt.
     * @param _depositData Unique set of L2 deposit data that caller is trying to instantly relay.
     */
    function speedUpRelay(DepositData memory _depositData) public nonReentrant() {
        bytes32 depositHash = _getDepositHash(_depositData);
        RelayData storage relay = relays[depositHash];
        require(
            (relays[depositHash].relayState != RelayState.Uninitialized ||
                relays[depositHash].relayState != RelayState.Finalized) &&
                relays[depositHash].instantRelayer == address(0),
            "Relay can not be sped up"
        );
        relay.instantRelayer = msg.sender;

        // Pull relay amount minus fees from caller and send to the deposit l1Recipient. The total fees paid is the sum
        // of the LP fees, the relayer fees and the instant relay fee.
        uint256 feesTotal =
            _getAmountFromPct(
                relay.realizedLpFeePct + _depositData.slowRelayFeePct + _depositData.instantRelayFeePct,
                _depositData.amount
            );

        l1Token.safeTransferFrom(msg.sender, _depositData.l1Recipient, _depositData.amount - feesTotal);

        // TODO: does this need more info?
        emit RelaySpedUp(depositHash, msg.sender);
    }

    /**
     * @notice Reward relayers if a pending relay price request has a price available on the OptimisticOracle. Mark
     * the relay as complete.
     * @param _depositData Unique set of L2 deposit data that caller is trying to settle a relay for.
     */
    function settleRelay(DepositData memory _depositData) public nonReentrant() {
        bytes32 depositHash = _getDepositHash(_depositData);
        RelayData storage relay = relays[depositHash];
<<<<<<< HEAD
        require(
            relays[depositHash].relayState == RelayState.PendingFinalization,
            "Can only settle relay if price is resolved True on OptimisticOracle"
=======

        require(relay.relayState == RelayState.Pending, "Relay state must be pending");

        // Attempt to settle OptimisticOracle price as a convenience for the slow relayer who will receive their
        // dispute bond back if the relay was disputed unsuccessfully (i.e. the dispute resolved to a price of 1).
        // If the price is not settleable, then this call will revert. If the price has already
        // been settled, then this will not revert and still return the price. If the dispute was successful (i.e. the
        // dispute resolved to a price of 0), then the disputer needs to go through OptimisticOracle to settle their
        // payout.
        bytes32 relayHash = _getRelayHash(_depositData, relay);
        bytes memory ancillaryData = _getRelayAncillaryData(relayHash);
        require(
            _getOptimisticOracle().settleAndGetPrice(bridgeAdmin.identifier(), relay.priceRequestTime, ancillaryData) ==
                int256(1e18), // Canonical value representing "True"; i.e. the proposed relay is valid.
            "Relay request was not valid"
>>>>>>> 42f26deb
        );

        // Update the relay state to Finalized. This prevents any re-settling of a relay.
        relay.relayState = RelayState.Finalized;

        // Reward relayers and pay out l1Recipient.
        // At this point there are two possible cases:
        // - This was a slow relay: In this case, a) pay the slow relayer their reward and b) pay the l1Recipient of the
        //      amount minus the realized LP fee and the slow Relay fee. The transfer was not sped up so no instant fee.
        // - This was a instant relay: In this case, a) pay the slow relayer their reward and b) pay the instant relayer
        //      the full bridging amount, minus the realized LP fee and minus the slow relay fee. When the instant
        //      relayer called speedUpRelay they were docked this same amount, minus the instant relayer fee. As a
        //      result, they are effectively paid what they spent when speeding up the relay + the instantRelayFee.

        uint256 instantRelayerOrRecipientAmount =
            _depositData.amount -
                _getAmountFromPct(relay.realizedLpFeePct + _depositData.slowRelayFeePct, _depositData.amount);

        l1Token.safeTransfer(
            relay.instantRelayer != address(0) ? relay.instantRelayer : _depositData.l1Recipient,
            instantRelayerOrRecipientAmount
        );

        // The slow relayer gets paid the slow relay fee. This is the same irrespective if the relay was sped up or not.
        uint256 slowRelayerAmount = _getAmountFromPct(_depositData.slowRelayFeePct, _depositData.amount);
        l1Token.safeTransfer(relay.slowRelayer, slowRelayerAmount);

        uint256 totalAmountSent = instantRelayerOrRecipientAmount + slowRelayerAmount;

        // Update reserves by amounts changed and allocated LP fees.
        pendingReserves -= _depositData.amount;
        liquidReserves -= totalAmountSent;
        utilizedReserves += int256(totalAmountSent);
        updateAccumulatedLpFees();
        allocateLpFees(_getAmountFromPct(relay.realizedLpFeePct, _depositData.amount));

        emit RelaySettled(depositHash, relayHash, msg.sender);

        delete relay.realizedLpFeePct;
        delete relay.instantRelayer;
        delete relay.priceRequestTime;
    }

    /**
     * @notice Callback for disputes, marks relay as disputed.
     * @dev Reverts if relay is not pending.
     * @dev _timestamp and _identifier are unused because _ancillaryData contains a relay nonce and uniquely
     * identifies a relay request.
     * @param _identifier price identifier for relay request.
     * @param _timestamp timestamp for relay request.
     * @param _ancillaryData ancillary data for relay request.
     * @param _request disputed relay request params.
     */
    function priceDisputed(
        bytes32 _identifier,
        uint256 _timestamp,
        bytes memory _ancillaryData,
        SkinnyOptimisticOracleInterface.Request memory _request
    ) external onlyFromOptimisticOracle {
        bytes32 depositHash = relayRequestAncillaryData[_ancillaryData];
        RelayData storage relay = relays[depositHash];
        require(relay.relayState == RelayState.Pending);
        relay.relayState = RelayState.Disputed;
    }

    /**
     * @notice Callback for settlements, marks relay as ready for finalization if the relay was resolved as valid.
     * @dev Reverts if relay is uninitialized or already settled.
     * @dev _timestamp and _identifier are unused because _ancillaryData contains a relay nonce and uniquely
     * identifies a relay request.
     * @param _identifier price identifier for relay request.
     * @param _timestamp timestamp for relay request.
     * @param _ancillaryData ancillary data for relay request.
     * @param _request settled relay request params.
     */
    function priceSettled(
        bytes32 _identifier,
        uint256 _timestamp,
        bytes memory _ancillaryData,
        SkinnyOptimisticOracleInterface.Request memory _request
    ) external onlyFromOptimisticOracle {
        bytes32 depositHash = relayRequestAncillaryData[_ancillaryData];
        RelayData storage relay = relays[depositHash];
        require(relay.relayState == RelayState.Pending || relay.relayState == RelayState.Disputed);
        // 1e18 = Canonical value representing "True"; i.e. the proposed relay is valid.
        if (_request.resolvedPrice == int256(1e18)) {
            relay.relayState = RelayState.PendingFinalization;
        }
    }

    /**
     * @notice Synchronize any balance changes in this contract with the utilized & liquid reserves. This would be done
     * at the conclusion of an L2->L1 token transfer via the canonical token bridge.
     */
    function sync() public nonReentrant() {
        // Check if the l1Token balance of the contract is greater than the liquidReserves. If it is then the bridging
        // action from L2->L1 has concluded and the local accounting can be updated.
        uint256 l1TokenBalance = l1Token.balanceOf(address(this));
        if (l1TokenBalance > liquidReserves) {
            // utilizedReserves can go to less than zero. This will happen if the accumulated fees exceeds the current
            // outstanding utilization. In other words, if outstanding bridging transfers are 0 then utilizedReserves
            // will equal the total LP fees accumulated over all time.
            utilizedReserves -= int256(l1TokenBalance - liquidReserves);
            liquidReserves = l1TokenBalance;
        }
    }

    /**
     * @notice Computes the exchange rate between LP tokens and L1Tokens. Used when adding/removing liquidity.
     */
    function exchangeRateCurrent() public returns (uint256) {
        if (totalSupply() == 0) return 1e18; //initial rate is 1 pre any mint action.

        // First, update fee counters and local accounting of finalized transfers from L2->L1.
        updateAccumulatedLpFees(); // Accumulate all allocated fees from the last time this method was called.
        sync(); // Fetch any balance changes due to token bridging finalization and factor them in.

        // ExchangeRate := (liquidReserves + utilizedReserves - undistributedLpFees) / lpTokenSupply
        // Note to accommodate negative utilizedReserves without using FixedPoint.Signed we need to do a bit of
        // branching logic. This is a gas optimization so we don't need to import this extra library logic.
        FixedPoint.Unsigned memory numerator =
            FixedPoint.Unsigned(liquidReserves).sub(FixedPoint.Unsigned(undistributedLpFees));
        if (utilizedReserves > 0) numerator = numerator.add(FixedPoint.Unsigned(uint256(utilizedReserves)));
        else numerator = numerator.sub(FixedPoint.Unsigned(uint256(utilizedReserves * -1)));
        return numerator.div(FixedPoint.Unsigned(totalSupply())).rawValue;
    }

    /**
     * @notice Computes the current liquidity utilization ratio.
     * @dev Used in computing realizedLpFeePct off-chain.
     */
    function liquidityUtilizationCurrent() public returns (uint256) {
        return liquidityUtilizationPostRelay(0);
    }

    /**
     * @notice Computes the liquidity utilization ratio post a relay of known size.
     * @dev Used in computing realizedLpFeePct off-chain.
     * @param relayedAmount Size of the relayed deposit to factor into the utilization calculation.
     */
    function liquidityUtilizationPostRelay(uint256 relayedAmount) public returns (uint256) {
        sync(); // Fetch any balance changes due to token bridging finalization and factor them in.

        // The liquidity utilization ratio is the ratio of utilized liquidity (pendingReserves + relayedAmount
        // +utilizedReserves) divided by the liquid reserves.
        FixedPoint.Unsigned memory numerator =
            FixedPoint.Unsigned(pendingReserves).add(FixedPoint.Unsigned(relayedAmount));
        if (utilizedReserves > 0) numerator = numerator.add(FixedPoint.Unsigned(uint256(utilizedReserves)));
        else numerator = numerator.sub(FixedPoint.Unsigned(uint256(utilizedReserves * -1)));

        // There are two cases where liquid reserves could be zero. Handle accordingly to avoid division by zero:
        // a) the pool is new and there no funds in it nor any bridging actions have happened. In this case the
        // numerator is 0 and liquid reserves are 0. The utilization is therefore 0.
        if (numerator.isEqual(0) && liquidReserves == 0) return 0;
        // b) the numerator is more than 0 and the liquid reserves are 0. in this case, The pool is at 100% utilization.
        if (numerator.isGreaterThan(0) && liquidReserves == 0) return 1e18;

        // In all other cases, return the utilization ratio.
        return numerator.div(FixedPoint.Unsigned(liquidReserves)).rawValue;
    }

    /************************************
     *           View FUNCTIONS         *
     ************************************/

    /**
     * @notice Computes the current amount of unallocated fees that have accumulated from the previous time this the
     * contract was called.
     */
    function getAccumulatedFees() public view returns (uint256) {
        // UnallocatedLpFees := min(undistributedLpFees*lpFeeRatePerSecond*timeFromLastInteraction,undistributedLpFees)
        // The min acts to pay out all fees in the case the equation returns more than the remaining a fees.
        return
            FixedPoint
                .Unsigned(undistributedLpFees)
                .mul(FixedPoint.Unsigned(lpFeeRatePerSecond))
                .mul(FixedPoint.fromUnscaledUint(getCurrentTime() - lastLpFeeUpdate))
                .min(FixedPoint.Unsigned(undistributedLpFees))
                .rawValue;
    }

    /**
     * @notice Returns ancillary data containing all relevant Relay data that voters can format into UTF8 and use to
     * determine if the relay is valid.
     * @param _depositData Contains L2 deposit information used by off-chain validators to validate relay.
     * @param _relayData Contains relay information used by off-chain validators to validate relay.
     * @return bytes New ancillary data that can be decoded into UTF8.
     */
    function getRelayAncillaryData(DepositData memory _depositData, RelayData memory _relayData)
        public
        view
        returns (bytes memory)
    {
        return
            AncillaryData.appendKeyValueBytes32(
                "",
                "relayHash",
                keccak256(
                    abi.encode(
                        _depositData.chainId,
                        _depositData.depositId,
                        _depositData.l1Recipient,
                        _depositData.l2Sender,
                        _depositData.amount,
                        _depositData.slowRelayFeePct,
                        _depositData.instantRelayFeePct,
                        _depositData.quoteTimestamp,
                        _relayData.relayId,
                        _relayData.realizedLpFeePct,
                        address(l1Token)
                    )
                )
            );
    }

    // Note: this method is identical to the one above, but it allows storage to be passed in, which saves some gas (3-4k)
    // when called internally due to solidity not needing to copy the entire data structure and just lazily read data
    // when requested.
    function _getRelayAncillaryData(bytes32 relayHash) private pure returns (bytes memory) {
        return AncillaryData.appendKeyValueBytes32("", "relayHash", relayHash);
    }

    function _getRelayHash(DepositData memory _depositData, RelayData storage _relayData)
        private
        view
        returns (bytes32)
    {
        return
            keccak256(
                abi.encode(
                    _depositData.chainId,
                    _depositData.depositId,
                    _depositData.l1Recipient,
                    _depositData.l2Sender,
                    _depositData.amount,
                    _depositData.slowRelayFeePct,
                    _depositData.instantRelayFeePct,
                    _depositData.quoteTimestamp,
                    _relayData.relayId,
                    _relayData.realizedLpFeePct,
                    address(l1Token)
                )
            );
    }

    /**************************************
     *    INTERNAL & PRIVATE FUNCTIONS    *
     **************************************/

    // Update internal fee counters by adding in any accumulated fees from the last time this logic was called.
    function updateAccumulatedLpFees() internal {
        // Calculate the unallocatedAccumulatedFees from the last time the contract was called.
        uint256 unallocatedAccumulatedFees = getAccumulatedFees();

        // Decrement the undistributedLpFees by the amount of accumulated fees.
        undistributedLpFees = undistributedLpFees - unallocatedAccumulatedFees;

        lastLpFeeUpdate = getCurrentTime();
    }

    // Allocate fees to the LPs by incrementing counters.
    function allocateLpFees(uint256 allocatedLpFees) internal {
        // Add to the total undistributed LP fees and the utilized reserves. Adding it to the utilized reserves acts to
        // track the fees while they are in transit.
        if (allocatedLpFees > 0) {
            undistributedLpFees += allocatedLpFees;
            utilizedReserves += int256(allocatedLpFees);
        }
    }

    function _getOptimisticOracle() private view returns (SkinnyOptimisticOracleInterface) {
        return
            SkinnyOptimisticOracleInterface(
                FinderInterface(bridgeAdmin.finder()).getImplementationAddress(OracleInterfaces.SkinnyOptimisticOracle)
            );
    }

    function _getStore() private view returns (StoreInterface) {
        return StoreInterface(FinderInterface(bridgeAdmin.finder()).getImplementationAddress(OracleInterfaces.Store));
    }

    function _getAmountFromPct(uint64 percent, uint256 amount) private pure returns (uint256) {
        return
            FixedPoint
                .Unsigned(uint256(percent))
                .div(FixedPoint.fromUnscaledUint(1))
                .mul(FixedPoint.Unsigned(amount))
                .rawValue;
    }

    function _getProposerBond(uint256 amount) private view returns (uint256) {
        return _getAmountFromPct(bridgeAdmin.proposerBondPct(), amount);
    }

    function _getDepositHash(DepositData memory _depositData) private view returns (bytes32) {
        return
            keccak256(
                abi.encode(
                    _depositData.chainId,
                    _depositData.depositId,
                    _depositData.l1Recipient,
                    _depositData.l2Sender,
                    address(l1Token),
                    _depositData.amount,
                    _depositData.slowRelayFeePct,
                    _depositData.instantRelayFeePct,
                    _depositData.quoteTimestamp
                )
            );
    }

    function _requestAndProposeOraclePriceRelay(
        uint256 amount,
        uint256 requestTimestamp,
        bytes memory customAncillaryData
    ) private {
        SkinnyOptimisticOracleInterface optimisticOracle = _getOptimisticOracle();

        // Compute total proposal bond and pull from caller so that the OptimisticOracle can subsequently pull it from
        // here.
        uint256 proposerBondPct =
            FixedPoint.Unsigned(uint256(bridgeAdmin.proposerBondPct())).div(FixedPoint.fromUnscaledUint(1)).rawValue;
        uint256 finalFee = _getStore().computeFinalFee(address(l1Token)).rawValue;
        uint256 totalBond =
            FixedPoint
                .Unsigned(proposerBondPct)
                .mul(FixedPoint.Unsigned(amount))
                .add(FixedPoint.Unsigned(finalFee))
                .rawValue;
        l1Token.safeTransferFrom(msg.sender, address(this), totalBond);
        l1Token.safeApprove(address(optimisticOracle), totalBond);

        optimisticOracle.requestAndProposePriceFor(
            bridgeAdmin.identifier(),
            requestTimestamp,
            customAncillaryData,
            IERC20(l1Token),
            // Set reward to 0, since we'll settle proposer reward payouts directly from this contract after a relay
            // proposal has passed the challenge period.
            0,
            // Set the Optimistic oracle proposer bond for the price request.
            _getProposerBond(amount),
            // Set the Optimistic oracle liveness for the price request.
            uint256(bridgeAdmin.optimisticOracleLiveness()),
            // Caller is proposer.
            msg.sender,
            // Canonical value representing "True"; i.e. the proposed relay is valid.
            1e18
        );
    }
}<|MERGE_RESOLUTION|>--- conflicted
+++ resolved
@@ -233,18 +233,8 @@
         // disputed relay. Because of this, the getState call doesn't impact the gas usage in the happy path.
         require(
             relays[depositHash].relayState == RelayState.Uninitialized ||
-<<<<<<< HEAD
                 relays[depositHash].relayState == RelayState.Disputed,
             "Pending relay exists"
-=======
-                _getOptimisticOracle().getState(
-                    address(this),
-                    bridgeAdmin.identifier(),
-                    relays[depositHash].priceRequestTime,
-                    _getRelayAncillaryData(_getRelayHash(depositData, relays[depositHash]))
-                ) ==
-                OptimisticOracleInterface.State.Disputed
->>>>>>> 42f26deb
         );
 
         // If no pending relay for this deposit, then associate the caller's relay attempt with it. Copy over the
@@ -279,14 +269,7 @@
         // instead of default setting to equal to the `depositTimestamp`, which is dependent on the L2 VM on which the
         // DepositContract is deployed. Imagine if the timestamps on the L2 have an offset that are always "in the
         // future" relative to L1 blocks, then the OptimisticOracle would always reject requests.
-<<<<<<< HEAD
         _requestAndProposeOraclePriceRelay(amount, priceRequestTime, ancillaryData);
-=======
-        bytes32 relayHash = _getRelayHash(depositData, relayData);
-        bytes memory ancillaryData = _getRelayAncillaryData(relayHash);
-        _requestOraclePriceRelay(amount, priceRequestTime, ancillaryData);
-        _proposeOraclePriceRelay(amount, priceRequestTime, ancillaryData);
->>>>>>> 42f26deb
 
         pendingReserves += amount; // Book off maximum liquidity used by this relay in the pending reserves.
 
@@ -352,27 +335,9 @@
     function settleRelay(DepositData memory _depositData) public nonReentrant() {
         bytes32 depositHash = _getDepositHash(_depositData);
         RelayData storage relay = relays[depositHash];
-<<<<<<< HEAD
         require(
             relays[depositHash].relayState == RelayState.PendingFinalization,
             "Can only settle relay if price is resolved True on OptimisticOracle"
-=======
-
-        require(relay.relayState == RelayState.Pending, "Relay state must be pending");
-
-        // Attempt to settle OptimisticOracle price as a convenience for the slow relayer who will receive their
-        // dispute bond back if the relay was disputed unsuccessfully (i.e. the dispute resolved to a price of 1).
-        // If the price is not settleable, then this call will revert. If the price has already
-        // been settled, then this will not revert and still return the price. If the dispute was successful (i.e. the
-        // dispute resolved to a price of 0), then the disputer needs to go through OptimisticOracle to settle their
-        // payout.
-        bytes32 relayHash = _getRelayHash(_depositData, relay);
-        bytes memory ancillaryData = _getRelayAncillaryData(relayHash);
-        require(
-            _getOptimisticOracle().settleAndGetPrice(bridgeAdmin.identifier(), relay.priceRequestTime, ancillaryData) ==
-                int256(1e18), // Canonical value representing "True"; i.e. the proposed relay is valid.
-            "Relay request was not valid"
->>>>>>> 42f26deb
         );
 
         // Update the relay state to Finalized. This prevents any re-settling of a relay.

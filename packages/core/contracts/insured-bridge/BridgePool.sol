--- conflicted
+++ resolved
@@ -642,56 +642,14 @@
     ) private {
         SkinnyOptimisticOracleInterface optimisticOracle = _getOptimisticOracle();
 
-<<<<<<< HEAD
-        // Set reward to 0, since we'll settle proposer reward payouts directly from this contract after a relay
-        // proposal has passed the challenge period.
-        optimisticOracle.requestPrice(
-            bridgeAdmin.identifier(),
-            requestTimestamp,
-            customAncillaryData,
-            IERC20(l1Token),
-            0
-        );
-
-        // Set the Optimistic oracle liveness for the price request.
-        optimisticOracle.setCustomLiveness(
-            bridgeAdmin.identifier(),
-            requestTimestamp,
-            customAncillaryData,
-            uint256(bridgeAdmin.optimisticOracleLiveness())
-        );
-
-        // Set the Optimistic oracle proposer bond for the price request.
+        // Compute total proposal bond and pull from caller so that the OptimisticOracle can pull it from here.
         uint256 proposerBond = _getProposerBond(amount);
-        optimisticOracle.setBond(bridgeAdmin.identifier(), requestTimestamp, customAncillaryData, proposerBond);
-    }
-
-    function _proposeOraclePriceRelay(
-        uint256 amount,
-        uint256 requestTimestamp,
-        bytes memory customAncillaryData
-    ) private {
-        OptimisticOracleInterface optimisticOracle = _getOptimisticOracle();
-        // Total bond := proposerBondPct * amount / finalFeeForL1Token
+        uint256 finalFee = _getStore().computeFinalFee(address(l1Token)).rawValue;
         uint256 totalBond =
             (uint256(bridgeAdmin.proposerBondPct()) * amount) /
                 1e18 +
                 _getStore().computeFinalFee(address(l1Token)).rawValue;
 
-        // Pull the total bond from the caller so that the OptimisticOracle can subsequently pull it from here.
-=======
-        // Compute total proposal bond and pull from caller so that the OptimisticOracle can subsequently pull it from
-        // here.
-        uint256 proposerBondPct =
-            FixedPoint.Unsigned(uint256(bridgeAdmin.proposerBondPct())).div(FixedPoint.fromUnscaledUint(1)).rawValue;
-        uint256 finalFee = _getStore().computeFinalFee(address(l1Token)).rawValue;
-        uint256 totalBond =
-            FixedPoint
-                .Unsigned(proposerBondPct)
-                .mul(FixedPoint.Unsigned(amount))
-                .add(FixedPoint.Unsigned(finalFee))
-                .rawValue;
->>>>>>> 58f727e2
         l1Token.safeTransferFrom(msg.sender, address(this), totalBond);
         l1Token.safeApprove(address(optimisticOracle), totalBond);
 

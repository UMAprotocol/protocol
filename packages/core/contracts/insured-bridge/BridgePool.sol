--- conflicted
+++ resolved
@@ -406,15 +406,10 @@
 
         // Sanity check that pool has enough balance to cover relay amount + proposer reward. Reward amount will be
         // paid on settlement after the OptimisticOracle price request has passed the challenge period.
-<<<<<<< HEAD
-        require(l1Token.balanceOf(address(this)) - bonds >= amount && liquidReserves >= amount, "Insufficient pool balance");
-=======
         require(
-            l1Token.balanceOf(address(this)) >= depositData.amount + proposerBond &&
-                liquidReserves >= depositData.amount + proposerBond,
+            l1Token.balanceOf(address(this)) - bonds >= depositData.amount && liquidReserves >= depositData.amount,
             "Insufficient pool balance"
         );
->>>>>>> 25ac3c00
 
         // Compute total proposal bond and pull from caller so that the OptimisticOracle can pull it from here.
         uint256 totalBond = proposerBond + finalFee;

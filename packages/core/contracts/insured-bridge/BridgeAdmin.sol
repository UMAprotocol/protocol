// SPDX-License-Identifier: AGPL-3.0-only
pragma solidity ^0.8.0;

import "./interfaces//BridgePoolInterface.sol";
import "./interfaces/BridgeAdminInterface.sol";
import "./interfaces/MessengerInterface.sol";
import "../oracle/interfaces/IdentifierWhitelistInterface.sol";
import "../oracle/interfaces/FinderInterface.sol";
import "../oracle/implementation/Constants.sol";
import "../common/interfaces/AddressWhitelistInterface.sol";
import "../common/implementation/Lockable.sol";

import "@openzeppelin/contracts/access/Ownable.sol";

/**
 * @notice Administrative contract deployed on L1 that has implicit references to all L2 DepositBoxes.
 * @dev This contract is
 * responsible for making global variables accessible to BridgePool contracts, which house passive liquidity and
 * enable relaying of L2 deposits.
 * @dev The owner of this contract can also call permissioned functions on registered L2 DepositBoxes.
 */
contract BridgeAdmin is BridgeAdminInterface, Ownable, Lockable {
    // Finder used to point to latest OptimisticOracle and other DVM contracts.
    address public override finder;

    // This contract can relay messages to any number of L2 DepositBoxes, one per L2 network, each identified by a
    // unique network ID. To relay a message, both the deposit box contract address and a messenger contract address
    // need to be stored. The messenger implementation differs for each L2 because L1 --> L2 messaging is non-standard.
    // The deposit box contract originate the deposits that can be fulfilled by BridgePool contracts on L1.
    mapping(uint256 => DepositUtilityContracts) private _depositContracts;

    // L1 token addresses are mapped to their canonical token address on L2 and the BridgePool contract that houses
    // relay liquidity for any deposits of the canonical L2 token.
    mapping(address => L1TokenRelationships) private _whitelistedTokens;

    // Set upon construction and can be reset by Owner.
    uint32 public override optimisticOracleLiveness;
    uint64 public override proposerBondPct;
    bytes32 public override identifier;

    // Add this modifier to methods that are expected to bridge messages to a L2 Deposit contract, which
    // will cause unexpected behavior if the deposit or messenger helper contract isn't set and valid.
    modifier canRelay(uint256 chainId) {
        _validateDepositContracts(
            _depositContracts[chainId].depositContract,
            _depositContracts[chainId].messengerContract
        );
        _;
    }

    /**
     * @notice Construct the Bridge Admin
     * @param _finder DVM finder to find other UMA ecosystem contracts.
     * @param _optimisticOracleLiveness Timeout that all bridging actions from L2->L1 must wait for a OptimisticOracle response.
     * @param _proposerBondPct Percentage of the bridged amount that a relayer must put up as a bond.
     * @param _identifier Identifier used when querying the OO for a cross bridge transfer action.
     */
    constructor(
        address _finder,
        uint32 _optimisticOracleLiveness,
        uint64 _proposerBondPct,
        bytes32 _identifier
    ) {
        finder = _finder;
        require(address(_getCollateralWhitelist()) != address(0), "Invalid finder");
        _setOptimisticOracleLiveness(_optimisticOracleLiveness);
        _setProposerBondPct(_proposerBondPct);
        _setIdentifier(_identifier);
    }

    /**************************************
     *        ADMIN FUNCTIONS             *
     **************************************/

    /**
     * @notice Sets a price identifier to use for relayed deposits. BridgePools reads the identifier from this contract.
     * @dev Can only be called by the current owner.
     * @param _identifier New identifier to set.
     */
    function setIdentifier(bytes32 _identifier) public onlyOwner nonReentrant() {
        _setIdentifier(_identifier);
    }

    /**
     * @notice Sets challenge period for relayed deposits. BridgePools will read this value from this contract.
     * @dev Can only be called by the current owner.
     * @param liveness New OptimisticOracle liveness period to set for relay price requests.
     */
    function setOptimisticOracleLiveness(uint32 liveness) public onlyOwner nonReentrant() {
        _setOptimisticOracleLiveness(liveness);
    }

    /**
     * @notice Sets challenge period for relayed deposits. BridgePools will read this value from this contract.
     * @dev Can only be called by the current owner.
     * @param _proposerBondPct New OptimisticOracle proposer bond % to set for relay price requests. 1e18 = 100%.
     */
    function setProposerBondPct(uint64 _proposerBondPct) public onlyOwner nonReentrant() {
        _setProposerBondPct(_proposerBondPct);
    }

    /**
     * @notice Associates the L2 deposit and L1 messenger helper addresses with an L2 network ID.
     * @dev Only callable by the current owner.
     * @param chainId L2 network ID to set addresses for.
     * @param depositContract Address of L2 deposit contract.
     * @param messengerContract Address of L1 helper contract that relays messages to L2.
     */
    function setDepositContract(
        uint256 chainId,
        address depositContract,
        address messengerContract
    ) public onlyOwner nonReentrant() {
        _validateDepositContracts(depositContract, messengerContract);
        _depositContracts[chainId].depositContract = depositContract;
        _depositContracts[chainId].messengerContract = messengerContract;
        emit SetDepositContracts(chainId, depositContract, messengerContract);
    }

    /**
     * @notice Enables the current owner to transfer ownership of a set of owned bridge pools to a new owner.
     * @dev Only callable by the current owner.
     * @param bridgePools array of bridge pools to transfer ownership.
     * @param newAdmin new admin contract to set ownership to.
     */
    function transferBridgePoolAdmin(address[] memory bridgePools, address newAdmin) public onlyOwner nonReentrant() {
        for (uint8 i = 0; i < bridgePools.length; i++) {
            BridgePoolInterface(bridgePools[i]).changeAdmin(newAdmin);
        }
        emit BridgePoolsAdminTransferred(bridgePools, newAdmin);
    }

<<<<<<< HEAD
    function changeLpFeeRatePerSecond(address bridgePool, uint64 newLpFeeRate) public onlyOwner nonReentrant() {
        BridgePoolInterface(bridgePool).changeLpFeeRatePerSecond(newLpFeeRate);
        emit ChangedLpFeeRate(bridgePool, newLpFeeRate);
=======
    /**
     * @notice Enable the current owner to change the decay rate at which LP shares accumulate fees for a particular
     * BridgePool. The higher this value, the faster LP shares realize pending fees.
     * @dev Only callable by the current owner.
     * @param bridgePool Bridge Pool to change LP fee rate for.
     * @param newLpFeeRate The new rate to set for the `bridgePool`.
     */
    function setLpFeeRatePerSecond(address bridgePool, uint64 newLpFeeRate) public onlyOwner nonReentrant() {
        BridgePoolInterface(bridgePool).setLpFeeRatePerSecond(newLpFeeRate);
        emit SetLpFeeRate(bridgePool, newLpFeeRate);
>>>>>>> a4e395f4
    }

    /**************************************************
     *        CROSSDOMAIN ADMIN FUNCTIONS             *
     **************************************************/

    /**
     * @notice Set new contract as the admin address in the L2 Deposit contract.
     * @dev Only callable by the current owner.
     * @dev msg.value must equal to l1CallValue.
     * @param chainId L2 network ID where Deposit contract is deployed.
     * @param admin New admin address to set on L2.
     * @param l1CallValue Amount of ETH to include in msg.value. Used to pay for L2 fees, but its exact usage varies
     * depending on the L2 network that this contract sends a message to.
     * @param l2Gas Gas limit to set for relayed message on L2.
     * @param l2GasPrice Gas price bid to set for relayed message on L2.
     * @param maxSubmissionCost: Arbitrum only: fee deducted from L2 sender's balance to pay for L2 gas.
     */
    function setCrossDomainAdmin(
        uint256 chainId,
        address admin,
        uint256 l1CallValue,
        uint256 l2Gas,
        uint256 l2GasPrice,
        uint256 maxSubmissionCost
    ) public payable onlyOwner canRelay(chainId) nonReentrant() {
        require(admin != address(0), "Admin cannot be zero address");
        _relayMessage(
            _depositContracts[chainId].messengerContract,
            l1CallValue,
            _depositContracts[chainId].depositContract,
            msg.sender,
            l2Gas,
            l2GasPrice,
            maxSubmissionCost,
            abi.encodeWithSignature("setCrossDomainAdmin(address)", admin)
        );
        emit SetCrossDomainAdmin(chainId, admin);
    }

    /**
     * @notice Sets the minimum time between L2-->L1 token withdrawals in the L2 Deposit contract.
     * @dev Only callable by the current owner.
     * @dev msg.value must equal to l1CallValue.
     * @param chainId L2 network ID where Deposit contract is deployed.
     * @param minimumBridgingDelay the new minimum delay.
     * @param l1CallValue Amount of ETH to include in msg.value. Used to pay for L2 fees, but its exact usage varies
     * depending on the L2 network that this contract sends a message to.
     * @param l2Gas Gas limit to set for relayed message on L2.
     * @param l2GasPrice Gas price bid to set for relayed message on L2.
     * @param maxSubmissionCost: Arbitrum only: fee deducted from L2 sender's balance to pay for L2 gas.
     */
    function setMinimumBridgingDelay(
        uint256 chainId,
        uint64 minimumBridgingDelay,
        uint256 l1CallValue,
        uint256 l2Gas,
        uint256 l2GasPrice,
        uint256 maxSubmissionCost
    ) public payable onlyOwner canRelay(chainId) nonReentrant() {
        _relayMessage(
            _depositContracts[chainId].messengerContract,
            l1CallValue,
            _depositContracts[chainId].depositContract,
            msg.sender,
            l2Gas,
            l2GasPrice,
            maxSubmissionCost,
            abi.encodeWithSignature("setMinimumBridgingDelay(uint64)", minimumBridgingDelay)
        );
        emit SetMinimumBridgingDelay(chainId, minimumBridgingDelay);
    }

    /**
     * @notice Owner can pause/unpause L2 deposits for a tokens.
     * @dev Only callable by Owner of this contract. Will set the same setting in the L2 Deposit contract via the cross
     * domain messenger.
     * @dev msg.value must equal to l1CallValue.
     * @param chainId L2 network ID where Deposit contract is deployed.
     * @param l1Token address of L1 Token to enable/disable deposits and relays for.
     * @param depositsEnabled bool to set if the deposit box should accept/reject deposits.
     * @param l1CallValue Amount of ETH to include in msg.value. Used to pay for L2 fees, but its exact usage varies
     * depending on the L2 network that this contract sends a message to.
     * @param l2Gas Gas limit to set for relayed message on L2.
     * @param l2GasPrice Gas price bid to set for relayed message on L2.
     * @param maxSubmissionCost: Arbitrum only: fee deducted from L2 sender's balance to pay for L2 gas.
     */
    function setEnableDepositsAndRelays(
        uint256 chainId,
        address l1Token,
        bool depositsEnabled,
        uint256 l1CallValue,
        uint256 l2Gas,
        uint256 l2GasPrice,
        uint256 maxSubmissionCost
    ) public payable onlyOwner canRelay(chainId) nonReentrant() {
        // Disable relays on the BridgePool.
        BridgePoolInterface(_whitelistedTokens[l1Token].bridgePool).setRelaysEnabled(depositsEnabled);

        // Send cross-chain message to the associated bridgeDepositBox to disable deposits.
        address l2Token = _whitelistedTokens[l1Token].l2Tokens[chainId];
        _relayMessage(
            _depositContracts[chainId].messengerContract,
            l1CallValue,
            _depositContracts[chainId].depositContract,
            msg.sender,
            l2Gas,
            l2GasPrice,
            maxSubmissionCost,
            abi.encodeWithSignature("setEnableDeposits(address,bool)", l2Token, depositsEnabled)
        );
        emit DepositsEnabled(chainId, l2Token, depositsEnabled);
    }

    /**
     * @notice Privileged account can associate a whitelisted token with its linked token address on L2. The linked L2
     * token can thereafter be deposited into the Deposit contract on L2 and relayed via the BridgePool contract.
     * @dev msg.value must equal to l1CallValue.
     * @dev This method is also used to to update the address of the bridgePool within a BridgeDepositBox through the
     * re-whitelisting of a previously whitelisted token to update the address of the bridge pool in the deposit box.
     * @dev Only callable by Owner of this contract. Also initiates a cross-chain call to the L2 Deposit contract to
     * whitelist the token mapping.
     * @param chainId L2 network ID where Deposit contract is deployed.
     * @param l1Token Address of L1 token that can be used to relay L2 token deposits.
     * @param l2Token Address of L2 token whose deposits are fulfilled by `l1Token`.
     * @param bridgePool Address of BridgePool which manages liquidity to fulfill L2-->L1 relays.
     * @param l1CallValue Amount of ETH to include in msg.value. Used to pay for L2 fees, but its exact usage varies
     * depending on the L2 network that this contract sends a message to.
     * @param l2Gas Gas limit to set for relayed message on L2.
     * @param l2GasPrice Gas price bid to set for relayed message on L2.
     * @param maxSubmissionCost: Arbitrum only: fee deducted from L2 sender's balance to pay for L2 gas.
     */
    function whitelistToken(
        uint256 chainId,
        address l1Token,
        address l2Token,
        address bridgePool,
        uint256 l1CallValue,
        uint256 l2Gas,
        uint256 l2GasPrice,
        uint256 maxSubmissionCost
    ) public payable onlyOwner canRelay(chainId) nonReentrant() {
        require(bridgePool != address(0), "BridgePool cannot be zero address");
        require(l2Token != address(0), "L2 token cannot be zero address");
        require(_getCollateralWhitelist().isOnWhitelist(address(l1Token)), "L1Token token not whitelisted");

        require(address(BridgePoolInterface(bridgePool).l1Token()) == l1Token, "Bridge pool has different L1 token");

        // Braces to resolve Stack too deep compile error
        {
            L1TokenRelationships storage l1TokenRelationships = _whitelistedTokens[l1Token];
            l1TokenRelationships.l2Tokens[chainId] = l2Token; // Set the L2Token at the index of the chainId.
            l1TokenRelationships.bridgePool = bridgePool;
        }

        _relayMessage(
            _depositContracts[chainId].messengerContract,
            l1CallValue,
            _depositContracts[chainId].depositContract,
            msg.sender,
            l2Gas,
            l2GasPrice,
            maxSubmissionCost,
            abi.encodeWithSignature("whitelistToken(address,address,address)", l1Token, l2Token, bridgePool)
        );
        emit WhitelistToken(chainId, l1Token, l2Token, bridgePool);
    }

    /**************************************
     *           VIEW FUNCTIONS           *
     **************************************/
    function depositContracts(uint256 chainId) external view override returns (DepositUtilityContracts memory) {
        return _depositContracts[chainId];
    }

    function whitelistedTokens(address l1Token, uint256 chainId)
        external
        view
        override
        returns (address l2Token, address bridgePool)
    {
        return (_whitelistedTokens[l1Token].l2Tokens[chainId], _whitelistedTokens[l1Token].bridgePool);
    }

    /**************************************
     *        INTERNAL FUNCTIONS          *
     **************************************/

    function _getIdentifierWhitelist() private view returns (IdentifierWhitelistInterface) {
        return
            IdentifierWhitelistInterface(
                FinderInterface(finder).getImplementationAddress(OracleInterfaces.IdentifierWhitelist)
            );
    }

    function _getCollateralWhitelist() private view returns (AddressWhitelistInterface) {
        return
            AddressWhitelistInterface(
                FinderInterface(finder).getImplementationAddress(OracleInterfaces.CollateralWhitelist)
            );
    }

    function _setIdentifier(bytes32 _identifier) private {
        require(_getIdentifierWhitelist().isIdentifierSupported(_identifier), "Identifier not registered");
        identifier = _identifier;
        emit SetRelayIdentifier(identifier);
    }

    function _setOptimisticOracleLiveness(uint32 liveness) private {
        // The following constraints are copied from a similar function in the OptimisticOracle contract:
        // - https://github.com/UMAprotocol/protocol/blob/dd211c4e3825fe007d1161025a34e9901b26031a/packages/core/contracts/oracle/implementation/OptimisticOracle.sol#L621
        require(liveness < 5200 weeks, "Liveness too large");
        require(liveness > 0, "Liveness cannot be 0");
        optimisticOracleLiveness = liveness;
        emit SetOptimisticOracleLiveness(optimisticOracleLiveness);
    }

    function _setProposerBondPct(uint64 _proposerBondPct) private {
        proposerBondPct = _proposerBondPct;
        emit SetProposerBondPct(proposerBondPct);
    }

    function _validateDepositContracts(address depositContract, address messengerContract) private pure {
        require(
            (depositContract != address(0)) && (messengerContract != address(0)),
            "Invalid deposit or messenger contract"
        );
    }

    // Send msg.value == l1CallValue to Messenger, which can then use it in any way to execute cross domain message.
    function _relayMessage(
        address messengerContract,
        uint256 l1CallValue,
        address target,
        address user,
        uint256 l2Gas,
        uint256 l2GasPrice,
        uint256 maxSubmissionCost,
        bytes memory message
    ) private {
        require(l1CallValue == msg.value, "Wrong number of ETH sent");
        MessengerInterface(messengerContract).relayMessage{ value: l1CallValue }(
            target,
            user,
            l1CallValue,
            l2Gas,
            l2GasPrice,
            maxSubmissionCost,
            message
        );
    }
}<|MERGE_RESOLUTION|>--- conflicted
+++ resolved
@@ -130,11 +130,6 @@
         emit BridgePoolsAdminTransferred(bridgePools, newAdmin);
     }
 
-<<<<<<< HEAD
-    function changeLpFeeRatePerSecond(address bridgePool, uint64 newLpFeeRate) public onlyOwner nonReentrant() {
-        BridgePoolInterface(bridgePool).changeLpFeeRatePerSecond(newLpFeeRate);
-        emit ChangedLpFeeRate(bridgePool, newLpFeeRate);
-=======
     /**
      * @notice Enable the current owner to change the decay rate at which LP shares accumulate fees for a particular
      * BridgePool. The higher this value, the faster LP shares realize pending fees.
@@ -145,7 +140,6 @@
     function setLpFeeRatePerSecond(address bridgePool, uint64 newLpFeeRate) public onlyOwner nonReentrant() {
         BridgePoolInterface(bridgePool).setLpFeeRatePerSecond(newLpFeeRate);
         emit SetLpFeeRate(bridgePool, newLpFeeRate);
->>>>>>> a4e395f4
     }
 
     /**************************************************

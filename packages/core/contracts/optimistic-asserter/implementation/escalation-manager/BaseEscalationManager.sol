// SPDX-License-Identifier: AGPL-3.0-only
pragma solidity 0.8.16;

import "@openzeppelin/contracts/access/Ownable.sol";
import "../../interfaces/EscalationManagerInterface.sol";
import "../../interfaces/OptimisticAsserterInterface.sol";

/**
 * @title BaseEscalationManager
 * @notice Base contract for escalation managers. This contract is responsible for managing the escalation policy for
 * assertions. This base implementation simply exposes the required interface and provides a default implementation
 * (returning default values or doing nothing).
 */
contract BaseEscalationManager is EscalationManagerInterface, Ownable {
    OptimisticAsserterInterface public immutable optimisticAsserter;

    event PriceRequestAdded(bytes32 indexed identifier, uint256 time, bytes ancillaryData);

    /**
     * @notice Reverts unless the configured optimistic asserter is the caller.
     */
    modifier onlyOptimisticAsserter() {
        require(msg.sender == address(optimisticAsserter), "Not the optimistic asserter");
        _;
    }

    /**
     * @notice Constructs the escalation manager.
     * @param _optimisticAsserter the optimistic asserter to use.
     */
    constructor(address _optimisticAsserter) {
        optimisticAsserter = OptimisticAsserterInterface(_optimisticAsserter);
    }

    /**
     * @notice Returns the assertion policy for the given assertionId.
     * @param assertionId the assertionId to get the assertion policy for.
     * @return the assertion policy for the given assertionId.
     */
    function getAssertionPolicy(bytes32 assertionId) public view virtual returns (AssertionPolicy memory) {
        return
            AssertionPolicy({
                blockAssertion: false,
                arbitrateViaEscalationManager: false,
                discardOracle: false,
                validateDisputers: false
            });
    }

    /**
     * @notice Callback function that is called by Optimistic Asserter when an assertion is disputed. Used to validate
     * if the dispute should be allowed based on the escalation policy.
     * @param assertionId the assertionId to validate the dispute for.
     * @param disputeCaller the caller of the dispute function.
     * @return bool if the dispute is allowed, false otherwise.
     */
    function isDisputeAllowed(bytes32 assertionId, address disputeCaller) public view virtual returns (bool) {
        return true;
    }

    /**
     * @notice Implements price getting logic. This method is called by Optimistic Asserter settling an assertion that
     * is configured to use the escalation manager as the oracle. The interface is constructed to mimic the UMA DVM.
     * @param identifier price identifier being requested.
     * @param time timestamp of the price being requested.
     * @param ancillaryData ancillary data of the price being requested.
     * @return price from the escalation manager to inform the resolution of the dispute.
     */
    function getPrice(
        bytes32 identifier,
        uint256 time,
        bytes memory ancillaryData
    ) public view virtual returns (int256) {}

    /**
     * @notice Implements price requesting logic for the escalation manager. This function is called by the Optimistic
     * on dispute and is constructed to mimic that of the UMA DVM interface.
     * @param identifier the identifier to fetch the price for.
     * @param time the time to fetch the price for.
     * @param ancillaryData ancillary data of the price being requested.
     */
    function requestPrice(
        bytes32 identifier,
        uint256 time,
        bytes memory ancillaryData
<<<<<<< HEAD
    ) public virtual override onlyOptimisticAsserter {
=======
    ) public virtual {
>>>>>>> 59b13d3e
        emit PriceRequestAdded(identifier, time, ancillaryData);
    }

    // Callback function that is called by Optimistic Asserter when an assertion is resolved.
<<<<<<< HEAD
    function assertionResolvedCallback(bytes32 assertionId, bool assertedTruthfully)
        public
        virtual
        override
        onlyOptimisticAsserter
    {}

    // Callback function that is called by Optimistic Asserter when an assertion is disputed.
    function assertionDisputedCallback(bytes32 assertionId) public virtual override onlyOptimisticAsserter {}
=======
    function assertionResolvedCallback(bytes32 assertionId, bool assertedTruthfully) public virtual {}

    // Callback function that is called by Optimistic Asserter when an assertion is disputed.
    function assertionDisputedCallback(bytes32 assertionId) public virtual {}
>>>>>>> 59b13d3e
}<|MERGE_RESOLUTION|>--- conflicted
+++ resolved
@@ -83,29 +83,17 @@
         bytes32 identifier,
         uint256 time,
         bytes memory ancillaryData
-<<<<<<< HEAD
-    ) public virtual override onlyOptimisticAsserter {
-=======
-    ) public virtual {
->>>>>>> 59b13d3e
+    ) public virtual onlyOptimisticAsserter {
         emit PriceRequestAdded(identifier, time, ancillaryData);
     }
 
     // Callback function that is called by Optimistic Asserter when an assertion is resolved.
-<<<<<<< HEAD
     function assertionResolvedCallback(bytes32 assertionId, bool assertedTruthfully)
         public
         virtual
-        override
         onlyOptimisticAsserter
     {}
 
     // Callback function that is called by Optimistic Asserter when an assertion is disputed.
-    function assertionDisputedCallback(bytes32 assertionId) public virtual override onlyOptimisticAsserter {}
-=======
-    function assertionResolvedCallback(bytes32 assertionId, bool assertedTruthfully) public virtual {}
-
-    // Callback function that is called by Optimistic Asserter when an assertion is disputed.
-    function assertionDisputedCallback(bytes32 assertionId) public virtual {}
->>>>>>> 59b13d3e
+    function assertionDisputedCallback(bytes32 assertionId) public virtual onlyOptimisticAsserter {}
 }
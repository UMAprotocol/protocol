--- conflicted
+++ resolved
@@ -153,12 +153,8 @@
         bytes memory ancillaryData,
         bool arbitrationResolution
     ) public onlyOwner {
-<<<<<<< HEAD
-        bytes32 requestId = keccak256(abi.encode(identifier, time, ancillaryData));
+        bytes32 requestId = getRequestId(identifier, time, ancillaryData);
         require(arbitrationResolutions[requestId].valueSet == false, "Arbitration already resolved");
-=======
-        bytes32 requestId = getRequestId(identifier, time, ancillaryData);
->>>>>>> 97be5e6b
         arbitrationResolutions[requestId] = ArbitrationResolution(true, arbitrationResolution);
         emit ArbitrationResolutionSet(identifier, time, ancillaryData, arbitrationResolution);
     }

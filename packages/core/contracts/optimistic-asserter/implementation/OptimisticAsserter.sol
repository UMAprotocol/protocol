--- conflicted
+++ resolved
@@ -66,12 +66,8 @@
         emit BurnedBondPercentageSet(_burnedBondPercentage);
     }
 
-<<<<<<< HEAD
     // TODO: rename to "assertSimpleTruth". This is the simplest assertion possible with strong defaulting.
     function assertTruthWithDefaults(bytes calldata claim) public returns (bytes32) {
-=======
-    function assertTruthWithDefaults(bytes memory claim) public returns (bytes32) {
->>>>>>> be0cc5c3
         // Note: re-entrancy guard is done in the inner call.
         return
             assertTruth(

--- conflicted
+++ resolved
@@ -88,14 +88,8 @@
         uint256 liveness,
         bytes32 identifier
     ) public returns (bytes32) {
-<<<<<<< HEAD
-        proposer = proposer == address(0) ? msg.sender : proposer;
+        asserter = asserter == address(0) ? msg.sender : asserter;
         bytes32 assertionId = _getId(claim, bond, liveness, currency, callbackRecipient, sovereignSecurity, identifier);
-=======
-        asserter = asserter == address(0) ? msg.sender : asserter;
-        bytes32 assertionId =
-            _getId(claim, bond, liveness, currency, asserter, callbackRecipient, sovereignSecurity, identifier);
->>>>>>> 8ab97f59
 
         require(assertions[assertionId].asserter == address(0), "Assertion already exists");
         // TODO [GAS] caching identifier whitelist and collateral currency whitelist
@@ -248,10 +242,6 @@
         uint256 bond,
         uint256 liveness,
         IERC20 currency,
-<<<<<<< HEAD
-=======
-        address asserter,
->>>>>>> 8ab97f59
         address callbackRecipient,
         address sovereignSecurity,
         bytes32 identifier
@@ -260,20 +250,7 @@
         return
             keccak256(
                 // TODO change order of abi.encode arguments to do potential gas savings
-<<<<<<< HEAD
                 abi.encode(claim, bond, liveness, currency, callbackRecipient, sovereignSecurity, identifier)
-=======
-                abi.encode(
-                    claim,
-                    bond,
-                    liveness,
-                    currency,
-                    asserter, // TODO get rid of this prop
-                    callbackRecipient,
-                    sovereignSecurity,
-                    identifier
-                )
->>>>>>> 8ab97f59
             );
     }
 

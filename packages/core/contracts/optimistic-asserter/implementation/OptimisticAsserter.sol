// SPDX-License-Identifier: AGPL-3.0-only
pragma solidity 0.8.16;

import "@openzeppelin/contracts/access/Ownable.sol";
import "@openzeppelin/contracts/token/ERC20/utils/SafeERC20.sol";

import "../interfaces/OptimisticAsserterCallbackRecipientInterface.sol";
import "../interfaces/OptimisticAsserterInterface.sol";
import "../interfaces/EscalationManagerInterface.sol";

import "../../data-verification-mechanism/implementation/Constants.sol";
import "../../data-verification-mechanism/interfaces/FinderInterface.sol";
import "../../data-verification-mechanism/interfaces/IdentifierWhitelistInterface.sol";
import "../../data-verification-mechanism/interfaces/OracleAncillaryInterface.sol";
import "../../data-verification-mechanism/interfaces/StoreInterface.sol";

import "../../common/implementation/AddressWhitelist.sol";
import "../../common/implementation/AncillaryData.sol";
import "../../common/implementation/Lockable.sol";
import "../../common/implementation/MultiCaller.sol";

/**
 * @title Optimistic Asserter.
 * @notice The OA is used to assert truths about the world which are verified using an optimistic escalation game.
 * @dev Core idea: an asserter makes a statement about a truth, calling "assertTruth". If this statement is not
 * challenged, it is taken as the state of the world. If challenged, it is arbitrated using the UMA DVM, or if
 * configured, an escalation manager. Escalation managers enable integrations to define their own security properties and
 * tradeoffs, enabling the notion of "sovereign security".
 */

contract OptimisticAsserter is OptimisticAsserterInterface, Lockable, Ownable, MultiCaller {
    using SafeERC20 for IERC20;

    FinderInterface public immutable finder; // Finder used to discover other UMA ecosystem contracts.

    // Cached UMA parameters.
    address public cachedOracle;
    mapping(address => WhitelistedCurrency) public cachedCurrencies;
    mapping(bytes32 => bool) public cachedIdentifiers;

    mapping(bytes32 => Assertion) public assertions; // All assertions made by the optimistic asserter.

    uint256 public burnedBondPercentage; // Percentage of the bond that is paid to the UMA store if the assertion is disputed.

    bytes32 public constant defaultIdentifier = "ASSERT_TRUTH";
    IERC20 public defaultCurrency;
    uint64 public defaultLiveness;

    /**
     * @notice Construct the OptimisticAsserter contract.
     * @param _finder keeps track of all contracts within the UMA system based on their interfaceName.
     * @param _defaultCurrency the default currency to bond asserters in assertTruthWithDefaults.
     * @param _defaultLiveness the default liveness for assertions in assertTruthWithDefaults.
     */
    constructor(
        FinderInterface _finder,
        IERC20 _defaultCurrency,
        uint64 _defaultLiveness
    ) {
        finder = _finder;
        setAdminProperties(_defaultCurrency, _defaultLiveness, 0.5e18);
    }

    /**
     * @notice Sets the default currency, liveness, and burned bond percentage.
     * @dev Only callable by the contract owner (UMA governor).
     * @param _defaultCurrency the default currency to bond asserters in assertTruthWithDefaults.
     * @param _defaultLiveness the default liveness for assertions in assertTruthWithDefaults.
     * @param _burnedBondPercentage the percentage of the bond that is sent as fee to UMA Store contract on disputes.
     */
    function setAdminProperties(
        IERC20 _defaultCurrency,
        uint64 _defaultLiveness,
        uint256 _burnedBondPercentage
    ) public onlyOwner {
        require(_burnedBondPercentage <= 1e18, "Burned bond percentage > 100");
        require(_burnedBondPercentage > 0, "Burned bond percentage is 0");
        burnedBondPercentage = _burnedBondPercentage;
        defaultCurrency = _defaultCurrency;
        defaultLiveness = _defaultLiveness;
        syncUmaParams(defaultIdentifier, address(_defaultCurrency));

        emit AdminPropertiesSet(_defaultCurrency, _defaultLiveness, _burnedBondPercentage);
    }

    /**
     * @notice Asserts a truth about the world, using the default currency and liveness. No callback recipient or
     * escalation manager is enabled. The caller is expected to provide a bond of finalFee/burnedBondPercentage
     * (with burnedBondPercentage set to 50%, the bond is 2x final fee) of the default currency.
     * @dev The caller must approve this contract to spend at least the result of getMinimumBond(defaultCurrency).
     * @param claim the truth claim being asserted. This is an assertion about the world, and is verified by disputers.
     * @return assertionId unique identifier for this assertion.
     */

    function assertTruthWithDefaults(bytes calldata claim, address asserter) external returns (bytes32 assertionId) {
        // Note: re-entrancy guard is done in the inner call.
        return
            assertTruth(
                claim,
                asserter, // asserter
                address(0), // callbackRecipient
                address(0), // escalationManager
                defaultLiveness,
                defaultCurrency,
                getMinimumBond(address(defaultCurrency)),
                defaultIdentifier,
                bytes32(0)
            );
    }

    /**
     * @notice Asserts a truth about the world, using a fully custom configuration.
     * @dev The caller must approve this contract to spend at least bond amount of currency.
     * @param claim the truth claim being asserted. This is an assertion about the world, and is verified by disputers.
     * @param asserter receives bonds back at settlement. This could be msg.sender or
     * any other account that the caller wants to receive the bond at settlement time.
     * @param callbackRecipient if configured, this address will receive a function call assertionResolvedCallback and
     * assertionDisputedCallback at resolution or dispute respectively. Enables dynamic responses to these events. The
     * recipient _must_ implement these callbacks and not revert or the assertion resolution will be blocked.
     * @param escalationManager if configured, this address will control escalation properties of the assertion. This
     * means a) choosing to arbitrate via the UMA DVM, b) choosing to discard assertions on dispute, or choosing to
     * validate disputes. Combining these, the asserter can define their own security properties the assertion.
     * escalationManager also _must_ implement the same callbacks as callbackRecipient.
     * @param liveness time to wait before the assertion can be resolved. Assertion can be disputed in this time.
     * @param currency bond currency pulled from the caller and held in escrow until the assertion is resolved.
     * @param bond amount of currency to pull from the caller and hold in escrow until the assertion is resolved. This
     * must be >= getMinimumBond(address(currency)).
     * @param identifier UMA DVM identifier to use for price requests in the event of a dispute. Must be a pre-approved.
     * @param domainId optional domain that can be used to relate this assertion to others in the escalationManager and
     * can be used by the configured escalationManager to define custom behavior for groups of assertions. This is
     * typically used for "escalation games" by changing bonds or other assertion properties based on the other
     * assertions that have come before. If not needed this value should be bytes32 to save gas.
     */
    function assertTruth(
        bytes memory claim,
        address asserter,
        address callbackRecipient,
        address escalationManager,
        uint64 liveness,
        IERC20 currency,
        uint256 bond,
        bytes32 identifier,
        bytes32 domainId
    ) public nonReentrant returns (bytes32 assertionId) {
        uint64 time = uint64(getCurrentTime());
        assertionId = _getId(claim, bond, time, liveness, currency, callbackRecipient, escalationManager, identifier);

        require(asserter != address(0), "Asserter cant be 0");
        require(assertions[assertionId].asserter == address(0), "Assertion already exists");
        require(_validateAndCacheIdentifier(identifier), "Unsupported identifier");
        require(_validateAndCacheCurrency(address(currency)), "Unsupported currency");
        require(bond >= getMinimumBond(address(currency)), "Bond amount too low");

        assertions[assertionId] = Assertion({
            escalationManagerSettings: EscalationManagerSettings({
                arbitrateViaEscalationManager: false, // Default behavior: use the DVM as an oracle.
                discardOracle: false, // Default behavior: respect the Oracle result.
                validateDisputers: false, // Default behavior: disputer will not be validated.
                escalationManager: escalationManager,
                assertingCaller: msg.sender
            }),
            asserter: asserter,
            disputer: address(0),
            callbackRecipient: callbackRecipient,
            currency: currency,
            domainId: domainId,
            identifier: identifier,
            bond: bond,
            settled: false,
            settlementResolution: false,
            assertionTime: time,
            expirationTime: time + liveness
        });

        {
            EscalationManagerInterface.AssertionPolicy memory assertionPolicy = _getAssertionPolicy(assertionId);
            require(!assertionPolicy.blockAssertion, "Assertion not allowed"); // Check if the assertion is permitted.
            EscalationManagerSettings storage emSettings = assertions[assertionId].escalationManagerSettings;
            (emSettings.arbitrateViaEscalationManager, emSettings.discardOracle, emSettings.validateDisputers) = (
                // Choose which oracle to arbitrate disputes via. If Set to true then the escalation manager will
                // arbitrate disputes. Else, the DVM arbitrates disputes. This lets integrations "unplug" the DVM.
                assertionPolicy.arbitrateViaEscalationManager,
                // Choose whether to discard the Oracle result. If true then "throw away" the assertion. To get an
                // assertion to be true it must be re-asserted and not disputed.
                assertionPolicy.discardOracle,
                // Configures if the escalation manager should validate the disputer on assertions. This enables you
                // to construct setups such as whitelisted disputers.
                assertionPolicy.validateDisputers
            );
        }

        currency.safeTransferFrom(msg.sender, address(this), bond); // Pull the bond from the caller.

        emit AssertionMade(
            assertionId,
            domainId,
            claim,
            asserter,
            callbackRecipient,
            escalationManager,
            msg.sender,
            time + liveness,
            currency,
            bond
        );
    }

    /**
     * @notice Disputes an assertion. Depending on how the assertion was configured, this may either escalate to the UMA
     * DVM or the configured escalation manager for arbitration.
     * @dev The caller must approve this contract to spend at least bond amount of currency for the associated assertion.
     * @param assertionId unique identifier for the assertion to dispute.
     * @param disputer receives bonds back at settlement.
     */
    function disputeAssertion(bytes32 assertionId, address disputer) external nonReentrant {
        require(disputer != address(0), "Disputer cant be 0");
        Assertion storage assertion = assertions[assertionId];
        require(assertion.asserter != address(0), "Assertion does not exist");
        require(assertion.disputer == address(0), "Assertion already disputed");
        require(assertion.expirationTime > getCurrentTime(), "Assertion is expired");
        require(_isDisputeAllowed(assertionId), "Dispute not allowed");

        assertion.disputer = disputer;

        assertion.currency.safeTransferFrom(msg.sender, address(this), assertion.bond);

        _oracleRequestPrice(assertionId, assertion.identifier, assertion.assertionTime);

        _callbackOnAssertionDispute(assertionId);

        // Send resolve callback if dispute resolution is discarded
        if (assertion.escalationManagerSettings.discardOracle) _callbackOnAssertionResolve(assertionId, false);

        emit AssertionDisputed(assertionId, msg.sender, disputer);
    }

    /**
     * @notice Resolves an assertion. If the assertion has not been disputed, the assertion is resolved as true and the
     * asserter receives the bond. If the assertion has been disputed, the assertion is resolved depending on the oracle
     * result. Based on the result, the asserter or disputer receives the bond. If the assertion was disputed then an
     * amount of the bond is sent to the UMA Store as an oracle fee based on the burnedBondPercentage. The remainder of
     * the bond is returned to the asserter or disputer.
     * @param assertionId unique identifier for the assertion to resolve.
     */
    function settleAssertion(bytes32 assertionId) public nonReentrant {
        Assertion storage assertion = assertions[assertionId];
        require(assertion.asserter != address(0), "Assertion does not exist"); // Revert if assertion does not exist.
        require(!assertion.settled, "Assertion already settled"); // Revert if assertion already settled.
        assertion.settled = true;
        if (assertion.disputer == address(0)) {
            // No dispute, settle with the asserter
            require(assertion.expirationTime <= getCurrentTime(), "Assertion not expired"); // Revert if not expired.
            assertion.settlementResolution = true;
            assertion.currency.safeTransfer(assertion.asserter, assertion.bond);
            _callbackOnAssertionResolve(assertionId, true);

            emit AssertionSettled(assertionId, assertion.asserter, false, true, msg.sender);
        } else {
            // Dispute, settle with the disputer. Reverts if price not resolved.
            int256 resolvedPrice = _oracleGetPrice(assertionId, assertion.identifier, assertion.assertionTime);

            // If set to discard settlement resolution then false. Else, use oracle value to find resolution.
            if (assertion.escalationManagerSettings.discardOracle) assertion.settlementResolution = false;
            else assertion.settlementResolution = resolvedPrice == 1e18;

            address bondRecipient = resolvedPrice == 1e18 ? assertion.asserter : assertion.disputer;

            // If set to use UMA DVM as oracle then oracleFee must be sent to UMA Store contract. Else, if not using UMA
            // DVM then the bond is returned to the correct party (asserter or disputer).
            uint256 oracleFee = (burnedBondPercentage * assertion.bond) / 1e18;
            if (assertion.escalationManagerSettings.arbitrateViaEscalationManager) oracleFee = 0;
            uint256 bondRecipientAmount = assertion.bond * 2 - oracleFee;

            // Send tokens. If the DVM is used as an oracle then send the oracleFee to the Store.
            if (oracleFee > 0) assertion.currency.safeTransfer(address(_getStore()), oracleFee);
            assertion.currency.safeTransfer(bondRecipient, bondRecipientAmount);

            if (!assertion.escalationManagerSettings.discardOracle)
                _callbackOnAssertionResolve(assertionId, assertion.settlementResolution);

            emit AssertionSettled(assertionId, bondRecipient, true, assertion.settlementResolution, msg.sender);
        }
    }

    /**
     * @notice Settles an assertion and returns the resolution.
     * @param assertionId unique identifier for the assertion to resolve and return the resolution for.
     * @return resolution of the assertion.
     */
    function settleAndGetAssertionResult(bytes32 assertionId) external returns (bool resolution) {
        // Note: re-entrancy guard is done in the inner settleAssertion call.
        if (!assertions[assertionId].settled) settleAssertion(assertionId);
        return getAssertionResult(assertionId);
    }

    /**
     * @notice Fetches information about a specific identifier & currency from the UMA contracts and stores a local copy
     * of the information within this contract. This is used to save gas when making assertions as we can avoid an
     * external call to the UMA contracts to fetch this.
     * @param identifier identifier to fetch information for and store locally.
     * @param currency currency to fetch information for and store locally.
     */
    function syncUmaParams(bytes32 identifier, address currency) public {
        cachedOracle = finder.getImplementationAddress(OracleInterfaces.Oracle);
        cachedIdentifiers[identifier] = _getIdentifierWhitelist().isIdentifierSupported(identifier);
        cachedCurrencies[currency].isWhitelisted = _getCollateralWhitelist().isOnWhitelist(currency);
        cachedCurrencies[currency].finalFee = _getStore().computeFinalFee(currency).rawValue;
    }

    /**
     * @notice Fetches information about a specific assertion and returns it.
     * @param assertionId unique identifier for the assertion to fetch information for.
     * @return assertion information about the assertion.
     */
    function getAssertion(bytes32 assertionId) external view returns (Assertion memory assertion) {
        return assertions[assertionId];
    }

    /**
     * @notice Fetches the resolution of a specific assertion and returns it. If the assertion has not been settled then
     * this will revert. If the assertion was disputed and configured to discard the oracle resolution return false.
     * @param assertionId unique identifier for the assertion to fetch the resolution for.
     * @return resolution of the assertion.
     */
    function getAssertionResult(bytes32 assertionId) public view returns (bool resolution) {
        Assertion memory assertion = assertions[assertionId];
        // Return early if not using answer from resolved dispute.
        if (assertion.disputer != address(0) && assertion.escalationManagerSettings.discardOracle) return false;
        require(assertion.settled, "Assertion not settled"); // Revert if assertion not settled.
        return assertion.settlementResolution;
    }

    /**
     * @notice Returns the current block timestamp.
     * @dev Can be overridden to control contract time.
     */
    function getCurrentTime() public view virtual returns (uint256) {
        return block.timestamp;
    }

    /**
     * @notice Appends information onto an assertionId to construct ancillary data used for dispute resolution.
     * @param assertionId unique identifier for the assertion to construct ancillary data for.
     * @return ancillaryData stamped assertion information.
     */
    function stampAssertion(bytes32 assertionId) public view returns (bytes memory) {
        return _stampAssertion(assertionId);
    }

    /**
     * @notice Returns the minimum bond amount required to make an assertion. This is calculated as the final fee of the
     * currency divided by the burnedBondPercentage. If burn percentage is 50% then the min bond is 2x the final fee.
     * @param currency currency to calculate the minimum bond for.
     * @return minimum bond amount.
     */
    function getMinimumBond(address currency) public view returns (uint256) {
        uint256 finalFee = cachedCurrencies[currency].finalFee;
        return (finalFee * 1e18) / burnedBondPercentage;
    }

    function _getId(
        bytes memory claim,
        uint256 bond,
        uint256 time,
        uint64 liveness,
        IERC20 currency,
        address callbackRecipient,
        address escalationManager,
        bytes32 identifier
    ) internal view returns (bytes32) {
        // Returns the unique ID for this assertion. This ID is used to identify the assertion in the Oracle.
        return
            keccak256(
                abi.encode(
                    claim,
                    bond,
                    time,
                    liveness,
                    currency,
                    callbackRecipient,
                    escalationManager,
                    identifier,
                    msg.sender
                )
            );
    }

    function _stampAssertion(bytes32 assertionId) internal view returns (bytes memory) {
        // Returns ancillary data for the Oracle request containing assertionId and asserter.
        return
            AncillaryData.appendKeyValueAddress(
                AncillaryData.appendKeyValueBytes32("", "assertionId", assertionId),
                "oaAsserter",
                assertions[assertionId].asserter
            );
    }

    function _getCollateralWhitelist() internal view returns (AddressWhitelist) {
        return AddressWhitelist(finder.getImplementationAddress(OracleInterfaces.CollateralWhitelist));
    }

    function _getIdentifierWhitelist() internal view returns (IdentifierWhitelistInterface) {
        return IdentifierWhitelistInterface(finder.getImplementationAddress(OracleInterfaces.IdentifierWhitelist));
    }

    function _getStore() internal view returns (StoreInterface) {
        return StoreInterface(finder.getImplementationAddress(OracleInterfaces.Store));
    }

    function _getOracle(bytes32 assertionId) internal view returns (OracleAncillaryInterface) {
        if (assertions[assertionId].escalationManagerSettings.arbitrateViaEscalationManager)
            return OracleAncillaryInterface(_getEscalationManager(assertionId));
        return OracleAncillaryInterface(cachedOracle);
    }

    function _oracleRequestPrice(
        bytes32 assertionId,
        bytes32 identifier,
        uint256 time
    ) internal {
        _getOracle(assertionId).requestPrice(identifier, time, _stampAssertion(assertionId));
    }

    function _oracleGetPrice(
        bytes32 assertionId,
        bytes32 identifier,
        uint256 time
    ) internal view returns (int256) {
        return _getOracle(assertionId).getPrice(identifier, time, _stampAssertion(assertionId));
    }

    function _getEscalationManager(bytes32 assertionId) internal view returns (address) {
        return assertions[assertionId].escalationManagerSettings.escalationManager;
    }

    function _getAssertionPolicy(bytes32 assertionId)
        internal
        view
        returns (EscalationManagerInterface.AssertionPolicy memory)
    {
        address em = _getEscalationManager(assertionId);
        if (em == address(0)) return EscalationManagerInterface.AssertionPolicy(false, false, false, false);
        return EscalationManagerInterface(em).getAssertionPolicy(assertionId);
    }

    function _isDisputeAllowed(bytes32 assertionId) internal view returns (bool) {
<<<<<<< HEAD
        address em = _getEscalationManager(assertionId);
=======
>>>>>>> e4f47eee
        if (!assertions[assertionId].escalationManagerSettings.validateDisputers) return true;
        address em = assertions[assertionId].escalationManagerSettings.escalationManager;
        if (em == address(0)) return true;
        return EscalationManagerInterface(em).isDisputeAllowed(assertionId, msg.sender);
    }

    function _validateAndCacheIdentifier(bytes32 identifier) internal returns (bool) {
        if (cachedIdentifiers[identifier]) return true;
        cachedIdentifiers[identifier] = _getIdentifierWhitelist().isIdentifierSupported(identifier);
        return cachedIdentifiers[identifier];
    }

    function _validateAndCacheCurrency(address currency) internal returns (bool) {
        if (cachedCurrencies[currency].isWhitelisted) return true;
        cachedCurrencies[currency].isWhitelisted = _getCollateralWhitelist().isOnWhitelist(currency);
        cachedCurrencies[currency].finalFee = _getStore().computeFinalFee(currency).rawValue;
        return cachedCurrencies[currency].isWhitelisted;
    }

    function _callbackOnAssertionResolve(bytes32 assertionId, bool assertedTruthfully) internal {
        address callbackRecipient = assertions[assertionId].callbackRecipient;
        address escalationManager = _getEscalationManager(assertionId);
        if (callbackRecipient != address(0))
            OptimisticAsserterCallbackRecipientInterface(callbackRecipient).assertionResolvedCallback(
                assertionId,
                assertedTruthfully
            );
        if (escalationManager != address(0))
            EscalationManagerInterface(escalationManager).assertionResolvedCallback(assertionId, assertedTruthfully);
    }

    function _callbackOnAssertionDispute(bytes32 assertionId) internal {
        address callbackRecipient = assertions[assertionId].callbackRecipient;
        address escalationManager = _getEscalationManager(assertionId);
        if (callbackRecipient != address(0))
            OptimisticAsserterCallbackRecipientInterface(callbackRecipient).assertionDisputedCallback(assertionId);
        if (escalationManager != address(0))
            EscalationManagerInterface(escalationManager).assertionDisputedCallback(assertionId);
    }
}<|MERGE_RESOLUTION|>--- conflicted
+++ resolved
@@ -444,10 +444,6 @@
     }
 
     function _isDisputeAllowed(bytes32 assertionId) internal view returns (bool) {
-<<<<<<< HEAD
-        address em = _getEscalationManager(assertionId);
-=======
->>>>>>> e4f47eee
         if (!assertions[assertionId].escalationManagerSettings.validateDisputers) return true;
         address em = assertions[assertionId].escalationManagerSettings.escalationManager;
         if (em == address(0)) return true;

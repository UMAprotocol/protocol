--- conflicted
+++ resolved
@@ -19,11 +19,7 @@
 import "../../common/implementation/Lockable.sol";
 import "../../common/implementation/MultiCaller.sol";
 
-<<<<<<< HEAD
-contract OptimisticAsserter is OptimisticAsserterInterface, Lockable, Ownable {
-=======
 contract OptimisticAsserter is OptimisticAsserterInterface, Lockable, Ownable, MultiCaller {
->>>>>>> be0cc5c3
     using SafeERC20 for IERC20;
 
     FinderInterface public immutable finder;

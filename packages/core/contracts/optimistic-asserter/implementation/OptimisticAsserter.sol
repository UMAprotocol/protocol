--- conflicted
+++ resolved
@@ -77,13 +77,8 @@
                 defaultLiveness,
                 defaultCurrency,
                 getMinimumBond(address(defaultCurrency)),
-<<<<<<< HEAD
-                defaultLiveness,
                 defaultIdentifier,
                 bytes32(0)
-=======
-                defaultIdentifier
->>>>>>> f20f8b7c
             );
     }
 
@@ -95,21 +90,11 @@
         uint64 liveness,
         IERC20 currency,
         uint256 bond,
-<<<<<<< HEAD
-        uint64 liveness,
         bytes32 identifier,
         bytes32 domainId
     ) public nonReentrant returns (bytes32 assertionId) {
-        // TODO: think about placing either msg.sender or block.timestamp into the claim ID to block an advasery
-        // creating a claim that collides with a known assertion that will be created into the future.
-        assertionId = _getId(claim, bond, liveness, currency, callbackRecipient, escalationManager, identifier);
-=======
-        bytes32 identifier
-    ) public nonReentrant returns (bytes32) {
-        uint64 currentTime = uint64(getCurrentTime());
-        bytes32 assertionId =
-            _getId(claim, bond, currentTime, liveness, currency, callbackRecipient, escalationManager, identifier);
->>>>>>> f20f8b7c
+        uint64 time = uint64(getCurrentTime());
+        assertionId = _getId(claim, bond, time, liveness, currency, callbackRecipient, escalationManager, identifier);
 
         require(asserter != address(0), "Asserter cant be 0");
         require(assertions[assertionId].asserter == address(0), "Assertion already exists");
@@ -134,8 +119,8 @@
             bond: bond,
             settled: false,
             settlementResolution: false,
-            assertionTime: currentTime,
-            expirationTime: currentTime + liveness
+            assertionTime: time,
+            expirationTime: time + liveness
         });
 
         {
@@ -162,7 +147,7 @@
             callbackRecipient,
             escalationManager,
             msg.sender,
-            currentTime + liveness,
+            time + liveness,
             currency,
             bond
         );

--- conflicted
+++ resolved
@@ -18,11 +18,7 @@
 import "../../common/implementation/AncillaryData.sol";
 import "../../common/implementation/Lockable.sol";
 
-<<<<<<< HEAD
-=======
-// TODO use reentrancy guard
 // TODO: do we actually want to rename the OptimisticAsserter to something else? @smb2796 will help up ;)
->>>>>>> 6475790f
 contract OptimisticAsserter is OptimisticAsserterInterface, Lockable, Ownable {
     using SafeERC20 for IERC20;
 
@@ -99,12 +95,8 @@
         uint256 bond,
         uint256 liveness, // TODO: think about changing this to challenge window?
         bytes32 identifier
-<<<<<<< HEAD
     ) public nonReentrant() returns (bytes32) {
-=======
-    ) public returns (bytes32) {
         // TODO: if you want to assert for yourself set this to your own address NOT address(0).
->>>>>>> 6475790f
         asserter = asserter == address(0) ? msg.sender : asserter;
         // TODO: think about placing either msg.sender or block.timestamp into the claim ID to block an advasery
         // creating a claim that collides with a known assertion that will be created into the future.

// SPDX-License-Identifier: AGPL-3.0-only
pragma solidity 0.8.16;

import "@openzeppelin/contracts/access/Ownable.sol";
import "@openzeppelin/contracts/token/ERC20/utils/SafeERC20.sol";

import "../interfaces/OptimisticAsserterCallbackRecipientInterface.sol";
import "../interfaces/OptimisticAsserterInterface.sol";
import "../interfaces/EscalationManagerInterface.sol";

import "../../data-verification-mechanism/implementation/Constants.sol";
import "../../data-verification-mechanism/interfaces/FinderInterface.sol";
import "../../data-verification-mechanism/interfaces/IdentifierWhitelistInterface.sol";
import "../../data-verification-mechanism/interfaces/OracleAncillaryInterface.sol";
import "../../data-verification-mechanism/interfaces/StoreInterface.sol";

import "../../common/implementation/AddressWhitelist.sol";
import "../../common/implementation/AncillaryData.sol";
import "../../common/implementation/Lockable.sol";
import "../../common/implementation/MultiCaller.sol";

/**
 * @title Optimistic Asserter.
 * @notice The OA is used to assert truths about the world which are verified using an optimistic escalation game.
 * @dev Core idea: an asserter makes a statement about a truth, calling "assertTruth". If this statement is not
 * challenged, it is taken as the state of the world. If challenged, it is arbitrated using the UMA DVM, or if
 * configured, an escalation manager. Escalation managers enable integrations to define their own security properties and
 * tradeoffs, enabling the notion of "sovereign security".
 */

contract OptimisticAsserter is OptimisticAsserterInterface, Lockable, Ownable, MultiCaller {
    using SafeERC20 for IERC20;

    FinderInterface public immutable finder; // Finder used to discover other UMA ecosystem contracts.

    // Cached UMA parameters.
    address public cachedOracle;
    mapping(address => WhitelistedCurrency) public cachedCurrencies;
    mapping(bytes32 => bool) public cachedIdentifiers;

    mapping(bytes32 => Assertion) public assertions; // All assertions made by the optimistic asserter.

    uint256 public burnedBondPercentage; // Percentage of the bond that is paid to the UMA store if the assertion is disputed.

    bytes32 public constant defaultIdentifier = "ASSERT_TRUTH";
    IERC20 public defaultCurrency;
    uint64 public defaultLiveness;

    /**
     * @notice Construct the OptimisticAsserter contract.
     * @param _finder keeps track of all contracts within the UMA system based on their interfaceName.
     * @param _defaultCurrency the default currency to bond asserters in assertTruthWithDefaults.
     * @param _defaultLiveness the default liveness for assertions in assertTruthWithDefaults.
     */
    constructor(
        FinderInterface _finder,
        IERC20 _defaultCurrency,
        uint64 _defaultLiveness
    ) {
        finder = _finder;
        setAdminProperties(_defaultCurrency, _defaultLiveness, 0.5e18);
    }

    /**
     * @notice Sets the default currency, liveness, and burned bond percentage.
     * @dev Only callable by the contract owner (UMA governor).
     * @param _defaultCurrency the default currency to bond asserters in assertTruthWithDefaults.
     * @param _defaultLiveness the default liveness for assertions in assertTruthWithDefaults.
     * @param _burnedBondPercentage the percentage of the bond that is sent as fee to UMA Store contract on disputes.
     */
    function setAdminProperties(
        IERC20 _defaultCurrency,
        uint64 _defaultLiveness,
        uint256 _burnedBondPercentage
    ) public onlyOwner {
        require(_burnedBondPercentage <= 1e18, "Burned bond percentage > 100");
        require(_burnedBondPercentage > 0, "Burned bond percentage is 0");
        burnedBondPercentage = _burnedBondPercentage;
        defaultCurrency = _defaultCurrency;
        defaultLiveness = _defaultLiveness;
        syncUmaParams(defaultIdentifier, address(_defaultCurrency));

        emit AdminPropertiesSet(_defaultCurrency, _defaultLiveness, _burnedBondPercentage);
    }

    /**
     * @notice Asserts a truth about the world, using the default currency and liveness. No callback recipient or
     * escalation manager is enabled. The caller is expected to provide a bond of finalFee/burnedBondPercentage
     * (with burnedBondPercentage set to 50%, the bond is 2x final fee) of the default currency.
     * @dev The caller must approve this contract to spend at least the result of getMinimumBond(defaultCurrency).
     * @param claim the truth claim being asserted. This is an assertion about the world, and is verified by disputers.
     * @return assertionId unique identifier for this assertion.
     */

<<<<<<< HEAD
    function assertTruthWithDefaults(bytes calldata claim, address asserter) public returns (bytes32) {
=======
    function assertTruthWithDefaults(bytes calldata claim, address asserter) external returns (bytes32 assertionId) {
>>>>>>> e4f47eee
        // Note: re-entrancy guard is done in the inner call.
        return
            assertTruth(
                claim,
                asserter, // asserter
                address(0), // callbackRecipient
                address(0), // escalationManager
                defaultLiveness,
                defaultCurrency,
                getMinimumBond(address(defaultCurrency)),
                defaultIdentifier,
                bytes32(0)
            );
    }

    /**
     * @notice Asserts a truth about the world, using a fully custom configuration.
     * @dev The caller must approve this contract to spend at least bond amount of currency.
     * @param claim the truth claim being asserted. This is an assertion about the world, and is verified by disputers.
     * @param asserter receives bonds back at settlement. This could be msg.sender or
     * any other account that the caller wants to receive the bond at settlement time.
     * @param callbackRecipient if configured, this address will receive a function call assertionResolvedCallback and
     * assertionDisputedCallback at resolution or dispute respectively. Enables dynamic responses to these events. The
     * recipient _must_ implement these callbacks and not revert or the assertion resolution will be blocked.
     * @param escalationManager if configured, this address will control escalation properties of the assertion. This
     * means a) choosing to arbitrate via the UMA DVM, b) choosing to discard assertions on dispute, or choosing to
     * validate disputes. Combining these, the asserter can define their own security properties the assertion.
     * escalationManager also _must_ implement the same callbacks as callbackRecipient.
     * @param liveness time to wait before the assertion can be resolved. Assertion can be disputed in this time.
     * @param currency bond currency pulled from the caller and held in escrow until the assertion is resolved.
     * @param bond amount of currency to pull from the caller and hold in escrow until the assertion is resolved. This
     * must be >= getMinimumBond(address(currency)).
     * @param identifier UMA DVM identifier to use for price requests in the event of a dispute. Must be a pre-approved.
     * @param domainId optional domain that can be used to relate this assertion to others in the escalationManager and
     * can be used by the configured escalationManager to define custom behavior for groups of assertions. This is
     * typically used for "escalation games" by changing bonds or other assertion properties based on the other
     * assertions that have come before. If not needed this value should be bytes32 to save gas.
     */
    function assertTruth(
        bytes memory claim,
        address asserter,
        address callbackRecipient,
        address escalationManager,
        uint64 liveness,
        IERC20 currency,
        uint256 bond,
        bytes32 identifier,
        bytes32 domainId
    ) public nonReentrant returns (bytes32 assertionId) {
        uint64 time = uint64(getCurrentTime());
        assertionId = _getId(claim, bond, time, liveness, currency, callbackRecipient, escalationManager, identifier);

        require(asserter != address(0), "Asserter cant be 0");
        require(assertions[assertionId].asserter == address(0), "Assertion already exists");
        require(_validateAndCacheIdentifier(identifier), "Unsupported identifier");
        require(_validateAndCacheCurrency(address(currency)), "Unsupported currency");
        require(bond >= getMinimumBond(address(currency)), "Bond amount too low");

        assertions[assertionId] = Assertion({
            escalationManagerSettings: EscalationManagerSettings({
                arbitrateViaEscalationManager: false, // Default behavior: use the DVM as an oracle.
                discardOracle: false, // Default behavior: respect the Oracle result.
                validateDisputers: false, // Default behavior: disputer will not be validated.
                escalationManager: escalationManager,
                assertingCaller: msg.sender
            }),
            asserter: asserter,
            disputer: address(0),
            callbackRecipient: callbackRecipient,
            currency: currency,
            domainId: domainId,
            identifier: identifier,
            bond: bond,
            settled: false,
            settlementResolution: false,
            assertionTime: time,
            expirationTime: time + liveness
        });

        {
            EscalationManagerInterface.AssertionPolicy memory assertionPolicy = _getAssertionPolicy(assertionId);
            require(!assertionPolicy.blockAssertion, "Assertion not allowed"); // Check if the assertion is permitted.
            EscalationManagerSettings storage emSettings = assertions[assertionId].escalationManagerSettings;
            (emSettings.arbitrateViaEscalationManager, emSettings.discardOracle, emSettings.validateDisputers) = (
                // Choose which oracle to arbitrate disputes via. If Set to true then the escalation manager will
                // arbitrate disputes. Else, the DVM arbitrates disputes. This lets integrations "unplug" the DVM.
                assertionPolicy.arbitrateViaEscalationManager,
                // Choose whether to discard the Oracle result. If true then "throw away" the assertion. To get an
                // assertion to be true it must be re-asserted and not disputed.
                assertionPolicy.discardOracle,
                // Configures if the escalation manager should validate the disputer on assertions. This enables you
                // to construct setups such as whitelisted disputers.
                assertionPolicy.validateDisputers
            );
        }

        currency.safeTransferFrom(msg.sender, address(this), bond); // Pull the bond from the caller.

        emit AssertionMade(
            assertionId,
            domainId,
            claim,
            asserter,
            callbackRecipient,
            escalationManager,
            msg.sender,
            time + liveness,
            currency,
            bond
        );

        return assertionId;
    }

    /**
     * @notice Disputes an assertion. Depending on how the assertion was configured, this may either escalate to the UMA
     * DVM or the configured escalation manager for arbitration.
     * @dev The caller must approve this contract to spend at least bond amount of currency for the associated assertion.
     * @param assertionId unique identifier for the assertion to dispute.
     * @param disputer receives bonds back at settlement.
     */
    function disputeAssertion(bytes32 assertionId, address disputer) external nonReentrant {
        require(disputer != address(0), "Disputer cant be 0");
        Assertion storage assertion = assertions[assertionId];
        require(assertion.asserter != address(0), "Assertion does not exist");
        require(assertion.disputer == address(0), "Assertion already disputed");
        require(assertion.expirationTime > getCurrentTime(), "Assertion is expired");
        require(_isDisputeAllowed(assertionId), "Dispute not allowed");

        assertion.disputer = disputer;

        assertion.currency.safeTransferFrom(msg.sender, address(this), assertion.bond);

        _oracleRequestPrice(assertionId, assertion.identifier, assertion.assertionTime);

        _callbackOnAssertionDispute(assertionId);

        // Send resolve callback if dispute resolution is discarded
        if (assertion.escalationManagerSettings.discardOracle) _callbackOnAssertionResolve(assertionId, false);

        emit AssertionDisputed(assertionId, msg.sender, disputer);
    }

    /**
     * @notice Resolves an assertion. If the assertion has not been disputed, the assertion is resolved as true and the
     * asserter receives the bond. If the assertion has been disputed, the assertion is resolved depending on the oracle
     * result. Based on the result, the asserter or disputer receives the bond. If the assertion was disputed then an
     * amount of the bond is sent to the UMA Store as an oracle fee based on the burnedBondPercentage. The remainder of
     * the bond is returned to the asserter or disputer.
     * @param assertionId unique identifier for the assertion to resolve.
     */
    function settleAssertion(bytes32 assertionId) public nonReentrant {
        Assertion storage assertion = assertions[assertionId];
        require(assertion.asserter != address(0), "Assertion does not exist"); // Revert if assertion does not exist.
        require(!assertion.settled, "Assertion already settled"); // Revert if assertion already settled.
        assertion.settled = true;
        if (assertion.disputer == address(0)) {
            // No dispute, settle with the asserter
            require(assertion.expirationTime <= getCurrentTime(), "Assertion not expired"); // Revert if not expired.
            assertion.settlementResolution = true;
            assertion.currency.safeTransfer(assertion.asserter, assertion.bond);
            _callbackOnAssertionResolve(assertionId, true);

            emit AssertionSettled(assertionId, assertion.asserter, false, true, msg.sender);
        } else {
            // Dispute, settle with the disputer. Reverts if price not resolved.
            int256 resolvedPrice = _oracleGetPrice(assertionId, assertion.identifier, assertion.assertionTime);

            // If set to discard settlement resolution then false. Else, use oracle value to find resolution.
            if (assertion.escalationManagerSettings.discardOracle) assertion.settlementResolution = false;
            else assertion.settlementResolution = resolvedPrice == 1e18;

            address bondRecipient = resolvedPrice == 1e18 ? assertion.asserter : assertion.disputer;

            // If set to use UMA DVM as oracle then oracleFee must be sent to UMA Store contract. Else, if not using UMA
            // DVM then the bond is returned to the correct party (asserter or disputer).
            uint256 oracleFee = (burnedBondPercentage * assertion.bond) / 1e18;
            if (assertion.escalationManagerSettings.arbitrateViaEscalationManager) oracleFee = 0;
            uint256 bondRecipientAmount = assertion.bond * 2 - oracleFee;

            // Send tokens. If the DVM is used as an oracle then send the oracleFee to the Store.
            if (oracleFee > 0) assertion.currency.safeTransfer(address(_getStore()), oracleFee);
            assertion.currency.safeTransfer(bondRecipient, bondRecipientAmount);

            if (!assertion.escalationManagerSettings.discardOracle)
                _callbackOnAssertionResolve(assertionId, assertion.settlementResolution);

            emit AssertionSettled(assertionId, bondRecipient, true, assertion.settlementResolution, msg.sender);
        }
    }

    /**
     * @notice Settles an assertion and returns the resolution.
     * @param assertionId unique identifier for the assertion to resolve and return the resolution for.
     * @return resolution of the assertion.
     */
<<<<<<< HEAD
    function settleAndGetAssertionResult(bytes32 assertionId) public returns (bool) {
=======
    function settleAndGetAssertionResult(bytes32 assertionId) external returns (bool resolution) {
>>>>>>> e4f47eee
        // Note: re-entrancy guard is done in the inner settleAssertion call.
        if (!assertions[assertionId].settled) settleAssertion(assertionId);
        return getAssertionResult(assertionId);
    }

    /**
     * @notice Fetches information about a specific identifier & currency from the UMA contracts and stores a local copy
     * of the information within this contract. This is used to save gas when making assertions as we can avoid an
     * external call to the UMA contracts to fetch this.
     * @param identifier identifier to fetch information for and store locally.
     * @param currency currency to fetch information for and store locally.
     */
    function syncUmaParams(bytes32 identifier, address currency) public {
        cachedOracle = finder.getImplementationAddress(OracleInterfaces.Oracle);
        cachedIdentifiers[identifier] = _getIdentifierWhitelist().isIdentifierSupported(identifier);
        cachedCurrencies[currency].isWhitelisted = _getCollateralWhitelist().isOnWhitelist(currency);
        cachedCurrencies[currency].finalFee = _getStore().computeFinalFee(currency).rawValue;
    }

    /**
     * @notice Fetches information about a specific assertion and returns it.
     * @param assertionId unique identifier for the assertion to fetch information for.
     * @return assertion information about the assertion.
     */
    function getAssertion(bytes32 assertionId) external view returns (Assertion memory) {
        return assertions[assertionId];
    }

    /**
     * @notice Fetches the resolution of a specific assertion and returns it. If the assertion has not been settled then
     * this will revert. If the assertion was disputed and configured to discard the oracle resolution return false.
     * @param assertionId unique identifier for the assertion to fetch the resolution for.
     * @return resolution of the assertion.
     */
    function getAssertionResult(bytes32 assertionId) public view returns (bool) {
        Assertion memory assertion = assertions[assertionId];
        // Return early if not using answer from resolved dispute.
        if (assertion.disputer != address(0) && assertion.escalationManagerSettings.discardOracle) return false;
        require(assertion.settled, "Assertion not settled"); // Revert if assertion not settled.
        return assertion.settlementResolution;
    }

    /**
     * @notice Returns the current block timestamp.
     * @dev Can be overridden to control contract time.
     */
    function getCurrentTime() public view virtual returns (uint256) {
        return block.timestamp;
    }

    /**
     * @notice Appends information onto an assertionId to construct ancillary data used for dispute resolution.
     * @param assertionId unique identifier for the assertion to construct ancillary data for.
     * @return ancillaryData stamped assertion information.
     */
    function stampAssertion(bytes32 assertionId) public view returns (bytes memory) {
        return _stampAssertion(assertionId);
    }

    /**
     * @notice Returns the minimum bond amount required to make an assertion. This is calculated as the final fee of the
     * currency divided by the burnedBondPercentage. If burn percentage is 50% then the min bond is 2x the final fee.
     * @param currency currency to calculate the minimum bond for.
     * @return minimum bond amount.
     */
    function getMinimumBond(address currency) public view returns (uint256) {
        uint256 finalFee = cachedCurrencies[currency].finalFee;
        return (finalFee * 1e18) / burnedBondPercentage;
    }

    function _getId(
        bytes memory claim,
        uint256 bond,
        uint256 time,
        uint64 liveness,
        IERC20 currency,
        address callbackRecipient,
        address escalationManager,
        bytes32 identifier
    ) internal view returns (bytes32) {
        // Returns the unique ID for this assertion. This ID is used to identify the assertion in the Oracle.
        return
            keccak256(
                abi.encode(
                    claim,
                    bond,
                    time,
                    liveness,
                    currency,
                    callbackRecipient,
                    escalationManager,
                    identifier,
                    msg.sender
                )
            );
    }

    function _stampAssertion(bytes32 assertionId) internal view returns (bytes memory) {
        // Returns ancillary data for the Oracle request containing assertionId and asserter.
        return
            AncillaryData.appendKeyValueAddress(
                AncillaryData.appendKeyValueBytes32("", "assertionId", assertionId),
                "oaAsserter",
                assertions[assertionId].asserter
            );
    }

    function _getCollateralWhitelist() internal view returns (AddressWhitelist) {
        return AddressWhitelist(finder.getImplementationAddress(OracleInterfaces.CollateralWhitelist));
    }

    function _getIdentifierWhitelist() internal view returns (IdentifierWhitelistInterface) {
        return IdentifierWhitelistInterface(finder.getImplementationAddress(OracleInterfaces.IdentifierWhitelist));
    }

    function _getStore() internal view returns (StoreInterface) {
        return StoreInterface(finder.getImplementationAddress(OracleInterfaces.Store));
    }

    function _getOracle(bytes32 assertionId) internal view returns (OracleAncillaryInterface) {
        if (assertions[assertionId].escalationManagerSettings.arbitrateViaEscalationManager)
            return OracleAncillaryInterface(address(_getEscalationManager(assertionId)));
        return OracleAncillaryInterface(cachedOracle);
    }

    function _oracleRequestPrice(
        bytes32 assertionId,
        bytes32 identifier,
        uint256 time
    ) internal {
        _getOracle(assertionId).requestPrice(identifier, time, _stampAssertion(assertionId));
    }

    function _oracleGetPrice(
        bytes32 assertionId,
        bytes32 identifier,
        uint256 time
    ) internal view returns (int256) {
        return _getOracle(assertionId).getPrice(identifier, time, _stampAssertion(assertionId));
    }

    function _getEscalationManager(bytes32 assertionId) internal view returns (EscalationManagerInterface) {
        return EscalationManagerInterface(assertions[assertionId].escalationManagerSettings.escalationManager);
    }

    function _getAssertionPolicy(bytes32 assertionId)
        internal
        view
        returns (EscalationManagerInterface.AssertionPolicy memory)
    {
        address em = assertions[assertionId].escalationManagerSettings.escalationManager;
        if (em == address(0)) return EscalationManagerInterface.AssertionPolicy(false, false, false, false);
        return EscalationManagerInterface(em).getAssertionPolicy(assertionId);
    }

    function _isDisputeAllowed(bytes32 assertionId) internal view returns (bool) {
        if (!assertions[assertionId].escalationManagerSettings.validateDisputers) return true;
        address em = assertions[assertionId].escalationManagerSettings.escalationManager;
        if (em == address(0)) return true;
        return EscalationManagerInterface(em).isDisputeAllowed(assertionId, msg.sender);
    }

    function _validateAndCacheIdentifier(bytes32 identifier) internal returns (bool) {
        if (cachedIdentifiers[identifier]) return true;
        cachedIdentifiers[identifier] = _getIdentifierWhitelist().isIdentifierSupported(identifier);
        return cachedIdentifiers[identifier];
    }

    function _validateAndCacheCurrency(address currency) internal returns (bool) {
        if (cachedCurrencies[currency].isWhitelisted) return true;
        cachedCurrencies[currency].isWhitelisted = _getCollateralWhitelist().isOnWhitelist(currency);
        cachedCurrencies[currency].finalFee = _getStore().computeFinalFee(currency).rawValue;
        return cachedCurrencies[currency].isWhitelisted;
    }

    function _callbackOnAssertionResolve(bytes32 assertionId, bool assertedTruthfully) internal {
        if (assertions[assertionId].callbackRecipient != address(0))
            OptimisticAsserterCallbackRecipientInterface(assertions[assertionId].callbackRecipient)
                .assertionResolvedCallback(assertionId, assertedTruthfully);
        if (assertions[assertionId].escalationManagerSettings.escalationManager != address(0))
            EscalationManagerInterface(assertions[assertionId].escalationManagerSettings.escalationManager)
                .assertionResolvedCallback(assertionId, assertedTruthfully);
    }

    function _callbackOnAssertionDispute(bytes32 assertionId) internal {
        if (assertions[assertionId].callbackRecipient != address(0))
            OptimisticAsserterCallbackRecipientInterface(assertions[assertionId].callbackRecipient)
                .assertionDisputedCallback(assertionId);
        if (assertions[assertionId].escalationManagerSettings.escalationManager != address(0))
            EscalationManagerInterface(assertions[assertionId].escalationManagerSettings.escalationManager)
                .assertionDisputedCallback(assertionId);
    }
}<|MERGE_RESOLUTION|>--- conflicted
+++ resolved
@@ -92,11 +92,7 @@
      * @return assertionId unique identifier for this assertion.
      */
 
-<<<<<<< HEAD
-    function assertTruthWithDefaults(bytes calldata claim, address asserter) public returns (bytes32) {
-=======
-    function assertTruthWithDefaults(bytes calldata claim, address asserter) external returns (bytes32 assertionId) {
->>>>>>> e4f47eee
+    function assertTruthWithDefaults(bytes calldata claim, address asserter) external returns (bytes32) {
         // Note: re-entrancy guard is done in the inner call.
         return
             assertTruth(
@@ -293,11 +289,7 @@
      * @param assertionId unique identifier for the assertion to resolve and return the resolution for.
      * @return resolution of the assertion.
      */
-<<<<<<< HEAD
-    function settleAndGetAssertionResult(bytes32 assertionId) public returns (bool) {
-=======
-    function settleAndGetAssertionResult(bytes32 assertionId) external returns (bool resolution) {
->>>>>>> e4f47eee
+    function settleAndGetAssertionResult(bytes32 assertionId) external returns (bool) {
         // Note: re-entrancy guard is done in the inner settleAssertion call.
         if (!assertions[assertionId].settled) settleAssertion(assertionId);
         return getAssertionResult(assertionId);

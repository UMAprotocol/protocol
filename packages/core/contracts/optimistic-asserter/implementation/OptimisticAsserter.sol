// SPDX-License-Identifier: AGPL-3.0-only
pragma solidity 0.8.16;

import "@openzeppelin/contracts/access/Ownable.sol";
import "@openzeppelin/contracts/token/ERC20/utils/SafeERC20.sol";

import "../interfaces/OptimisticAsserterCallbackRecipientInterface.sol";
import "../interfaces/OptimisticAsserterInterface.sol";
import "../interfaces/EscalationManagerInterface.sol";

import "../../data-verification-mechanism/implementation/Constants.sol";
import "../../data-verification-mechanism/interfaces/FinderInterface.sol";
import "../../data-verification-mechanism/interfaces/IdentifierWhitelistInterface.sol";
import "../../data-verification-mechanism/interfaces/OracleAncillaryInterface.sol";
import "../../data-verification-mechanism/interfaces/StoreInterface.sol";

import "../../common/implementation/AddressWhitelist.sol";
import "../../common/implementation/AncillaryData.sol";
import "../../common/implementation/Lockable.sol";
import "../../common/implementation/MultiCaller.sol";

/**
 * @title Optimistic Asserter.
 * @notice The OA is used to assert truths about the world which are verified using an optimistic escalation game.
 * @dev Core idea: an asserter makes a statement about a truth, calling "assertTruth". If this statement is not
 * challenged, it is taken as the state of the world. If challenged, it is arbitrated using the UMA DVM, or if
 * configured, an escalation manager. Escalation managers enable integrations to define their own security properties and
 * tradeoffs, enabling the notion of "sovereign security".
 */

contract OptimisticAsserter is OptimisticAsserterInterface, Lockable, Ownable, MultiCaller {
    using SafeERC20 for IERC20;

    FinderInterface public immutable finder; // Finder used to discover other UMA ecosystem contracts.

    // Cached UMA parameters.
    address public cachedOracle;
    mapping(address => WhitelistedCurrency) public cachedCurrencies;
    mapping(bytes32 => bool) public cachedIdentifiers;

    mapping(bytes32 => Assertion) public assertions; // All assertions made by the optimistic asserter.

    uint256 public burnedBondPercentage; // Percentage of the bond that is paid to the UMA store if the assertion is disputed.

    bytes32 public constant defaultIdentifier = "ASSERT_TRUTH";
    IERC20 public defaultCurrency;
    uint64 public defaultLiveness;

    /**
     * @notice Construct the OptimisticAsserter contract.
     * @param _finder keeps track of all contracts within the UMA system based on their interfaceName. Managed by the UMA Governor contract.
     * @param _defaultCurrency the default currency to bond asserters in assertTruthWithDefaults.
     * @param _defaultLiveness the default liveness for assertions in assertTruthWithDefaults.
     */
    constructor(
        FinderInterface _finder,
        IERC20 _defaultCurrency,
        uint64 _defaultLiveness
    ) {
        finder = _finder;
        setAdminProperties(_defaultCurrency, _defaultLiveness, 0.5e18);
    }

    /**
     * @notice Sets the default currency, liveness, and burned bond percentage.
     * @dev Only callable by the contract owner (UMA governor).
     * @param _defaultCurrency the default currency to bond asserters in assertTruthWithDefaults.
     * @param _defaultLiveness the default liveness for assertions in assertTruthWithDefaults.
     * @param _burnedBondPercentage the percentage of the bond that is burned if the assertion is disputed.
     */
    function setAdminProperties(
        IERC20 _defaultCurrency,
        uint64 _defaultLiveness,
        uint256 _burnedBondPercentage
    ) public onlyOwner {
        require(_burnedBondPercentage <= 1e18, "Burned bond percentage > 100");
        require(_burnedBondPercentage > 0, "Burned bond percentage is 0");
        burnedBondPercentage = _burnedBondPercentage;
        defaultCurrency = _defaultCurrency;
        defaultLiveness = _defaultLiveness;
        syncUmaParams(defaultIdentifier, address(_defaultCurrency));

        emit AdminPropertiesSet(_defaultCurrency, _defaultLiveness, _burnedBondPercentage);
    }

    /**
     * @notice Asserts a truth about the world, using the default currency and liveness. No callback recipient
     * or escalation manager is enabled. The caller is the asserter and is expected to provide a bond of the
     * currencies finalFee/burnedBondPercentage (with burnedBondPercentage set to 50%, the bond is 2x final fee).
     * @dev The caller must approve this contract to spend at least the result of getMinimumBond(defaultCurrency).
     * @param claim the truth claim being asserted. This is an assertion about the world, and is verified by disputers.
     * @return assertionId unique identifier for this assertion.
     */

<<<<<<< HEAD
    function assertTruthWithDefaults(bytes calldata claim) public returns (bytes32 assertionId) {
=======
    function assertTruthWithDefaults(bytes calldata claim, address asserter) public returns (bytes32) {
>>>>>>> 7e528089
        // Note: re-entrancy guard is done in the inner call.
        return
            assertTruth(
                claim,
                asserter, // asserter
                address(0), // callbackRecipient
                address(0), // escalationManager
                defaultLiveness,
                defaultCurrency,
                getMinimumBond(address(defaultCurrency)),
                defaultIdentifier,
                bytes32(0)
            );
    }

    /**
     * @notice Asserts a truth about the world, using a fully custom configuration.
     * @dev The caller must approve this contract to spend at least bond amount of currency.
     * @param claim the truth claim being asserted. This is an assertion about the world, and is verified by disputers.
     * @param asserter receives bonds back at settlement. This could be msg.sender or
     * any other account that the caller wants to receive the bond at settlement time.
     * @param callbackRecipient if configured, this address will receive a function call assertionResolvedCallback and
     * assertionDisputedCallback at resolution or dispute respectively. Enables dynamic responses to these events. The recipient _must_ implement these callbacks and not revert
     * or the assertion resolution will be blocked.
     * @param escalationManager if configured, this address will control escalation properties of the assertion. This
     * this means a) choosing to arbitrate via the UMA DVM, b) choosing to discard assertions on dispute, or choosing to
     * validate disputes. Combining these, the asserter can define their own security properties the assertion.
     * @param currency bond currency pulled from the caller and held in escrow until the assertion is resolved.
     * @param bond amount of currency to pull from the caller and hold in escrow until the assertion is resolved. This must be >= getMinimumBond(address(currency)).
     * @param liveness time to wait before the assertion can be resolved. Assertion can be disputed in this time.
     * @param identifier UMA DVM identifier to use for price requests in the event of a dispute. Must be a pre-approved identifier in the UMA DVM.
     * @param domainId optional domain that can be used to relate this assertion to other assertions in the escalationManager.
     * This can be used by the configured escalationManager to define custom behavior for groups of assertions.
     * This is typically used for "escalation games" by changing bonds or other assertion properties
     * based on the other assertions that have come before. If no escalationManager is configured or a domain is not needed,
     * this value should be set to bytes32(0) to reduce gas costs.
     */
    function assertTruth(
        bytes memory claim,
        address asserter,
        address callbackRecipient,
        address escalationManager,
        uint64 liveness,
        IERC20 currency,
        uint256 bond,
        bytes32 identifier,
        bytes32 domainId
    ) public nonReentrant returns (bytes32 assertionId) {
        uint64 time = uint64(getCurrentTime());
        assertionId = _getId(claim, bond, time, liveness, currency, callbackRecipient, escalationManager, identifier);

        require(asserter != address(0), "Asserter cant be 0");
        require(assertions[assertionId].asserter == address(0), "Assertion already exists");
        require(_validateAndCacheIdentifier(identifier), "Unsupported identifier");
        require(_validateAndCacheCurrency(address(currency)), "Unsupported currency");
        require(bond >= getMinimumBond(address(currency)), "Bond amount too low");

        assertions[assertionId] = Assertion({
            escalationManagerSettings: EscalationManagerSettings({
                arbitrateViaEscalationManager: false, // Default behavior: use the DVM as an oracle.
                discardOracle: false, // Default behavior: respect the Oracle result.
                validateDisputers: false, // Default behavior: disputer will not be validated.
                escalationManager: escalationManager,
                assertingCaller: msg.sender
            }),
            asserter: asserter,
            disputer: address(0),
            callbackRecipient: callbackRecipient,
            currency: currency,
            domainId: domainId,
            identifier: identifier,
            bond: bond,
            settled: false,
            settlementResolution: false,
            assertionTime: time,
            expirationTime: time + liveness
        });

        {
            EscalationManagerInterface.AssertionPolicy memory assertionPolicy = _getAssertionPolicy(assertionId);
            require(!assertionPolicy.blockAssertion, "Assertion not allowed"); // Check if the assertion is permitted.
            EscalationManagerSettings storage emSettings = assertions[assertionId].escalationManagerSettings;
            (emSettings.arbitrateViaEscalationManager, emSettings.discardOracle, emSettings.validateDisputers) = (
                // Choose which oracle to arbitrate disputes via. If Set to true then the escalation manager will
                // arbitrate disputes. Else, the DVM arbitrates disputes. This lets integrations "unplug" the DVM.
                assertionPolicy.arbitrateViaEscalationManager,
                // Choose whether to discard the Oracle result. If true then "throw away" the assertion. To get an
                // assertion to be true it must be re-asserted and not disputed.
                assertionPolicy.discardOracle,
                // Configures if the escalation manager should validate the disputer on assertions. This enables you
                // to construct setups such as whitelisted disputers.
                assertionPolicy.validateDisputers
            );
        }

        currency.safeTransferFrom(msg.sender, address(this), bond); // Pull the bond from the caller.

        emit AssertionMade(
            assertionId,
            domainId,
            claim,
            asserter,
            callbackRecipient,
            escalationManager,
            msg.sender,
            time + liveness,
            currency,
            bond
        );

        return assertionId;
    }

    /**
     * @notice Disputes an assertion. Depending on how the assertion was configured, this may either escalate to the UMA
     * DVM or the configured escalation manager for arbitration.
     * @dev The caller must approve this contract to spend at least bond amount of currency for the associated assertion.
     * @param assertionId unique identifier for the assertion to dispute.
     * @param disputer receives bonds back at settlement.
     */
    function disputeAssertion(bytes32 assertionId, address disputer) public nonReentrant {
        require(disputer != address(0), "Disputer cant be 0");
        Assertion storage assertion = assertions[assertionId];
        require(assertion.asserter != address(0), "Assertion does not exist");
        require(assertion.disputer == address(0), "Assertion already disputed");
        require(assertion.expirationTime > getCurrentTime(), "Assertion is expired");
        require(_isDisputeAllowed(assertionId), "Dispute not allowed");

        assertion.disputer = disputer;

        assertion.currency.safeTransferFrom(msg.sender, address(this), assertion.bond);

        _oracleRequestPrice(assertionId, assertion.identifier, assertion.assertionTime);

        _callbackOnAssertionDispute(assertionId);

        // Send resolve callback if dispute resolution is discarded
        if (assertion.escalationManagerSettings.discardOracle) _callbackOnAssertionResolve(assertionId, false);

        emit AssertionDisputed(assertionId, disputer);
    }

    /**
     * @notice Resolves an assertion. If the assertion has not been disputed, the assertion is resolved as true and the
     * asserter receives the bond. If the assertion has been disputed, the assertion is resolved depending on the oracle
     * result. Based on the result, the asserter or disputer receives the bond. If the assertion was disputed then an
     * amount of the bond is burned to the UMA Store based on the burnedBondPercentage. The remainder of the bond is
     * returned to the asserter or disputer.
     * @param assertionId unique identifier for the assertion to resolve.
     */
    function settleAssertion(bytes32 assertionId) public nonReentrant {
        Assertion storage assertion = assertions[assertionId];
        require(assertion.asserter != address(0), "Assertion does not exist"); // Revert if assertion does not exist.
        require(!assertion.settled, "Assertion already settled"); // Revert if assertion already settled.
        assertion.settled = true;
        if (assertion.disputer == address(0)) {
            // No dispute, settle with the asserter
            require(assertion.expirationTime <= getCurrentTime(), "Assertion not expired"); // Revert if assertion not expired.
            assertion.settlementResolution = true;
            assertion.currency.safeTransfer(assertion.asserter, assertion.bond);
            _callbackOnAssertionResolve(assertionId, true);

            emit AssertionSettled(assertionId, assertion.asserter, false, true, msg.sender);
        } else {
            // Dispute, settle with the disputer. // Revert if price not resolved.
            int256 resolvedPrice = _oracleGetPrice(assertionId, assertion.identifier, assertion.assertionTime);

            // If set to discard settlement resolution then false. Else, use oracle value to find resolution.
            if (assertion.escalationManagerSettings.discardOracle) assertion.settlementResolution = false;
            else assertion.settlementResolution = resolvedPrice == 1e18;

            address bondRecipient = resolvedPrice == 1e18 ? assertion.asserter : assertion.disputer;

            // If set to use UMA DVM as oracle then oracleFee must be sent to UMA Store contract. Else, if not using UMA
            // DVM then the bond is returned to the correct party (asserter or disputer).
            uint256 oracleFee = (burnedBondPercentage * assertion.bond) / 1e18;
            if (assertion.escalationManagerSettings.arbitrateViaEscalationManager) oracleFee = 0;
            uint256 bondRecipientAmount = assertion.bond * 2 - oracleFee;

            // Send tokens. If the DVM is used as an oracle then send the oracleFee to the Store.
            if (oracleFee > 0) assertion.currency.safeTransfer(address(_getStore()), oracleFee);
            assertion.currency.safeTransfer(bondRecipient, bondRecipientAmount);

            if (!assertion.escalationManagerSettings.discardOracle)
                _callbackOnAssertionResolve(assertionId, assertion.settlementResolution);

            emit AssertionSettled(assertionId, bondRecipient, true, assertion.settlementResolution, msg.sender);
        }
    }

    /**
     * @notice Settles an assertion and returns the resolution.
     * @param assertionId unique identifier for the assertion to resolve and return the resolution for.
     * @return resolution of the assertion.
     */
    function settleAndGetAssertionResult(bytes32 assertionId) public returns (bool resolution) {
        // Note: re-entrancy guard is done in the inner settleAssertion call.
        if (!assertions[assertionId].settled) settleAssertion(assertionId);
        return getAssertionResult(assertionId);
    }

    /**
     * @notice Fetches information about a specific identifier & currency from the UMA contracts and stores a local copy
     * of the information within this contract. This is used to save gas when making assertions as we can avoid an
     * external call to the UMA contracts to fetch this.
     * @param identifier identifier to fetch information for and store locally.
     * @param currency currency to fetch information for and store locally.
     */
    function syncUmaParams(bytes32 identifier, address currency) public {
        cachedOracle = finder.getImplementationAddress(OracleInterfaces.Oracle);
        cachedIdentifiers[identifier] = _getIdentifierWhitelist().isIdentifierSupported(identifier);
        cachedCurrencies[currency].isWhitelisted = _getCollateralWhitelist().isOnWhitelist(currency);
        cachedCurrencies[currency].finalFee = _getStore().computeFinalFee(currency).rawValue;
    }

    /**
     * @notice Fetches information about a specific assertion and returns it.
     * @param assertionId unique identifier for the assertion to fetch information for.
     * @return assertion information about the assertion.
     */
    function getAssertion(bytes32 assertionId) external view returns (Assertion memory assertion) {
        return assertions[assertionId];
    }

    /**
     * @notice Fetches the resolution of a specific assertion and returns it. If the assertion has not been settled then
     * this will revert. If the assertion was disputed and configured to discard the oracle resolution return false.
     * @param assertionId unique identifier for the assertion to fetch the resolution for.
     * @return resolution of the assertion.
     */
    function getAssertionResult(bytes32 assertionId) public view returns (bool resolution) {
        Assertion memory assertion = assertions[assertionId];
        // Return early if not using answer from resolved dispute.
        if (assertion.disputer != address(0) && assertion.escalationManagerSettings.discardOracle) return false;
        require(assertion.settled, "Assertion not settled"); // Revert if assertion not settled.
        return assertion.settlementResolution;
    }

    /**
     * @notice Returns the current block timestamp.
     * @dev Can be overridden to control contract time.
     */
    function getCurrentTime() public view virtual returns (uint256) {
        return block.timestamp;
    }

    /**
     * @notice Appends information onto an assertionId to construct ancillary data used for dispute resolution.
     * @param assertionId unique identifier for the assertion to construct ancillary data for.
     * @return ancillaryData stamped assertion information.
     */
    function stampAssertion(bytes32 assertionId) public view returns (bytes memory) {
        return _stampAssertion(assertionId);
    }

    /**
     * @notice Returns the minimum bond amount required to make an assertion. This is calculated as the final fee of the
     * currency divided by the burnedBondPercentage. If the burn percentage is 50% then the min bond is 2x the final fee.
     * @param currency currency to calculate the minimum bond for.
     * @return minimum bond amount.
     */
    function getMinimumBond(address currency) public view returns (uint256) {
        uint256 finalFee = cachedCurrencies[currency].finalFee;
        return (finalFee * 1e18) / burnedBondPercentage;
    }

    function _getId(
        bytes memory claim,
        uint256 bond,
        uint256 time,
        uint64 liveness,
        IERC20 currency,
        address callbackRecipient,
        address escalationManager,
        bytes32 identifier
    ) internal view returns (bytes32) {
        // Returns the unique ID for this assertion. This ID is used to identify the assertion in the Oracle.
        return
            keccak256(
                abi.encode(
                    claim,
                    bond,
                    time,
                    liveness,
                    currency,
                    callbackRecipient,
                    escalationManager,
                    identifier,
                    msg.sender
                )
            );
    }

    function _stampAssertion(bytes32 assertionId) internal view returns (bytes memory) {
        // Returns ancillary data for the Oracle request containing assertionId and asserter.
        return
            AncillaryData.appendKeyValueAddress(
                AncillaryData.appendKeyValueBytes32("", "assertionId", assertionId),
                "oaAsserter",
                assertions[assertionId].asserter
            );
    }

    function _getCollateralWhitelist() internal view returns (AddressWhitelist) {
        return AddressWhitelist(finder.getImplementationAddress(OracleInterfaces.CollateralWhitelist));
    }

    function _getIdentifierWhitelist() internal view returns (IdentifierWhitelistInterface) {
        return IdentifierWhitelistInterface(finder.getImplementationAddress(OracleInterfaces.IdentifierWhitelist));
    }

    function _getStore() internal view returns (StoreInterface) {
        return StoreInterface(finder.getImplementationAddress(OracleInterfaces.Store));
    }

    function _getOracle(bytes32 assertionId) internal view returns (OracleAncillaryInterface) {
        if (assertions[assertionId].escalationManagerSettings.arbitrateViaEscalationManager)
            return OracleAncillaryInterface(address(_getEscalationManager(assertionId)));
        return OracleAncillaryInterface(cachedOracle);
    }

    function _oracleRequestPrice(
        bytes32 assertionId,
        bytes32 identifier,
        uint256 time
    ) internal {
        _getOracle(assertionId).requestPrice(identifier, time, _stampAssertion(assertionId));
    }

    function _oracleGetPrice(
        bytes32 assertionId,
        bytes32 identifier,
        uint256 time
    ) internal view returns (int256) {
        return _getOracle(assertionId).getPrice(identifier, time, _stampAssertion(assertionId));
    }

    function _getEscalationManager(bytes32 assertionId) internal view returns (EscalationManagerInterface) {
        return EscalationManagerInterface(assertions[assertionId].escalationManagerSettings.escalationManager);
    }

    function _getAssertionPolicy(bytes32 assertionId)
        internal
        view
        returns (EscalationManagerInterface.AssertionPolicy memory)
    {
        address em = assertions[assertionId].escalationManagerSettings.escalationManager;
        if (em == address(0)) return EscalationManagerInterface.AssertionPolicy(false, false, false, false);
        return EscalationManagerInterface(em).getAssertionPolicy(assertionId);
    }

    function _isDisputeAllowed(bytes32 assertionId) internal view returns (bool) {
        address em = assertions[assertionId].escalationManagerSettings.escalationManager;
        if (!assertions[assertionId].escalationManagerSettings.validateDisputers) return true;
        return EscalationManagerInterface(em).isDisputeAllowed(assertionId, msg.sender);
    }

    function _validateAndCacheIdentifier(bytes32 identifier) internal returns (bool) {
        if (cachedIdentifiers[identifier]) return true;
        cachedIdentifiers[identifier] = _getIdentifierWhitelist().isIdentifierSupported(identifier);
        return cachedIdentifiers[identifier];
    }

    function _validateAndCacheCurrency(address currency) internal returns (bool) {
        if (cachedCurrencies[currency].isWhitelisted) return true;
        cachedCurrencies[currency].isWhitelisted = _getCollateralWhitelist().isOnWhitelist(currency);
        cachedCurrencies[currency].finalFee = _getStore().computeFinalFee(currency).rawValue;
        return cachedCurrencies[currency].isWhitelisted;
    }

    function _callbackOnAssertionResolve(bytes32 assertionId, bool assertedTruthfully) internal {
        if (assertions[assertionId].callbackRecipient != address(0))
            OptimisticAsserterCallbackRecipientInterface(assertions[assertionId].callbackRecipient)
                .assertionResolvedCallback(assertionId, assertedTruthfully);
        if (assertions[assertionId].escalationManagerSettings.escalationManager != address(0))
            EscalationManagerInterface(assertions[assertionId].escalationManagerSettings.escalationManager)
                .assertionResolvedCallback(assertionId, assertedTruthfully);
    }

    function _callbackOnAssertionDispute(bytes32 assertionId) internal {
        if (assertions[assertionId].callbackRecipient != address(0))
            OptimisticAsserterCallbackRecipientInterface(assertions[assertionId].callbackRecipient)
                .assertionDisputedCallback(assertionId);
        if (assertions[assertionId].escalationManagerSettings.escalationManager != address(0))
            EscalationManagerInterface(assertions[assertionId].escalationManagerSettings.escalationManager)
                .assertionDisputedCallback(assertionId);
    }
}<|MERGE_RESOLUTION|>--- conflicted
+++ resolved
@@ -92,11 +92,7 @@
      * @return assertionId unique identifier for this assertion.
      */
 
-<<<<<<< HEAD
-    function assertTruthWithDefaults(bytes calldata claim) public returns (bytes32 assertionId) {
-=======
-    function assertTruthWithDefaults(bytes calldata claim, address asserter) public returns (bytes32) {
->>>>>>> 7e528089
+    function assertTruthWithDefaults(bytes calldata claim, address asserter) public returns (bytes32 assertionId) {
         // Note: re-entrancy guard is done in the inner call.
         return
             assertTruth(

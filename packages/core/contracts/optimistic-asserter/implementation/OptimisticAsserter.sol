--- conflicted
+++ resolved
@@ -126,25 +126,9 @@
         IERC20 currency,
         uint256 bond,
         bytes32 identifier
-<<<<<<< HEAD
     ) public nonReentrant returns (bytes32 assertionId) {
-        uint64 currentTime = uint64(getCurrentTime());
-        assertionId = _getId(
-            claim,
-            bond,
-            currentTime,
-            liveness,
-            currency,
-            callbackRecipient,
-            escalationManager,
-            identifier
-        );
-=======
-    ) public nonReentrant returns (bytes32) {
-        uint64 currentTime = uint64(getCurrentTime());
-        bytes32 assertionId =
-            _getId(claim, bond, currentTime, liveness, currency, callbackRecipient, escalationManager, identifier);
->>>>>>> 96f7b83d
+        uint64 time = uint64(getCurrentTime());
+        assertionId = _getId(claim, bond, time, liveness, currency, callbackRecipient, escalationManager, identifier);
 
         require(asserter != address(0), "Asserter cant be 0");
         require(assertions[assertionId].asserter == address(0), "Assertion already exists");
@@ -169,8 +153,8 @@
             bond: bond,
             settled: false,
             settlementResolution: false,
-            assertionTime: currentTime,
-            expirationTime: currentTime + liveness
+            assertionTime: time,
+            expirationTime: time + liveness
         });
 
         {
@@ -199,7 +183,7 @@
             callbackRecipient,
             escalationManager,
             msg.sender,
-            currentTime + liveness,
+            time + liveness,
             currency,
             bond
         );
@@ -228,10 +212,6 @@
 
         _oracleRequestPrice(assertionId, assertion.identifier, assertion.assertionTime);
 
-<<<<<<< HEAD
-=======
-        // Send dispute callback
->>>>>>> 96f7b83d
         _callbackOnAssertionDispute(assertionId);
 
         // Send resolve callback if dispute resolution is discarded
@@ -367,7 +347,7 @@
     function _getId(
         bytes calldata claim,
         uint256 bond,
-        uint256 currentTime,
+        uint256 time,
         uint64 liveness,
         IERC20 currency,
         address callbackRecipient,
@@ -380,7 +360,7 @@
                 abi.encode(
                     claim,
                     bond,
-                    currentTime,
+                    time,
                     liveness,
                     currency,
                     callbackRecipient,

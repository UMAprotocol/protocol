// SPDX-License-Identifier: AGPL-3.0-only
pragma solidity 0.8.16;

import "@openzeppelin/contracts/access/Ownable.sol";
import "@openzeppelin/contracts/token/ERC20/utils/SafeERC20.sol";

import "../interfaces/OptimisticAsserterCallbackRecipientInterface.sol";
import "../interfaces/OptimisticAsserterInterface.sol";
import "../interfaces/EscalationManagerInterface.sol";

import "../../data-verification-mechanism/implementation/Constants.sol";
import "../../data-verification-mechanism/interfaces/FinderInterface.sol";
import "../../data-verification-mechanism/interfaces/IdentifierWhitelistInterface.sol";
import "../../data-verification-mechanism/interfaces/OracleAncillaryInterface.sol";
import "../../data-verification-mechanism/interfaces/StoreInterface.sol";

import "../../common/implementation/AddressWhitelist.sol";
import "../../common/implementation/AncillaryData.sol";
import "../../common/implementation/Lockable.sol";

<<<<<<< HEAD
// TODO use reentrancy guard
=======
// TODO: do we actually want to rename the OptimisticAsserter to something else? @smb2796 will help up ;)
>>>>>>> 03697683
contract OptimisticAsserter is OptimisticAsserterInterface, Lockable, Ownable {
    using SafeERC20 for IERC20;

    FinderInterface public immutable finder;

    // Cached UMA parameters.
    address public cachedOracle;
    mapping(address => WhitelistedCurrency) public cachedCurrencies;
    mapping(bytes32 => bool) public cachedIdentifiers;

    mapping(bytes32 => Assertion) public assertions;

    // TODO add setters to change burnedBondPercentage
    // TODO dynamic unit tests for burnedBondPercentage
    uint256 public burnedBondPercentage = 0.5e18; //50% of bond is burned.

    bytes32 public constant defaultIdentifier = "ASSERT_TRUTH";

    IERC20 public defaultCurrency;
    uint256 public defaultLiveness;

    constructor(
        FinderInterface _finder,
        IERC20 _defaultCurrency,
        uint256 _defaultLiveness
    ) {
        finder = _finder;
        setAssertionDefaults(_defaultCurrency, _defaultLiveness);
    }

    // TODO consider renaming this
    // TODO change to "setAdmin props" by joining with setBurnedBondPercentage
    function setAssertionDefaults(IERC20 _defaultCurrency, uint256 _defaultLiveness) public onlyOwner {
        defaultCurrency = _defaultCurrency;
        defaultLiveness = _defaultLiveness;
        syncUmaParams(defaultIdentifier, address(_defaultCurrency));

        emit AssertionDefaultsSet(_defaultCurrency, _defaultLiveness);
    }

    function getAssertion(bytes32 assertionId) external view returns (Assertion memory) {
        return assertions[assertionId];
    }

    function setBurnedBondPercentage(uint256 _burnedBondPercentage) public onlyOwner {
        require(_burnedBondPercentage <= 1e18, "Burned bond percentage > 100");
        require(_burnedBondPercentage > 0, "Burned bond percentage is 0");
        burnedBondPercentage = _burnedBondPercentage;
        emit BurnedBondPercentageSet(_burnedBondPercentage);
    }

    // TODO: rename to "assertSimpleTruth". This is the simplest assertion possible with strong defaulting.
    function assertTruthWithDefaults(bytes memory claim) public returns (bytes32) {
<<<<<<< HEAD
=======
        // Note: re-entrancy guard is done in the inner call.
>>>>>>> 03697683
        return
            assertTruth(
                claim,
                msg.sender, // asserter
                address(0), // callbackRecipient
                address(0), // escalationManager
                defaultCurrency,
                getMinimumBond(address(defaultCurrency)),
                defaultLiveness,
                defaultIdentifier
            );
    }

    function assertTruth(
        bytes memory claim,
        address asserter,
        address callbackRecipient,
        address escalationManager,
        IERC20 currency,
        uint256 bond,
        uint256 liveness, // TODO: think about changing this to challenge window?
        bytes32 identifier
<<<<<<< HEAD
    ) public returns (bytes32) {
=======
    ) public nonReentrant() returns (bytes32) {
        // TODO: if you want to assert for yourself set this to your own address NOT address(0).
        asserter = asserter == address(0) ? msg.sender : asserter;
>>>>>>> 03697683
        // TODO: think about placing either msg.sender or block.timestamp into the claim ID to block an advasery
        // creating a claim that collides with a known assertion that will be created into the future.
        bytes32 assertionId = _getId(claim, bond, liveness, currency, callbackRecipient, escalationManager, identifier);

        require(asserter != address(0), "Asserter cant be 0");
        require(assertions[assertionId].asserter == address(0), "Assertion already exists");
        require(_validateAndCacheIdentifier(identifier), "Unsupported identifier");
        require(_validateAndCacheCurrency(address(currency)), "Unsupported currency");
        require(bond >= getMinimumBond(address(currency)), "Bond amount too low");

        assertions[assertionId] = Assertion({
            asserter: asserter,
            disputer: address(0),
            callbackRecipient: callbackRecipient,
            currency: currency,
            settled: false,
            settlementResolution: false,
            bond: bond,
            assertionTime: getCurrentTime(),
            expirationTime: getCurrentTime() + liveness,
            claimId: keccak256(claim),
            identifier: identifier,
            escalationManagerSettings: EscalationManagerSettings({
                arbitrateViaEscalationManager: false, // this is the default behavior: if not specified by the Sovereign security the assertion will use the DVM as an oracle.
                discardOracle: false, // this is the default behavior: if not specified by the Sovereign security the assertion will respect the Oracle result.
                validateDisputers: false, // this is the default behavior: if not specified by the Sovereign security the disputer will not be validated.
                escalationManager: escalationManager,
                assertingCaller: msg.sender
            })
        });

        EscalationManagerInterface.AssertionPolicy memory assertionPolicy = _getAssertionPolicy(assertionId);

        // Check if the assertion is allowed by the sovereign security.
        require(!assertionPolicy.blockAssertion, "Assertion not allowed");

        EscalationManagerSettings storage emSettings = assertions[assertionId].escalationManagerSettings;
        (emSettings.arbitrateViaEscalationManager, emSettings.discardOracle, emSettings.validateDisputers) = (
            assertionPolicy.arbitrateViaEscalationManager, // Use SS as an oracle if specified by the SS.
            assertionPolicy.discardOracle, // Discard Oracle result if specified by the SS.
            assertionPolicy.validateDisputers // Validate the disputers if specified by the SS.
        );

        // Pull the bond
        currency.safeTransferFrom(msg.sender, address(this), bond);

        emit AssertionMade(
            assertionId,
            claim,
            asserter,
            callbackRecipient,
            escalationManager,
            msg.sender,
            currency,
            bond,
            assertions[assertionId].expirationTime // TODO [GAS] consider using a memory variable to avoid multiple reads
        );

        return assertionId;
    }

    function getAssertionResult(bytes32 assertionId) public view returns (bool) {
        Assertion memory assertion = assertions[assertionId];
        // Return early if not using answer from resolved dispute.
        if (assertion.disputer != address(0) && assertion.escalationManagerSettings.discardOracle) return false;
        require(assertion.settled, "Assertion not settled"); // Revert if assertion not settled.
        return assertion.settlementResolution;
    }

    function settleAndGetAssertionResult(bytes32 assertionId) public returns (bool) {
        // Note: re-entrancy guard is done in the inner settleAssertion call.
        if (!assertions[assertionId].settled) settleAssertion(assertionId);
        return getAssertionResult(assertionId);
    }

    function disputeAssertionFor(bytes32 assertionId, address disputer) public nonReentrant() {
        disputer = disputer == address(0) ? msg.sender : disputer;
        Assertion storage assertion = assertions[assertionId];
        require(assertion.asserter != address(0), "Assertion does not exist"); // Revert if assertion does not exist.
        require(assertion.disputer == address(0), "Assertion already disputed"); // Revert if assertion already disputed.
        require(assertion.expirationTime > getCurrentTime(), "Assertion is expired"); // Revert if assertion expired.
        require(_isDisputeAllowed(assertionId), "Dispute not allowed"); // Revert if dispute not allowed.

        assertion.disputer = disputer;

        // Pull the bond
        assertion.currency.safeTransferFrom(msg.sender, address(this), assertion.bond);

        _oracleRequestPrice(assertionId, assertion.identifier, assertion.assertionTime);

        // Send dispute callback
        // TODO: consider mergeing the isDisputeAlloowed into toe SSM callback (revert within callback to block).
        _callbackOnAssertionDispute(assertionId);

        // Send resolve callback if dispute resolution is discarded
        if (assertion.escalationManagerSettings.discardOracle) _callbackOnAssertionResolve(assertionId, false);

        emit AssertionDisputed(assertionId, disputer);
    }

    function settleAssertion(bytes32 assertionId) public nonReentrant() {
        Assertion storage assertion = assertions[assertionId];
        require(assertion.asserter != address(0), "Assertion does not exist"); // Revert if assertion does not exist.
        require(!assertion.settled, "Assertion already settled"); // Revert if assertion already settled.
        assertion.settled = true;
        if (assertion.disputer == address(0)) {
            // No dispute, settle with the asserter
            require(assertion.expirationTime <= getCurrentTime(), "Assertion not expired"); // Revert if assertion not expired.
            assertion.settlementResolution = true;
            assertion.currency.safeTransfer(assertion.asserter, assertion.bond);
            _callbackOnAssertionResolve(assertionId, true);

            emit AssertionSettled(assertionId, assertion.asserter, false, true);
        } else {
            // Dispute, settle with the disputer
            int256 resolvedPrice = _oracleGetPrice(assertionId, assertion.identifier, assertion.assertionTime); // Revert if price not resolved.

            // If set to discard settlement resolution then false. Else, use oracle value to find resolution.
            if (assertion.escalationManagerSettings.discardOracle) assertion.settlementResolution = false;
            else assertion.settlementResolution = resolvedPrice == 1e18;

            address bondRecipient = resolvedPrice == 1e18 ? assertion.asserter : assertion.disputer;

<<<<<<< HEAD
            // If set to use the DVM as oracle then oracleFee must sent to the oracle. Else, if not using the DVM then
            // the bond is returned to the correct party (asserter or disputer).
=======
            // If set to use UMA DVM as oracle then oracleFee must be sent to UMA Store contract. Else, if not using UMA
            // DVM then the bond is returned to the correct party (asserter or disputer).
>>>>>>> 03697683
            uint256 oracleFee = (burnedBondPercentage * assertion.bond) / 1e18;
            if (assertion.escalationManagerSettings.arbitrateViaEscalationManager) oracleFee = 0;
            uint256 bondRecipientAmount = assertion.bond * 2 - oracleFee;

            // Send tokens. If the DVM is used as an oracle then send the oracleFee to the Store.
            if (oracleFee > 0) assertion.currency.safeTransfer(address(_getStore()), oracleFee);
            assertion.currency.safeTransfer(bondRecipient, bondRecipientAmount);

            if (!assertion.escalationManagerSettings.discardOracle)
                _callbackOnAssertionResolve(assertionId, assertion.settlementResolution);

            emit AssertionSettled(assertionId, bondRecipient, true, assertion.settlementResolution);
        }
    }

    function syncUmaParams(bytes32 identifier, address currency) public {
        cachedOracle = finder.getImplementationAddress(OracleInterfaces.Oracle);
        cachedIdentifiers[identifier] = _getIdentifierWhitelist().isIdentifierSupported(identifier);
        cachedCurrencies[currency].isWhitelisted = _getCollateralWhitelist().isOnWhitelist(currency);
        cachedCurrencies[currency].finalFee = _getStore().computeFinalFee(currency).rawValue;
    }

    /**
     * @notice Returns the current block timestamp.
     * @dev Can be overridden to control contract time.
     */
    function getCurrentTime() public view virtual returns (uint256) {
        return block.timestamp;
    }

    function stampAssertion(bytes32 assertionId) public view returns (bytes memory) {
        return _stampAssertion(assertionId);
    }

    function getMinimumBond(address currencyAddress) public view returns (uint256) {
        uint256 finalFee = cachedCurrencies[currencyAddress].finalFee;
        return (finalFee * 1e18) / burnedBondPercentage;
    }

    function _getId(
        bytes memory claim,
        uint256 bond,
        uint256 liveness,
        IERC20 currency,
        address callbackRecipient,
        address escalationManager,
        bytes32 identifier
    ) internal pure returns (bytes32) {
        // Returns the unique ID for this assertion. This ID is used to identify the assertion in the Oracle.
        return
            keccak256(
                // TODO change order of abi.encode arguments to do potential gas savings
                abi.encode(claim, bond, liveness, currency, callbackRecipient, escalationManager, identifier)
            );
    }

    function _stampAssertion(bytes32 assertionId) internal view returns (bytes memory) {
        // Returns the unique ID for this assertion. This ID is used to identify the assertion in the Oracle.
        return
            AncillaryData.appendKeyValueAddress(
                AncillaryData.appendKeyValueBytes32("", "assertionId", assertionId),
                "oaAsserter",
                assertions[assertionId].asserter
            );
    }

    function _getCollateralWhitelist() internal view returns (AddressWhitelist) {
        return AddressWhitelist(finder.getImplementationAddress(OracleInterfaces.CollateralWhitelist));
    }

    function _getIdentifierWhitelist() internal view returns (IdentifierWhitelistInterface) {
        return IdentifierWhitelistInterface(finder.getImplementationAddress(OracleInterfaces.IdentifierWhitelist));
    }

    function _getStore() internal view returns (StoreInterface) {
        return StoreInterface(finder.getImplementationAddress(OracleInterfaces.Store));
    }

    function _getOracle(bytes32 assertionId) internal view returns (OracleAncillaryInterface) {
        if (assertions[assertionId].escalationManagerSettings.arbitrateViaEscalationManager)
            return OracleAncillaryInterface(address(_getEscalationManager(assertionId)));
<<<<<<< HEAD
        return OracleAncillaryInterface(finder.getImplementationAddress(OracleInterfaces.Oracle));
=======
        return OracleAncillaryInterface(cachedOracle);
>>>>>>> 03697683
    }

    function _oracleRequestPrice(
        bytes32 assertionId,
        bytes32 identifier,
        uint256 time
    ) internal {
        _getOracle(assertionId).requestPrice(identifier, time, _stampAssertion(assertionId));
    }

    function _oracleGetPrice(
        bytes32 assertionId,
        bytes32 identifier,
        uint256 time
    ) internal view returns (int256) {
        return _getOracle(assertionId).getPrice(identifier, time, _stampAssertion(assertionId));
    }

    function _getEscalationManager(bytes32 assertionId) internal view returns (EscalationManagerInterface) {
        return EscalationManagerInterface(assertions[assertionId].escalationManagerSettings.escalationManager);
    }

    function _getAssertionPolicy(bytes32 assertionId)
        internal
        view
        returns (EscalationManagerInterface.AssertionPolicy memory)
    {
        address em = assertions[assertionId].escalationManagerSettings.escalationManager;
        if (em == address(0)) return EscalationManagerInterface.AssertionPolicy(false, false, false, false);
        return EscalationManagerInterface(em).getAssertionPolicy(assertionId);
    }

    function _isDisputeAllowed(bytes32 assertionId) internal view returns (bool) {
        address em = assertions[assertionId].escalationManagerSettings.escalationManager;
        if (!assertions[assertionId].escalationManagerSettings.validateDisputers) return true;
        return EscalationManagerInterface(em).isDisputeAllowed(assertionId, msg.sender);
<<<<<<< HEAD
=======
    }

    function _validateAndCacheIdentifier(bytes32 identifier) internal returns (bool) {
        if (cachedIdentifiers[identifier]) return true;
        cachedIdentifiers[identifier] = _getIdentifierWhitelist().isIdentifierSupported(identifier);
        return cachedIdentifiers[identifier];
    }

    function _validateAndCacheCurrency(address currency) internal returns (bool) {
        if (cachedCurrencies[currency].isWhitelisted) return true;
        cachedCurrencies[currency].isWhitelisted = _getCollateralWhitelist().isOnWhitelist(currency);
        cachedCurrencies[currency].finalFee = _getStore().computeFinalFee(currency).rawValue;
        return cachedCurrencies[currency].isWhitelisted;
>>>>>>> 03697683
    }

    function _callbackOnAssertionResolve(bytes32 assertionId, bool assertedTruthfully) internal {
        if (assertions[assertionId].callbackRecipient != address(0))
            OptimisticAsserterCallbackRecipientInterface(assertions[assertionId].callbackRecipient).assertionResolved(
                assertionId,
                assertedTruthfully
            );
        if (assertions[assertionId].escalationManagerSettings.escalationManager != address(0))
            EscalationManagerInterface(assertions[assertionId].escalationManagerSettings.escalationManager)
                .assertionResolved(assertionId, assertedTruthfully);
    }

    function _callbackOnAssertionDispute(bytes32 assertionId) internal {
        if (assertions[assertionId].callbackRecipient != address(0))
            OptimisticAsserterCallbackRecipientInterface(assertions[assertionId].callbackRecipient).assertionDisputed(
                assertionId
            );
        if (assertions[assertionId].escalationManagerSettings.escalationManager != address(0))
            EscalationManagerInterface(assertions[assertionId].escalationManagerSettings.escalationManager)
                .assertionDisputed(assertionId);
    }
}<|MERGE_RESOLUTION|>--- conflicted
+++ resolved
@@ -18,11 +18,7 @@
 import "../../common/implementation/AncillaryData.sol";
 import "../../common/implementation/Lockable.sol";
 
-<<<<<<< HEAD
 // TODO use reentrancy guard
-=======
-// TODO: do we actually want to rename the OptimisticAsserter to something else? @smb2796 will help up ;)
->>>>>>> 03697683
 contract OptimisticAsserter is OptimisticAsserterInterface, Lockable, Ownable {
     using SafeERC20 for IERC20;
 
@@ -76,10 +72,6 @@
 
     // TODO: rename to "assertSimpleTruth". This is the simplest assertion possible with strong defaulting.
     function assertTruthWithDefaults(bytes memory claim) public returns (bytes32) {
-<<<<<<< HEAD
-=======
-        // Note: re-entrancy guard is done in the inner call.
->>>>>>> 03697683
         return
             assertTruth(
                 claim,
@@ -102,13 +94,7 @@
         uint256 bond,
         uint256 liveness, // TODO: think about changing this to challenge window?
         bytes32 identifier
-<<<<<<< HEAD
-    ) public returns (bytes32) {
-=======
     ) public nonReentrant() returns (bytes32) {
-        // TODO: if you want to assert for yourself set this to your own address NOT address(0).
-        asserter = asserter == address(0) ? msg.sender : asserter;
->>>>>>> 03697683
         // TODO: think about placing either msg.sender or block.timestamp into the claim ID to block an advasery
         // creating a claim that collides with a known assertion that will be created into the future.
         bytes32 assertionId = _getId(claim, bond, liveness, currency, callbackRecipient, escalationManager, identifier);
@@ -232,13 +218,8 @@
 
             address bondRecipient = resolvedPrice == 1e18 ? assertion.asserter : assertion.disputer;
 
-<<<<<<< HEAD
-            // If set to use the DVM as oracle then oracleFee must sent to the oracle. Else, if not using the DVM then
-            // the bond is returned to the correct party (asserter or disputer).
-=======
             // If set to use UMA DVM as oracle then oracleFee must be sent to UMA Store contract. Else, if not using UMA
             // DVM then the bond is returned to the correct party (asserter or disputer).
->>>>>>> 03697683
             uint256 oracleFee = (burnedBondPercentage * assertion.bond) / 1e18;
             if (assertion.escalationManagerSettings.arbitrateViaEscalationManager) oracleFee = 0;
             uint256 bondRecipientAmount = assertion.bond * 2 - oracleFee;
@@ -320,11 +301,7 @@
     function _getOracle(bytes32 assertionId) internal view returns (OracleAncillaryInterface) {
         if (assertions[assertionId].escalationManagerSettings.arbitrateViaEscalationManager)
             return OracleAncillaryInterface(address(_getEscalationManager(assertionId)));
-<<<<<<< HEAD
-        return OracleAncillaryInterface(finder.getImplementationAddress(OracleInterfaces.Oracle));
-=======
         return OracleAncillaryInterface(cachedOracle);
->>>>>>> 03697683
     }
 
     function _oracleRequestPrice(
@@ -361,8 +338,6 @@
         address em = assertions[assertionId].escalationManagerSettings.escalationManager;
         if (!assertions[assertionId].escalationManagerSettings.validateDisputers) return true;
         return EscalationManagerInterface(em).isDisputeAllowed(assertionId, msg.sender);
-<<<<<<< HEAD
-=======
     }
 
     function _validateAndCacheIdentifier(bytes32 identifier) internal returns (bool) {
@@ -376,7 +351,6 @@
         cachedCurrencies[currency].isWhitelisted = _getCollateralWhitelist().isOnWhitelist(currency);
         cachedCurrencies[currency].finalFee = _getStore().computeFinalFee(currency).rawValue;
         return cachedCurrencies[currency].isWhitelisted;
->>>>>>> 03697683
     }
 
     function _callbackOnAssertionResolve(bytes32 assertionId, bool assertedTruthfully) internal {

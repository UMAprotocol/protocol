// SPDX-License-Identifier: AGPL-3.0-only
pragma solidity 0.8.16;

import "@openzeppelin/contracts/access/Ownable.sol";
import "@openzeppelin/contracts/token/ERC20/utils/SafeERC20.sol";

import "../interfaces/OptimisticAsserterCallbackRecipientInterface.sol";
import "../interfaces/OptimisticAsserterInterface.sol";
import "../interfaces/SovereignSecurityInterface.sol";

import "../../data-verification-mechanism/implementation/Constants.sol";
import "../../data-verification-mechanism/interfaces/FinderInterface.sol";
import "../../data-verification-mechanism/interfaces/IdentifierWhitelistInterface.sol";
import "../../data-verification-mechanism/interfaces/OracleAncillaryInterface.sol";
import "../../data-verification-mechanism/interfaces/StoreInterface.sol";

import "../../common/implementation/AddressWhitelist.sol";
import "../../common/implementation/AncillaryData.sol";
import "../../common/implementation/Lockable.sol";

// TODO use reentrancy guard
contract OptimisticAsserter is OptimisticAsserterInterface, Lockable, Ownable {
    using SafeERC20 for IERC20;

    FinderInterface public immutable finder;

    mapping(bytes32 => Assertion) public assertions;

    // TODO add setters to change burnedBondPercentage
    // TODO dynamic unit tests for burnedBondPercentage
    uint256 public burnedBondPercentage = 0.5e18; //50% of bond is burned.

    bytes32 public constant defaultIdentifier = "ASSERT_TRUTH";

    IERC20 public defaultCurrency;
    uint256 public defaultLiveness;

    CachedUmaParams public cachedUmaParams;

    constructor(
        FinderInterface _finder,
        IERC20 _defaultCurrency,
        uint256 _defaultLiveness
    ) {
        finder = _finder;
        setAssertionDefaults(_defaultCurrency, _defaultLiveness);
    }

    // TODO consider renaming this
    function setAssertionDefaults(IERC20 _defaultCurrency, uint256 _defaultLiveness) public onlyOwner {
        defaultCurrency = _defaultCurrency;
        defaultLiveness = _defaultLiveness;
        syncUmaParams(defaultIdentifier, address(_defaultCurrency));

        emit AssertionDefaultsSet(_defaultCurrency, _defaultLiveness);
    }

    function getAssertion(bytes32 assertionId) external view returns (Assertion memory) {
        return assertions[assertionId];
    }

    function setBurnedBondPercentage(uint256 _burnedBondPercentage) public onlyOwner {
        require(_burnedBondPercentage <= 1e18, "Burned bond percentage > 100");
        require(_burnedBondPercentage > 0, "Burned bond percentage is 0");
        burnedBondPercentage = _burnedBondPercentage;
        emit BurnedBondPercentageSet(_burnedBondPercentage);
    }

    function assertTruth(bytes memory claim) public returns (bytes32) {
        return
            assertTruthFor(
                claim,
                address(0),
                address(0),
                address(0),
                defaultCurrency,
                getMinimumBond(address(defaultCurrency)),
                defaultLiveness,
                defaultIdentifier
            );
    }

    function assertTruthFor(
        bytes memory claim,
        address asserter,
        address callbackRecipient,
        address sovereignSecurity,
        IERC20 currency,
        uint256 bond,
        uint256 liveness,
        bytes32 identifier
    ) public returns (bytes32) {
        asserter = asserter == address(0) ? msg.sender : asserter;
        bytes32 assertionId = _getId(claim, bond, liveness, currency, callbackRecipient, sovereignSecurity, identifier);

        require(assertions[assertionId].asserter == address(0), "Assertion already exists");
        // TODO [GAS] caching identifier whitelist and collateral currency whitelist
        require(cachedUmaParams.supportedIdentifiers[identifier], "Unsupported identifier");
        require(cachedUmaParams.whitelistedCurrencies[address(currency)].isWhitelisted, "Unsupported currency");
        require(bond >= getMinimumBond(address(currency)), "Bond amount too low");

        // Pull the bond
        currency.safeTransferFrom(msg.sender, address(this), bond);

        assertions[assertionId] = Assertion({
            asserter: asserter,
            disputer: address(0),
            callbackRecipient: callbackRecipient,
            currency: currency,
            settled: false,
            settlementResolution: false,
            bond: bond,
            assertionTime: getCurrentTime(),
            expirationTime: getCurrentTime() + liveness,
            claimId: keccak256(claim),
            identifier: identifier,
            ssSettings: SsSettings({
                arbitrateViaSs: false, // this is the default behavior: if not specified by the Sovereign security the assertion will use the DVM as an oracle.
                discardOracle: false, // this is the default behavior: if not specified by the Sovereign security the assertion will respect the Oracle result.
                validateDisputers: false, // this is the default behavior: if not specified by the Sovereign security the disputer will not be validated.
                sovereignSecurity: sovereignSecurity,
                assertingCaller: msg.sender
            })
        });

        SovereignSecurityInterface.AssertionPolicy memory assertionPolicy = _getAssertionPolicy(assertionId);

        // Check if the assertion is allowed by the sovereign security.
        require(!assertionPolicy.blockAssertion, "Assertion not allowed");

        SsSettings storage ssSettings = assertions[assertionId].ssSettings;
        (ssSettings.arbitrateViaSs, ssSettings.discardOracle, ssSettings.validateDisputers) = (
            assertionPolicy.arbitrateViaSs, // Use SS as an oracle if specified by the SS.
            assertionPolicy.discardOracle, // Discard Oracle result if specified by the SS.
            assertionPolicy.validateDisputers // Validate the disputers if specified by the SS.
        );

        emit AssertionMade(
            assertionId,
            claim,
            asserter,
            callbackRecipient,
            sovereignSecurity,
            msg.sender,
            currency,
            bond,
            assertions[assertionId].expirationTime // TODO [GAS] consider using a memory variable to avoid multiple reads
        );

        return assertionId;
    }

    function getAssertionResult(bytes32 assertionId) public view returns (bool) {
        Assertion memory assertion = assertions[assertionId];
        // Return early if not using answer from resolved dispute.
        if (assertion.disputer != address(0) && assertion.ssSettings.discardOracle) return false;
        require(assertion.settled, "Assertion not settled"); // Revert if assertion not settled.
        return assertion.settlementResolution;
    }

    function settleAndGetAssertionResult(bytes32 assertionId) public returns (bool) {
        if (!assertions[assertionId].settled) settleAssertion(assertionId);
        return getAssertionResult(assertionId);
    }

    function disputeAssertionFor(bytes32 assertionId, address disputer) public {
        disputer = disputer == address(0) ? msg.sender : disputer;
        Assertion storage assertion = assertions[assertionId];
        require(assertion.asserter != address(0), "Assertion does not exist"); // Revert if assertion does not exist.
        require(assertion.disputer == address(0), "Assertion already disputed"); // Revert if assertion already disputed.
        require(assertion.expirationTime > getCurrentTime(), "Assertion is expired"); // Revert if assertion expired.
        require(_isDisputeAllowed(assertionId), "Dispute not allowed"); // Revert if dispute not allowed.

        // Pull the bond
        assertion.currency.safeTransferFrom(msg.sender, address(this), assertion.bond);

        assertion.disputer = disputer;

        _oracleRequestPrice(assertionId, assertion.identifier, assertion.assertionTime);

        // Send dispute callback
        _callbackOnAssertionDispute(assertionId);

        // Send resolve callback if dispute resolution is discarded
        if (assertion.ssSettings.discardOracle) _callbackOnAssertionResolve(assertionId, false);

        emit AssertionDisputed(assertionId, disputer);
    }

    function settleAssertion(bytes32 assertionId) public {
        Assertion storage assertion = assertions[assertionId];
        require(assertion.asserter != address(0), "Assertion does not exist"); // Revert if assertion does not exist.
        require(!assertion.settled, "Assertion already settled"); // Revert if assertion already settled.
        assertion.settled = true;
        if (assertion.disputer == address(0)) {
            // No dispute, settle with the asserter
            require(assertion.expirationTime <= getCurrentTime(), "Assertion not expired"); // Revert if assertion not expired.
            assertion.currency.safeTransfer(assertion.asserter, assertion.bond);
            assertion.settlementResolution = true;
            _callbackOnAssertionResolve(assertionId, true);

            emit AssertionSettled(assertionId, assertion.asserter, false, true);
        } else {
            // Dispute, settle with the disputer
            int256 resolvedPrice = _oracleGetPrice(assertionId, assertion.identifier, assertion.assertionTime); // Revert if price not resolved.

            // If set to not use settlement resolution then the value remains false.
            // If set to use settlement resolution then set to true if resolved price is 1, false otherwise.
            assertion.settlementResolution = assertion.ssSettings.discardOracle ? false : resolvedPrice == 1e18;
            address bondRecipient = resolvedPrice == 1e18 ? assertion.asserter : assertion.disputer;

            // If set to use the DVM as oracle then must burn half the bond amount. Else, if not using the DVM as oracle
            // then the bond is returned to the correct party (asserter or disputer).
            uint256 burn = !assertion.ssSettings.arbitrateViaSs ? (burnedBondPercentage * assertion.bond) / 1e18 : 0;
            uint256 send = assertion.bond * 2 - burn;

            // Send tokens. If the DVM is used as an oracle then burn the burn amount. Send the bond recipient the send amount.
            if (burn > 0) assertion.currency.safeTransfer(address(_getStore()), burn);
            assertion.currency.safeTransfer(bondRecipient, send);

            if (!assertion.ssSettings.discardOracle)
                _callbackOnAssertionResolve(assertionId, assertion.settlementResolution);

            emit AssertionSettled(assertionId, bondRecipient, true, assertion.settlementResolution);
        }
    }

    function syncUmaParams(bytes32 identifier, address currency) public {
        cachedUmaParams.oracle = finder.getImplementationAddress(OracleInterfaces.Oracle);
        cachedUmaParams.supportedIdentifiers[identifier] = _getIdentifierWhitelist().isIdentifierSupported(identifier);
        cachedUmaParams.whitelistedCurrencies[currency].isWhitelisted = _getCollateralWhitelist().isOnWhitelist(
            currency
        );
        cachedUmaParams.whitelistedCurrencies[currency].finalFee = _getStore().computeFinalFee(currency).rawValue;
    }

    /**
     * @notice Returns the current block timestamp.
     * @dev Can be overridden to control contract time.
     */
    function getCurrentTime() public view virtual returns (uint256) {
        return block.timestamp;
    }

    function stampAssertion(bytes32 assertionId) public view returns (bytes memory) {
        return _stampAssertion(assertionId);
    }

    function getMinimumBond(address currencyAddress) public view returns (uint256) {
        uint256 finalFee = cachedUmaParams.whitelistedCurrencies[currencyAddress].finalFee;
        return (finalFee * 1e18) / burnedBondPercentage;
    }

    function _getId(
        bytes memory claim,
        uint256 bond,
        uint256 liveness,
        IERC20 currency,
        address callbackRecipient,
        address sovereignSecurity,
        bytes32 identifier
    ) internal pure returns (bytes32) {
        // Returns the unique ID for this assertion. This ID is used to identify the assertion in the Oracle.
        return
            keccak256(
                // TODO change order of abi.encode arguments to do potential gas savings
                abi.encode(claim, bond, liveness, currency, callbackRecipient, sovereignSecurity, identifier)
            );
    }

    function _stampAssertion(bytes32 assertionId) internal view returns (bytes memory) {
        // Returns the unique ID for this assertion. This ID is used to identify the assertion in the Oracle.
        return
            AncillaryData.appendKeyValueAddress(
                AncillaryData.appendKeyValueBytes32("", "assertionId", assertionId),
                "oaAsserter",
                assertions[assertionId].asserter
            );
    }

    function _getCollateralWhitelist() internal view returns (AddressWhitelist) {
        return AddressWhitelist(finder.getImplementationAddress(OracleInterfaces.CollateralWhitelist));
    }

    function _getIdentifierWhitelist() internal view returns (IdentifierWhitelistInterface) {
        return IdentifierWhitelistInterface(finder.getImplementationAddress(OracleInterfaces.IdentifierWhitelist));
    }

    function _getStore() internal view returns (StoreInterface) {
        return StoreInterface(finder.getImplementationAddress(OracleInterfaces.Store));
    }

    function _getOracle(bytes32 assertionId) internal view returns (OracleAncillaryInterface) {
<<<<<<< HEAD
        if (assertions[assertionId].ssSettings.useDvmAsOracle) return OracleAncillaryInterface(cachedUmaParams.oracle);
        return OracleAncillaryInterface(address(_getSovereignSecurity(assertionId)));
=======
        if (assertions[assertionId].ssSettings.arbitrateViaSs)
            return OracleAncillaryInterface(address(_getSovereignSecurity(assertionId)));
        return OracleAncillaryInterface(finder.getImplementationAddress(OracleInterfaces.Oracle));
>>>>>>> 0d7fe64f
    }

    function _oracleRequestPrice(
        bytes32 assertionId,
        bytes32 identifier,
        uint256 time
    ) internal {
        _getOracle(assertionId).requestPrice(identifier, time, _stampAssertion(assertionId));
    }

    function _oracleGetPrice(
        bytes32 assertionId,
        bytes32 identifier,
        uint256 time
    ) internal view returns (int256) {
        return _getOracle(assertionId).getPrice(identifier, time, _stampAssertion(assertionId));
    }

    function _getSovereignSecurity(bytes32 assertionId) internal view returns (SovereignSecurityInterface) {
        return SovereignSecurityInterface(assertions[assertionId].ssSettings.sovereignSecurity);
    }

    function _getAssertionPolicy(bytes32 assertionId)
        internal
        view
        returns (SovereignSecurityInterface.AssertionPolicy memory)
    {
        address ss = assertions[assertionId].ssSettings.sovereignSecurity;
        if (ss == address(0)) return SovereignSecurityInterface.AssertionPolicy(false, false, false, false);
        return SovereignSecurityInterface(ss).getAssertionPolicy(assertionId);
    }

    function _isDisputeAllowed(bytes32 assertionId) internal view returns (bool) {
        address ss = assertions[assertionId].ssSettings.sovereignSecurity;
        if (!assertions[assertionId].ssSettings.validateDisputers) return true;
        return SovereignSecurityInterface(ss).isDisputeAllowed(assertionId, msg.sender);
    }

    function _callbackOnAssertionResolve(bytes32 assertionId, bool assertedTruthfully) internal {
        if (assertions[assertionId].callbackRecipient != address(0))
            OptimisticAsserterCallbackRecipientInterface(assertions[assertionId].callbackRecipient).assertionResolved(
                assertionId,
                assertedTruthfully
            );
        if (assertions[assertionId].ssSettings.sovereignSecurity != address(0))
            SovereignSecurityInterface(assertions[assertionId].ssSettings.sovereignSecurity).assertionResolved(
                assertionId,
                assertedTruthfully
            );
    }

    function _callbackOnAssertionDispute(bytes32 assertionId) internal {
        if (assertions[assertionId].callbackRecipient != address(0))
            OptimisticAsserterCallbackRecipientInterface(assertions[assertionId].callbackRecipient).assertionDisputed(
                assertionId
            );
        if (assertions[assertionId].ssSettings.sovereignSecurity != address(0))
            SovereignSecurityInterface(assertions[assertionId].ssSettings.sovereignSecurity).assertionDisputed(
                assertionId
            );
    }
}<|MERGE_RESOLUTION|>--- conflicted
+++ resolved
@@ -291,14 +291,9 @@
     }
 
     function _getOracle(bytes32 assertionId) internal view returns (OracleAncillaryInterface) {
-<<<<<<< HEAD
-        if (assertions[assertionId].ssSettings.useDvmAsOracle) return OracleAncillaryInterface(cachedUmaParams.oracle);
-        return OracleAncillaryInterface(address(_getSovereignSecurity(assertionId)));
-=======
         if (assertions[assertionId].ssSettings.arbitrateViaSs)
             return OracleAncillaryInterface(address(_getSovereignSecurity(assertionId)));
-        return OracleAncillaryInterface(finder.getImplementationAddress(OracleInterfaces.Oracle));
->>>>>>> 0d7fe64f
+        return OracleAncillaryInterface(cachedUmaParams.oracle);
     }
 
     function _oracleRequestPrice(

--- conflicted
+++ resolved
@@ -23,15 +23,8 @@
         bytes32 claimId;
         bytes32 identifier;
         uint256 bond;
-<<<<<<< HEAD
         address callbackRecipient; // Address that receives the callback.
         address disputer; // Address of the disputer.
-=======
-        bool settled; // True if the request is settled.
-        bool settlementResolution;
-        uint64 assertionTime; // Time of the assertion.
-        uint64 expirationTime;
->>>>>>> ce79399e
     }
 
     struct WhitelistedCurrency {

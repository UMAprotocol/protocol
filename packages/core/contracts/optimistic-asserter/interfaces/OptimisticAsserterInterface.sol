// SPDX-License-Identifier: AGPL-3.0-only
pragma solidity 0.8.16;

import "@openzeppelin/contracts/token/ERC20/IERC20.sol";

interface OptimisticAsserterInterface {
    struct EscalationManagerSettings {
        bool arbitrateViaEscalationManager; // False if the DVM is used as an oracle (EscalationManager on True).
        bool discardOracle; // False if Oracle result is used for resolving assertion after dispute.
        bool validateDisputers; // True if the SS isDisputeAllowed should be checked on disputes.
        address assertingCaller;
        address escalationManager;
    }

    struct Assertion {
        EscalationManagerSettings escalationManagerSettings;
        address asserter; // Address of the asserter.
        uint64 assertionTime; // Time of the assertion.
        bool settled; // True if the request is settled.
        IERC20 currency; // ERC20 token used to pay rewards and fees.
<<<<<<< HEAD
        bytes32 domainId;
=======
        uint64 expirationTime;
        bool settlementResolution;
        bytes32 claimId;
>>>>>>> f20f8b7c
        bytes32 identifier;
        uint256 bond;
        address callbackRecipient; // Address that receives the callback.
        address disputer; // Address of the disputer.
    }

    struct WhitelistedCurrency {
        bool isWhitelisted;
        uint256 finalFee;
    }

    function defaultIdentifier() external view returns (bytes32);

    function getAssertion(bytes32 assertionId) external view returns (Assertion memory);

    function assertTruthWithDefaults(bytes memory claim) external returns (bytes32);

    function assertTruth(
        bytes memory claim,
        address asserter,
        address callbackRecipient,
        address escalationManager,
        uint64 liveness,
        IERC20 currency,
        uint256 bond,
<<<<<<< HEAD
        uint64 liveness,
        bytes32 identifier,
        bytes32 domainId
=======
        bytes32 identifier
>>>>>>> f20f8b7c
    ) external returns (bytes32);

    function getAssertionResult(bytes32 assertionId) external view returns (bool);

    function getMinimumBond(address currencyAddress) external view returns (uint256);

    event AssertionMade(
        bytes32 indexed assertionId,
        bytes32 domainId,
        bytes claim,
        address indexed asserter,
        address callbackRecipient,
        address indexed escalationManager,
        address caller,
        uint64 expirationTime,
        IERC20 currency,
        uint256 bond
    );

    event AssertionDisputed(bytes32 indexed assertionId, address indexed disputer);

    event AssertionSettled(
        bytes32 indexed assertionId,
        address indexed bondRecipient,
        bool disputed,
        bool settlementResolution,
        address settleCaller
    );

    event AdminPropertiesSet(IERC20 defaultCurrency, uint64 defaultLiveness, uint256 burnedBondPercentage);
}<|MERGE_RESOLUTION|>--- conflicted
+++ resolved
@@ -18,13 +18,9 @@
         uint64 assertionTime; // Time of the assertion.
         bool settled; // True if the request is settled.
         IERC20 currency; // ERC20 token used to pay rewards and fees.
-<<<<<<< HEAD
-        bytes32 domainId;
-=======
         uint64 expirationTime;
         bool settlementResolution;
-        bytes32 claimId;
->>>>>>> f20f8b7c
+        bytes32 domainId;
         bytes32 identifier;
         uint256 bond;
         address callbackRecipient; // Address that receives the callback.
@@ -50,13 +46,8 @@
         uint64 liveness,
         IERC20 currency,
         uint256 bond,
-<<<<<<< HEAD
-        uint64 liveness,
         bytes32 identifier,
         bytes32 domainId
-=======
-        bytes32 identifier
->>>>>>> f20f8b7c
     ) external returns (bytes32);
 
     function getAssertionResult(bytes32 assertionId) external view returns (bool);

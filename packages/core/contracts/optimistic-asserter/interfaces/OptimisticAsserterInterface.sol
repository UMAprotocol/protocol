--- conflicted
+++ resolved
@@ -29,14 +29,11 @@
         bytes32 claimId;
         bytes32 identifier;
         EscalationManagerSettings escalationManagerSettings;
-<<<<<<< HEAD
-=======
     }
 
     struct WhitelistedCurrency {
         bool isWhitelisted;
         uint256 finalFee;
->>>>>>> 03697683
     }
 
     function defaultIdentifier() external view returns (bytes32);

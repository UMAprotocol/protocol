// SPDX-License-Identifier: AGPL-3.0-only
pragma solidity ^0.8.6;

// https://github.com/gnosis/zodiac/blob/master/contracts/core/Module.sol
import "@gnosis.pm/zodiac/contracts/core/Module.sol";

import "@openzeppelin/contracts/token/ERC20/IERC20.sol";
import "@openzeppelin/contracts/token/ERC20/utils/SafeERC20.sol";

import "../oracle/implementation/Constants.sol";
import "../oracle/interfaces/FinderInterface.sol";
import "../oracle/interfaces/OptimisticOracleInterface.sol";
import "../common/implementation/Lockable.sol";
import "../common/interfaces/AddressWhitelistInterface.sol";
import "../oracle/interfaces/IdentifierWhitelistInterface.sol";
import "../common/implementation/AncillaryData.sol";
import "../oracle/interfaces/StoreInterface.sol";

contract OptimisticGovernor is Module, Lockable {
    using SafeERC20 for IERC20;

    event OptimisticGovernorDeployed(address indexed owner, address indexed avatar, address target);

    event TransactionsProposed(
        uint256 indexed proposalId,
        address indexed proposer,
        uint256 indexed proposalTime,
        Proposal proposal,
        bytes explanation
    );

    event TransactionExecuted(uint256 indexed proposalId, uint256 indexed transactionIndex);

    event ProposalDeleted(uint256 indexed proposalId);

    // Since finder is set during setUp, you will need to deploy a new Optimistic Governor module if this address needs to be changed in the future.
    FinderInterface public finder;

    IERC20 public collateral;
    uint64 public liveness;
    // Extra bond in addition to the final fee for the collateral type.
    uint256 public bond;
    string public rules;
    // This will usually be "ZODIAC" but a deployer may want to create a more specific identifier.
    bytes32 public identifier;
    OptimisticOracleInterface public optimisticOracle;

    int256 public constant PROPOSAL_VALID_RESPONSE = int256(1e18);

    struct Transaction {
        address to;
        Enum.Operation operation;
        uint256 value;
        bytes data;
    }

    struct Proposal {
        Transaction[] transactions;
        uint256 requestTime;
    }

    mapping(uint256 => bytes32) public proposalHashes;
    uint256 public prevProposalId;

    /**
     * @notice Construct Optimistic Governor module.
     * @param _finder Finder address.
     * @param _owner Address of the owner.
     * @param _collateral Address of the ERC20 collateral used for bonds.
     * @param _bond Additional bond required, beyond the final fee.
     * @param _rules Reference to the rules for the Gnosis Safe (e.g., IPFS hash or URI).
     * @param _identifier The approved identifier to be used with the contract, usually "ZODIAC".
     * @param _liveness The period, in seconds, in which a proposal can be disputed.
     */
    constructor(
        address _finder,
        address _owner,
        address _collateral,
        uint256 _bond,
        string memory _rules,
        bytes32 _identifier,
        uint64 _liveness
    ) {
        bytes memory initializeParams = abi.encode(_finder, _owner, _collateral, _bond, _rules, _identifier, _liveness);
        setUp(initializeParams);
    }

    function setUp(bytes memory initializeParams) public override initializer {
        __Ownable_init();
        (
            address _finder,
            address _owner,
            address _collateral,
            uint256 _bond,
            string memory _rules,
            bytes32 _identifier,
            uint64 _liveness
        ) = abi.decode(initializeParams, (address, address, address, uint256, string, bytes32, uint64));
        finder = FinderInterface(_finder);
        require(_getCollateralWhitelist().isOnWhitelist(_collateral), "bond token not supported");
        collateral = IERC20(_collateral);
        bond = _bond;
        rules = _rules;
        require(_getIdentifierWhitelist().isIdentifierSupported(_identifier), "identifier not supported");
        identifier = _identifier;
        require(_liveness > 0, "liveness can't be 0");
        liveness = _liveness;
        setAvatar(_owner);
        setTarget(_owner);
        transferOwnership(_owner);
        _sync();

        emit OptimisticGovernorDeployed(_owner, avatar, target);
    }

    /**
     * @notice Sets the bond amount for proposals.
     * @param _bond amount of the bond token that will need to be paid for future proposals.
     */
    function setBond(uint256 _bond) public onlyOwner {
        // Value of the bond required for proposals, in addition to the final fee.
        bond = _bond;
    }

    /**
     * @notice Sets the collateral token (and bond token) for future proposals.
     * @param _collateral token that will be used for all bonds for the contract.
     */
    function setCollateral(IERC20 _collateral) public onlyOwner {
        // ERC20 token to be used as collateral (must be approved by UMA Store contract).
        require(_getCollateralWhitelist().isOnWhitelist(address(_collateral)), "bond token not supported");
        collateral = _collateral;
    }

    /**
     * @notice Sets the rules that will be used to evaluate future proposals.
     * @param _rules string that outlines or references the location where the rules can be found.
     */
    function setRules(string memory _rules) public onlyOwner {
        // Set reference to the rules for the avatar (e.g. an IPFS hash or URI).
        rules = _rules;
    }

    /**
     * @notice Sets the liveness for future proposals. This is the amount of delay before a proposal is approved by
     * default.
     * @param _liveness liveness to set in seconds.
     */
    function setLiveness(uint64 _liveness) public onlyOwner {
        // Set liveness for disputing proposed transactions.
        require(_liveness > 0, "liveness can't be 0");
        liveness = _liveness;
    }

    /**
     * @notice Sets the identifier for future proposals.
     * @dev Changing this after a proposal is made but before it is executed will make it unexecutable.
     * @param _identifier identifier to set.
     */
    function setIdentifier(bytes32 _identifier) public onlyOwner {
        // Set identifier which is used along with the rules to determine if transactions are valid.
        require(_getIdentifierWhitelist().isIdentifierSupported(_identifier), "identifier not supported");
        identifier = _identifier;
    }

    /**
     * @notice This pulls in the most up-to-date Optimistic Oracle.
     * @dev If a new OptimisticOracle is added and this is run between a proposal's introduction and execution, the
     * proposal will become unexecutable.
     */
<<<<<<< HEAD
    function sync() public nonReentrant {
=======
    function sync() external nonReentrant {
        // Sync the oracle contract addresses as well as the final fee.
>>>>>>> 91941dea
        _sync();
    }

    /**
     * @notice Makes a new proposal for transactions to be executed with an "explanation" argument.
     * @param _transactions the transactions being proposed.
     * @param _explanation Auxillary information that can be referenced to validate the proposal.
     */
    function proposeTransactions(Transaction[] memory _transactions, bytes memory _explanation) external nonReentrant {
        // note: Optional explanation explains the intent of the transactions to make comprehension easier.
        uint256 id = prevProposalId + 1;
        prevProposalId = id;
        uint256 time = getCurrentTime();
        address proposer = msg.sender;

        // Create proposal in memory to emit in an event.
        Proposal memory proposal;
        proposal.requestTime = time;

        // Construct the ancillary data.
        bytes memory ancillaryData = AncillaryData.appendKeyValueUint("", "id", id);

        // Add transactions to proposal in memory.
        for (uint256 i = 0; i < _transactions.length; i++) {
            require(_transactions[i].to != address(0), "The `to` address cannot be 0x0");
            // If the transaction has any data with it the recipient must be a contract, not an EOA.
            if (_transactions[i].data.length > 0) {
                require(_isContract(_transactions[i].to), "EOA can't accept tx with data");
            }
        }
        proposal.transactions = _transactions;

        proposalHashes[id] = keccak256(abi.encode(_transactions));

        // Propose a set of transactions to the OO. If not disputed, they can be executed with executeProposal().
        // docs: https://github.com/UMAprotocol/protocol/blob/master/packages/core/contracts/oracle/interfaces/OptimisticOracleInterface.sol
        optimisticOracle.requestPrice(identifier, time, ancillaryData, collateral, 0);
        uint256 totalBond = optimisticOracle.setBond(identifier, time, ancillaryData, bond);
        optimisticOracle.setCustomLiveness(identifier, time, ancillaryData, liveness);

        // Get the bond from the proposer and approve the bond and final fee to be used by the oracle.
        collateral.safeTransferFrom(msg.sender, address(this), totalBond);
        collateral.safeIncreaseAllowance(address(optimisticOracle), totalBond);

        optimisticOracle.proposePriceFor(
            msg.sender,
            address(this),
            identifier,
            time,
            ancillaryData,
            PROPOSAL_VALID_RESPONSE
        );

        emit TransactionsProposed(id, proposer, time, proposal, _explanation);
    }

    /**
     * @notice Executes an approved proposal.
     * @param _proposalId the id of the proposal being executed.
     * @param _transactions the transactions being executed. These must exactly match those that were proposed.
     * @param _originalTime the timestamp of the original proposal.
     */
    function executeProposal(
        uint256 _proposalId,
        Transaction[] memory _transactions,
        uint256 _originalTime
    ) external payable nonReentrant {
        // Recreate the proposal hash from the inputs and check that it matches the stored proposal hash.
        uint256 id = _proposalId;

        // Construct the ancillary data.
        bytes memory ancillaryData = AncillaryData.appendKeyValueUint("", "id", id);

        // This will reject the transaction if the proposal hash generated from the inputs does not match the stored proposal hash.
        require(proposalHashes[id] == keccak256(abi.encode(_transactions)), "proposal hash does not match");

        // Remove proposal hash so transactions can not be executed again.
        delete proposalHashes[id];

        // This will revert if the price has not been settled and can not currently be settled.
        int256 price = optimisticOracle.settleAndGetPrice(identifier, _originalTime, ancillaryData);
        require(price == PROPOSAL_VALID_RESPONSE, "Proposal was rejected");

        for (uint256 i = 0; i < _transactions.length; i++) {
            Transaction memory transaction = _transactions[i];

            require(
                exec(transaction.to, transaction.value, transaction.data, transaction.operation),
                "Failed to execute the transaction"
            );
            emit TransactionExecuted(_proposalId, i);
        }
    }

    /**
     * @notice Method to allow the owner to delete a particular proposal.
     * @param _proposalId the id of the proposal being deleted.
     */
    function deleteProposal(uint256 _proposalId) external onlyOwner {
        delete proposalHashes[_proposalId];
        emit ProposalDeleted(_proposalId);
    }

    /**
     * @notice Method to allow anyone to delete a proposal that was rejected.
     * @param _proposalId the id of the proposal being deleted.
     * @param _originalTime the time the proposal was made.
     */
    function deleteRejectedProposal(uint256 _proposalId, uint256 _originalTime) external {
        // Construct the ancillary data.
        bytes memory ancillaryData = AncillaryData.appendKeyValueUint("", "id", _proposalId);

        // This will revert if the price has not settled.
        int256 price = optimisticOracle.settleAndGetPrice(identifier, _originalTime, ancillaryData);

        // Check that proposal was rejected.
        require(price != PROPOSAL_VALID_RESPONSE, "Proposal was not rejected");

        // Delete the proposal.
        delete proposalHashes[_proposalId];
        emit ProposalDeleted(_proposalId);
    }

    /**
     * @notice Gets the current time for this contract.
     * @dev This only exists so it can be overridden for testing.
     */
    function getCurrentTime() public view virtual returns (uint256) {
        return block.timestamp;
    }

    function _getOptimisticOracle() private view returns (OptimisticOracleInterface) {
        return OptimisticOracleInterface(finder.getImplementationAddress(OracleInterfaces.OptimisticOracle));
    }

    function _isContract(address addr) private view returns (bool isContract) {
        return addr.code.length > 0;
    }

    function _getCollateralWhitelist() internal view returns (AddressWhitelistInterface) {
        return AddressWhitelistInterface(finder.getImplementationAddress(OracleInterfaces.CollateralWhitelist));
    }

    function _getIdentifierWhitelist() internal view returns (IdentifierWhitelistInterface) {
        return IdentifierWhitelistInterface(finder.getImplementationAddress(OracleInterfaces.IdentifierWhitelist));
    }

    function _getStore() internal view returns (StoreInterface) {
        return StoreInterface(finder.getImplementationAddress(OracleInterfaces.Store));
    }

    function _sync() internal {
        optimisticOracle = _getOptimisticOracle();
    }
}<|MERGE_RESOLUTION|>--- conflicted
+++ resolved
@@ -168,12 +168,7 @@
      * @dev If a new OptimisticOracle is added and this is run between a proposal's introduction and execution, the
      * proposal will become unexecutable.
      */
-<<<<<<< HEAD
-    function sync() public nonReentrant {
-=======
     function sync() external nonReentrant {
-        // Sync the oracle contract addresses as well as the final fee.
->>>>>>> 91941dea
         _sync();
     }
 

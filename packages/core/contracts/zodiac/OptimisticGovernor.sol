--- conflicted
+++ resolved
@@ -34,12 +34,8 @@
 
     event ProposalDeleted(uint256 indexed proposalId, address indexed sender, bytes32 indexed status);
 
-<<<<<<< HEAD
     event SetBond(IERC20 indexed collateral, uint256 indexed bondAmount);
 
-    // Since finder is set during setUp, you will need to deploy a new Optimistic Governor module if this address need to be changed in the future.
-    FinderInterface public finder;
-=======
     event SetCollateral(IERC20 indexed collateral);
 
     event SetBond(uint256 indexed bond);
@@ -52,7 +48,6 @@
 
     // Since finder is set during setUp, you will need to deploy a new Optimistic Governor module if this address need to be changed in the future.
     FinderInterface public immutable finder;
->>>>>>> dfe0238a
 
     IERC20 public collateral;
     uint64 public liveness;
@@ -99,14 +94,10 @@
         bytes32 _identifier,
         uint64 _liveness
     ) {
-<<<<<<< HEAD
         bytes memory initializeParams =
             abi.encode(_finder, _owner, _collateral, _bondAmount, _rules, _identifier, _liveness);
-=======
-        bytes memory initializeParams = abi.encode(_owner, _collateral, _bond, _rules, _identifier, _liveness);
         require(_finder != address(0), "finder address can not be empty");
         finder = FinderInterface(_finder);
->>>>>>> dfe0238a
         setUp(initializeParams);
     }
 
@@ -137,21 +128,7 @@
     }
 
     /**
-<<<<<<< HEAD
      * @notice Sets the collateral and bond amount for proposals.
-=======
-     * @notice Sets the bond amount for proposals.
-     * @param _bond amount of the bond token that will need to be paid for future proposals.
-     */
-    function setBond(uint256 _bond) public onlyOwner {
-        // Value of the bond required for proposals, in addition to the final fee.
-        bond = _bond;
-        emit SetBond(_bond);
-    }
-
-    /**
-     * @notice Sets the collateral token (and bond token) for future proposals.
->>>>>>> dfe0238a
      * @param _collateral token that will be used for all bonds for the contract.
      * @param _bondAmount amount of the bond token that will need to be paid for future proposals.
      */
@@ -159,15 +136,11 @@
         // ERC20 token to be used as collateral (must be approved by UMA Store contract).
         require(_getCollateralWhitelist().isOnWhitelist(address(_collateral)), "bond token not supported");
         collateral = _collateral;
-<<<<<<< HEAD
-
+        
         // Value of the bond required for proposals, in addition to the final fee. A bond of zero is
         // acceptable, in which case the Optimistic Oracle will require the final fee as the bond.
         bondAmount = _bondAmount;
         emit SetBond(_collateral, _bondAmount);
-=======
-        emit SetCollateral(_collateral);
->>>>>>> dfe0238a
     }
 
     /**

--- conflicted
+++ resolved
@@ -108,13 +108,7 @@
             string memory _rules,
             bytes32 _identifier,
             uint64 _liveness
-<<<<<<< HEAD
-        ) = abi.decode(initializeParams, (address, address, address, uint256, string, bytes32, uint64));
-        require(_finder != address(0), "finder address can not be empty");
-        finder = FinderInterface(_finder);
-=======
         ) = abi.decode(initializeParams, (address, address, uint256, string, bytes32, uint64));
->>>>>>> dfe0238a
         require(_getCollateralWhitelist().isOnWhitelist(address(_collateral)), "bond token not supported");
         collateral = IERC20(_collateral);
         bond = _bond;

--- conflicted
+++ resolved
@@ -156,12 +156,8 @@
                 merkleWindows[claims[nextI].windowIndex].rewardToken != currentRewardToken
                 // Next claim reward token is different than current one.
             ) {
-<<<<<<< HEAD
                 merkleWindows[_claim.windowIndex].remainingAmount -= _claim.amount;
-                IERC20(currentRewardToken).safeTransfer(_claim.account, batchedAmount);
-=======
                 currentRewardToken.safeTransfer(_claim.account, batchedAmount);
->>>>>>> a3481d9b
                 batchedAmount = 0;
             }
         }

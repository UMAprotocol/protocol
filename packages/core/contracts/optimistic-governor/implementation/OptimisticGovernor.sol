--- conflicted
+++ resolved
@@ -301,14 +301,6 @@
         // Recreate the proposal hash from the inputs and check that it matches the stored proposal hash.
         bytes32 proposalHash = keccak256(abi.encode(transactions));
 
-<<<<<<< HEAD
-=======
-        // This will reject the transaction if the proposal hash generated from the inputs does not match the stored
-        // proposal hash. This is possible when a) the transactions have not been proposed, b) transactions have already
-        // been executed, c) the proposal was disputed or d) the proposal was deleted after Optimistic Oracle V3 upgrade.
-        require(proposalHashes[proposalHash] != bytes32(0), "Proposal hash does not exist");
-
->>>>>>> 8a2f6d5a
         // Get the original proposal assertionId.
         bytes32 assertionId = proposalHashes[proposalHash];
 

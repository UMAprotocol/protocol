// SPDX-License-Identifier: AGPL-3.0-only
pragma solidity 0.8.15;

import "../../common/implementation/MultiRole.sol";
<<<<<<< HEAD
import "../../common/implementation/Testable.sol";
import "../../common/implementation/Lockable.sol";
=======
>>>>>>> acadd6a2
import "../interfaces/FinderInterface.sol";
import "../interfaces/IdentifierWhitelistInterface.sol";
import "../interfaces/OracleGovernanceInterface.sol";
import "./Constants.sol";
import "./AdminIdentifierLib.sol";

import "@openzeppelin/contracts/utils/math/SafeMath.sol";
import "@openzeppelin/contracts/utils/Address.sol";

/**
 * @title Takes proposals for certain governance actions and allows UMA token holders to vote on them.
 */
contract GovernorV2 is MultiRole {
    using SafeMath for uint256;
    using Address for address;

    /****************************************
     *     INTERNAL VARIABLES AND STORAGE   *
     ****************************************/

    enum Roles {
        Owner, // Can set the proposer.
        Proposer // Address that can make proposals.
    }

    struct Transaction {
        address to;
        uint256 value;
        bytes data;
    }

    struct Proposal {
        Transaction[] transactions;
        uint256 requestTime;
        bytes ancillaryData;
    }

    FinderInterface private finder;
    Proposal[] public proposals;

    /****************************************
     *                EVENTS                *
     ****************************************/

    event NewProposal(uint256 indexed id, Transaction[] transactions);

    event ProposalExecuted(uint256 indexed id, uint256 transactionIndex);

    /**
     * @notice Construct the Governor contract.
     * @param _finderAddress keeps track of all contracts within the system based on their interfaceName.
     * @param _startingId the initial proposal id that the contract will begin incrementing from.
     */
    constructor(address _finderAddress, uint256 _startingId) {
        finder = FinderInterface(_finderAddress);
        _createExclusiveRole(uint256(Roles.Owner), uint256(Roles.Owner), msg.sender);
        _createExclusiveRole(uint256(Roles.Proposer), uint256(Roles.Owner), msg.sender);

        // Ensure the startingId is not set unreasonably high to avoid it being set such that new proposals overwrite
        // other storage slots in the contract.
        uint256 maxStartingId = 10**18;
        require(_startingId <= maxStartingId, "Cannot set startingId larger than 10^18");

        // Sets the initial length of the array to the startingId. Modifying length directly has been disallowed in solidity 0.6.
        assembly {
            sstore(proposals.slot, _startingId)
        }
    }

    /****************************************
     *          PROPOSAL ACTIONS            *
     ****************************************/

    /**
     * @notice Proposes a new governance action. Can only be called by the holder of the Proposer role.
     * @param transactions list of transactions that are being proposed.
     * @param ancillaryData arbitrary data appended to a price request to give the voters more info from the caller.
     */
    function propose(Transaction[] memory transactions, bytes memory ancillaryData)
<<<<<<< HEAD
        public
        nonReentrant()
=======
        external
>>>>>>> acadd6a2
        onlyRoleHolder(uint256(Roles.Proposer))
    {
        uint256 id = proposals.length;
        uint256 time = getCurrentTime();

        // Note: doing all of this array manipulation manually is necessary because directly setting an array of
        // structs in storage to an an array of structs in memory is currently not implemented in solidity :/.

        // Add a zero-initialized element to the proposals array.
        proposals.push();

        // Initialize the new proposal.
        Proposal storage proposal = proposals[id];
        proposal.requestTime = time;
        proposal.ancillaryData = ancillaryData;

        // Initialize the transaction array.
        for (uint256 i = 0; i < transactions.length; i++) {
            require(transactions[i].to != address(0), "The `to` address cannot be 0x0");
            // If the transaction has any data with it the recipient must be a contract, not an EOA.
            if (transactions[i].data.length > 0) {
                require(transactions[i].to.isContract(), "EOA can't accept tx with data");
            }
            proposal.transactions.push(transactions[i]);
        }

        bytes32 identifier = AdminIdentifierLib._constructIdentifier(id);

        // Request a vote on this proposal in the DVM.
        _getOracle().requestGovernanceAction(identifier, time, ancillaryData);

        emit NewProposal(id, transactions);
    }

    /**
     * @notice Executes a proposed governance action that has been approved by voters.
     * @dev This can be called by any address. Caller is expected to send enough ETH to execute payable transactions.
     * @param id unique id for the executed proposal.
     * @param transactionIndex unique transaction index for the executed proposal.
     */
    function executeProposal(uint256 id, uint256 transactionIndex) external payable nonReentrant() {
        Proposal storage proposal = proposals[id];
        int256 price =
            _getOracle().getPrice(
                AdminIdentifierLib._constructIdentifier(id),
                proposal.requestTime,
                proposal.ancillaryData
            );

        Transaction memory transaction = proposal.transactions[transactionIndex];

        require(
            transactionIndex == 0 || proposal.transactions[transactionIndex.sub(1)].to == address(0),
            "Previous tx not yet executed"
        );
        require(transaction.to != address(0), "Tx already executed");
        require(price != 0, "Proposal was rejected");
        require(msg.value == transaction.value, "Must send exact amount of ETH");

        // Delete the transaction before execution to avoid any potential re-entrancy issues.
        delete proposal.transactions[transactionIndex];

        require(_executeCall(transaction.to, transaction.value, transaction.data), "Tx execution failed");

        emit ProposalExecuted(id, transactionIndex);
    }

    /**
     * @notice Returns the current block timestamp.
     * @dev Can be overridden to control contract time.
     */
    function getCurrentTime() public view virtual returns (uint256) {
        return block.timestamp;
    }

    /****************************************
     *       GOVERNOR STATE GETTERS         *
     ****************************************/

    /**
     * @notice Gets the total number of proposals (includes executed and non-executed).
     * @return uint256 representing the current number of proposals.
     */
    function numProposals() external view returns (uint256) {
        return proposals.length;
    }

    /**
     * @notice Gets the proposal data for a particular id.
     * @dev after a proposal is executed, its data will be zeroed out, except for the request time.
     * @param id uniquely identify the identity of the proposal.
     * @return proposal struct containing transactions[] and requestTime.
     */
    function getProposal(uint256 id) external view returns (Proposal memory) {
        return proposals[id];
    }

    /****************************************
     *      PRIVATE GETTERS AND FUNCTIONS   *
     ****************************************/

    function _executeCall(
        address to,
        uint256 value,
        bytes memory data
    ) private returns (bool) {
        // Mostly copied from:
        // solhint-disable-next-line max-line-length
        // https://github.com/gnosis/safe-contracts/blob/59cfdaebcd8b87a0a32f87b50fead092c10d3a05/contracts/base/Executor.sol#L23-L31
        // solhint-disable-next-line no-inline-assembly

        bool success;
        assembly {
            let inputData := add(data, 0x20)
            let inputDataSize := mload(data)
            success := call(gas(), to, value, inputData, inputDataSize, 0, 0)
        }
        return success;
    }

    function _getOracle() private view returns (OracleGovernanceInterface) {
        return OracleGovernanceInterface(finder.getImplementationAddress(OracleInterfaces.Oracle));
    }

    function _getIdentifierWhitelist() private view returns (IdentifierWhitelistInterface supportedIdentifiers) {
        return IdentifierWhitelistInterface(finder.getImplementationAddress(OracleInterfaces.IdentifierWhitelist));
    }
}<|MERGE_RESOLUTION|>--- conflicted
+++ resolved
@@ -2,11 +2,7 @@
 pragma solidity 0.8.15;
 
 import "../../common/implementation/MultiRole.sol";
-<<<<<<< HEAD
-import "../../common/implementation/Testable.sol";
-import "../../common/implementation/Lockable.sol";
-=======
->>>>>>> acadd6a2
+
 import "../interfaces/FinderInterface.sol";
 import "../interfaces/IdentifierWhitelistInterface.sol";
 import "../interfaces/OracleGovernanceInterface.sol";
@@ -86,12 +82,8 @@
      * @param ancillaryData arbitrary data appended to a price request to give the voters more info from the caller.
      */
     function propose(Transaction[] memory transactions, bytes memory ancillaryData)
-<<<<<<< HEAD
-        public
+        external
         nonReentrant()
-=======
-        external
->>>>>>> acadd6a2
         onlyRoleHolder(uint256(Roles.Proposer))
     {
         uint256 id = proposals.length;

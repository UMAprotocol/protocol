--- conflicted
+++ resolved
@@ -3,15 +3,10 @@
 
 import "../VotingV2.sol";
 
-<<<<<<< HEAD
-// Test contract used to access internal variables in the Voting contract.
-contract VotingV2Test is VotingV2 {
+// Test contract used to manage the time for the contract in tests.
+contract VotingV2ControllableTiming is VotingV2, Testable {
     bool shouldRevertOnUpdateTrackers = false;
 
-=======
-// Test contract used to manage the time for the contract in tests.
-contract VotingV2ControllableTiming is VotingV2, Testable {
->>>>>>> d0d173fc
     constructor(
         uint256 _emissionRate,
         uint256 _spamDeletionProposalBond,

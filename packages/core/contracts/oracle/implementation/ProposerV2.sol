// SPDX-License-Identifier: AGPL-3.0-only
pragma solidity 0.8.15;

import "./GovernorV2.sol";
import "./Constants.sol";
import "../interfaces/OracleAncillaryInterface.sol";
import "./AdminIdentifierLib.sol";
import "../interfaces/FinderInterface.sol";
import "../../common/implementation/Lockable.sol";
import "@openzeppelin/contracts/access/Ownable.sol";
import "@openzeppelin/contracts/token/ERC20/IERC20.sol";
import "@openzeppelin/contracts/token/ERC20/utils/SafeERC20.sol";

/**
 * @title Proposer contract that allows anyone to make governance proposals with a bond.
 */
contract ProposerV2 is Ownable, Lockable {
    using SafeERC20 for IERC20;
    IERC20 public token;
    uint256 public bond;
    GovernorV2 public governor;
    FinderInterface public finder;

    struct BondedProposal {
        address sender;
        // 64 bits to save a storage slot.
        uint64 time;
        uint256 lockedBond;
        bytes ancillaryData;
    }
    mapping(uint256 => BondedProposal) public bondedProposals;

    event BondSet(uint256 bond);
    event ProposalResolved(uint256 indexed id, bool success);

    /**
     * @notice Construct the Proposer contract.
     * @param _token the ERC20 token that the bond is paid in.
     * @param _bond the bond amount.
     * @param _governor the governor contract that this contract makes proposals to.
     * @param _finder the finder contract used to look up addresses.
     */
    constructor(
        IERC20 _token,
        uint256 _bond,
        GovernorV2 _governor,
<<<<<<< HEAD
        FinderInterface _finder,
        address _timer
    ) Testable(_timer) {
=======
        Finder _finder
    ) {
>>>>>>> 63f18912
        token = _token;
        governor = _governor;
        finder = _finder;
        setBond(_bond);
        transferOwnership(address(_governor));
    }

    /**
     * @notice Propose a new set of governance transactions for vote.
     * @dev Pulls bond from the caller.
     * @param transactions list of transactions for the governor to execute.
     * @param ancillaryData arbitrary data appended to a price request to give the voters more info from the caller.
     * @return id the id of the governor proposal.
     */
    function propose(GovernorV2.Transaction[] memory transactions, bytes memory ancillaryData)
        external
        nonReentrant()
        returns (uint256 id)
    {
        id = governor.numProposals();
        token.safeTransferFrom(msg.sender, address(this), bond);
        bondedProposals[id] = BondedProposal({
            sender: msg.sender,
            lockedBond: bond,
            time: uint64(getCurrentTime()),
            ancillaryData: ancillaryData
        });
        governor.propose(transactions, ancillaryData);
    }

    /**
     * @notice Resolves a proposal by checking the status of the request in the Voting contract.
     * @dev For the resolution to work correctly, this contract must be a registered contract in the DVM.
     * @param id proposal id.
     */
    function resolveProposal(uint256 id) external nonReentrant() {
        BondedProposal memory bondedProposal = bondedProposals[id];
        OracleAncillaryInterface voting =
            OracleAncillaryInterface(finder.getImplementationAddress(OracleInterfaces.Oracle));
        require(
            voting.hasPrice(
                AdminIdentifierLib._constructIdentifier(id),
                bondedProposal.time,
                bondedProposal.ancillaryData
            ),
            "No price resolved"
        );
        if (
            voting.getPrice(
                AdminIdentifierLib._constructIdentifier(id),
                bondedProposal.time,
                bondedProposal.ancillaryData
            ) != 0
        ) {
            token.safeTransfer(bondedProposal.sender, bondedProposal.lockedBond);
            emit ProposalResolved(id, true);
        } else {
            token.safeTransfer(finder.getImplementationAddress(OracleInterfaces.Store), bondedProposal.lockedBond);
            emit ProposalResolved(id, false);
        }
        delete bondedProposals[id];
    }

    /**
     * @notice Admin method to set the bond amount.
     * @dev Admin is intended to be the governance system, itself.
     * @param _bond the new bond.
     */
    function setBond(uint256 _bond) public nonReentrant() onlyOwner() {
        bond = _bond;
        emit BondSet(_bond);
    }

    /**
     * @notice Returns the current block timestamp.
     * @dev Can be overridden to control contract time.
     */
    function getCurrentTime() public view virtual returns (uint256) {
        return block.timestamp;
    }
}<|MERGE_RESOLUTION|>--- conflicted
+++ resolved
@@ -44,14 +44,8 @@
         IERC20 _token,
         uint256 _bond,
         GovernorV2 _governor,
-<<<<<<< HEAD
-        FinderInterface _finder,
-        address _timer
-    ) Testable(_timer) {
-=======
         Finder _finder
     ) {
->>>>>>> 63f18912
         token = _token;
         governor = _governor;
         finder = _finder;

// SPDX-License-Identifier: AGPL-3.0-only
pragma solidity 0.8.15;

import "./GovernorV2.sol";
import "./Constants.sol";
import "../interfaces/OracleAncillaryInterface.sol";
import "./AdminIdentifierLib.sol";
import "../interfaces/FinderInterface.sol";
import "../../common/implementation/Lockable.sol";
import "@openzeppelin/contracts/access/Ownable.sol";
import "@openzeppelin/contracts/token/ERC20/IERC20.sol";
import "@openzeppelin/contracts/token/ERC20/utils/SafeERC20.sol";

/**
 * @title Proposer contract that allows anyone to make governance proposals with a bond.
 */
contract ProposerV2 is Ownable, Lockable {
    using SafeERC20 for IERC20;
    IERC20 public token;
    uint256 public bond;
    GovernorV2 public governor;
    FinderInterface public finder;

    struct BondedProposal {
        address sender;
        // 64 bits to save a storage slot.
        uint64 time;
        uint256 lockedBond;
        bytes ancillaryData;
    }
    mapping(uint256 => BondedProposal) public bondedProposals;

    event BondSet(uint256 bond);
    event ProposalResolved(uint256 indexed id, bool success);

    /**
     * @notice Construct the Proposer contract.
     * @param _token the ERC20 token that the bond is paid in.
     * @param _bond the bond amount.
     * @param _governor the governor contract that this contract makes proposals to.
     * @param _finder the finder contract used to look up addresses.
     */
    constructor(
        IERC20 _token,
        uint256 _bond,
        GovernorV2 _governor,
<<<<<<< HEAD
        FinderInterface _finder,
        address _timer
    ) Testable(_timer) {
=======
        Finder _finder
    ) {
>>>>>>> ea466a04
        token = _token;
        governor = _governor;
        finder = _finder;
        setBond(_bond);
        transferOwnership(address(_governor));
    }

    /**
     * @notice Propose a new set of governance transactions for vote.
     * @dev Pulls bond from the caller.
     * @param transactions list of transactions for the governor to execute.
     * @param ancillaryData arbitrary data appended to a price request to give the voters more info from the caller.
     * @return id the id of the governor proposal.
     */
    function propose(GovernorV2.Transaction[] memory transactions, bytes memory ancillaryData)
        external
        nonReentrant()
        returns (uint256 id)
    {
        id = governor.numProposals();
        token.safeTransferFrom(msg.sender, address(this), bond);
        bondedProposals[id] = BondedProposal({
            sender: msg.sender,
            lockedBond: bond,
            time: uint64(getCurrentTime()),
            ancillaryData: ancillaryData
        });
        governor.propose(transactions, ancillaryData);
    }

    /**
     * @notice Resolves a proposal by checking the status of the request in the Voting contract.
     * @dev For the resolution to work correctly, this contract must be a registered contract in the DVM.
     * @param id proposal id.
     */
    function resolveProposal(uint256 id) external nonReentrant() {
        BondedProposal memory bondedProposal = bondedProposals[id];
        OracleAncillaryInterface voting =
            OracleAncillaryInterface(finder.getImplementationAddress(OracleInterfaces.Oracle));
        require(
            voting.hasPrice(
                AdminIdentifierLib._constructIdentifier(id),
                bondedProposal.time,
                bondedProposal.ancillaryData
            ),
            "No price resolved"
        );
        if (
            voting.getPrice(
                AdminIdentifierLib._constructIdentifier(id),
                bondedProposal.time,
                bondedProposal.ancillaryData
            ) != 0
        ) {
            token.safeTransfer(bondedProposal.sender, bondedProposal.lockedBond);
            emit ProposalResolved(id, true);
        } else {
            token.safeTransfer(finder.getImplementationAddress(OracleInterfaces.Store), bondedProposal.lockedBond);
            emit ProposalResolved(id, false);
        }
        delete bondedProposals[id];
    }

    /**
     * @notice Admin method to set the bond amount.
     * @dev Admin is intended to be the governance system, itself.
     * @param _bond the new bond.
     */
    function setBond(uint256 _bond) public nonReentrant() onlyOwner() {
        bond = _bond;
        emit BondSet(_bond);
    }

    /**
     * @notice Returns the current block timestamp.
     * @dev Can be overridden to control contract time.
     */
    function getCurrentTime() public view virtual returns (uint256) {
        return block.timestamp;
    }
}<|MERGE_RESOLUTION|>--- conflicted
+++ resolved
@@ -1,11 +1,11 @@
 // SPDX-License-Identifier: AGPL-3.0-only
 pragma solidity 0.8.15;
 
+import "./Finder.sol";
 import "./GovernorV2.sol";
 import "./Constants.sol";
 import "../interfaces/OracleAncillaryInterface.sol";
 import "./AdminIdentifierLib.sol";
-import "../interfaces/FinderInterface.sol";
 import "../../common/implementation/Lockable.sol";
 import "@openzeppelin/contracts/access/Ownable.sol";
 import "@openzeppelin/contracts/token/ERC20/IERC20.sol";
@@ -19,7 +19,7 @@
     IERC20 public token;
     uint256 public bond;
     GovernorV2 public governor;
-    FinderInterface public finder;
+    Finder public finder;
 
     struct BondedProposal {
         address sender;
@@ -44,14 +44,8 @@
         IERC20 _token,
         uint256 _bond,
         GovernorV2 _governor,
-<<<<<<< HEAD
-        FinderInterface _finder,
-        address _timer
-    ) Testable(_timer) {
-=======
         Finder _finder
     ) {
->>>>>>> ea466a04
         token = _token;
         governor = _governor;
         finder = _finder;

--- conflicted
+++ resolved
@@ -16,14 +16,11 @@
     bytes32 public constant GenericHandler = "GenericHandler";
     bytes32 public constant SkinnyOptimisticOracle = "SkinnyOptimisticOracle";
     bytes32 public constant ChildMessenger = "ChildMessenger";
-<<<<<<< HEAD
     bytes32 public constant XAppConnectionManager = "XAppConnectionManager";
     bytes32 public constant OracleSpoke = "OracleSpoke";
     bytes32 public constant ParentMessenger = "ParentMessenger";
-=======
     bytes32 public constant OracleHub = "OracleHub";
     bytes32 public constant OracleSpoke = "OracleSpoke";
->>>>>>> 68350c18
 }
 
 /**

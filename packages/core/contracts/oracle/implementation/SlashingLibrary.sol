// SPDX-License-Identifier: AGPL-3.0-only
pragma solidity ^0.8.0;

contract SlashingLibrary {
    /**
     * @notice Calculates the wrong vote slash per token.
     * @param totalStaked The total amount of tokens staked.
     * @param totalVotes The total amount of votes.
     * @param totalCorrectVotes The total amount of correct votes.
     * @return uint256 The amount of tokens to slash.
     */
    function calcWrongVoteSlashPerToken(
        uint256 totalStaked,
        uint256 totalVotes,
        uint256 totalCorrectVotes
    ) public pure returns (uint256) {
        // This number is equal to the slash amount needed to cancel an APY of 20%
<<<<<<< HEAD
        // if 10 votes are cast each month for a year.  1 - (1 / 1.2)**(1/120) = ~0.0016
        // When changing this value, make sure that:
        // (1 + APY) * ( 1 - calcWrongVoteSlashPerToken() )**expected_yearly_votes < 1
        return 1600000000000000;
=======
        // if 10 votes are cast each month for a year. 0.2/(10*12)= ~0.0016
        return 0.0016e18;
>>>>>>> 63f18912
    }

    /**
     * @notice Calculates the wrong vote slash per token for governance requests.
     * @param totalStaked The total amount of tokens staked.
     * @param totalVotes The total amount of votes.
     * @param totalCorrectVotes The total amount of correct votes.
     * @return uint256 The amount of tokens to slash.
     */
    function calcWrongVoteSlashPerTokenGovernance(
        uint256 totalStaked,
        uint256 totalVotes,
        uint256 totalCorrectVotes
    ) public pure returns (uint256) {
        return 0;
    }

    /**
     * @notice Calculates the no vote slash per token.
     * @param totalStaked The total amount of tokens staked.
     * @param totalVotes The total amount of votes.
     * @param totalCorrectVotes The total amount of correct votes.
     * @return uint256 The amount of tokens to slash.
     */
    function calcNoVoteSlashPerToken(
        uint256 totalStaked,
        uint256 totalVotes,
        uint256 totalCorrectVotes
    ) public pure returns (uint256) {
        // This number is equal to the slash amount needed to cancel an APY of 20%
<<<<<<< HEAD
        // if 10 votes are cast each month for a year. 1 - (1 / 1.2)**(1/120) = ~0.0016
        // When changing this value, make sure that:
        // (1 + APY) * ( 1 - calcNoVoteSlashPerToken() )**expected_yearly_votes < 1
        return 1600000000000000;
=======
        // if 10 votes are cast each month for a year. 0.2/(10*12)= ~0.0016
        return 0.0016e18;
>>>>>>> 63f18912
    }

    /**
     * @notice Calculates all slashing trackers in one go to decrease cross-chain calls needed.
     * @param totalStaked The total amount of tokens staked.
     * @param totalVotes The total amount of votes.
     * @param totalCorrectVotes The total amount of correct votes.
     * @return  wrongVoteSlashPerToken The amount of tokens to slash for voting wrong.
     * @return noVoteSlashPerToken The amount of tokens to slash for not voting.
     */
    function calcSlashing(
        uint256 totalStaked,
        uint256 totalVotes,
        uint256 totalCorrectVotes,
        bool isGovernance
    ) external pure returns (uint256 wrongVoteSlashPerToken, uint256 noVoteSlashPerToken) {
        return (
            isGovernance
                ? calcWrongVoteSlashPerTokenGovernance(totalStaked, totalVotes, totalCorrectVotes)
                : calcWrongVoteSlashPerToken(totalStaked, totalVotes, totalCorrectVotes),
            calcNoVoteSlashPerToken(totalStaked, totalVotes, totalCorrectVotes)
        );
    }
}<|MERGE_RESOLUTION|>--- conflicted
+++ resolved
@@ -15,15 +15,10 @@
         uint256 totalCorrectVotes
     ) public pure returns (uint256) {
         // This number is equal to the slash amount needed to cancel an APY of 20%
-<<<<<<< HEAD
         // if 10 votes are cast each month for a year.  1 - (1 / 1.2)**(1/120) = ~0.0016
         // When changing this value, make sure that:
         // (1 + APY) * ( 1 - calcWrongVoteSlashPerToken() )**expected_yearly_votes < 1
-        return 1600000000000000;
-=======
-        // if 10 votes are cast each month for a year. 0.2/(10*12)= ~0.0016
         return 0.0016e18;
->>>>>>> 63f18912
     }
 
     /**
@@ -54,15 +49,10 @@
         uint256 totalCorrectVotes
     ) public pure returns (uint256) {
         // This number is equal to the slash amount needed to cancel an APY of 20%
-<<<<<<< HEAD
         // if 10 votes are cast each month for a year. 1 - (1 / 1.2)**(1/120) = ~0.0016
         // When changing this value, make sure that:
         // (1 + APY) * ( 1 - calcNoVoteSlashPerToken() )**expected_yearly_votes < 1
-        return 1600000000000000;
-=======
-        // if 10 votes are cast each month for a year. 0.2/(10*12)= ~0.0016
         return 0.0016e18;
->>>>>>> 63f18912
     }
 
     /**

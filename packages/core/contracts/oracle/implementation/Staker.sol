--- conflicted
+++ resolved
@@ -146,11 +146,7 @@
      * Note that there is no way to cancel an unstake request, you must wait until after unstakeRequestTime and re-stake.
      * @param amount the amount of tokens to request to be unstaked.
      */
-<<<<<<< HEAD
     function requestUnstake(uint256 amount) public {
-=======
-    function requestUnstake(uint256 amount) external override {
->>>>>>> ea466a04
         require(!inActiveReveal(), "In an active reveal phase");
         _updateTrackers(msg.sender);
         VoterStake storage voterStake = voterStakes[msg.sender];
@@ -177,11 +173,7 @@
      * @dev If a staker requested an unstake and time > unstakeRequestTime then send funds to staker. Note that this
      * method assumes that the `updateTrackers().
      */
-<<<<<<< HEAD
     function executeUnstake() public {
-=======
-    function executeUnstake() external override {
->>>>>>> ea466a04
         VoterStake storage voterStake = voterStakes[msg.sender];
         require(
             voterStake.unstakeRequestTime != 0 && getCurrentTime() >= voterStake.unstakeRequestTime + unstakeCoolDown,
@@ -212,7 +204,7 @@
             require(votingToken.mint(msg.sender, tokensToMint), "Voting token issuance failed");
             emit WithdrawnRewards(msg.sender, tokensToMint);
         }
-        return (tokensToMint);
+        return tokensToMint;
     }
 
     /**

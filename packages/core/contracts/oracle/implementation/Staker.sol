// SPDX-License-Identifier: AGPL-3.0-only
pragma solidity ^0.8.0;

import "../interfaces/StakerInterface.sol";

import "./VotingToken.sol";
import "../../common/implementation/Testable.sol";

import "@openzeppelin/contracts/access/Ownable.sol";

import "hardhat/console.sol";

contract Staker is StakerInterface, Ownable, Testable {
    /****************************************
     *           STAKING TRACKERS           *
     ****************************************/

    uint256 public emissionRate;
    uint256 public cumulativeActiveStake;
    uint256 public cumulativePendingStake;
    uint256 public rewardPerTokenStored;
    uint256 public lastUpdateTime;

    uint256 unstakeCoolDown;

    struct VoterStake {
        uint256 activeStake;
        uint256 pendingUnstake;
        uint256 pendingStake;
        uint256 rewardsPaidPerToken;
        uint256 outstandingRewards;
        uint256 unstakeRequestTime;
        uint256 lastRequestIndexConsidered;
        address delegate;
    }

    mapping(address => VoterStake) public voterStakes;

    // Mapping of delegates to the stakers (accounts who can vote on behalf of the stakers mapped to the staker).
    mapping(address => address) public delegateToStaker;

    // Reference to the voting token.
    VotingToken public override votingToken;

    /****************************************
     *                EVENTS                *
     ****************************************/

    event Staked(
        address indexed voter,
        uint256 amount,
        uint256 voterCumulativeActiveStaked,
        uint256 voterCumulativePendingStaked,
        uint256 cumulativeActiveStake,
        uint256 cumulativePendingStake
    );

    event RequestedUnstake(
        address indexed voter,
        uint256 amount,
        uint256 unstakeTime,
        uint256 voterCumulativeActiveStaked,
        uint256 voterCumulativePendingStaked
    );

    event ExecutedUnstake(
        address indexed voter,
        uint256 tokensSent,
        uint256 voterCumulativeActiveStaked,
        uint256 voterCumulativePendingStaked
    );

    event WithdrawnRewards(address indexed voter, uint256 tokensWithdrawn);

    event UpdatedReward(address indexed voter, uint256 newReward);

    event UpdatedActiveStake(
        address indexed voter,
        uint256 voterCumulativeActiveStaked,
        uint256 voterCumulativePendingStaked,
        uint256 cumulativeActiveStake,
        uint256 cumulativePendingStake
    );

    event SetNewEmissionRate(uint256 newEmissionRate);

    event SetNewUnstakeCooldown(uint256 newUnstakeCooldown);

    constructor(
        uint256 _emissionRate,
        uint256 _unstakeCoolDown,
        address _votingToken,
        address _timerAddress
    ) Testable(_timerAddress) {
        emissionRate = _emissionRate;
        unstakeCoolDown = _unstakeCoolDown;
        votingToken = VotingToken(_votingToken);
    }

    // Pulls tokens from users wallet and stakes them.
    function stake(uint256 amount) public override {
        // If the staker has a cumulative staked balance of 0 then we can shortcut their lastRequestIndexConsidered to
        // the most recent index. This means we don't need to traverse requests where the staker was not staked.
        if (getVoterStake(msg.sender) + voterStakes[msg.sender].pendingStake == 0)
            voterStakes[msg.sender].lastRequestIndexConsidered = getStartingIndexForStaker();

        _updateTrackers(msg.sender);
        if (inActiveReveal()) {
            voterStakes[msg.sender].pendingStake += amount;
            cumulativePendingStake += amount;
        } else {
            voterStakes[msg.sender].activeStake += amount;
            cumulativeActiveStake += amount;
        }

        votingToken.transferFrom(msg.sender, address(this), amount);
        emit Staked(
            msg.sender,
            amount,
            voterStakes[msg.sender].activeStake,
            voterStakes[msg.sender].pendingStake,
            cumulativeActiveStake,
            cumulativePendingStake
        );
    }

    //You cant request to unstake during an active reveal phase.
    function requestUnstake(uint256 amount) public override {
        require(!inActiveReveal(), "In an active reveal phase");
        _updateTrackers(msg.sender);

        // Staker signals that they want to unstake. After signalling, their total voting balance is decreased by the
        // signaled amount. This amount is not vulnerable to being slashed but also does not accumulate rewards.
        require(voterStakes[msg.sender].activeStake >= amount, "Bad request amount");
        require(voterStakes[msg.sender].pendingUnstake == 0, "Have previous request unstake");

        cumulativeActiveStake -= amount;
        voterStakes[msg.sender].pendingUnstake = amount;
        voterStakes[msg.sender].activeStake -= amount;
<<<<<<< HEAD
        voterStakes[msg.sender].unstakeTime = getCurrentTime() + unstakeCoolDown;
        emit RequestedUnstake(
            msg.sender,
            amount,
            voterStakes[msg.sender].unstakeTime,
            voterStakes[msg.sender].activeStake,
            voterStakes[msg.sender].pendingStake
        );
=======
        voterStakes[msg.sender].unstakeRequestTime = getCurrentTime();
>>>>>>> aa4ebfb8
    }

    // Note there is no way to cancel your unstake; you must wait until after unstakeRequestTime and re-stake.

    // If: a staker requested an unstake and time > unstakeRequestTime then send funds to staker. Note that this method assumes
    // that the `updateTrackers()
    function executeUnstake() public override {
        _updateTrackers(msg.sender);
        VoterStake storage voterStake = voterStakes[msg.sender];
        require(
            voterStake.unstakeRequestTime != 0 && getCurrentTime() >= voterStake.unstakeRequestTime + unstakeCoolDown,
            "Unstake time not passed"
        );
        uint256 tokensToSend = voterStake.pendingUnstake;

        if (tokensToSend > 0) {
            voterStake.pendingUnstake = 0;
            voterStake.unstakeRequestTime = 0;
            votingToken.transfer(msg.sender, tokensToSend);
        }

        emit ExecutedUnstake(msg.sender, tokensToSend, voterStake.activeStake, voterStake.pendingStake);
    }

    // Send accumulated rewards to the voter. If the voter has gained rewards from others slashing then this is included
    // here. If the total slashing is larger than the outstanding rewards then this method does nothing.
    function withdrawRewards() public override returns (uint256) {
        _updateTrackers(msg.sender);
        VoterStake storage voterStake = voterStakes[msg.sender];

        uint256 tokensToMint = voterStake.outstandingRewards;
        if (tokensToMint > 0) {
            voterStake.outstandingRewards = 0;
            require(votingToken.mint(msg.sender, tokensToMint), "Voting token issuance failed");
        }
        emit WithdrawnRewards(msg.sender, tokensToMint);

        return (tokensToMint);
    }

    function exit() public {
        executeUnstake();
        withdrawRewards();
    }

    function _updateTrackers(address voterAddress) internal virtual {
        _updateReward(voterAddress);
        _updateActiveStake(voterAddress);
    }

    function inActiveReveal() public virtual returns (bool) {
        return false;
    }

    function getStartingIndexForStaker() internal virtual returns (uint256) {
        return 0;
    }

    // Calculate the reward per token based on last time the reward was updated.
    function _updateReward(address voterAddress) internal {
        uint256 currentTime = getCurrentTime();
        uint256 newRewardPerToken = rewardPerToken();
        rewardPerTokenStored = newRewardPerToken;
        lastUpdateTime = currentTime;
        if (voterAddress != address(0)) {
            VoterStake storage voterStake = voterStakes[voterAddress];
            voterStake.outstandingRewards = outstandingRewards(voterAddress);
            voterStake.rewardsPaidPerToken = newRewardPerToken;
        }
        emit UpdatedReward(voterAddress, newRewardPerToken);
    }

    function _updateActiveStake(address voterAddress) internal {
        if (inActiveReveal()) return;
        cumulativeActiveStake += voterStakes[voterAddress].pendingStake;
        cumulativePendingStake -= voterStakes[voterAddress].pendingStake;
        voterStakes[voterAddress].activeStake += voterStakes[voterAddress].pendingStake;
        voterStakes[voterAddress].pendingStake = 0;
        emit UpdatedActiveStake(
            voterAddress,
            voterStakes[voterAddress].activeStake,
            voterStakes[voterAddress].pendingStake,
            cumulativeActiveStake,
            cumulativePendingStake
        );
    }

    function outstandingRewards(address voterAddress) public view returns (uint256) {
        VoterStake storage voterStake = voterStakes[voterAddress];

        return
            ((getVoterStake(voterAddress) * (rewardPerToken() - voterStake.rewardsPaidPerToken)) / 1e18) +
            voterStake.outstandingRewards;
    }

    function rewardPerToken() public view returns (uint256) {
        if (getCumulativeStake() == 0) return rewardPerTokenStored;
        return
            rewardPerTokenStored + ((getCurrentTime() - lastUpdateTime) * emissionRate * 1e18) / getCumulativeStake();
    }

    function getCumulativeStake() public view returns (uint256) {
        return cumulativeActiveStake + cumulativePendingStake;
    }

    function getVoterStake(address voterAddress) public view returns (uint256) {
        return voterStakes[voterAddress].activeStake + voterStakes[voterAddress].pendingStake;
    }

    // Owner methods
    function setEmissionRate(uint256 _emissionRate) public onlyOwner {
        _updateReward(address(0));
        emissionRate = _emissionRate;
        emit SetNewEmissionRate(emissionRate);
    }

    function setUnstakeCoolDown(uint256 _unstakeCoolDown) public onlyOwner {
        unstakeCoolDown = _unstakeCoolDown;
        emit SetNewUnstakeCooldown(unstakeCoolDown);
    }
}<|MERGE_RESOLUTION|>--- conflicted
+++ resolved
@@ -137,18 +137,15 @@
         cumulativeActiveStake -= amount;
         voterStakes[msg.sender].pendingUnstake = amount;
         voterStakes[msg.sender].activeStake -= amount;
-<<<<<<< HEAD
-        voterStakes[msg.sender].unstakeTime = getCurrentTime() + unstakeCoolDown;
+        voterStakes[msg.sender].unstakeRequestTime = getCurrentTime();
+
         emit RequestedUnstake(
             msg.sender,
             amount,
-            voterStakes[msg.sender].unstakeTime,
+            voterStakes[msg.sender].unstakeRequestTime,
             voterStakes[msg.sender].activeStake,
             voterStakes[msg.sender].pendingStake
         );
-=======
-        voterStakes[msg.sender].unstakeRequestTime = getCurrentTime();
->>>>>>> aa4ebfb8
     }
 
     // Note there is no way to cancel your unstake; you must wait until after unstakeRequestTime and re-stake.

// SPDX-License-Identifier: AGPL-3.0-only
pragma solidity ^0.8.0;

import "../interfaces/StakerInterface.sol";

import "../../common/implementation/Testable.sol";
import "./VotingToken.sol";

import "@openzeppelin/contracts/access/Ownable.sol";

contract Staker is StakerInterface, Ownable, Testable {
    /****************************************
     *           STAKING TRACKERS           *
     ****************************************/

    uint256 public emissionRate;
    uint256 public cumulativeActiveStake;
    uint256 public cumulativePendingStake;
    uint256 public rewardPerTokenStored;
    uint256 public lastUpdateTime;

    uint256 unstakeCoolDown;

    struct VoterStake {
        uint256 activeStake;
        uint256 pendingUnstake;
        uint256 pendingStake;
        uint256 rewardsPaidPerToken;
        uint256 outstandingRewards;
        uint256 unstakeRequestTime;
        uint256 lastRequestIndexConsidered;
        address delegate;
    }

    mapping(address => VoterStake) public voterStakes;

    // Mapping of delegates to the stakers (accounts who can vote on behalf of the stakers mapped to the staker).
    mapping(address => address) public delegateToStaker;

    // Reference to the voting token.
    VotingToken public override votingToken;

<<<<<<< HEAD
    /**
     * @notice Construct the Staker contract
     * @param _emissionRate amount of voting tokens that are emitted per second, split prorate to stakers.
     * @param _unstakeCoolDown time that a voter must wait to unstake after requesting to unstake.
     *  to be voted on in the next round. If after this, the request is rolled to a round after the next round.
     * @param _votingToken address of the UMA token contract used to commit votes.
     * @param _timerAddress contract that stores the current time in a testing environment.
     * Must be set to 0x0 for production environments that use live time.
     */
=======
    /****************************************
     *                EVENTS                *
     ****************************************/

    event Staked(
        address indexed voter,
        uint256 amount,
        uint256 voterActiveStake,
        uint256 voterPendingStake,
        uint256 voterPendingUnStake,
        uint256 cumulativeActiveStake,
        uint256 cumulativePendingStake
    );

    event RequestedUnstake(
        address indexed voter,
        uint256 amount,
        uint256 unstakeTime,
        uint256 voterActiveStake,
        uint256 voterPendingStake
    );

    event ExecutedUnstake(
        address indexed voter,
        uint256 tokensSent,
        uint256 voterActiveStake,
        uint256 voterPendingStake
    );

    event WithdrawnRewards(address indexed voter, uint256 tokensWithdrawn);

    event UpdatedReward(address indexed voter, uint256 newReward, uint256 lastUpdateTime);

    event UpdatedActiveStake(
        address indexed voter,
        uint256 voterActiveStake,
        uint256 voterPendingStake,
        uint256 cumulativeActiveStake,
        uint256 cumulativePendingStake
    );

    event SetNewEmissionRate(uint256 newEmissionRate);

    event SetNewUnstakeCooldown(uint256 newUnstakeCooldown);

>>>>>>> b03b76ca
    constructor(
        uint256 _emissionRate,
        uint256 _unstakeCoolDown,
        address _votingToken,
        address _timerAddress
    ) Testable(_timerAddress) {
        emissionRate = _emissionRate;
        unstakeCoolDown = _unstakeCoolDown;
        votingToken = VotingToken(_votingToken);
    }

    /**
     * @notice  Pulls tokens from users wallet and stakes them. If we are in a active reveal phase the stake amount
     * will be added to the pending stake. If not, the stake amount will be added to the active stake.
     * @param amount the amount of tokens to stake.
     */
    function stake(uint256 amount) public override {
        VoterStake storage voterStake = voterStakes[msg.sender];
        // If the staker has a cumulative staked balance of 0 then we can shortcut their lastRequestIndexConsidered to
        // the most recent index. This means we don't need to traverse requests where the staker was not staked.
        if (getVoterStake(msg.sender) + voterStake.pendingStake == 0)
            voterStake.lastRequestIndexConsidered = getStartingIndexForStaker();

        _updateTrackers(msg.sender);
        if (inActiveReveal()) {
            voterStake.pendingStake += amount;
            cumulativePendingStake += amount;
        } else {
            voterStake.activeStake += amount;
            cumulativeActiveStake += amount;
        }

        votingToken.transferFrom(msg.sender, address(this), amount);
        emit Staked(
            msg.sender,
            amount,
            voterStake.activeStake,
            voterStake.pendingStake,
            voterStake.pendingUnstake,
            cumulativeActiveStake,
            cumulativePendingStake
        );
    }

    /**
     * @notice Request a certain number of tokens to be unstaked. After the unstake time expires, the user may execute the unstake.
     * This function cannot be called while a reveal phase is active.
     * Note that there is no way to cancel an unstake request. Therefore, the user must wait to execute the unstake and re-stake.
     * @param amount the amount of tokens to request to be unstaked.
     */
    function requestUnstake(uint256 amount) public override {
        require(!inActiveReveal(), "In an active reveal phase");
        _updateTrackers(msg.sender);
        VoterStake storage voterStake = voterStakes[msg.sender];

        // Staker signals that they want to unstake. After signalling, their total voting balance is decreased by the
        // signaled amount. This amount is not vulnerable to being slashed but also does not accumulate rewards.
        require(voterStake.activeStake >= amount, "Bad request amount");
        require(voterStake.pendingUnstake == 0, "Have previous request unstake");

        cumulativeActiveStake -= amount;
        voterStake.pendingUnstake = amount;
        voterStake.activeStake -= amount;
        voterStake.unstakeRequestTime = getCurrentTime();

        emit RequestedUnstake(
            msg.sender,
            amount,
            voterStake.unstakeRequestTime,
            voterStake.activeStake,
            voterStake.pendingStake
        );
    }

    /**
     * @notice  Execute a previously requested unstake. Requires the unstake time to have passed.
     */
    function executeUnstake() public override {
        _updateTrackers(msg.sender);
        VoterStake storage voterStake = voterStakes[msg.sender];
        require(
            voterStake.unstakeRequestTime != 0 && getCurrentTime() >= voterStake.unstakeRequestTime + unstakeCoolDown,
            "Unstake time not passed"
        );
        uint256 tokensToSend = voterStake.pendingUnstake;

        if (tokensToSend > 0) {
            voterStake.pendingUnstake = 0;
            voterStake.unstakeRequestTime = 0;
            votingToken.transfer(msg.sender, tokensToSend);
        }

        emit ExecutedUnstake(msg.sender, tokensToSend, voterStake.activeStake, voterStake.pendingStake);
    }

    /**
     * @notice  Send accumulated rewards to the voter. If the voter has gained rewards from others slashing then this is included here.
     * If the total slashing is larger than the outstanding rewards then this method does nothing.
     * @return uint256 the amount of tokens sent to the voter.
     */
    function withdrawRewards() public override returns (uint256) {
        _updateTrackers(msg.sender);
        VoterStake storage voterStake = voterStakes[msg.sender];

        uint256 tokensToMint = voterStake.outstandingRewards;
        if (tokensToMint > 0) {
            voterStake.outstandingRewards = 0;
            require(votingToken.mint(msg.sender, tokensToMint), "Voting token issuance failed");
        }
        emit WithdrawnRewards(msg.sender, tokensToMint);

        return (tokensToMint);
    }

    function exit() public {
        executeUnstake();
        withdrawRewards();
    }

    function _updateTrackers(address voterAddress) internal virtual {
        _updateReward(voterAddress);
        _updateActiveStake(voterAddress);
    }

    // Determine if we are in an active reveal phase. This function should be overridden by the child contract.
    function inActiveReveal() public virtual returns (bool) {
        return false;
    }

    function getStartingIndexForStaker() internal virtual returns (uint256) {
        return 0;
    }

    // Calculate the reward per token based on last time the reward was updated.
    function _updateReward(address voterAddress) internal {
        uint256 currentTime = getCurrentTime();
        uint256 newRewardPerToken = rewardPerToken();
        rewardPerTokenStored = newRewardPerToken;
        lastUpdateTime = currentTime;
        if (voterAddress != address(0)) {
            VoterStake storage voterStake = voterStakes[voterAddress];
            voterStake.outstandingRewards = outstandingRewards(voterAddress);
            voterStake.rewardsPaidPerToken = newRewardPerToken;
        }
        emit UpdatedReward(voterAddress, newRewardPerToken, lastUpdateTime);
    }

    // Updates the active stake of the voter if not in an active reveal phase.
    function _updateActiveStake(address voterAddress) internal {
        if (inActiveReveal()) return;
        cumulativeActiveStake += voterStakes[voterAddress].pendingStake;
        cumulativePendingStake -= voterStakes[voterAddress].pendingStake;
        voterStakes[voterAddress].activeStake += voterStakes[voterAddress].pendingStake;
        voterStakes[voterAddress].pendingStake = 0;
        emit UpdatedActiveStake(
            voterAddress,
            voterStakes[voterAddress].activeStake,
            voterStakes[voterAddress].pendingStake,
            cumulativeActiveStake,
            cumulativePendingStake
        );
    }

    /**
     * @notice  Determine the number of outstanding token rewards that can be withdrawn by a voter.
     * @param voterAddress the address of the voter.
     * @return uint256 the outstanding rewards.
     */
    function outstandingRewards(address voterAddress) public view returns (uint256) {
        VoterStake storage voterStake = voterStakes[voterAddress];

        return
            ((getVoterStake(voterAddress) * (rewardPerToken() - voterStake.rewardsPaidPerToken)) / 1e18) +
            voterStake.outstandingRewards;
    }

    /**
     * @notice  Calculate the reward per token based on the last time the reward was updated.
     * @return uint256 the reward per token.
     */
    function rewardPerToken() public view returns (uint256) {
        if (getCumulativeStake() == 0) return rewardPerTokenStored;
        return
            rewardPerTokenStored + ((getCurrentTime() - lastUpdateTime) * emissionRate * 1e18) / getCumulativeStake();
    }

    /**
     * @notice  Returns the total amount of tokens staked. This is the sum of the active stake and the pending stake.
     * @return uint256 the cumulative stake.
     */
    function getCumulativeStake() public view returns (uint256) {
        return cumulativeActiveStake + cumulativePendingStake;
    }

    /**
     * @notice  Returns the total amount of tokens staked by the voter.
     * @param voterAddress the address of the voter.
     * @return uint256 the total stake.
     */
    function getVoterStake(address voterAddress) public view returns (uint256) {
        return voterStakes[voterAddress].activeStake + voterStakes[voterAddress].pendingStake;
    }

    /**
     * @notice  Set the token's emission rate, the number of voting tokens that are emitted per second per staked token,
     * split prorate to stakers.
     * @param _emissionRate the new amount of voting tokens that are emitted per second, split prorate to stakers.
     */
    function setEmissionRate(uint256 _emissionRate) public onlyOwner {
        _updateReward(address(0));
        emissionRate = _emissionRate;
        emit SetNewEmissionRate(emissionRate);
    }

    /**
     * @notice  Set the length of the cool down period, the amount of time a voter must wait to unstake after
     * submitting a request to do so.
     * @param _unstakeCoolDown the new duration of the cool down period in seconds.
     */
    function setUnstakeCoolDown(uint256 _unstakeCoolDown) public onlyOwner {
        unstakeCoolDown = _unstakeCoolDown;
        emit SetNewUnstakeCooldown(unstakeCoolDown);
    }
}<|MERGE_RESOLUTION|>--- conflicted
+++ resolved
@@ -40,17 +40,6 @@
     // Reference to the voting token.
     VotingToken public override votingToken;
 
-<<<<<<< HEAD
-    /**
-     * @notice Construct the Staker contract
-     * @param _emissionRate amount of voting tokens that are emitted per second, split prorate to stakers.
-     * @param _unstakeCoolDown time that a voter must wait to unstake after requesting to unstake.
-     *  to be voted on in the next round. If after this, the request is rolled to a round after the next round.
-     * @param _votingToken address of the UMA token contract used to commit votes.
-     * @param _timerAddress contract that stores the current time in a testing environment.
-     * Must be set to 0x0 for production environments that use live time.
-     */
-=======
     /****************************************
      *                EVENTS                *
      ****************************************/
@@ -96,7 +85,15 @@
 
     event SetNewUnstakeCooldown(uint256 newUnstakeCooldown);
 
->>>>>>> b03b76ca
+    /**
+     * @notice Construct the Staker contract
+     * @param _emissionRate amount of voting tokens that are emitted per second, split prorate to stakers.
+     * @param _unstakeCoolDown time that a voter must wait to unstake after requesting to unstake.
+     *  to be voted on in the next round. If after this, the request is rolled to a round after the next round.
+     * @param _votingToken address of the UMA token contract used to commit votes.
+     * @param _timerAddress contract that stores the current time in a testing environment.
+     * Must be set to 0x0 for production environments that use live time.
+     */
     constructor(
         uint256 _emissionRate,
         uint256 _unstakeCoolDown,

--- conflicted
+++ resolved
@@ -112,11 +112,7 @@
      * be added to the pending stake. If not, the stake amount will be added to the active stake.
      * @param amount the amount of tokens to stake.
      */
-<<<<<<< HEAD
     function stake(uint256 amount) public override nonReentrant() {
-=======
-    function stake(uint256 amount) public {
->>>>>>> b78bd447
         VoterStake storage voterStake = voterStakes[msg.sender];
         // If the staker has a cumulative staked balance of 0 then we can shortcut their lastRequestIndexConsidered to
         // the most recent index. This means we don't need to traverse requests where the staker was not staked.
@@ -152,11 +148,7 @@
      * Note that there is no way to cancel an unstake request, you must wait until after unstakeRequestTime and re-stake.
      * @param amount the amount of tokens to request to be unstaked.
      */
-<<<<<<< HEAD
     function requestUnstake(uint256 amount) external override nonReentrant() {
-=======
-    function requestUnstake(uint256 amount) public {
->>>>>>> b78bd447
         require(!inActiveReveal(), "In an active reveal phase");
         _updateTrackers(msg.sender);
         VoterStake storage voterStake = voterStakes[msg.sender];
@@ -182,11 +174,7 @@
      * @notice  Execute a previously requested unstake. Requires the unstake time to have passed.
      * @dev If a staker requested an unstake and time > unstakeRequestTime then send funds to staker.
      */
-<<<<<<< HEAD
     function executeUnstake() external override nonReentrant() {
-=======
-    function executeUnstake() public {
->>>>>>> b78bd447
         VoterStake storage voterStake = voterStakes[msg.sender];
         require(
             voterStake.unstakeRequestTime != 0 && getCurrentTime() >= voterStake.unstakeRequestTime + unstakeCoolDown,
@@ -207,11 +195,7 @@
      * @notice Send accumulated rewards to the voter. Note that these rewards do not include slashing balance changes.
      * @return uint256 the amount of tokens sent to the voter.
      */
-<<<<<<< HEAD
     function withdrawRewards() public override nonReentrant() returns (uint256) {
-=======
-    function withdrawRewards() public returns (uint256) {
->>>>>>> b78bd447
         _updateTrackers(msg.sender);
         VoterStake storage voterStake = voterStakes[msg.sender];
 

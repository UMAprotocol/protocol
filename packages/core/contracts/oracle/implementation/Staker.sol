--- conflicted
+++ resolved
@@ -113,15 +113,9 @@
         VoterStake storage voterStake = voterStakes[msg.sender];
         // If the staker has a cumulative staked balance of 0 then we can shortcut their lastRequestIndexConsidered to
         // the most recent index. This means we don't need to traverse requests where the staker was not staked.
-<<<<<<< HEAD
-        if (getVoterStake(msg.sender) + voterStakes[msg.sender].pendingUnstake == 0)
-            voterStakes[msg.sender].lastRequestIndexConsidered = getStartingIndexForStaker();
-=======
         // getStartingIndexForStaker returns the appropriate index to start at.
-        if (getVoterStake(msg.sender) + voterStake.pendingStake == 0)
+        if (getVoterStake(msg.sender) + voterStake.pendingUnstake == 0)
             voterStake.lastRequestIndexConsidered = getStartingIndexForStaker();
-
->>>>>>> c597c724
         _updateTrackers(msg.sender);
 
         if (inActiveReveal()) {
@@ -144,34 +138,20 @@
         );
     }
 
-<<<<<<< HEAD
-    // todo: add claim rewards and re-stake full amount.
-
-    //You cant request to unstake during an active reveal phase.
-=======
     /**
      * @notice Request a certain number of tokens to be unstaked. After the unstake time expires, the user may execute
      * the unstake. Tokens requested to unstake are not slashable nor subject to earning rewards.
      * This function cannot be called during an active reveal phase.
-     * Note that there is no way to cancel an unstake request.
+     * Note that there is no way to cancel an unstake request, you must wait until after unstakeRequestTime and re-stake.
      * @param amount the amount of tokens to request to be unstaked.
      */
->>>>>>> c597c724
     function requestUnstake(uint256 amount) public override {
         require(!inActiveReveal(), "In an active reveal phase");
         _updateTrackers(msg.sender);
         VoterStake storage voterStake = voterStakes[msg.sender];
 
-<<<<<<< HEAD
-        // Staker signals that they want to unstake. After signalling, their total voting balance is decreased by the
-        // signaled amount. This amount is not vulnerable to being slashed but also does not accumulate rewards.
         require(voterStakes[msg.sender].activeStake >= amount, "Bad request amount");
-        // Note there is no way to cancel your unstake; you must wait until after unstakeRequestTime and re-stake.
         require(voterStakes[msg.sender].pendingUnstake == 0, "Have previous request unstake");
-=======
-        require(voterStake.activeStake >= amount, "Bad request amount");
-        require(voterStake.pendingUnstake == 0, "Have previous request unstake");
->>>>>>> c597c724
 
         cumulativeActiveStake -= amount;
         voterStake.pendingUnstake = amount;
@@ -187,14 +167,11 @@
         );
     }
 
-<<<<<<< HEAD
-    // If: a staker requested an unstake and time > unstakeRequestTime then send funds to staker. Note that this method assumes
-    // that the `updateTrackers()
-=======
     /**
      * @notice  Execute a previously requested unstake. Requires the unstake time to have passed.
-     */
->>>>>>> c597c724
+     * @dev If a staker requested an unstake and time > unstakeRequestTime then send funds to staker. Note that this
+     * method assumes that the `updateTrackers().
+     */
     function executeUnstake() public override {
         VoterStake storage voterStake = voterStakes[msg.sender];
         require(
@@ -226,20 +203,12 @@
             require(votingToken.mint(msg.sender, tokensToMint), "Voting token issuance failed");
         }
         emit WithdrawnRewards(msg.sender, tokensToMint);
-
-<<<<<<< HEAD
-    function _updateTrackers(address voterAddress) internal virtual {
-        _updateReward(voterAddress);
-        _updateActiveStake(voterAddress);
-    }
-=======
         return (tokensToMint);
     }
 
     /****************************************
      *        OWNER ADMIN FUNCTIONS         *
      ****************************************/
->>>>>>> c597c724
 
     /**
      * @notice  Set the token's emission rate, the number of voting tokens that are emitted per second per staked token,
@@ -266,19 +235,9 @@
         _updateActiveStake(voterAddress);
     }
 
-<<<<<<< HEAD
-    function _updateActiveStake(address voterAddress) internal {
-        if (voterStakes[voterAddress].pendingStake == 0 || inActiveReveal()) return;
-        cumulativeActiveStake += voterStakes[voterAddress].pendingStake;
-        cumulativePendingStake -= voterStakes[voterAddress].pendingStake;
-        voterStakes[voterAddress].activeStake += voterStakes[voterAddress].pendingStake;
-        voterStakes[voterAddress].pendingStake = 0;
-    }
-=======
     /****************************************
      *            VIEW FUNCTIONS            *
      ****************************************/
->>>>>>> c597c724
 
     /**
      * @notice  Determine the number of outstanding token rewards that can be withdrawn by a voter.
@@ -349,7 +308,7 @@
 
     // Updates the active stake of the voter if not in an active reveal phase.
     function _updateActiveStake(address voterAddress) internal {
-        if (inActiveReveal()) return;
+        if (voterStakes[voterAddress].pendingStake == 0 || inActiveReveal()) return;
         cumulativeActiveStake += voterStakes[voterAddress].pendingStake;
         cumulativePendingStake -= voterStakes[voterAddress].pendingStake;
         voterStakes[voterAddress].activeStake += voterStakes[voterAddress].pendingStake;

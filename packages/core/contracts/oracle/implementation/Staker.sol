--- conflicted
+++ resolved
@@ -88,12 +88,7 @@
      ****************************************/
 
     /**
-<<<<<<< HEAD
      * @notice Pulls tokens from the senders's wallet and stakes them on his behalf.
-=======
-     * @notice Pulls tokens from user's wallet and stakes them. If we are in an active reveal phase the stake amount will
-     * be added to the pending stake. If not, the stake amount will be added to the active stake.
->>>>>>> 202a6d21
      * @param amount the amount of tokens to stake.
      */
     function stake(uint256 amount) public {

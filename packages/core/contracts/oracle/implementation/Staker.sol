--- conflicted
+++ resolved
@@ -202,12 +202,8 @@
         uint256 tokensToMint = voterStake.outstandingRewards;
         if (tokensToMint > 0) {
             voterStake.outstandingRewards = 0;
-<<<<<<< HEAD
-            require(votingToken.mint(msg.sender, tokensToMint));
-=======
             require(votingToken.mint(msg.sender, tokensToMint), "Voting token issuance failed");
             emit WithdrawnRewards(msg.sender, tokensToMint);
->>>>>>> ea466a04
         }
         return (tokensToMint);
     }

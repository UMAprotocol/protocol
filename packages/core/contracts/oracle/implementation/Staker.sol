--- conflicted
+++ resolved
@@ -17,10 +17,6 @@
 
     uint256 public emissionRate;
     uint256 public cumulativeActiveStake;
-<<<<<<< HEAD
-    uint256 public cumulativePendingUnstake;
-=======
->>>>>>> d5068ad0
     uint256 public cumulativePendingStake;
     uint256 public rewardPerTokenStored;
     uint256 public lastUpdateTime;
@@ -83,10 +79,6 @@
         require(voterStakes[msg.sender].pendingUnstake == 0, "Have previous request unstake");
 
         cumulativeActiveStake -= amount;
-<<<<<<< HEAD
-        cumulativePendingUnstake += amount;
-=======
->>>>>>> d5068ad0
         voterStakes[msg.sender].pendingUnstake = amount;
         voterStakes[msg.sender].activeStake -= amount;
         voterStakes[msg.sender].unstakeTime = getCurrentTime() + unstakeCoolDown;
@@ -103,10 +95,6 @@
         uint256 tokensToSend = voterStake.pendingUnstake;
 
         if (tokensToSend > 0) {
-<<<<<<< HEAD
-            cumulativePendingUnstake -= tokensToSend;
-=======
->>>>>>> d5068ad0
             voterStake.pendingUnstake = 0;
             voterStake.unstakeTime = 0;
             votingToken.transfer(msg.sender, tokensToSend);

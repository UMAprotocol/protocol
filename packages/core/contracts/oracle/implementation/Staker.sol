--- conflicted
+++ resolved
@@ -91,16 +91,9 @@
      */
     constructor(
         uint256 _emissionRate,
-<<<<<<< HEAD
         uint64 _unstakeCoolDown,
-        address _votingToken,
-        address _timerAddress
-    ) Testable(_timerAddress) {
-=======
-        uint256 _unstakeCoolDown,
         address _votingToken
     ) {
->>>>>>> d0d173fc
         emissionRate = _emissionRate;
         unstakeCoolDown = _unstakeCoolDown;
         votingToken = VotingToken(_votingToken);
@@ -309,16 +302,12 @@
      *          INTERNAL FUNCTIONS          *
      ****************************************/
 
-<<<<<<< HEAD
-    function getStartingIndexForStaker() internal virtual returns (uint64) {
-=======
     // Determine if we are in an active reveal phase. This function should be overridden by the child contract.
     function inActiveReveal() internal virtual returns (bool) {
         return false;
     }
 
-    function getStartingIndexForStaker() internal virtual returns (uint256) {
->>>>>>> d0d173fc
+    function getStartingIndexForStaker() internal virtual returns (uint64) {
         return 0;
     }
 

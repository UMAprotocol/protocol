--- conflicted
+++ resolved
@@ -1,12 +1,6 @@
 // SPDX-License-Identifier: AGPL-3.0-only
 pragma solidity ^0.8.0;
 
-<<<<<<< HEAD
-import "../../common/implementation/Testable.sol";
-import "../../common/implementation/Lockable.sol";
-
-=======
->>>>>>> acadd6a2
 import "./VotingToken.sol";
 import "../interfaces/StakerInterface.sol";
 
@@ -152,11 +146,7 @@
      * Note that there is no way to cancel an unstake request, you must wait until after unstakeRequestTime and re-stake.
      * @param amount the amount of tokens to request to be unstaked.
      */
-<<<<<<< HEAD
-    function requestUnstake(uint256 amount) public override nonReentrant() {
-=======
-    function requestUnstake(uint256 amount) external override {
->>>>>>> acadd6a2
+    function requestUnstake(uint256 amount) external override nonReentrant() {
         require(!inActiveReveal(), "In an active reveal phase");
         _updateTrackers(msg.sender);
         VoterStake storage voterStake = voterStakes[msg.sender];
@@ -183,11 +173,7 @@
      * @dev If a staker requested an unstake and time > unstakeRequestTime then send funds to staker. Note that this
      * method assumes that the `updateTrackers().
      */
-<<<<<<< HEAD
-    function executeUnstake() public override nonReentrant() {
-=======
-    function executeUnstake() external override {
->>>>>>> acadd6a2
+    function executeUnstake() external override nonReentrant() {
         VoterStake storage voterStake = voterStakes[msg.sender];
         require(
             voterStake.unstakeRequestTime != 0 && getCurrentTime() >= voterStake.unstakeRequestTime + unstakeCoolDown,
@@ -227,11 +213,7 @@
      * @dev this method requires that the user has approved this contract.
      * @return uint256 the amount of tokens that the user is staking.
      */
-<<<<<<< HEAD
-    function withdrawAndRestake() public override nonReentrant() returns (uint256) {
-=======
-    function withdrawAndRestake() external returns (uint256) {
->>>>>>> acadd6a2
+    function withdrawAndRestake() external override nonReentrant() returns (uint256) {
         uint256 rewards = withdrawRewards();
         stake(rewards);
         return rewards;
@@ -246,11 +228,7 @@
      * split prorate to stakers.
      * @param _emissionRate the new amount of voting tokens that are emitted per second, split prorate to stakers.
      */
-<<<<<<< HEAD
-    function setEmissionRate(uint256 _emissionRate) public override onlyOwner {
-=======
-    function setEmissionRate(uint256 _emissionRate) external onlyOwner {
->>>>>>> acadd6a2
+    function setEmissionRate(uint256 _emissionRate) external override onlyOwner {
         _updateReward(address(0));
         emissionRate = _emissionRate;
         emit SetNewEmissionRate(emissionRate);
@@ -260,11 +238,7 @@
      * @notice  Set the amount of time a voter must wait to unstake after submitting a request to do so.
      * @param _unstakeCoolDown the new duration of the cool down period in seconds.
      */
-<<<<<<< HEAD
-    function setUnstakeCoolDown(uint64 _unstakeCoolDown) public override onlyOwner {
-=======
-    function setUnstakeCoolDown(uint64 _unstakeCoolDown) external onlyOwner {
->>>>>>> acadd6a2
+    function setUnstakeCoolDown(uint64 _unstakeCoolDown) external override onlyOwner {
         unstakeCoolDown = _unstakeCoolDown;
         emit SetNewUnstakeCooldown(unstakeCoolDown);
     }

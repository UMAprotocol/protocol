// SPDX-License-Identifier: AGPL-3.0-only
pragma solidity ^0.8.0;

import "./VotingToken.sol";
import "../interfaces/StakerInterface.sol";

import "@openzeppelin/contracts/access/Ownable.sol";
import "@openzeppelin/contracts/utils/math/SafeCast.sol";

/**
 * @title Staking contract enabling UMA to be locked up by stakers to earn a pro rata share of a fixed emission rate.
 * @dev Handles the staking, unstaking and reward retrieval logic.
 */
abstract contract Staker is StakerInterface, Ownable {
    /****************************************
     *           STAKING TRACKERS           *
     ****************************************/

    uint256 public emissionRate;
    uint256 public cumulativeActiveStake;
    uint256 public cumulativePendingStake;
    uint256 public rewardPerTokenStored;

    VotingToken public immutable override votingToken;
    uint64 public lastUpdateTime;
    uint64 public unstakeCoolDown;

    struct VoterStake {
        uint256 activeStake;
        uint256 pendingUnstake;
        uint256 pendingStake;
        uint256 rewardsPaidPerToken;
        uint256 outstandingRewards;
        int256 unappliedSlash;
        uint64 lastRequestIndexConsidered;
        uint64 unstakeRequestTime;
        address delegate;
    }

    mapping(address => VoterStake) public voterStakes;
    mapping(address => address) public delegateToStaker;

    /****************************************
     *                EVENTS                *
     ****************************************/

    event Staked(
        address indexed voter,
        uint256 amount,
        uint256 voterActiveStake,
        uint256 voterPendingStake,
        uint256 voterPendingUnstake,
        uint256 cumulativeActiveStake,
        uint256 cumulativePendingStake
    );

    event RequestedUnstake(
        address indexed voter,
        uint256 amount,
        uint256 unstakeTime,
        uint256 voterActiveStake,
        uint256 voterPendingStake
    );

    event ExecutedUnstake(
        address indexed voter,
        uint256 tokensSent,
        uint256 voterActiveStake,
        uint256 voterPendingStake
    );

    event WithdrawnRewards(address indexed voter, uint256 tokensWithdrawn);

    event UpdatedReward(address indexed voter, uint256 newReward, uint256 lastUpdateTime);

    event UpdatedActiveStake(
        address indexed voter,
        uint256 voterActiveStake,
        uint256 voterPendingStake,
        uint256 cumulativeActiveStake,
        uint256 cumulativePendingStake
    );

    event SetNewEmissionRate(uint256 newEmissionRate);

    event SetNewUnstakeCooldown(uint256 newUnstakeCooldown);

    /**
     * @notice Construct the Staker contract
     * @param _emissionRate amount of voting tokens that are emitted per second, split pro rata to stakers.
     * @param _unstakeCoolDown time that a voter must wait to unstake after requesting to unstake.
     * @param _votingToken address of the UMA token contract used to commit votes.
     */
    constructor(
        uint256 _emissionRate,
        uint64 _unstakeCoolDown,
        address _votingToken
    ) {
        emissionRate = _emissionRate;
        unstakeCoolDown = _unstakeCoolDown;
        votingToken = VotingToken(_votingToken);
    }

    /****************************************
     *           STAKER FUNCTIONS           *
     ****************************************/

    /**
     * @notice Pulls tokens from users wallet and stakes them. If we are in an active reveal phase the stake amount will
     * be added to the pending stake. If not, the stake amount will be added to the active stake.
     * @param amount the amount of tokens to stake.
     */
    function stake(uint256 amount) public override {
        VoterStake storage voterStake = voterStakes[msg.sender];
        // If the staker has a cumulative staked balance of 0 then we can shortcut their lastRequestIndexConsidered to
        // the most recent index. This means we don't need to traverse requests where the staker was not staked.
        // _getStartingIndexForStaker returns the appropriate index to start at.
        if (getVoterStake(msg.sender) + voterStake.pendingUnstake == 0)
            voterStake.lastRequestIndexConsidered = _getStartingIndexForStaker();
        _updateTrackers(msg.sender);

        if (_inActiveReveal()) {
            voterStake.pendingStake += amount;
            cumulativePendingStake += amount;
        } else {
            voterStake.activeStake += amount;
            cumulativeActiveStake += amount;
        }

        votingToken.transferFrom(msg.sender, address(this), amount);
        emit Staked(
            msg.sender,
            amount,
            voterStake.activeStake,
            voterStake.pendingStake,
            voterStake.pendingUnstake,
            cumulativeActiveStake,
            cumulativePendingStake
        );
    }

    /**
     * @notice Request a certain number of tokens to be unstaked. After the unstake time expires, the user may execute
     * the unstake. Tokens requested to unstake are not slashable nor subject to earning rewards.
     * This function cannot be called during an active reveal phase.
     * Note that there is no way to cancel an unstake request, you must wait until after unstakeRequestTime and re-stake.
     * @param amount the amount of tokens to request to be unstaked.
     */
    function requestUnstake(uint256 amount) external override {
        require(!_inActiveReveal(), "In an active reveal phase");
        _updateTrackers(msg.sender);
        VoterStake storage voterStake = voterStakes[msg.sender];

        require(voterStake.activeStake >= amount, "Bad request amount");
        require(voterStake.pendingUnstake == 0, "Have previous request unstake");

        cumulativeActiveStake -= amount;
        voterStake.pendingUnstake = amount;
        voterStake.activeStake -= amount;
        voterStake.unstakeRequestTime = SafeCast.toUint64(getCurrentTime());

        emit RequestedUnstake(
            msg.sender,
            amount,
            voterStake.unstakeRequestTime,
            voterStake.activeStake,
            voterStake.pendingStake
        );
    }

    /**
     * @notice  Execute a previously requested unstake. Requires the unstake time to have passed.
     * @dev If a staker requested an unstake and time > unstakeRequestTime then send funds to staker.
     */
    function executeUnstake() external override {
        VoterStake storage voterStake = voterStakes[msg.sender];
        require(
            voterStake.unstakeRequestTime != 0 && getCurrentTime() >= voterStake.unstakeRequestTime + unstakeCoolDown,
            "Unstake time not passed"
        );
        uint256 tokensToSend = voterStake.pendingUnstake;

        if (tokensToSend > 0) {
            voterStake.pendingUnstake = 0;
            voterStake.unstakeRequestTime = 0;
            votingToken.transfer(msg.sender, tokensToSend);
        }

        emit ExecutedUnstake(msg.sender, tokensToSend, voterStake.activeStake, voterStake.pendingStake);
    }

    /**
     * @notice Send accumulated rewards to the voter. Note that these rewards do not include slashing balance changes.
     * @return uint256 the amount of tokens sent to the voter.
     */
    function withdrawRewards() public override returns (uint256) {
        _updateTrackers(msg.sender);
        VoterStake storage voterStake = voterStakes[msg.sender];

        uint256 tokensToMint = voterStake.outstandingRewards;
        if (tokensToMint > 0) {
            voterStake.outstandingRewards = 0;
            require(votingToken.mint(msg.sender, tokensToMint), "Voting token issuance failed");
            emit WithdrawnRewards(msg.sender, tokensToMint);
        }
        return (tokensToMint);
    }

    /**
     * @notice Stake accumulated rewards. This is just a convenience method that combines withdraw with stake in the
     * same transaction.
     * @dev this method requires that the user has approved this contract.
     * @return uint256 the amount of tokens that the user is staking.
     */
    function withdrawAndRestake() external returns (uint256) {
        uint256 rewards = withdrawRewards();
        stake(rewards);
        return rewards;
    }

    /****************************************
     *        OWNER ADMIN FUNCTIONS         *
     ****************************************/

    /**
     * @notice  Set the token's emission rate, the number of voting tokens that are emitted per second per staked token,
     * split pro rata to stakers.
     * @param _emissionRate the new amount of voting tokens that are emitted per second, split pro rata to stakers.
     */
    function setEmissionRate(uint256 _emissionRate) external onlyOwner {
        _updateReward(address(0));
        emissionRate = _emissionRate;
        emit SetNewEmissionRate(emissionRate);
    }

    /**
     * @notice  Set the amount of time a voter must wait to unstake after submitting a request to do so.
     * @param _unstakeCoolDown the new duration of the cool down period in seconds.
     */
    function setUnstakeCoolDown(uint64 _unstakeCoolDown) external onlyOwner {
        unstakeCoolDown = _unstakeCoolDown;
        emit SetNewUnstakeCooldown(unstakeCoolDown);
    }

    function _updateTrackers(address voterAddress) internal virtual {
        _updateReward(voterAddress);
        _updateActiveStake(voterAddress);
    }

    /****************************************
     *            VIEW FUNCTIONS            *
     ****************************************/

    /**
     * @notice  Determine the number of outstanding token rewards that can be withdrawn by a voter.
     * @param voterAddress the address of the voter.
     * @return uint256 the outstanding rewards.
     */
    function outstandingRewards(address voterAddress) public view returns (uint256) {
        VoterStake storage voterStake = voterStakes[voterAddress];

        return
            ((getVoterStake(voterAddress) * (rewardPerToken() - voterStake.rewardsPaidPerToken)) / 1e18) +
            voterStake.outstandingRewards;
    }

    /**
     * @notice  Calculate the reward per token based on the last time the reward was updated.
     * @return uint256 the reward per token.
     */
    function rewardPerToken() public view returns (uint256) {
        if (getCumulativeStake() == 0) return rewardPerTokenStored;
        return
            rewardPerTokenStored + ((getCurrentTime() - lastUpdateTime) * emissionRate * 1e18) / getCumulativeStake();
    }

    /**
     * @notice  Returns the total amount of tokens staked. This is the sum of the active stake and the pending stake.
     * @return uint256 the cumulative stake.
     */
    function getCumulativeStake() public view returns (uint256) {
        return cumulativeActiveStake + cumulativePendingStake;
    }

    /**
     * @notice  Returns the total amount of tokens staked by the voter.
     * @param voterAddress the address of the voter.
     * @return uint256 the total stake.
     */
    function getVoterStake(address voterAddress) public view returns (uint256) {
        return voterStakes[voterAddress].activeStake + voterStakes[voterAddress].pendingStake;
    }

    /**
     * @notice Returns the current block timestamp.
     * @dev Can be overridden to control contract time.
     */
    function getCurrentTime() public view virtual returns (uint256) {
        return block.timestamp;
    }

    /****************************************
     *          INTERNAL FUNCTIONS          *
     ****************************************/

    // Determine if we are in an active reveal phase. This function should be overridden by the child contract.
<<<<<<< HEAD
    function _inActiveReveal() internal virtual returns (bool) {
        return false;
    }

    function _getStartingIndexForStaker() internal virtual returns (uint64) {
        return 0;
    }
=======
    function inActiveReveal() internal view virtual returns (bool);

    function getStartingIndexForStaker() internal view virtual returns (uint64);
>>>>>>> 43faa2b7

    // Calculate the reward per token based on last time the reward was updated.
    function _updateReward(address voterAddress) internal {
        uint256 newRewardPerToken = rewardPerToken();
        rewardPerTokenStored = newRewardPerToken;
        lastUpdateTime = SafeCast.toUint64(getCurrentTime());
        if (voterAddress != address(0)) {
            VoterStake storage voterStake = voterStakes[voterAddress];
            voterStake.outstandingRewards = outstandingRewards(voterAddress);
            voterStake.rewardsPaidPerToken = newRewardPerToken;
        }
        emit UpdatedReward(voterAddress, newRewardPerToken, lastUpdateTime);
    }

    // Updates the active stake of the voter if not in an active reveal phase.
    function _updateActiveStake(address voterAddress) internal {
        if (voterStakes[voterAddress].pendingStake == 0 || _inActiveReveal()) return;
        cumulativeActiveStake += voterStakes[voterAddress].pendingStake;
        cumulativePendingStake -= voterStakes[voterAddress].pendingStake;
        voterStakes[voterAddress].activeStake += voterStakes[voterAddress].pendingStake;
        voterStakes[voterAddress].pendingStake = 0;

        emit UpdatedActiveStake(
            voterAddress,
            voterStakes[voterAddress].activeStake,
            voterStakes[voterAddress].pendingStake,
            cumulativeActiveStake,
            cumulativePendingStake
        );
    }
}<|MERGE_RESOLUTION|>--- conflicted
+++ resolved
@@ -304,19 +304,13 @@
      ****************************************/
 
     // Determine if we are in an active reveal phase. This function should be overridden by the child contract.
-<<<<<<< HEAD
-    function _inActiveReveal() internal virtual returns (bool) {
+    function _inActiveReveal() internal view virtual returns (bool) {
         return false;
     }
 
-    function _getStartingIndexForStaker() internal virtual returns (uint64) {
+    function _getStartingIndexForStaker() internal view virtual returns (uint64) {
         return 0;
     }
-=======
-    function inActiveReveal() internal view virtual returns (bool);
-
-    function getStartingIndexForStaker() internal view virtual returns (uint64);
->>>>>>> 43faa2b7
 
     // Calculate the reward per token based on last time the reward was updated.
     function _updateReward(address voterAddress) internal {

--- conflicted
+++ resolved
@@ -347,12 +347,8 @@
                 break;
             }
 
-<<<<<<< HEAD
-=======
-            VoteInstance storage voteInstance = priceRequest.voteInstances[priceRequest.lastVotingRound];
             uint256 totalCorrectVotes = voteInstance.resultComputation.getTotalCorrectlyVotedTokens();
 
->>>>>>> c2328d24
             (uint256 wrongVoteSlash, uint256 noVoteSlash) =
                 slashingLibrary.calcSlashing(
                     rounds[priceRequest.lastVotingRound].cumulativeActiveStakeAtRound,

// TODO: this whole /oracle/implementation directory should be restructured to separate the DVM and the OO.

// SPDX-License-Identifier: AGPL-3.0-only
pragma solidity 0.8.15;

import "../../common/implementation/MultiCaller.sol";

import "../interfaces/FinderInterface.sol";
import "../interfaces/IdentifierWhitelistInterface.sol";
import "../interfaces/OracleAncillaryInterface.sol";
import "../interfaces/OracleGovernanceInterface.sol";
import "../interfaces/OracleInterface.sol";
import "../interfaces/VotingV2Interface.sol";
import "../interfaces/RegistryInterface.sol";
import "./Constants.sol";
import "./ResultComputationV2.sol";
import "./SlashingLibrary.sol";
import "./SpamGuardIdentifierLib.sol";
import "./Staker.sol";
import "./VoteTimingV2.sol";

import "@openzeppelin/contracts/utils/math/SafeCast.sol";

/**
 * @title VotingV2 contract for the UMA DVM.
 * @dev Handles receiving and resolving price requests via a commit-reveal voting schelling scheme.
 */

contract VotingV2 is
    Staker,
    OracleInterface,
    OracleAncillaryInterface,
    OracleGovernanceInterface,
    VotingV2Interface,
    MultiCaller
{
    using VoteTimingV2 for VoteTimingV2.Data;
    using ResultComputationV2 for ResultComputationV2.Data;

    /****************************************
     *        VOTING DATA STRUCTURES        *
     ****************************************/

    // Identifies a unique price request. Tracks ongoing votes as well as the result of the vote.
    struct PriceRequest {
        // If in the past, this was the voting round where this price was resolved. If current or the upcoming round,
        // this is the voting round where this price will be voted on, but not necessarily resolved.
        uint32 lastVotingRound;
        // Denotes whether this is a governance request or not.
        bool isGovernance;
        // The pendingRequestIndex in the pendingPriceRequests that references this PriceRequest. A value of UINT64_MAX
        // means that this PriceRequest is resolved and has been cleaned up from pendingPriceRequests.
        uint64 pendingRequestIndex;
        // Each request has a unique requestIndex number that is used to order all requests. This is the index within
        // the priceRequestIds array and is incremented on each request.
        uint64 priceRequestIndex;
        // Timestamp that should be used when evaluating the request.
        // Note: this is a uint64 to allow better variable packing while still leaving more than ample room for
        // timestamps to stretch far into the future.
        uint64 time;
        // Identifier that defines how the voters should resolve the request.
        bytes32 identifier;
        // A map containing all votes for this price in various rounds.
        mapping(uint256 => VoteInstance) voteInstances;
        // Additional data used to resolve the request.
        bytes ancillaryData;
    }

    struct VoteInstance {
        mapping(address => VoteSubmission) voteSubmissions; // Maps (voterAddress) to their submission.
        ResultComputationV2.Data resultComputation; // The data structure containing the computed voting results.
    }

    struct VoteSubmission {
        bytes32 commit; // A bytes32 of 0 indicates no commit or a commit that was already revealed.
        bytes32 revealHash; // The hash of the value that was revealed. This is only used for computation of rewards.
    }

    struct Round {
        uint256 gat; // GAT is the required number of tokens to vote to not roll the vote.
        uint256 cumulativeActiveStakeAtRound; // Total staked tokens at the start of the round.
    }

    // Represents the status a price request has.
    enum RequestStatus {
        NotRequested, // Was never requested.
        Active, // Is being voted on in the current round.
        Resolved, // Was resolved in a previous round.
        Future // Is scheduled to be voted on in a future round.
    }

    // Only used as a return value in view methods -- never stored in the contract.
    struct RequestState {
        RequestStatus status;
        uint256 lastVotingRound;
    }

    /****************************************
     *          INTERNAL TRACKING           *
     ****************************************/

    // Maps round numbers to the rounds.
    mapping(uint256 => Round) public rounds;

    // Maps price request IDs to the PriceRequest struct.
    mapping(bytes32 => PriceRequest) public priceRequests;

    bytes32[] public priceRequestIds;

    mapping(uint64 => uint64) public skippedRequestIndexes;

    // Price request ids for price requests that haven't yet been resolved. These requests may be for future rounds.
    bytes32[] public pendingPriceRequests;

    VoteTimingV2.Data public voteTiming;

    // Number of tokens that must participate to resolve a vote.
    uint256 public gat;

    // Reference to the Finder.
    FinderInterface public immutable finder;

    // Reference to Slashing Library.
    SlashingLibrary public slashingLibrary;

    // If non-zero, this contract has been migrated to this address.
    address public migratedAddress;

    // Max value of an unsigned integer.
    uint64 private constant UINT64_MAX = type(uint64).max;

    // Max length in bytes of ancillary data that can be appended to a price request.
    uint256 public constant ANCILLARY_BYTES_LIMIT = 8192;

    /****************************************
     *          SLASHING TRACKERS           *
     ****************************************/

    // Only used as a return value in view methods -- never stored in the contract.
    struct SlashingTracker {
        uint256 wrongVoteSlashPerToken;
        uint256 noVoteSlashPerToken;
        uint256 totalSlashed;
        uint256 totalCorrectVotes;
    }

    /****************************************
     *        SPAM DELETION TRACKERS        *
     ****************************************/

    uint256 public spamDeletionProposalBond;

    struct SpamDeletionRequest {
        uint256[2][] spamRequestIndices;
        uint256 requestTime;
        bool executed;
        address proposer;
        uint256 bond;
    }

    SpamDeletionRequest[] public spamDeletionProposals;

    /****************************************
     *                EVENTS                *
     ****************************************/

    event VoteCommitted(
        address indexed voter,
        address indexed caller,
        uint256 roundId,
        bytes32 indexed identifier,
        uint256 time,
        bytes ancillaryData
    );

    event EncryptedVote(
        address indexed caller,
        uint256 indexed roundId,
        bytes32 indexed identifier,
        uint256 time,
        bytes ancillaryData,
        bytes encryptedVote
    );

    event VoteRevealed(
        address indexed voter,
        address indexed caller,
        uint256 roundId,
        bytes32 indexed identifier,
        uint256 time,
        int256 price,
        bytes ancillaryData,
        uint256 numTokens
    );

    event PriceRequestAdded(
        address indexed requester,
        uint256 indexed roundId,
        bytes32 indexed identifier,
        uint256 time,
        uint256 requestIndex,
        bytes ancillaryData,
        bool isGovernance
    );

    event PriceResolved(
        uint256 indexed roundId,
        bytes32 indexed identifier,
        uint256 time,
        uint256 requestIndex,
        int256 price,
        bytes ancillaryData
    );

    event VotingContractMigrated(address newAddress);

    event GatChanged(uint256 newGat);

    event SlashingLibraryChanged(address newAddress);

    event SpamDeletionProposalBondChanged(uint256 newBond);

    event VoterSlashed(address indexed voter, int256 slashedTokens, uint256 postActiveStake);

    event SignaledRequestsAsSpamForDeletion(
        uint256 indexed proposalId,
        address indexed sender,
        uint256[2][] spamRequestIndices
    );

    event ExecutedSpamDeletion(uint256 indexed proposalId, bool indexed executed);

    /**
     * @notice Construct the VotingV2 contract.
     * @param _emissionRate amount of voting tokens that are emitted per second, split prorate between stakers.
     * @param _spamDeletionProposalBond amount of voting tokens that are required to propose a spam deletion.
     * @param _unstakeCoolDown time that a voter must wait to unstake after requesting to unstake.
     * @param _phaseLength length of the voting phases in seconds.
     * @param _minRollToNextRoundLength time before the end of a round in which a request must be made for the request
     *  to be voted on in the next round. If after this, the request is rolled to a round after the next round.
     * @param _startingRequestIndex offset index to increment the first index in the priceRequestIds array.
     * @param _gat number of tokens that must participate to resolve a vote.
     * @param _votingToken address of the UMA token contract used to commit votes.
     * @param _finder keeps track of all contracts within the system based on their interfaceName.
     * Must be set to 0x0 for production environments that use live time.
     * @param _slashingLibrary contract used to calculate voting slashing penalties based on voter participation.
     */
    constructor(
        uint256 _emissionRate,
        uint256 _spamDeletionProposalBond,
        uint64 _unstakeCoolDown,
        uint64 _phaseLength,
        uint64 _minRollToNextRoundLength,
        uint256 _gat,
        uint64 _startingRequestIndex,
        address _votingToken,
        address _finder,
        address _slashingLibrary
    ) Staker(_emissionRate, _unstakeCoolDown, _votingToken) {
        voteTiming.init(_phaseLength, _minRollToNextRoundLength);
        require(_gat < IERC20(_votingToken).totalSupply() && _gat > 0, "0 < GAT < total supply");
        gat = _gat;
        finder = FinderInterface(_finder);
        slashingLibrary = SlashingLibrary(_slashingLibrary);
        setSpamDeletionProposalBond(_spamDeletionProposalBond);

        // We assume indices never get above 2^64. So we should never start with an index above half that range.
        require(_startingRequestIndex < type(uint64).max / 2, "startingRequestIndex too large");

        assembly {
            sstore(priceRequestIds.slot, _startingRequestIndex)
        }
    }

    /***************************************
                    MODIFIERS
    ****************************************/

    modifier onlyRegisteredContract() {
        _requireRegisteredContract();
        _;
    }

    modifier onlyIfNotMigrated() {
        _requireNotMigrated();
        _;
    }

    /****************************************
     *  PRICE REQUEST AND ACCESS FUNCTIONS  *
     ****************************************/

    /**
     * @notice Enqueues a request (if a request isn't already present) for the identifier, time pair.
     * @dev Time must be in the past and the identifier must be supported. The length of the ancillary data
     * is limited such that this method abides by the EVM transaction gas limit.
     * @param identifier uniquely identifies the price requested. E.g. BTC/USD (encoded as bytes32) could be requested.
     * @param time unix timestamp for the price request.
     * @param ancillaryData arbitrary data appended to a price request to give the voters more info from the caller.
     */
    function requestPrice(
        bytes32 identifier,
        uint256 time,
        bytes memory ancillaryData
    ) public override onlyIfNotMigrated() onlyRegisteredContract() {
        _requestPrice(identifier, time, ancillaryData, false);
    }

    /**
     * @notice Enqueues a governance action request (if a request isn't already present) for identifier, time pair.
     * @dev Time must be in the past and the identifier must be supported. The length of the ancillary data
     * is limited such that this method abides by the EVM transaction gas limit.
     * @param identifier uniquely identifies the price requested. E.g. BTC/USD (encoded as bytes32) could be requested.
     * @param time unix timestamp for the price request.
     * @param ancillaryData arbitrary data appended to a price request to give the voters more info from the caller.
     */
    function requestGovernanceAction(
        bytes32 identifier,
        uint256 time,
        bytes memory ancillaryData
    ) external override onlyOwner() {
        _requestPrice(identifier, time, ancillaryData, true);
    }

    /**
     * @notice Enqueues a request (if a request isn't already present) for the given identifier, time pair.
     * @dev Time must be in the past and the identifier must be supported. The length of the ancillary data is limited
     * such that this method abides by the EVM transaction gas limit.
     * @param identifier uniquely identifies the price requested. E.g. BTC/USD (encoded as bytes32) could be requested.
     * @param time unix timestamp for the price request.
     * @param ancillaryData arbitrary data appended to a price request to give the voters more info from the caller.
     * @param isGovernance indicates whether the request is for a governance action.
     */
    function _requestPrice(
        bytes32 identifier,
        uint256 time,
        bytes memory ancillaryData,
        bool isGovernance
    ) internal {
        uint256 blockTime = getCurrentTime();
        require(time <= blockTime, "Can only request in past");
        require(
            isGovernance || _getIdentifierWhitelist().isIdentifierSupported(identifier),
            "Unsupported identifier request"
        );
        require(ancillaryData.length <= ANCILLARY_BYTES_LIMIT, "Invalid ancillary data");

        bytes32 priceRequestId = _encodePriceRequest(identifier, time, ancillaryData);
        PriceRequest storage priceRequest = priceRequests[priceRequestId];
        uint256 currentRoundId = voteTiming.computeCurrentRoundId(blockTime);

        RequestStatus requestStatus = _getRequestStatus(priceRequest, currentRoundId);

        // Price has never been requested.
        if (requestStatus == RequestStatus.NotRequested) {
            // If the price request is a governance action then always place it in the following round. If the price
            // request is a normal request then either place it in the next round or the following round based off
            // the minRollToNextRoundLength. This limits when a request must be made for it to occur in the next round.
            uint256 roundIdToVoteOnPriceRequest =
                isGovernance ? currentRoundId + 1 : voteTiming.computeRoundToVoteOnPriceRequest(blockTime);
            PriceRequest storage newPriceRequest = priceRequests[priceRequestId];
            newPriceRequest.identifier = identifier;
            newPriceRequest.time = SafeCast.toUint64(time);
            newPriceRequest.lastVotingRound = SafeCast.toUint32(roundIdToVoteOnPriceRequest);
            newPriceRequest.pendingRequestIndex = SafeCast.toUint64(pendingPriceRequests.length);
            newPriceRequest.priceRequestIndex = SafeCast.toUint64(priceRequestIds.length);
            newPriceRequest.ancillaryData = ancillaryData;
            if (isGovernance) newPriceRequest.isGovernance = isGovernance;

            pendingPriceRequests.push(priceRequestId);
            priceRequestIds.push(priceRequestId);

            emit PriceRequestAdded(
                msg.sender,
                roundIdToVoteOnPriceRequest,
                identifier,
                time,
                newPriceRequest.priceRequestIndex,
                ancillaryData,
                isGovernance
            );
        }
    }

    // Overloaded method to enable short term backwards compatibility. Will be deprecated in the next DVM version.
    function requestPrice(bytes32 identifier, uint256 time) external override {
        requestPrice(identifier, time, "");
    }

    /**
     * @notice Whether the price for identifier and time is available.
     * @dev Time must be in the past and the identifier must be supported.
     * @param identifier uniquely identifies the price requested. E.g. BTC/USD (encoded as bytes32) could be requested.
     * @param time unix timestamp of the price request.
     * @param ancillaryData arbitrary data appended to a price request to give the voters more info from the caller.
     * @return _hasPrice bool if the DVM has resolved to a price for the given identifier and timestamp.
     */
    function hasPrice(
        bytes32 identifier,
        uint256 time,
        bytes memory ancillaryData
    ) public view override onlyRegisteredContract() returns (bool) {
        (bool _hasPrice, , ) = _getPriceOrError(identifier, time, ancillaryData);
        return _hasPrice;
    }

    // Overloaded method to enable short term backwards compatibility. Will be deprecated in the next DVM version.
    function hasPrice(bytes32 identifier, uint256 time) public view override returns (bool) {
        return hasPrice(identifier, time, "");
    }

    /**
     * @notice Gets the price for identifier and time if it has already been requested and resolved.
     * @dev If the price is not available, the method reverts.
     * @param identifier uniquely identifies the price requested. E.g. BTC/USD (encoded as bytes32) could be requested.
     * @param time unix timestamp of the price request.
     * @param ancillaryData arbitrary data appended to a price request to give the voters more info from the caller.
     * @return int256 representing the resolved price for the given identifier and timestamp.
     */
    function getPrice(
        bytes32 identifier,
        uint256 time,
        bytes memory ancillaryData
    ) public view override onlyRegisteredContract() returns (int256) {
        (bool _hasPrice, int256 price, string memory message) = _getPriceOrError(identifier, time, ancillaryData);

        // If the price wasn't available, revert with the provided message.
        require(_hasPrice, message);
        return price;
    }

    // Overloaded method to enable short term backwards compatibility. Will be deprecated in the next DVM version.
    function getPrice(bytes32 identifier, uint256 time) external view override returns (int256) {
        return getPrice(identifier, time, "");
    }

    /**
     * @notice Gets the status of a list of price requests, identified by their identifier and time.
     * @dev If the status for a particular request is NotRequested, the lastVotingRound will always be 0.
     * @param requests array of type PendingRequestAncillary which includes an identifier and timestamp for each request.
     * @return requestStates a list, in the same order as the input list, giving the status of each of the specified price requests.
     */
    function getPriceRequestStatuses(PendingRequestAncillary[] memory requests)
        public
        view
        returns (RequestState[] memory)
    {
        RequestState[] memory requestStates = new RequestState[](requests.length);
        uint256 currentRoundId = voteTiming.computeCurrentRoundId(getCurrentTime());
        for (uint256 i = 0; i < requests.length; i = unsafe_inc(i)) {
            PriceRequest storage priceRequest =
                _getPriceRequest(requests[i].identifier, requests[i].time, requests[i].ancillaryData);

            RequestStatus status = _getRequestStatus(priceRequest, currentRoundId);

            // If it's an active request, its true lastVotingRound is the current one, even if it hasn't been updated.
            if (status == RequestStatus.Active) requestStates[i].lastVotingRound = currentRoundId;
            else requestStates[i].lastVotingRound = priceRequest.lastVotingRound;
            requestStates[i].status = status;
        }
        return requestStates;
    }

    // Overloaded method to enable short term backwards compatibility. Will be deprecated in the next DVM version.
    function getPriceRequestStatuses(PendingRequest[] memory requests) external view returns (RequestState[] memory) {
        PendingRequestAncillary[] memory requestsAncillary = new PendingRequestAncillary[](requests.length);

        for (uint256 i = 0; i < requests.length; i = unsafe_inc(i)) {
            requestsAncillary[i].identifier = requests[i].identifier;
            requestsAncillary[i].time = requests[i].time;
            requestsAncillary[i].ancillaryData = "";
        }
        return getPriceRequestStatuses(requestsAncillary);
    }

    /****************************************
     *          VOTING FUNCTIONS            *
     ****************************************/

    /**
     * @notice Commit a vote for a price request for identifier at time.
     * @dev identifier, time must correspond to a price request that's currently in the commit phase.
     * Commits can be changed.
     * @dev Since transaction data is public, the salt will be revealed with the vote. While this is the system’s
     * expected behavior, voters should never reuse salts. If someone else is able to guess the voted price and knows
     * that a salt will be reused, then they can determine the vote pre-reveal.
     * @param identifier uniquely identifies the committed vote. E.g. BTC/USD price pair.
     * @param time unix timestamp of the price being voted on.
     * @param ancillaryData arbitrary data appended to a price request to give the voters more info from the caller.
     * @param hash keccak256 hash of the price, salt, voter address, time, ancillaryData, current roundId, identifier.
     */
    function commitVote(
        bytes32 identifier,
        uint256 time,
        bytes memory ancillaryData,
        bytes32 hash
    ) public override onlyIfNotMigrated() {
        uint256 currentRoundId = voteTiming.computeCurrentRoundId(getCurrentTime());
        address voter = getVoterFromDelegate(msg.sender);
        _updateTrackers(voter);
        uint256 blockTime = getCurrentTime();
        require(hash != bytes32(0), "Invalid provided hash");
        require(voteTiming.computeCurrentPhase(blockTime) == Phase.Commit, "Cannot commit in reveal phase");

        PriceRequest storage priceRequest = _getPriceRequest(identifier, time, ancillaryData);
        require(
            _getRequestStatus(priceRequest, currentRoundId) == RequestStatus.Active,
            "Cannot commit inactive request"
        );

        VoteInstance storage voteInstance = priceRequest.voteInstances[currentRoundId];
        voteInstance.voteSubmissions[voter].commit = hash;

        emit VoteCommitted(voter, msg.sender, currentRoundId, identifier, time, ancillaryData);
    }

    // Overloaded method to enable short term backwards compatibility. Will be deprecated in the next DVM version.
    function commitVote(
        bytes32 identifier,
        uint256 time,
        bytes32 hash
    ) external override onlyIfNotMigrated() {
        commitVote(identifier, time, "", hash);
    }

    /**
     * @notice Reveal a previously committed vote for identifier at time.
     * @dev The revealed price, salt, voter address, time, ancillaryData, current roundId, identifier must hash to the
     * latest hash that commitVote() was called with. Only the committer can reveal their vote.
     * @param identifier voted on in the commit phase. E.g. BTC/USD price pair.
     * @param time specifies the unix timestamp of the price being voted on.
     * @param price voted on during the commit phase.
     * @param ancillaryData arbitrary data appended to a price request to give the voters more info from the caller.
     * @param salt value used to hide the commitment price during the commit phase.
     */
    function revealVote(
        bytes32 identifier,
        uint256 time,
        int256 price,
        bytes memory ancillaryData,
        int256 salt
    ) public override onlyIfNotMigrated() {
        // Note: computing the current round is required to disallow people from revealing an old commit after the round is over.
        uint256 currentRoundId = voteTiming.computeCurrentRoundId(getCurrentTime());
        _freezeRoundVariables(currentRoundId);
        VoteInstance storage voteInstance =
            _getPriceRequest(identifier, time, ancillaryData).voteInstances[currentRoundId];
        address voter = getVoterFromDelegate(msg.sender);
        VoteSubmission storage voteSubmission = voteInstance.voteSubmissions[voter];

        // Scoping to get rid of a stack too deep errors for require messages.
        {
            // Can only reveal in the reveal phase.
            require(
                voteTiming.computeCurrentPhase(getCurrentTime()) == Phase.Reveal,
                "Reveal phase has not started yet"
            );
            // 0 hashes are disallowed in the commit phase, so they indicate a different error.
            // Cannot reveal an uncommitted or previously revealed hash
            require(voteSubmission.commit != bytes32(0), "Invalid hash reveal");

            // Check that the hash that was committed matches to the one that was revealed. Note that if the voter had
            // delegated this means that they must reveal with the same account they had committed with.
            require(
                keccak256(abi.encodePacked(price, salt, msg.sender, time, ancillaryData, currentRoundId, identifier)) ==
                    voteSubmission.commit,
                "Revealed data != commit hash"
            );
        }

        delete voteSubmission.commit; // Small gas refund for clearing up storage.

        voteSubmission.revealHash = keccak256(abi.encode(price)); // Set the voter's submission.
        uint256 activeStake = voterStakes[voter].activeStake;
        voteInstance.resultComputation.addVote(price, activeStake); // Add vote to the results.
        emit VoteRevealed(voter, msg.sender, currentRoundId, identifier, time, price, ancillaryData, activeStake);
    }

    // Overloaded method to enable short term backwards compatibility. Will be deprecated in the next DVM version.
    function revealVote(
        bytes32 identifier,
        uint256 time,
        int256 price,
        int256 salt
    ) external override {
        revealVote(identifier, time, price, "", salt);
    }

    /**
     * @notice Commits a vote and logs an event with a data blob, typically an encrypted version of the vote
     * @dev An encrypted version of the vote is emitted in an event EncryptedVote to allow off-chain infrastructure to
     * retrieve the commit. The contents of encryptedVote are never used on chain: it is purely for convenience.
     * @param identifier unique price pair identifier. E.g. BTC/USD price pair.
     * @param time unix timestamp of the price request.
     * @param ancillaryData arbitrary data appended to a price request to give the voters more info from the caller.
     * @param hash keccak256 hash of the price you want to vote for and a int256 salt.
     * @param encryptedVote offchain encrypted blob containing the voter's amount, time and salt.
     */
    function commitAndEmitEncryptedVote(
        bytes32 identifier,
        uint256 time,
        bytes memory ancillaryData,
        bytes32 hash,
        bytes memory encryptedVote
    ) public override {
        commitVote(identifier, time, ancillaryData, hash);

        uint256 roundId = voteTiming.computeCurrentRoundId(getCurrentTime());
        emit EncryptedVote(msg.sender, roundId, identifier, time, ancillaryData, encryptedVote);
    }

    // Overloaded method to enable short term backwards compatibility. Will be deprecated in the next DVM version.
    function commitAndEmitEncryptedVote(
        bytes32 identifier,
        uint256 time,
        bytes32 hash,
        bytes memory encryptedVote
    ) public override {
        commitAndEmitEncryptedVote(identifier, time, "", hash, encryptedVote);
    }

    /**
     * @notice Sets the delegate of a voter. This delegate can vote on behalf of the staker. The staker will still own
     * all staked balances, receive rewards and be slashed based on the actions of the delegate. Intended use is using a
     * low-security available wallet for voting while keeping access to staked amounts secure by a more secure wallet.
     * @param delegate the address of the delegate.
     */
    function setDelegate(address delegate) external {
        voterStakes[msg.sender].delegate = delegate;
    }

    /**
     * @notice Sets the delegator of a voter. Acts to accept a delegation. The delegate can only vote for the delegator
     * if the delegator also selected the delegate to do so (two-way relationship needed).
     * @param delegator the address of the delegator.
     */
    function setDelegator(address delegator) external {
        delegateToStaker[msg.sender] = delegator;
    }

    /****************************************
     *        VOTING GETTER FUNCTIONS       *
     ****************************************/

    /**
     * @notice Gets the voter from the delegate.
     * @param caller caller of the function or the address to check in the mapping between a voter and their delegate.
     * @return address voter that corresponds to the delegate.
     */
    function getVoterFromDelegate(address caller) public view returns (address) {
        if (
            delegateToStaker[caller] != address(0) && // The delegate chose to be a delegate for the staker.
            voterStakes[delegateToStaker[caller]].delegate == caller // The staker chose the delegate.
        ) return delegateToStaker[caller];
        else return caller;
    }

    /**
     * @notice Gets the queries that are being voted on this round.
     * @return pendingRequests array containing identifiers of type PendingRequestAncillary.
     */
    function getPendingRequests() external view override returns (PendingRequestAncillary[] memory) {
        uint256 blockTime = getCurrentTime();
        uint256 currentRoundId = voteTiming.computeCurrentRoundId(blockTime);

        // Solidity memory arrays aren't resizable (and reading storage is expensive). Hence this hackery to filter
        // pendingPriceRequests only to those requests that have an Active RequestStatus.
        PendingRequestAncillary[] memory unresolved = new PendingRequestAncillary[](pendingPriceRequests.length);
        uint256 numUnresolved = 0;

        for (uint256 i = 0; i < pendingPriceRequests.length; i = unsafe_inc(i)) {
            PriceRequest storage priceRequest = priceRequests[pendingPriceRequests[i]];
            if (_getRequestStatus(priceRequest, currentRoundId) == RequestStatus.Active) {
                unresolved[numUnresolved] = PendingRequestAncillary({
                    identifier: priceRequest.identifier,
                    time: priceRequest.time,
                    ancillaryData: priceRequest.ancillaryData
                });
                numUnresolved++;
            }
        }

        PendingRequestAncillary[] memory pendingRequests = new PendingRequestAncillary[](numUnresolved);
        for (uint256 i = 0; i < numUnresolved; i = unsafe_inc(i)) {
            pendingRequests[i] = unresolved[i];
        }
        return pendingRequests;
    }

    /**
     * @notice Checks if there are current active requests.
     * @return bool true if there are active requests, false otherwise.
     */
    function currentActiveRequests() public view returns (bool) {
        uint256 blockTime = getCurrentTime();
        uint256 currentRoundId = voteTiming.computeCurrentRoundId(blockTime);
        for (uint256 i = 0; i < pendingPriceRequests.length; i = unsafe_inc(i)) {
            if (_getRequestStatus(priceRequests[pendingPriceRequests[i]], currentRoundId) == RequestStatus.Active)
                return true;
        }
        return false;
    }

    /**
     * @notice Returns the current voting phase, as a function of the current time.
     * @return Phase to indicate the current phase. Either { Commit, Reveal, NUM_PHASES }.
     */
    function getVotePhase() public view override returns (Phase) {
        return voteTiming.computeCurrentPhase(getCurrentTime());
    }

    /**
     * @notice Returns the current round ID, as a function of the current time.
     * @return uint256 the unique round ID.
     */
    function getCurrentRoundId() external view override returns (uint256) {
        return voteTiming.computeCurrentRoundId(getCurrentTime());
    }

    /**
     * @notice Returns the round end time, as a function of the round number.
     * @param roundId representing the unique round ID.
     * @return uint256 representing the unique round ID.
     */
    function getRoundEndTime(uint256 roundId) external view returns (uint256) {
        return voteTiming.computeRoundEndTime(roundId);
    }

    /**
     * @notice Returns the total number of price requests enqueued into the oracle over all time.
     * Note that a rolled vote is re-enqueued and as such will increment the number of requests, when rolled.
     * @return uint256 the total number of prices requested.
     */
    function getNumberOfPriceRequests() external view returns (uint256) {
        return priceRequestIds.length;
    }

    /**
     * @notice Returns aggregate slashing trackers for a given request index.
     * @param requestIndex requestIndex the index of the request to fetch slashing trackers for.
     * @return SlashingTracker Tracker object contains the slashed UMA per staked UMA per wrong vote and no vote, the
     * total UMA slashed in the round and the total number of correct votes in the round.
     */
    function requestSlashingTrackers(uint256 requestIndex) public view returns (SlashingTracker memory) {
        uint256 currentRoundId = voteTiming.computeCurrentRoundId(getCurrentTime());
        PriceRequest storage priceRequest = priceRequests[priceRequestIds[requestIndex]];

        // If the request is not resolved return zeros for everything.
        if (_getRequestStatus(priceRequest, currentRoundId) != RequestStatus.Resolved)
            return SlashingTracker(0, 0, 0, 0);

        VoteInstance storage voteInstance = priceRequest.voteInstances[priceRequest.lastVotingRound];

        uint256 totalVotes = voteInstance.resultComputation.totalVotes;
        uint256 totalCorrectVotes = voteInstance.resultComputation.getTotalCorrectlyVotedTokens();
        uint256 stakedAtRound = rounds[priceRequest.lastVotingRound].cumulativeActiveStakeAtRound;

        (uint256 wrongVoteSlash, uint256 noVoteSlash) =
            slashingLibrary.calcSlashing(stakedAtRound, totalVotes, totalCorrectVotes, priceRequest.isGovernance);

        uint256 totalSlashed =
            ((noVoteSlash * (stakedAtRound - totalVotes)) / 1e18) +
                ((wrongVoteSlash * (totalVotes - totalCorrectVotes)) / 1e18);

        return SlashingTracker(wrongVoteSlash, noVoteSlash, totalSlashed, totalCorrectVotes);
    }

    /****************************************
     *        OWNER ADMIN FUNCTIONS         *
     ****************************************/

    /**
     * @notice Disables this Voting contract in favor of the migrated one.
     * @dev Can only be called by the contract owner.
     * @param newVotingAddress the newly migrated contract address.
     */
    function setMigrated(address newVotingAddress) external override onlyOwner {
        migratedAddress = newVotingAddress;
        emit VotingContractMigrated(newVotingAddress);
    }

    /**
     * @notice Resets the Gat percentage. Note: this change only applies to rounds that have not yet begun.
     * @param newGat sets the next round's Gat.
     */
    function setGat(uint256 newGat) external override onlyOwner {
        require(newGat < votingToken.totalSupply() && newGat > 0);
        gat = newGat;
        emit GatChanged(newGat);
    }

    // Here for abi compatibility. to be removed.
    function setRewardsExpirationTimeout(uint256 NewRewardsExpirationTimeout) external override onlyOwner {}

    /**
     * @notice Changes the slashing library used by this contract.
     * @param _newSlashingLibrary new slashing library address.
     */
    function setSlashingLibrary(address _newSlashingLibrary) external override onlyOwner {
        slashingLibrary = SlashingLibrary(_newSlashingLibrary);
        emit SlashingLibraryChanged(_newSlashingLibrary);
    }

    /****************************************
     *          STAKING FUNCTIONS           *
     ****************************************/

    /**
     * @notice Updates the voter's trackers for staking and slashing.
     * @dev This function can be called by anyone, but it is not necessary for the contract to work because
     * it is automatically run in the other functions.
     * @param voterAddress address of the voter to update the trackers for.
     */
    function updateTrackers(address voterAddress) external {
        _updateTrackers(voterAddress);
    }

    /**
     * @notice Updates the voter's trackers for staking and voting in a specific range of priceRequest indexes.
     * @dev this function can be used in place of updateTrackers to process the trackers in batches, hence avoiding
     * potential issues if the number of elements to be processed is big.
     * @param voterAddress address of the voter to update the trackers for.
     * @param indexTo last price request index to update the trackers for.
     */
<<<<<<< HEAD
    function updateTrackersRange(address voterAddress, uint256 indexTo) public {
        require(
            voterStakes[voterAddress].lastRequestIndexConsidered < indexTo && indexTo <= priceRequestIds.length,
            "Invalid index range"
        );
=======
    function updateTrackersRange(address voterAddress, uint256 indexTo) external {
        require(voterStakes[voterAddress].lastRequestIndexConsidered < indexTo && indexTo <= priceRequestIds.length);
>>>>>>> dbdbe2f5

        _updateAccountSlashingTrackers(voterAddress, indexTo);
    }

    // Updates the global and selected wallet's trackers for staking and voting.
    function _updateTrackers(address voterAddress) internal override {
        _updateAccountSlashingTrackers(voterAddress, priceRequestIds.length);
        super._updateTrackers(voterAddress);
    }

    function _getStartingIndexForStaker() internal view override returns (uint64) {
        return SafeCast.toUint64(priceRequestIds.length - (_inActiveReveal() ? 0 : pendingPriceRequests.length));
    }

    // Checks if we are in an active voting reveal phase (currently revealing votes).
    function _inActiveReveal() internal view override returns (bool) {
        return (currentActiveRequests() && getVotePhase() == Phase.Reveal);
    }

    // Updates the slashing trackers of a given account based on previous voting activity.
    function _updateAccountSlashingTrackers(address voterAddress, uint256 indexTo) internal {
        uint256 currentRoundId = voteTiming.computeCurrentRoundId(getCurrentTime());
        VoterStake storage voterStake = voterStakes[voterAddress];
        // Note the method below can hit a gas limit of there are a LOT of requests from the last time this was run.
        // A future version of this should bound how many requests to look at per call to avoid gas limit issues.

        // Traverse all requests from the last considered request. For each request see if the voter voted correctly or
        // not. Based on the outcome, attribute the associated slash to the voter.
        int256 slash = 0;
        for (
            uint64 requestIndex = voterStake.lastRequestIndexConsidered;
            requestIndex < indexTo;
            requestIndex = unsafe_inc_64(requestIndex)
        ) {
            if (skippedRequestIndexes[requestIndex] != 0) {
                requestIndex = skippedRequestIndexes[requestIndex];
                continue;
            }

            if (requestIndex > indexTo - 1) break; // This happens if the last element was a rolled vote.
            PriceRequest storage priceRequest = priceRequests[priceRequestIds[requestIndex]];
            VoteInstance storage voteInstance = priceRequest.voteInstances[priceRequest.lastVotingRound];

            // If the request status is not resolved then: a) Either we are still in the current voting round, in which
            // case break the loop and stop iterating (all subsequent requests will be in the same state by default) or
            // b) we have gotten to a rolled vote in which case we need to update some internal trackers for this vote
            // and set this within the skippedRequestIndexes mapping so the next time we hit this it is skipped.
            if (!_priceRequestResolved(priceRequest, voteInstance, currentRoundId)) {
                // If the request is not resolved and the lastVotingRound less than the current round then the vote
                // must have been rolled. In this case, update the internal trackers for this vote.

                if (priceRequest.lastVotingRound < currentRoundId) {
                    priceRequest.lastVotingRound = SafeCast.toUint32(currentRoundId);
                    skippedRequestIndexes[requestIndex] = requestIndex;
                    priceRequest.priceRequestIndex = SafeCast.toUint64(priceRequestIds.length);
                    priceRequestIds.push(priceRequestIds[requestIndex]);
                    continue;
                }
                // Else, we are simply evaluating a request that is still actively being voted on. In this case, break as
                // all subsequent requests within the array must be in the same state and can't have any slashing applied.
                break;
            }

            uint256 totalCorrectVotes = voteInstance.resultComputation.getTotalCorrectlyVotedTokens();

            (uint256 wrongVoteSlashPerToken, uint256 noVoteSlashPerToken) =
                slashingLibrary.calcSlashing(
                    rounds[priceRequest.lastVotingRound].cumulativeActiveStakeAtRound,
                    voteInstance.resultComputation.totalVotes,
                    totalCorrectVotes,
                    priceRequest.isGovernance
                );

            // The voter did not reveal or did not commit. Slash at noVote rate.
            if (voteInstance.voteSubmissions[voterAddress].revealHash == 0)
                slash -= int256((voterStake.activeStake * noVoteSlashPerToken) / 1e18);

                // The voter did not vote with the majority. Slash at wrongVote rate.
            else if (
                !voteInstance.resultComputation.wasVoteCorrect(voteInstance.voteSubmissions[voterAddress].revealHash)
            )
                slash -= int256((voterStake.activeStake * wrongVoteSlashPerToken) / 1e18);

                // The voter voted correctly. Receive a pro-rate share of the other voters slashed amounts as a reward.
            else {
                // Compute the total amount slashed over all stakers. This is the sum of the total slashed for not voting
                // and the total slashed for voting incorrectly. Use this to work out the stakers prorate share.
                uint256 totalSlashed =
                    ((noVoteSlashPerToken *
                        (rounds[priceRequest.lastVotingRound].cumulativeActiveStakeAtRound -
                            voteInstance.resultComputation.totalVotes)) +
                        ((wrongVoteSlashPerToken * (voteInstance.resultComputation.totalVotes - totalCorrectVotes)))) /
                        1e18;
                slash += int256(((voterStake.activeStake * totalSlashed)) / totalCorrectVotes);
            }

            // If this is not the last price request to apply and the next request in the batch is from a subsequent
            // round then apply the slashing now. Else, do nothing and apply the slashing after the loop concludes.
            // This acts to apply slashing within a round as independent actions: multiple votes within the same round
            // should not impact each other but subsequent rounds should impact each other. We need to consider the
            // skippedRequestIndexes mapping when finding the next index as the next request may have been deleted or rolled.
            uint256 nextRequestIndex =
                skippedRequestIndexes[requestIndex + 1] != 0
                    ? skippedRequestIndexes[requestIndex + 1] + 1
                    : requestIndex + 1;
            if (
                slash != 0 &&
                indexTo > nextRequestIndex &&
                priceRequest.lastVotingRound != priceRequests[priceRequestIds[nextRequestIndex]].lastVotingRound
            ) {
                _applySlashToVoter(slash, voterStake, voterAddress);
                slash = 0;
            }
            voterStake.lastRequestIndexConsidered = requestIndex + 1;
        }

        if (slash != 0) _applySlashToVoter(slash, voterStake, voterAddress);
    }

    // Applies a given slash to a given voter's stake.
    function _applySlashToVoter(
        int256 slash,
        VoterStake storage voterStake,
        address voterAddress
    ) internal {
        if (slash + int256(voterStake.activeStake) > 0)
            voterStake.activeStake = uint256(int256(voterStake.activeStake) + slash);
        else voterStake.activeStake = 0;
        emit VoterSlashed(voterAddress, slash, voterStake.activeStake);
    }

    /****************************************
     *       SPAM DELETION FUNCTIONS        *
     ****************************************/

    /**
     * @notice Declare a specific price requests range to be spam and request its deletion.
     * @dev note that this method should almost never be used. The bond to call this should be set to
     * a very large number (say 10k UMA) as it could be abused if set too low. Function constructs a price
     * request that, if passed, enables pending requests to be disregarded by the contract.
     * @param spamRequestIndices list of request indices to be declared as spam. Each element is a
     * pair of uint256s representing the start and end of the range.
     */
    function signalRequestsAsSpamForDeletion(uint256[2][] calldata spamRequestIndices) external {
        votingToken.transferFrom(msg.sender, address(this), spamDeletionProposalBond);
        uint256 currentTime = getCurrentTime();
        uint256 runningValidationIndex;
        uint256 spamRequestIndicesLength = spamRequestIndices.length;
        for (uint256 i = 0; i < spamRequestIndicesLength; i = unsafe_inc(i)) {
            uint256[2] memory spamRequestIndex = spamRequestIndices[i];

            // Check request end index is greater than start index, endIndex is less than the total number of requests,
            // and validate index continuity (each sequential element within the spamRequestIndices array is sequential
            // and increasing in size).
            require(
                spamRequestIndex[0] <= spamRequestIndex[1] &&
                    spamRequestIndex[1] < priceRequestIds.length &&
                    spamRequestIndex[1] > runningValidationIndex,
                "Invalid spam request index"
            );

            runningValidationIndex = spamRequestIndex[1];
        }

        spamDeletionProposals.push(
            SpamDeletionRequest({
                spamRequestIndices: spamRequestIndices,
                requestTime: currentTime,
                executed: false,
                proposer: msg.sender,
                bond: spamDeletionProposalBond
            })
        );

        uint256 proposalId = spamDeletionProposals.length - 1;

        // Note that for proposalId>= 10^11 the generated identifier will no longer be unique but the manner
        // in which the priceRequest id is encoded in _encodePriceRequest guarantees its uniqueness.
        bytes32 identifier = SpamGuardIdentifierLib._constructIdentifier(SafeCast.toUint32(proposalId));

        _requestPrice(identifier, currentTime, "", true);

        emit SignaledRequestsAsSpamForDeletion(proposalId, msg.sender, spamRequestIndices);
    }

    /**
     * @notice Execute the spam deletion proposal if it has been approved by voting.
     * @param proposalId spam deletion proposal id.
     */
<<<<<<< HEAD
    function executeSpamDeletion(uint256 proposalId) public {
        require(spamDeletionProposals[proposalId].executed == false, "Proposal already executed");
=======
    function executeSpamDeletion(uint256 proposalId) external {
        require(spamDeletionProposals[proposalId].executed == false);
>>>>>>> dbdbe2f5
        spamDeletionProposals[proposalId].executed = true;

        bytes32 identifier = SpamGuardIdentifierLib._constructIdentifier(SafeCast.toUint32(proposalId));

        (bool hasPrice, int256 resolutionPrice, ) =
            _getPriceOrError(identifier, spamDeletionProposals[proposalId].requestTime, "");
        require(hasPrice, "No price found for spam deletion");

        // If the price is non zero then the spam deletion request was voted up to delete the requests. Execute delete.
        if (resolutionPrice != 0) {
            // Delete the price requests associated with the spam.
            for (uint256 i = 0; i < spamDeletionProposals[proposalId].spamRequestIndices.length; i = unsafe_inc(i)) {
                uint64 startIndex = uint64(spamDeletionProposals[proposalId].spamRequestIndices[uint256(i)][0]);
                uint64 endIndex = uint64(spamDeletionProposals[proposalId].spamRequestIndices[uint256(i)][1]);
                for (uint256 j = startIndex; j <= endIndex; j++) {
                    bytes32 requestId = priceRequestIds[j];
                    // Remove from pendingPriceRequests.
                    _removeRequestFromPendingPriceRequests(priceRequests[requestId].pendingRequestIndex);

                    // Remove the request from the priceRequests mapping.
                    delete priceRequests[requestId];
                }

                // Set the deletion request jump mapping. This enables the for loops that iterate over requests to skip
                // the deleted requests via a "jump" over the removed elements from the array.
                skippedRequestIndexes[startIndex] = endIndex;
            }

            // Return the spamDeletionProposalBond.
            votingToken.transfer(spamDeletionProposals[proposalId].proposer, spamDeletionProposals[proposalId].bond);
            emit ExecutedSpamDeletion(proposalId, true);
        }
        // Else, the spam deletion request was voted down. In this case we send the spamDeletionProposalBond to the store.
        else {
            votingToken.transfer(finder.getImplementationAddress(OracleInterfaces.Store), spamDeletionProposalBond);
            emit ExecutedSpamDeletion(proposalId, false);
        }
    }

    /**
     * @notice Set the spam deletion proposal bond.
     * @param _spamDeletionProposalBond new spam deletion proposal bond.
     */
    function setSpamDeletionProposalBond(uint256 _spamDeletionProposalBond) public onlyOwner() {
        spamDeletionProposalBond = _spamDeletionProposalBond;
        emit SpamDeletionProposalBondChanged(_spamDeletionProposalBond);
    }

    /**
     * @notice Get the spam deletion request by the proposal id.
     * @param spamDeletionRequestId spam deletion request id.
     * @return SpamDeletionRequest the spam deletion request.
     */
    function getSpamDeletionRequest(uint256 spamDeletionRequestId) external view returns (SpamDeletionRequest memory) {
        return spamDeletionProposals[spamDeletionRequestId];
    }

    /****************************************
     *    PRIVATE AND INTERNAL FUNCTIONS    *
     ****************************************/

    function _removeRequestFromPendingPriceRequests(uint64 pendingRequestIndex) internal {
        uint256 lastIndex = pendingPriceRequests.length - 1;
        PriceRequest storage lastPriceRequest = priceRequests[pendingPriceRequests[lastIndex]];
        lastPriceRequest.pendingRequestIndex = pendingRequestIndex;
        pendingPriceRequests[pendingRequestIndex] = pendingPriceRequests[lastIndex];
        pendingPriceRequests.pop();
    }

    // Returns the price for a given identifer. Three params are returns: bool if there was an error, int to represent
    // the resolved price and a string which is filled with an error message, if there was an error or "".
    function _getPriceOrError(
        bytes32 identifier,
        uint256 time,
        bytes memory ancillaryData
    )
        internal
        view
        returns (
            bool,
            int256,
            string memory
        )
    {
        PriceRequest storage priceRequest = _getPriceRequest(identifier, time, ancillaryData);
        uint256 currentRoundId = voteTiming.computeCurrentRoundId(getCurrentTime());

        RequestStatus requestStatus = _getRequestStatus(priceRequest, currentRoundId);
        if (requestStatus == RequestStatus.Active) return (false, 0, "Current voting round not ended");
        else if (requestStatus == RequestStatus.Resolved) {
            VoteInstance storage voteInstance = priceRequest.voteInstances[priceRequest.lastVotingRound];
            (, int256 resolvedPrice) =
                voteInstance.resultComputation.getResolvedPrice(_computeGat(priceRequest.lastVotingRound));
            return (true, resolvedPrice, "");
        } else if (requestStatus == RequestStatus.Future) return (false, 0, "Price is still to be voted on");
        else return (false, 0, "Price was never requested");
    }

    // Returns a price request object for a given identifier, time and ancillary data.
    function _getPriceRequest(
        bytes32 identifier,
        uint256 time,
        bytes memory ancillaryData
    ) private view returns (PriceRequest storage) {
        return priceRequests[_encodePriceRequest(identifier, time, ancillaryData)];
    }

    // Returns an encoded bytes32 representing a price request. Used when storing/referencing price requests.
    function _encodePriceRequest(
        bytes32 identifier,
        uint256 time,
        bytes memory ancillaryData
    ) private pure returns (bytes32) {
        return keccak256(abi.encode(identifier, time, ancillaryData));
    }

    // Stores ("freezes") variables that should not shift within an active voting round. Called on reveal but only makes
    // a state change if and only if the this is the first reveal.
    function _freezeRoundVariables(uint256 roundId) private {
        // Only freeze the round if this is the first request in the round.
        if (rounds[roundId].gat == 0) {
            // Set the round gat percentage to the current global gat rate.
            rounds[roundId].gat = gat;

            // Store the cumulativeActiveStake at this roundId to work out slashing and voting trackers.
            rounds[roundId].cumulativeActiveStakeAtRound = cumulativeActiveStake;
        }
    }

    // Returns if a given price request, with known votingInstance and currentRoundId is resolved.
    function _priceRequestResolved(
        PriceRequest storage priceRequest,
        VoteInstance storage voteInstance,
        uint256 currentRoundId
    ) private returns (bool) {
        // We are currently either in the voting round for the request or voting is yet to begin.
        if (currentRoundId <= priceRequest.lastVotingRound) return false;

        // If the request has been previously resolved, return true.
        if (priceRequest.pendingRequestIndex == UINT64_MAX) return true;

        // Else, check if the price can be resolved.
        (bool isResolvable, int256 resolvedPrice) =
            voteInstance.resultComputation.getResolvedPrice(_computeGat(priceRequest.lastVotingRound));

        // If it's not resolvable return false.
        if (!isResolvable) return false;

        // Else, the request is resolvable. Remove the element from the pending requests and update pendingRequestIndex
        // within the price request struct to make the next entry into this method a no-op for this request.
        _removeRequestFromPendingPriceRequests(priceRequest.pendingRequestIndex);

        priceRequest.pendingRequestIndex = UINT64_MAX;
        emit PriceResolved(
            priceRequest.lastVotingRound,
            priceRequest.identifier,
            priceRequest.time,
            priceRequest.priceRequestIndex,
            resolvedPrice,
            priceRequest.ancillaryData
        );
        return true;
    }

    // Return the GAT.
    function _computeGat(uint256 roundId) internal view returns (uint256) {
        return rounds[roundId].gat;
    }

    // Returns a price request status. A request is either: NotRequested, Active, Resolved or Future.
    function _getRequestStatus(PriceRequest storage priceRequest, uint256 currentRoundId)
        private
        view
        returns (RequestStatus)
    {
        if (priceRequest.lastVotingRound == 0) return RequestStatus.NotRequested;
        else if (priceRequest.lastVotingRound < currentRoundId) {
            VoteInstance storage voteInstance = priceRequest.voteInstances[priceRequest.lastVotingRound];
            (bool isResolved, ) =
                voteInstance.resultComputation.getResolvedPrice(_computeGat(priceRequest.lastVotingRound));

            return isResolved ? RequestStatus.Resolved : RequestStatus.Active;
        } else if (priceRequest.lastVotingRound == currentRoundId) return RequestStatus.Active;
        // Means than priceRequest.lastVotingRound > currentRoundId
        else return RequestStatus.Future;
    }

    // Gas optimized uint256 increment.
    function unsafe_inc(uint256 x) internal pure returns (uint256) {
        unchecked { return x + 1; }
    }

    // Gas optimized uint256 decrement.
    function unsafe_inc_64(uint64 x) internal pure returns (uint64) {
        unchecked { return x + 1; }
    }

    // Returns the registered identifier whitelist, stored in the finder
    function _getIdentifierWhitelist() private view returns (IdentifierWhitelistInterface) {
        return IdentifierWhitelistInterface(finder.getImplementationAddress(OracleInterfaces.IdentifierWhitelist));
    }

    // Reverts if the contract has been migrated. Used in a modifier, defined as a private function for gas savings.
    function _requireNotMigrated() private view {
        require(migratedAddress == address(0), "Contract migrated");
    }

    function _requireRegisteredContract() private view {
<<<<<<< HEAD
        if (migratedAddress != address(0)) require(msg.sender == migratedAddress, "Caller != migratedAddress");
        else {
            Registry registry = Registry(finder.getImplementationAddress(OracleInterfaces.Registry));
            require(registry.isContractRegistered(msg.sender), "Caller must be registered");
        }
=======
        RegistryInterface registry = RegistryInterface(finder.getImplementationAddress(OracleInterfaces.Registry));
        require(
            registry.isContractRegistered(msg.sender) || msg.sender == migratedAddress,
            "Caller must be registered"
        );
>>>>>>> dbdbe2f5
    }
}<|MERGE_RESOLUTION|>--- conflicted
+++ resolved
@@ -822,16 +822,8 @@
      * @param voterAddress address of the voter to update the trackers for.
      * @param indexTo last price request index to update the trackers for.
      */
-<<<<<<< HEAD
-    function updateTrackersRange(address voterAddress, uint256 indexTo) public {
-        require(
-            voterStakes[voterAddress].lastRequestIndexConsidered < indexTo && indexTo <= priceRequestIds.length,
-            "Invalid index range"
-        );
-=======
     function updateTrackersRange(address voterAddress, uint256 indexTo) external {
         require(voterStakes[voterAddress].lastRequestIndexConsidered < indexTo && indexTo <= priceRequestIds.length);
->>>>>>> dbdbe2f5
 
         _updateAccountSlashingTrackers(voterAddress, indexTo);
     }
@@ -1021,13 +1013,9 @@
      * @notice Execute the spam deletion proposal if it has been approved by voting.
      * @param proposalId spam deletion proposal id.
      */
-<<<<<<< HEAD
-    function executeSpamDeletion(uint256 proposalId) public {
-        require(spamDeletionProposals[proposalId].executed == false, "Proposal already executed");
-=======
     function executeSpamDeletion(uint256 proposalId) external {
         require(spamDeletionProposals[proposalId].executed == false);
->>>>>>> dbdbe2f5
+
         spamDeletionProposals[proposalId].executed = true;
 
         bytes32 identifier = SpamGuardIdentifierLib._constructIdentifier(SafeCast.toUint32(proposalId));
@@ -1236,18 +1224,10 @@
     }
 
     function _requireRegisteredContract() private view {
-<<<<<<< HEAD
-        if (migratedAddress != address(0)) require(msg.sender == migratedAddress, "Caller != migratedAddress");
-        else {
-            Registry registry = Registry(finder.getImplementationAddress(OracleInterfaces.Registry));
-            require(registry.isContractRegistered(msg.sender), "Caller must be registered");
-        }
-=======
         RegistryInterface registry = RegistryInterface(finder.getImplementationAddress(OracleInterfaces.Registry));
         require(
             registry.isContractRegistered(msg.sender) || msg.sender == migratedAddress,
             "Caller must be registered"
         );
->>>>>>> dbdbe2f5
     }
 }
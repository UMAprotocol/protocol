--- conflicted
+++ resolved
@@ -402,10 +402,7 @@
     function signalRequestsAsSpamForDeletion(uint256[2][] memory spamRequestIndices) public {
         votingToken.transferFrom(msg.sender, address(this), spamDeletionProposalBond);
         uint256 currentTime = getCurrentTime();
-<<<<<<< HEAD
-=======
         uint256 currentRoundId = voteTiming.computeCurrentRoundId(currentTime);
->>>>>>> 98bb0206
         uint256 runningValidationIndex;
         for (uint256 i = 0; i < spamRequestIndices.length; i++) {
             // Check request end index is greater than start index.

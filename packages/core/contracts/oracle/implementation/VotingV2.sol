// TODO: this whole /oracle/implementation directory should be restructured to separate the DVM and the OO.

// SPDX-License-Identifier: AGPL-3.0-only
pragma solidity 0.8.15;

import "../../common/implementation/MultiCaller.sol";

import "../interfaces/FinderInterface.sol";
import "../interfaces/IdentifierWhitelistInterface.sol";
import "../interfaces/OracleAncillaryInterface.sol";
import "../interfaces/OracleGovernanceInterface.sol";
import "../interfaces/OracleInterface.sol";
import "../interfaces/VotingV2Interface.sol";
import "./Constants.sol";
import "./Registry.sol";
import "./ResultComputationV2.sol";
import "./SlashingLibrary.sol";
import "./SpamGuardIdentifierLib.sol";
import "./Staker.sol";
import "./VoteTimingV2.sol";

import "@openzeppelin/contracts/utils/math/SafeCast.sol";

/**
 * @title VotingV2 contract for the UMA DVM.
 * @dev Handles receiving and resolving price requests via a commit-reveal voting schelling scheme.
 */

contract VotingV2 is
    Staker,
    OracleInterface,
    OracleAncillaryInterface,
    OracleGovernanceInterface,
    VotingV2Interface,
    MultiCaller
{
    using VoteTimingV2 for VoteTimingV2.Data;
    using ResultComputationV2 for ResultComputationV2.Data;

    /****************************************
     *        VOTING DATA STRUCTURES        *
     ****************************************/

    // Identifies a unique price request. Tracks ongoing votes as well as the result of the vote.
    struct PriceRequest {
        // If in the past, this was the voting round where this price was resolved. If current or the upcoming round,
        // this is the voting round where this price will be voted on, but not necessarily resolved.
        uint32 lastVotingRound;
        // Denotes whether this is a governance request or not.
        bool isGovernance;
        // The pendingRequestIndex in the pendingPriceRequests that references this PriceRequest. A value of UINT64_MAX
        // means that this PriceRequest is resolved and has been cleaned up from pendingPriceRequests.
        uint64 pendingRequestIndex;
        // Each request has a unique requestIndex number that is used to order all requests. This is the index within
        // the priceRequestIds array and is incremented on each request.
        uint64 priceRequestIndex;
        // Timestamp that should be used when evaluating the request.
        // Note: this is a uint64 to allow better variable packing while still leaving more than ample room for
        // timestamps to stretch far into the future.
        uint64 time;
        // Identifier that defines how the voters should resolve the request.
        bytes32 identifier;
        // A map containing all votes for this price in various rounds.
        mapping(uint256 => VoteInstance) voteInstances;
        // Additional data used to resolve the request.
        bytes ancillaryData;
    }

    struct VoteInstance {
        mapping(address => VoteSubmission) voteSubmissions; // Maps (voterAddress) to their submission.
        ResultComputationV2.Data resultComputation; // The data structure containing the computed voting results.
    }

    struct VoteSubmission {
        bytes32 commit; // A bytes32 of 0 indicates no commit or a commit that was already revealed.
        bytes32 revealHash; // The hash of the value that was revealed. This is only used for computation of rewards.
    }

    struct Round {
        uint256 gat; // GAT is the required number of tokens to vote to not roll the vote.
        uint256 cumulativeActiveStakeAtRound; // Total staked tokens at the start of the round.
    }

    // Represents the status a price request has.
    enum RequestStatus {
        NotRequested, // Was never requested.
        Active, // Is being voted on in the current round.
        Resolved, // Was resolved in a previous round.
        Future // Is scheduled to be voted on in a future round.
    }

    // Only used as a return value in view methods -- never stored in the contract.
    struct RequestState {
        RequestStatus status;
        uint256 lastVotingRound;
    }

    /****************************************
     *          INTERNAL TRACKING           *
     ****************************************/

    // Maps round numbers to the rounds.
    mapping(uint256 => Round) public rounds;

    // Maps price request IDs to the PriceRequest struct.
    mapping(bytes32 => PriceRequest) public priceRequests;

    bytes32[] public priceRequestIds;

    mapping(uint64 => uint64) public skippedRequestIndexes;

    // Price request ids for price requests that haven't yet been resolved. These requests may be for future rounds.
    bytes32[] public pendingPriceRequests;

    VoteTimingV2.Data public voteTiming;

    // Number of tokens that must participate to resolve a vote.
    uint256 public gat;

    // Reference to the Finder.
    FinderInterface public immutable finder;

    // Reference to Slashing Library.
    SlashingLibrary public slashingLibrary;

    // If non-zero, this contract has been migrated to this address.
    address public migratedAddress;

    // Max value of an unsigned integer.
    uint64 private constant UINT64_MAX = type(uint64).max;

    // Max length in bytes of ancillary data that can be appended to a price request.
    uint256 public constant ANCILLARY_BYTES_LIMIT = 8192;

    /****************************************
     *          SLASHING TRACKERS           *
     ****************************************/

    // Only used as a return value in view methods -- never stored in the contract.
    struct SlashingTracker {
        uint256 wrongVoteSlashPerToken;
        uint256 noVoteSlashPerToken;
        uint256 totalSlashed;
        uint256 totalCorrectVotes;
    }

    /****************************************
     *        SPAM DELETION TRACKERS        *
     ****************************************/

    uint256 public spamDeletionProposalBond;

    struct SpamDeletionRequest {
        uint256[2][] spamRequestIndices;
        uint256 requestTime;
        bool executed;
        address proposer;
        uint256 bond;
    }

    SpamDeletionRequest[] public spamDeletionProposals;

    /****************************************
     *                EVENTS                *
     ****************************************/

    event VoteCommitted(
        address indexed voter,
        address indexed caller,
        uint256 roundId,
        bytes32 indexed identifier,
        uint256 time,
        bytes ancillaryData
    );

    event EncryptedVote(
        address indexed caller,
        uint256 indexed roundId,
        bytes32 indexed identifier,
        uint256 time,
        bytes ancillaryData,
        bytes encryptedVote
    );

    event VoteRevealed(
        address indexed voter,
        address indexed caller,
        uint256 roundId,
        bytes32 indexed identifier,
        uint256 time,
        int256 price,
        bytes ancillaryData,
        uint256 numTokens
    );

    event PriceRequestAdded(
        address indexed requester,
        uint256 indexed roundId,
        bytes32 indexed identifier,
        uint256 time,
        uint256 requestIndex,
        bytes ancillaryData,
        bool isGovernance
    );

    event PriceResolved(
        uint256 indexed roundId,
        bytes32 indexed identifier,
        uint256 time,
        uint256 requestIndex,
        int256 price,
        bytes ancillaryData
    );

    event VotingContractMigrated(address newAddress);

    event GatChanged(uint256 newGat);

    event SlashingLibraryChanged(address newAddress);

    event SpamDeletionProposalBondChanged(uint256 newBond);

    event VoterSlashed(address indexed voter, int256 slashedTokens, uint256 postActiveStake);

    event SignaledRequestsAsSpamForDeletion(
        uint256 indexed proposalId,
        address indexed sender,
        uint256[2][] spamRequestIndices
    );

    event ExecutedSpamDeletion(uint256 indexed proposalId, bool indexed executed);

    /**
     * @notice Construct the VotingV2 contract.
     * @param _emissionRate amount of voting tokens that are emitted per second, split prorate between stakers.
     * @param _spamDeletionProposalBond amount of voting tokens that are required to propose a spam deletion.
     * @param _unstakeCoolDown time that a voter must wait to unstake after requesting to unstake.
     * @param _phaseLength length of the voting phases in seconds.
     * @param _minRollToNextRoundLength time before the end of a round in which a request must be made for the request
     *  to be voted on in the next round. If after this, the request is rolled to a round after the next round.
     * @param _startingRequestIndex offset index to increment the first index in the priceRequestIds array.
     * @param _gat number of tokens that must participate to resolve a vote.
     * @param _votingToken address of the UMA token contract used to commit votes.
     * @param _finder keeps track of all contracts within the system based on their interfaceName.
     * Must be set to 0x0 for production environments that use live time.
     * @param _slashingLibrary contract used to calculate voting slashing penalties based on voter participation.
     */
    constructor(
        uint256 _emissionRate,
        uint256 _spamDeletionProposalBond,
        uint64 _unstakeCoolDown,
        uint64 _phaseLength,
        uint64 _minRollToNextRoundLength,
        uint256 _gat,
        uint64 _startingRequestIndex,
        address _votingToken,
        address _finder,
        address _slashingLibrary
    ) Staker(_emissionRate, _unstakeCoolDown, _votingToken) {
        voteTiming.init(_phaseLength, _minRollToNextRoundLength);
        require(_gat < IERC20(_votingToken).totalSupply() && _gat > 0, "0 < GAT < total supply");
        gat = _gat;
        finder = FinderInterface(_finder);
        slashingLibrary = SlashingLibrary(_slashingLibrary);
        setSpamDeletionProposalBond(_spamDeletionProposalBond);

        // We assume indices never get above 2^64. So we should never start with an index above half that range.
        require(_startingRequestIndex < type(uint64).max / 2, "startingRequestIndex too large");

        assembly {
            sstore(priceRequestIds.slot, _startingRequestIndex)
        }
    }

    /***************************************
                    MODIFIERS
    ****************************************/

    modifier onlyRegisteredContract() {
        _requireRegisteredContract();
        _;
    }

    modifier onlyIfNotMigrated() {
        _requireNotMigrated();
        _;
    }

    /****************************************
     *  PRICE REQUEST AND ACCESS FUNCTIONS  *
     ****************************************/

    /**
     * @notice Enqueues a request (if a request isn't already present) for the identifier, time pair.
     * @dev Time must be in the past and the identifier must be supported. The length of the ancillary data
     * is limited such that this method abides by the EVM transaction gas limit.
     * @param identifier uniquely identifies the price requested. E.g. BTC/USD (encoded as bytes32) could be requested.
     * @param time unix timestamp for the price request.
     * @param ancillaryData arbitrary data appended to a price request to give the voters more info from the caller.
     */
    function requestPrice(
        bytes32 identifier,
        uint256 time,
        bytes memory ancillaryData
    ) public override onlyIfNotMigrated() onlyRegisteredContract() {
        _requestPrice(identifier, time, ancillaryData, false);
    }

    /**
     * @notice Enqueues a governance action request (if a request isn't already present) for identifier, time pair.
     * @dev Time must be in the past and the identifier must be supported. The length of the ancillary data
     * is limited such that this method abides by the EVM transaction gas limit.
     * @param identifier uniquely identifies the price requested. E.g. BTC/USD (encoded as bytes32) could be requested.
     * @param time unix timestamp for the price request.
     * @param ancillaryData arbitrary data appended to a price request to give the voters more info from the caller.
     */
    function requestGovernanceAction(
        bytes32 identifier,
        uint256 time,
        bytes memory ancillaryData
    ) external override onlyOwner() {
        _requestPrice(identifier, time, ancillaryData, true);
    }

    /**
     * @notice Enqueues a request (if a request isn't already present) for the given identifier, time pair.
     * @dev Time must be in the past and the identifier must be supported. The length of the ancillary data is limited
     * such that this method abides by the EVM transaction gas limit.
     * @param identifier uniquely identifies the price requested. E.g. BTC/USD (encoded as bytes32) could be requested.
     * @param time unix timestamp for the price request.
     * @param ancillaryData arbitrary data appended to a price request to give the voters more info from the caller.
     * @param isGovernance indicates whether the request is for a governance action.
     */
    function _requestPrice(
        bytes32 identifier,
        uint256 time,
        bytes memory ancillaryData,
        bool isGovernance
    ) internal {
        uint256 blockTime = getCurrentTime();
        require(time <= blockTime, "Can only request in past");
        require(
            isGovernance || _getIdentifierWhitelist().isIdentifierSupported(identifier),
            "Unsupported identifier request"
        );
        require(ancillaryData.length <= ANCILLARY_BYTES_LIMIT, "Invalid ancillary data");

        bytes32 priceRequestId = _encodePriceRequest(identifier, time, ancillaryData);
        PriceRequest storage priceRequest = priceRequests[priceRequestId];
        uint256 currentRoundId = voteTiming.computeCurrentRoundId(blockTime);

        RequestStatus requestStatus = _getRequestStatus(priceRequest, currentRoundId);

        // Price has never been requested.
        if (requestStatus == RequestStatus.NotRequested) {
            // If the price request is a governance action then always place it in the following round. If the price
            // request is a normal request then either place it in the next round or the following round based off
            // the minRollToNextRoundLength. This limits when a request must be made for it to occur in the next round.
            uint256 roundIdToVoteOnPriceRequest =
                isGovernance ? currentRoundId + 1 : voteTiming.computeRoundToVoteOnPriceRequest(blockTime);
            PriceRequest storage newPriceRequest = priceRequests[priceRequestId];
            newPriceRequest.identifier = identifier;
            newPriceRequest.time = SafeCast.toUint64(time);
            newPriceRequest.lastVotingRound = SafeCast.toUint32(roundIdToVoteOnPriceRequest);
            newPriceRequest.pendingRequestIndex = SafeCast.toUint64(pendingPriceRequests.length);
            newPriceRequest.priceRequestIndex = SafeCast.toUint64(priceRequestIds.length);
            newPriceRequest.ancillaryData = ancillaryData;
            if (isGovernance) newPriceRequest.isGovernance = isGovernance;

            pendingPriceRequests.push(priceRequestId);
            priceRequestIds.push(priceRequestId);

            emit PriceRequestAdded(
                msg.sender,
                roundIdToVoteOnPriceRequest,
                identifier,
                time,
                newPriceRequest.priceRequestIndex,
                ancillaryData,
                isGovernance
            );
        }
    }

    // Overloaded method to enable short term backwards compatibility. Will be deprecated in the next DVM version.
    function requestPrice(bytes32 identifier, uint256 time) external override {
        requestPrice(identifier, time, "");
    }

    /**
     * @notice Whether the price for identifier and time is available.
     * @dev Time must be in the past and the identifier must be supported.
     * @param identifier uniquely identifies the price requested. E.g. BTC/USD (encoded as bytes32) could be requested.
     * @param time unix timestamp of the price request.
     * @param ancillaryData arbitrary data appended to a price request to give the voters more info from the caller.
     * @return _hasPrice bool if the DVM has resolved to a price for the given identifier and timestamp.
     */
    function hasPrice(
        bytes32 identifier,
        uint256 time,
        bytes memory ancillaryData
    ) public view override onlyRegisteredContract() returns (bool) {
        (bool _hasPrice, , ) = _getPriceOrError(identifier, time, ancillaryData);
        return _hasPrice;
    }

    // Overloaded method to enable short term backwards compatibility. Will be deprecated in the next DVM version.
    function hasPrice(bytes32 identifier, uint256 time) public view override returns (bool) {
        return hasPrice(identifier, time, "");
    }

    /**
     * @notice Gets the price for identifier and time if it has already been requested and resolved.
     * @dev If the price is not available, the method reverts.
     * @param identifier uniquely identifies the price requested. E.g. BTC/USD (encoded as bytes32) could be requested.
     * @param time unix timestamp of the price request.
     * @param ancillaryData arbitrary data appended to a price request to give the voters more info from the caller.
     * @return int256 representing the resolved price for the given identifier and timestamp.
     */
    function getPrice(
        bytes32 identifier,
        uint256 time,
        bytes memory ancillaryData
    ) public view override onlyRegisteredContract() returns (int256) {
        (bool _hasPrice, int256 price, string memory message) = _getPriceOrError(identifier, time, ancillaryData);

        // If the price wasn't available, revert with the provided message.
        require(_hasPrice, message);
        return price;
    }

    // Overloaded method to enable short term backwards compatibility. Will be deprecated in the next DVM version.
    function getPrice(bytes32 identifier, uint256 time) external view override returns (int256) {
        return getPrice(identifier, time, "");
    }

    /**
     * @notice Gets the status of a list of price requests, identified by their identifier and time.
     * @dev If the status for a particular request is NotRequested, the lastVotingRound will always be 0.
     * @param requests array of type PendingRequestAncillary which includes an identifier and timestamp for each request.
     * @return requestStates a list, in the same order as the input list, giving the status of each of the specified price requests.
     */
    function getPriceRequestStatuses(PendingRequestAncillary[] memory requests)
        public
        view
        returns (RequestState[] memory)
    {
        RequestState[] memory requestStates = new RequestState[](requests.length);
        uint256 currentRoundId = voteTiming.computeCurrentRoundId(getCurrentTime());
        for (uint256 i = 0; i < requests.length; i = unsafe_inc(i)) {
            PriceRequest storage priceRequest =
                _getPriceRequest(requests[i].identifier, requests[i].time, requests[i].ancillaryData);

            RequestStatus status = _getRequestStatus(priceRequest, currentRoundId);

            // If it's an active request, its true lastVotingRound is the current one, even if it hasn't been updated.
            if (status == RequestStatus.Active) requestStates[i].lastVotingRound = currentRoundId;
            else requestStates[i].lastVotingRound = priceRequest.lastVotingRound;
            requestStates[i].status = status;
        }
        return requestStates;
    }

    // Overloaded method to enable short term backwards compatibility. Will be deprecated in the next DVM version.
    function getPriceRequestStatuses(PendingRequest[] memory requests) external view returns (RequestState[] memory) {
        PendingRequestAncillary[] memory requestsAncillary = new PendingRequestAncillary[](requests.length);

        for (uint256 i = 0; i < requests.length; i = unsafe_inc(i)) {
            requestsAncillary[i].identifier = requests[i].identifier;
            requestsAncillary[i].time = requests[i].time;
            requestsAncillary[i].ancillaryData = "";
        }
        return getPriceRequestStatuses(requestsAncillary);
    }

    /****************************************
     *          VOTING FUNCTIONS            *
     ****************************************/

    /**
     * @notice Commit a vote for a price request for identifier at time.
     * @dev identifier, time must correspond to a price request that's currently in the commit phase.
     * Commits can be changed.
     * @dev Since transaction data is public, the salt will be revealed with the vote. While this is the system’s
     * expected behavior, voters should never reuse salts. If someone else is able to guess the voted price and knows
     * that a salt will be reused, then they can determine the vote pre-reveal.
     * @param identifier uniquely identifies the committed vote. E.g. BTC/USD price pair.
     * @param time unix timestamp of the price being voted on.
     * @param ancillaryData arbitrary data appended to a price request to give the voters more info from the caller.
     * @param hash keccak256 hash of the price, salt, voter address, time, ancillaryData, current roundId, identifier.
     */
    function commitVote(
        bytes32 identifier,
        uint256 time,
        bytes memory ancillaryData,
        bytes32 hash
    ) public override onlyIfNotMigrated() {
        uint256 currentRoundId = voteTiming.computeCurrentRoundId(getCurrentTime());
        address voter = getVoterFromDelegate(msg.sender);
        _updateTrackers(voter);
        uint256 blockTime = getCurrentTime();
        require(hash != bytes32(0), "Invalid provided hash");
        require(voteTiming.computeCurrentPhase(blockTime) == Phase.Commit, "Cannot commit in reveal phase");

        PriceRequest storage priceRequest = _getPriceRequest(identifier, time, ancillaryData);
        require(
            _getRequestStatus(priceRequest, currentRoundId) == RequestStatus.Active,
            "Cannot commit inactive request"
        );

        VoteInstance storage voteInstance = priceRequest.voteInstances[currentRoundId];
        voteInstance.voteSubmissions[voter].commit = hash;

        emit VoteCommitted(voter, msg.sender, currentRoundId, identifier, time, ancillaryData);
    }

    // Overloaded method to enable short term backwards compatibility. Will be deprecated in the next DVM version.
    function commitVote(
        bytes32 identifier,
        uint256 time,
        bytes32 hash
    ) external override onlyIfNotMigrated() {
        commitVote(identifier, time, "", hash);
    }

    /**
     * @notice Reveal a previously committed vote for identifier at time.
     * @dev The revealed price, salt, voter address, time, ancillaryData, current roundId, identifier must hash to the
     * latest hash that commitVote() was called with. Only the committer can reveal their vote.
     * @param identifier voted on in the commit phase. E.g. BTC/USD price pair.
     * @param time specifies the unix timestamp of the price being voted on.
     * @param price voted on during the commit phase.
     * @param ancillaryData arbitrary data appended to a price request to give the voters more info from the caller.
     * @param salt value used to hide the commitment price during the commit phase.
     */
    function revealVote(
        bytes32 identifier,
        uint256 time,
        int256 price,
        bytes memory ancillaryData,
        int256 salt
    ) public override onlyIfNotMigrated() {
        // Note: computing the current round is required to disallow people from revealing an old commit after the round is over.
        uint256 currentRoundId = voteTiming.computeCurrentRoundId(getCurrentTime());
        _freezeRoundVariables(currentRoundId);
        VoteInstance storage voteInstance =
            _getPriceRequest(identifier, time, ancillaryData).voteInstances[currentRoundId];
        address voter = getVoterFromDelegate(msg.sender);
        VoteSubmission storage voteSubmission = voteInstance.voteSubmissions[voter];

        // Scoping to get rid of a stack too deep errors for require messages.
        {
            // Can only reveal in the reveal phase.
            require(voteTiming.computeCurrentPhase(getCurrentTime()) == Phase.Reveal);
            // 0 hashes are disallowed in the commit phase, so they indicate a different error.
            // Cannot reveal an uncommitted or previously revealed hash
            require(voteSubmission.commit != bytes32(0), "Invalid hash reveal");

            // Check that the hash that was committed matches to the one that was revealed. Note that if the voter had
            // delegated this means that they must reveal with the same account they had committed with.
            require(
                keccak256(abi.encodePacked(price, salt, msg.sender, time, ancillaryData, currentRoundId, identifier)) ==
                    voteSubmission.commit,
                "Revealed data != commit hash"
            );
        }

        delete voteSubmission.commit; // Small gas refund for clearing up storage.

        voteSubmission.revealHash = keccak256(abi.encode(price)); // Set the voter's submission.
        uint256 activeStake = voterStakes[voter].activeStake;
        voteInstance.resultComputation.addVote(price, activeStake); // Add vote to the results.
        emit VoteRevealed(voter, msg.sender, currentRoundId, identifier, time, price, ancillaryData, activeStake);
    }

    // Overloaded method to enable short term backwards compatibility. Will be deprecated in the next DVM version.
    function revealVote(
        bytes32 identifier,
        uint256 time,
        int256 price,
        int256 salt
    ) external override {
        revealVote(identifier, time, price, "", salt);
    }

    /**
     * @notice Commits a vote and logs an event with a data blob, typically an encrypted version of the vote
     * @dev An encrypted version of the vote is emitted in an event EncryptedVote to allow off-chain infrastructure to
     * retrieve the commit. The contents of encryptedVote are never used on chain: it is purely for convenience.
     * @param identifier unique price pair identifier. E.g. BTC/USD price pair.
     * @param time unix timestamp of the price request.
     * @param ancillaryData arbitrary data appended to a price request to give the voters more info from the caller.
     * @param hash keccak256 hash of the price you want to vote for and a int256 salt.
     * @param encryptedVote offchain encrypted blob containing the voter's amount, time and salt.
     */
    function commitAndEmitEncryptedVote(
        bytes32 identifier,
        uint256 time,
        bytes memory ancillaryData,
        bytes32 hash,
        bytes memory encryptedVote
    ) public override {
        commitVote(identifier, time, ancillaryData, hash);

        uint256 roundId = voteTiming.computeCurrentRoundId(getCurrentTime());
        emit EncryptedVote(msg.sender, roundId, identifier, time, ancillaryData, encryptedVote);
    }

    // Overloaded method to enable short term backwards compatibility. Will be deprecated in the next DVM version.
    function commitAndEmitEncryptedVote(
        bytes32 identifier,
        uint256 time,
        bytes32 hash,
        bytes memory encryptedVote
    ) public override {
        commitAndEmitEncryptedVote(identifier, time, "", hash, encryptedVote);
    }

    /**
     * @notice Sets the delegate of a voter. This delegate can vote on behalf of the staker. The staker will still own
     * all staked balances, receive rewards and be slashed based on the actions of the delegate. Intended use is using a
     * low-security available wallet for voting while keeping access to staked amounts secure by a more secure wallet.
     * @param delegate the address of the delegate.
     */
    function setDelegate(address delegate) external {
        voterStakes[msg.sender].delegate = delegate;
    }

    /**
     * @notice Sets the delegator of a voter. Acts to accept a delegation. The delegate can only vote for the delegator
     * if the delegator also selected the delegate to do so (two-way relationship needed).
     * @param delegator the address of the delegator.
     */
    function setDelegator(address delegator) external {
        delegateToStaker[msg.sender] = delegator;
    }

    /****************************************
     *        VOTING GETTER FUNCTIONS       *
     ****************************************/

    /**
     * @notice Gets the voter from the delegate.
     * @param caller caller of the function or the address to check in the mapping between a voter and their delegate.
     * @return address voter that corresponds to the delegate.
     */
    function getVoterFromDelegate(address caller) public view returns (address) {
        if (
            delegateToStaker[caller] != address(0) && // The delegate chose to be a delegate for the staker.
            voterStakes[delegateToStaker[caller]].delegate == caller // The staker chose the delegate.
        ) return delegateToStaker[caller];
        else return caller;
    }

    /**
     * @notice Gets the queries that are being voted on this round.
     * @return pendingRequests array containing identifiers of type PendingRequestAncillary.
     */
    function getPendingRequests() external view override returns (PendingRequestAncillary[] memory) {
        uint256 blockTime = getCurrentTime();
        uint256 currentRoundId = voteTiming.computeCurrentRoundId(blockTime);

        // Solidity memory arrays aren't resizable (and reading storage is expensive). Hence this hackery to filter
        // pendingPriceRequests only to those requests that have an Active RequestStatus.
        PendingRequestAncillary[] memory unresolved = new PendingRequestAncillary[](pendingPriceRequests.length);
        uint256 numUnresolved = 0;

        for (uint256 i = 0; i < pendingPriceRequests.length; i = unsafe_inc(i)) {
            PriceRequest storage priceRequest = priceRequests[pendingPriceRequests[i]];
            if (_getRequestStatus(priceRequest, currentRoundId) == RequestStatus.Active) {
                unresolved[numUnresolved] = PendingRequestAncillary({
                    identifier: priceRequest.identifier,
                    time: priceRequest.time,
                    ancillaryData: priceRequest.ancillaryData
                });
                numUnresolved++;
            }
        }

        PendingRequestAncillary[] memory pendingRequests = new PendingRequestAncillary[](numUnresolved);
        for (uint256 i = 0; i < numUnresolved; i = unsafe_inc(i)) {
            pendingRequests[i] = unresolved[i];
        }
        return pendingRequests;
    }

    /**
     * @notice Checks if there are current active requests.
     * @return bool true if there are active requests, false otherwise.
     */
    function currentActiveRequests() public view returns (bool) {
        uint256 blockTime = getCurrentTime();
        uint256 currentRoundId = voteTiming.computeCurrentRoundId(blockTime);
        for (uint256 i = 0; i < pendingPriceRequests.length; i = unsafe_inc(i)) {
            if (_getRequestStatus(priceRequests[pendingPriceRequests[i]], currentRoundId) == RequestStatus.Active)
                return true;
        }
        return false;
    }

    /**
     * @notice Returns the current voting phase, as a function of the current time.
     * @return Phase to indicate the current phase. Either { Commit, Reveal, NUM_PHASES }.
     */
    function getVotePhase() public view override returns (Phase) {
        return voteTiming.computeCurrentPhase(getCurrentTime());
    }

    /**
     * @notice Returns the current round ID, as a function of the current time.
     * @return uint256 the unique round ID.
     */
    function getCurrentRoundId() external view override returns (uint256) {
        return voteTiming.computeCurrentRoundId(getCurrentTime());
    }

    /**
     * @notice Returns the round end time, as a function of the round number.
     * @param roundId representing the unique round ID.
     * @return uint256 representing the unique round ID.
     */
    function getRoundEndTime(uint256 roundId) external view returns (uint256) {
        return voteTiming.computeRoundEndTime(roundId);
    }

    /**
     * @notice Returns the total number of price requests enqueued into the oracle over all time.
     * Note that a rolled vote is re-enqueued and as such will increment the number of requests, when rolled.
     * @return uint256 the total number of prices requested.
     */
    function getNumberOfPriceRequests() external view returns (uint256) {
        return priceRequestIds.length;
    }

    /**
     * @notice Returns aggregate slashing trackers for a given request index.
     * @param requestIndex requestIndex the index of the request to fetch slashing trackers for.
     * @return SlashingTracker Tracker object contains the slashed UMA per staked UMA per wrong vote and no vote, the
     * total UMA slashed in the round and the total number of correct votes in the round.
     */
    function requestSlashingTrackers(uint256 requestIndex) public view returns (SlashingTracker memory) {
        uint256 currentRoundId = voteTiming.computeCurrentRoundId(getCurrentTime());
        PriceRequest storage priceRequest = priceRequests[priceRequestIds[requestIndex]];

        // If the request is not resolved return zeros for everything.
        if (_getRequestStatus(priceRequest, currentRoundId) != RequestStatus.Resolved)
            return SlashingTracker(0, 0, 0, 0);

        VoteInstance storage voteInstance = priceRequest.voteInstances[priceRequest.lastVotingRound];

        uint256 totalVotes = voteInstance.resultComputation.totalVotes;
        uint256 totalCorrectVotes = voteInstance.resultComputation.getTotalCorrectlyVotedTokens();
        uint256 stakedAtRound = rounds[priceRequest.lastVotingRound].cumulativeActiveStakeAtRound;

        (uint256 wrongVoteSlash, uint256 noVoteSlash) =
            slashingLibrary.calcSlashing(stakedAtRound, totalVotes, totalCorrectVotes, priceRequest.isGovernance);

        uint256 totalSlashed =
            ((noVoteSlash * (stakedAtRound - totalVotes)) / 1e18) +
                ((wrongVoteSlash * (totalVotes - totalCorrectVotes)) / 1e18);

        return SlashingTracker(wrongVoteSlash, noVoteSlash, totalSlashed, totalCorrectVotes);
    }

    /****************************************
     *        OWNER ADMIN FUNCTIONS         *
     ****************************************/

    /**
     * @notice Disables this Voting contract in favor of the migrated one.
     * @dev Can only be called by the contract owner.
     * @param newVotingAddress the newly migrated contract address.
     */
    function setMigrated(address newVotingAddress) external override onlyOwner {
        migratedAddress = newVotingAddress;
        emit VotingContractMigrated(newVotingAddress);
    }

    /**
     * @notice Resets the Gat percentage. Note: this change only applies to rounds that have not yet begun.
     * @param newGat sets the next round's Gat.
     */
    function setGat(uint256 newGat) external override onlyOwner {
        require(newGat < votingToken.totalSupply() && newGat > 0);
        gat = newGat;
        emit GatChanged(newGat);
    }

    // Here for abi compatibility. to be removed.
    function setRewardsExpirationTimeout(uint256 NewRewardsExpirationTimeout) external override onlyOwner {}

    /**
     * @notice Changes the slashing library used by this contract.
     * @param _newSlashingLibrary new slashing library address.
     */
    function setSlashingLibrary(address _newSlashingLibrary) external override onlyOwner {
        slashingLibrary = SlashingLibrary(_newSlashingLibrary);
        emit SlashingLibraryChanged(_newSlashingLibrary);
    }

    /****************************************
     *          STAKING FUNCTIONS           *
     ****************************************/

    /**
     * @notice Updates the voter's trackers for staking and slashing.
     * @dev This function can be called by anyone, but it is not necessary for the contract to work because
     * it is automatically run in the other functions.
     * @param voterAddress address of the voter to update the trackers for.
     */
    function updateTrackers(address voterAddress) external {
        _updateTrackers(voterAddress);
    }

    /**
     * @notice Updates the voter's trackers for staking and voting in a specific range of priceRequest indexes.
     * @dev this function can be used in place of updateTrackers to process the trackers in batches, hence avoiding
     * potential issues if the number of elements to be processed is big.
     * @param voterAddress address of the voter to update the trackers for.
     * @param indexTo last price request index to update the trackers for.
     */
    function updateTrackersRange(address voterAddress, uint256 indexTo) external {
        require(voterStakes[voterAddress].lastRequestIndexConsidered < indexTo && indexTo <= priceRequestIds.length);

        _updateAccountSlashingTrackers(voterAddress, indexTo);
    }

    // Updates the global and selected wallet's trackers for staking and voting.
    function _updateTrackers(address voterAddress) internal override {
        _updateAccountSlashingTrackers(voterAddress, priceRequestIds.length);
        super._updateTrackers(voterAddress);
    }

    function getStartingIndexForStaker() internal view override returns (uint64) {
        return SafeCast.toUint64(priceRequestIds.length - (inActiveReveal() ? 0 : pendingPriceRequests.length));
    }

    // Checks if we are in an active voting reveal phase (currently revealing votes).
    function inActiveReveal() internal view override returns (bool) {
        return (currentActiveRequests() && getVotePhase() == Phase.Reveal);
    }

    // Updates the slashing trackers of a given account based on previous voting activity.
    function _updateAccountSlashingTrackers(address voterAddress, uint256 indexTo) internal {
        uint256 currentRoundId = voteTiming.computeCurrentRoundId(getCurrentTime());
        VoterStake storage voterStake = voterStakes[voterAddress];
        // Note the method below can hit a gas limit of there are a LOT of requests from the last time this was run.
        // A future version of this should bound how many requests to look at per call to avoid gas limit issues.

        // Traverse all requests from the last considered request. For each request see if the voter voted correctly or
        // not. Based on the outcome, attribute the associated slash to the voter.
        int256 slash = 0;
        for (
            uint64 requestIndex = voterStake.lastRequestIndexConsidered;
            requestIndex < indexTo;
            requestIndex = unsafe_inc_64(requestIndex)
        ) {
            if (skippedRequestIndexes[requestIndex] != 0) {
                requestIndex = skippedRequestIndexes[requestIndex];
                continue;
            }

            if (requestIndex > indexTo - 1) break; // This happens if the last element was a rolled vote.
            PriceRequest storage priceRequest = priceRequests[priceRequestIds[requestIndex]];
            VoteInstance storage voteInstance = priceRequest.voteInstances[priceRequest.lastVotingRound];

            // If the request status is not resolved then: a) Either we are still in the current voting round, in which
            // case break the loop and stop iterating (all subsequent requests will be in the same state by default) or
            // b) we have gotten to a rolled vote in which case we need to update some internal trackers for this vote
            // and set this within the skippedRequestIndexes mapping so the next time we hit this it is skipped.
            if (!_priceRequestResolved(priceRequest, voteInstance, currentRoundId)) {
                // If the request is not resolved and the lastVotingRound less than the current round then the vote
                // must have been rolled. In this case, update the internal trackers for this vote.

                if (priceRequest.lastVotingRound < currentRoundId) {
                    priceRequest.lastVotingRound = SafeCast.toUint32(currentRoundId);
                    skippedRequestIndexes[requestIndex] = requestIndex;
                    priceRequest.priceRequestIndex = SafeCast.toUint64(priceRequestIds.length);
                    priceRequestIds.push(priceRequestIds[requestIndex]);
                    continue;
                }
                // Else, we are simply evaluating a request that is still actively being voted on. In this case, break as
                // all subsequent requests within the array must be in the same state and can't have any slashing applied.
                break;
            }

            uint256 totalCorrectVotes = voteInstance.resultComputation.getTotalCorrectlyVotedTokens();

            (uint256 wrongVoteSlashPerToken, uint256 noVoteSlashPerToken) =
                slashingLibrary.calcSlashing(
                    rounds[priceRequest.lastVotingRound].cumulativeActiveStakeAtRound,
                    voteInstance.resultComputation.totalVotes,
                    totalCorrectVotes,
                    priceRequest.isGovernance
                );

            // The voter did not reveal or did not commit. Slash at noVote rate.
            if (voteInstance.voteSubmissions[voterAddress].revealHash == 0)
                slash -= int256((voterStake.activeStake * noVoteSlashPerToken) / 1e18);

                // The voter did not vote with the majority. Slash at wrongVote rate.
            else if (
                !voteInstance.resultComputation.wasVoteCorrect(voteInstance.voteSubmissions[voterAddress].revealHash)
            )
                slash -= int256((voterStake.activeStake * wrongVoteSlashPerToken) / 1e18);

                // The voter voted correctly. Receive a pro-rate share of the other voters slashed amounts as a reward.
            else {
                // Compute the total amount slashed over all stakers. This is the sum of the total slashed for not voting
                // and the total slashed for voting incorrectly. Use this to work out the stakers prorate share.
                uint256 totalSlashed =
                    ((noVoteSlashPerToken *
                        (rounds[priceRequest.lastVotingRound].cumulativeActiveStakeAtRound -
                            voteInstance.resultComputation.totalVotes)) +
                        ((wrongVoteSlashPerToken * (voteInstance.resultComputation.totalVotes - totalCorrectVotes)))) /
                        1e18;
                slash += int256(((voterStake.activeStake * totalSlashed)) / totalCorrectVotes);
            }

            // If this is not the last price request to apply and the next request in the batch is from a subsequent
            // round then apply the slashing now. Else, do nothing and apply the slashing after the loop concludes.
            // This acts to apply slashing within a round as independent actions: multiple votes within the same round
            // should not impact each other but subsequent rounds should impact each other. We need to consider the
            // skippedRequestIndexes mapping when finding the next index as the next request may have been deleted or rolled.
            uint256 nextRequestIndex =
                skippedRequestIndexes[requestIndex + 1] != 0
                    ? skippedRequestIndexes[requestIndex + 1] + 1
                    : requestIndex + 1;
            if (
                slash != 0 &&
                indexTo > nextRequestIndex &&
                priceRequest.lastVotingRound != priceRequests[priceRequestIds[nextRequestIndex]].lastVotingRound
            ) {
                applySlashToVoter(slash, voterStake, voterAddress);
                slash = 0;
            }
            voterStake.lastRequestIndexConsidered = requestIndex + 1;
        }

        if (slash != 0) applySlashToVoter(slash, voterStake, voterAddress);
    }

    // Applies a given slash to a given voter's stake.
    function applySlashToVoter(
        int256 slash,
        VoterStake storage voterStake,
        address voterAddress
    ) internal {
        if (slash + int256(voterStake.activeStake) > 0)
            voterStake.activeStake = uint256(int256(voterStake.activeStake) + slash);
        else voterStake.activeStake = 0;
        emit VoterSlashed(voterAddress, slash, voterStake.activeStake);
    }

    /****************************************
     *       SPAM DELETION FUNCTIONS        *
     ****************************************/

    /**
     * @notice Declare a specific price requests range to be spam and request its deletion.
     * @dev note that this method should almost never be used. The bond to call this should be set to
     * a very large number (say 10k UMA) as it could be abused if set too low. Function constructs a price
     * request that, if passed, enables pending requests to be disregarded by the contract.
     * @param spamRequestIndices list of request indices to be declared as spam. Each element is a
     * pair of uint256s representing the start and end of the range.
     */
    function signalRequestsAsSpamForDeletion(uint256[2][] calldata spamRequestIndices) external {
        votingToken.transferFrom(msg.sender, address(this), spamDeletionProposalBond);
        uint256 currentTime = getCurrentTime();
        uint256 runningValidationIndex;
        uint256 spamRequestIndicesLength = spamRequestIndices.length;
        for (uint256 i = 0; i < spamRequestIndicesLength; i = unsafe_inc(i)) {
            uint256[2] memory spamRequestIndex = spamRequestIndices[i];

            // Check request end index is greater than start index, endIndex is less than the total number of requests,
            // and validate index continuity (each sequential element within the spamRequestIndices array is sequential
            // and increasing in size).
            require(
                spamRequestIndex[0] <= spamRequestIndex[1] &&
                    spamRequestIndex[1] < priceRequestIds.length &&
                    spamRequestIndex[1] > runningValidationIndex
            );

            runningValidationIndex = spamRequestIndex[1];
        }

        spamDeletionProposals.push(
            SpamDeletionRequest({
                spamRequestIndices: spamRequestIndices,
                requestTime: currentTime,
                executed: false,
                proposer: msg.sender,
                bond: spamDeletionProposalBond
            })
        );

        uint256 proposalId = spamDeletionProposals.length - 1;

        // Note that for proposalId>= 10^11 the generated identifier will no longer be unique but the manner
        // in which the priceRequest id is encoded in _encodePriceRequest guarantees its uniqueness.
        bytes32 identifier = SpamGuardIdentifierLib._constructIdentifier(SafeCast.toUint32(proposalId));

        _requestPrice(identifier, currentTime, "", true);

        emit SignaledRequestsAsSpamForDeletion(proposalId, msg.sender, spamRequestIndices);
    }

    /**
     * @notice Execute the spam deletion proposal if it has been approved by voting.
     * @param proposalId spam deletion proposal id.
     */
    function executeSpamDeletion(uint256 proposalId) external {
        require(spamDeletionProposals[proposalId].executed == false);
        spamDeletionProposals[proposalId].executed = true;

        bytes32 identifier = SpamGuardIdentifierLib._constructIdentifier(SafeCast.toUint32(proposalId));

        (bool hasPrice, int256 resolutionPrice, ) =
            _getPriceOrError(identifier, spamDeletionProposals[proposalId].requestTime, "");
        require(hasPrice);

        // If the price is non zero then the spam deletion request was voted up to delete the requests. Execute delete.
        if (resolutionPrice != 0) {
            // Delete the price requests associated with the spam.
            for (uint256 i = 0; i < spamDeletionProposals[proposalId].spamRequestIndices.length; i = unsafe_inc(i)) {
                uint64 startIndex = uint64(spamDeletionProposals[proposalId].spamRequestIndices[uint256(i)][0]);
                uint64 endIndex = uint64(spamDeletionProposals[proposalId].spamRequestIndices[uint256(i)][1]);
                for (uint256 j = startIndex; j <= endIndex; j++) {
                    bytes32 requestId = priceRequestIds[j];
                    // Remove from pendingPriceRequests.
                    _removeRequestFromPendingPriceRequests(priceRequests[requestId].pendingRequestIndex);

                    // Remove the request from the priceRequests mapping.
                    delete priceRequests[requestId];
                }

                // Set the deletion request jump mapping. This enables the for loops that iterate over requests to skip
                // the deleted requests via a "jump" over the removed elements from the array.
                skippedRequestIndexes[startIndex] = endIndex;
            }

            // Return the spamDeletionProposalBond.
            votingToken.transfer(spamDeletionProposals[proposalId].proposer, spamDeletionProposals[proposalId].bond);
            emit ExecutedSpamDeletion(proposalId, true);
        }
        // Else, the spam deletion request was voted down. In this case we send the spamDeletionProposalBond to the store.
        else {
            votingToken.transfer(finder.getImplementationAddress(OracleInterfaces.Store), spamDeletionProposalBond);
            emit ExecutedSpamDeletion(proposalId, false);
        }
    }

    /**
     * @notice Set the spam deletion proposal bond.
     * @param _spamDeletionProposalBond new spam deletion proposal bond.
     */
    function setSpamDeletionProposalBond(uint256 _spamDeletionProposalBond) public onlyOwner() {
        spamDeletionProposalBond = _spamDeletionProposalBond;
        emit SpamDeletionProposalBondChanged(_spamDeletionProposalBond);
    }

    /**
     * @notice Get the spam deletion request by the proposal id.
     * @param spamDeletionRequestId spam deletion request id.
     * @return SpamDeletionRequest the spam deletion request.
     */
    function getSpamDeletionRequest(uint256 spamDeletionRequestId) external view returns (SpamDeletionRequest memory) {
        return spamDeletionProposals[spamDeletionRequestId];
    }

    /****************************************
     *    PRIVATE AND INTERNAL FUNCTIONS    *
     ****************************************/

    function _removeRequestFromPendingPriceRequests(uint64 pendingRequestIndex) internal {
        uint256 lastIndex = pendingPriceRequests.length - 1;
        PriceRequest storage lastPriceRequest = priceRequests[pendingPriceRequests[lastIndex]];
        lastPriceRequest.pendingRequestIndex = pendingRequestIndex;
        pendingPriceRequests[pendingRequestIndex] = pendingPriceRequests[lastIndex];
        pendingPriceRequests.pop();
    }

    // Returns the price for a given identifer. Three params are returns: bool if there was an error, int to represent
    // the resolved price and a string which is filled with an error message, if there was an error or "".
    function _getPriceOrError(
        bytes32 identifier,
        uint256 time,
        bytes memory ancillaryData
    )
        internal
        view
        returns (
            bool,
            int256,
            string memory
        )
    {
        PriceRequest storage priceRequest = _getPriceRequest(identifier, time, ancillaryData);
        uint256 currentRoundId = voteTiming.computeCurrentRoundId(getCurrentTime());

        RequestStatus requestStatus = _getRequestStatus(priceRequest, currentRoundId);
        if (requestStatus == RequestStatus.Active) return (false, 0, "Current voting round not ended");
        else if (requestStatus == RequestStatus.Resolved) {
            VoteInstance storage voteInstance = priceRequest.voteInstances[priceRequest.lastVotingRound];
            (, int256 resolvedPrice) =
                voteInstance.resultComputation.getResolvedPrice(_computeGat(priceRequest.lastVotingRound));
            return (true, resolvedPrice, "");
        } else if (requestStatus == RequestStatus.Future) return (false, 0, "Price is still to be voted on");
        else return (false, 0, "Price was never requested");
    }

    // Returns a price request object for a given identifier, time and ancillary data.
    function _getPriceRequest(
        bytes32 identifier,
        uint256 time,
        bytes memory ancillaryData
    ) private view returns (PriceRequest storage) {
        return priceRequests[_encodePriceRequest(identifier, time, ancillaryData)];
    }

    // Returns an encoded bytes32 representing a price request. Used when storing/referencing price requests.
    function _encodePriceRequest(
        bytes32 identifier,
        uint256 time,
        bytes memory ancillaryData
    ) private pure returns (bytes32) {
        return keccak256(abi.encode(identifier, time, ancillaryData));
    }

    // Stores ("freezes") variables that should not shift within an active voting round. Called on reveal but only makes
    // a state change if and only if the this is the first reveal.
    function _freezeRoundVariables(uint256 roundId) private {
        // Only freeze the round if this is the first request in the round.
        if (rounds[roundId].gat == 0) {
            // Set the round gat percentage to the current global gat rate.
            rounds[roundId].gat = gat;

            // Store the cumulativeActiveStake at this roundId to work out slashing and voting trackers.
            rounds[roundId].cumulativeActiveStakeAtRound = cumulativeActiveStake;
        }
    }

    // Returns if a given price request, with known votingInstance and currentRoundId is resolved.
    function _priceRequestResolved(
        PriceRequest storage priceRequest,
        VoteInstance storage voteInstance,
        uint256 currentRoundId
    ) private returns (bool) {
        // We are currently either in the voting round for the request or voting is yet to begin.
        if (currentRoundId <= priceRequest.lastVotingRound) return false;

        // If the request has been previously resolved, return true.
        if (priceRequest.pendingRequestIndex == UINT64_MAX) return true;

        // Else, check if the price can be resolved.
        (bool isResolvable, int256 resolvedPrice) =
            voteInstance.resultComputation.getResolvedPrice(_computeGat(priceRequest.lastVotingRound));

        // If it's not resolvable return false.
        if (!isResolvable) return false;

        // Else, the request is resolvable. Remove the element from the pending requests and update pendingRequestIndex
        // within the price request struct to make the next entry into this method a no-op for this request.
        _removeRequestFromPendingPriceRequests(priceRequest.pendingRequestIndex);

        priceRequest.pendingRequestIndex = UINT64_MAX;
        emit PriceResolved(
            priceRequest.lastVotingRound,
            priceRequest.identifier,
            priceRequest.time,
            priceRequest.priceRequestIndex,
            resolvedPrice,
            priceRequest.ancillaryData
        );
        return true;
    }

    // Return the GAT.
    function _computeGat(uint256 roundId) internal view returns (uint256) {
        return rounds[roundId].gat;
    }

    // Returns a price request status. A request is either: NotRequested, Active, Resolved or Future.
    function _getRequestStatus(PriceRequest storage priceRequest, uint256 currentRoundId)
        private
        view
        returns (RequestStatus)
    {
        if (priceRequest.lastVotingRound == 0) return RequestStatus.NotRequested;
        else if (priceRequest.lastVotingRound < currentRoundId) {
            VoteInstance storage voteInstance = priceRequest.voteInstances[priceRequest.lastVotingRound];
            (bool isResolved, ) =
                voteInstance.resultComputation.getResolvedPrice(_computeGat(priceRequest.lastVotingRound));

            return isResolved ? RequestStatus.Resolved : RequestStatus.Active;
        } else if (priceRequest.lastVotingRound == currentRoundId) return RequestStatus.Active;
        // Means than priceRequest.lastVotingRound > currentRoundId
        else return RequestStatus.Future;
    }

    // Gas optimized uint256 increment.
    function unsafe_inc(uint256 x) internal pure returns (uint256) {
        unchecked { return x + 1; }
    }

    // Gas optimized uint256 decrement.
    function unsafe_inc_64(uint64 x) internal pure returns (uint64) {
        unchecked { return x + 1; }
    }

<<<<<<< HEAD
    // Returns the registered identifier whitelist, stored in the finder
    function _getIdentifierWhitelist() private view returns (IdentifierWhitelistInterface supportedIdentifiers) {
=======
    function _getIdentifierWhitelist() private view returns (IdentifierWhitelistInterface) {
>>>>>>> 43faa2b7
        return IdentifierWhitelistInterface(finder.getImplementationAddress(OracleInterfaces.IdentifierWhitelist));
    }

    // Reverts if the contract has been migrated. Used in a modifier, defined as a private function for gas savings.
    function _requireNotMigrated() private view {
        require(migratedAddress == address(0));
    }

    function _requireRegisteredContract() private view {
        Registry registry = Registry(finder.getImplementationAddress(OracleInterfaces.Registry));
        require(
            registry.isContractRegistered(msg.sender) || msg.sender == migratedAddress,
            "Caller must be registered"
        );
    }
}<|MERGE_RESOLUTION|>--- conflicted
+++ resolved
@@ -1208,12 +1208,8 @@
         unchecked { return x + 1; }
     }
 
-<<<<<<< HEAD
     // Returns the registered identifier whitelist, stored in the finder
-    function _getIdentifierWhitelist() private view returns (IdentifierWhitelistInterface supportedIdentifiers) {
-=======
     function _getIdentifierWhitelist() private view returns (IdentifierWhitelistInterface) {
->>>>>>> 43faa2b7
         return IdentifierWhitelistInterface(finder.getImplementationAddress(OracleInterfaces.IdentifierWhitelist));
     }
 

// TODO: this whole /oracle/implementation directory should be restructured to separate the DVM and the OO.

// SPDX-License-Identifier: AGPL-3.0-only
pragma solidity 0.8.15;

import "../../common/implementation/MultiCaller.sol";

import "../interfaces/FinderInterface.sol";
import "../interfaces/IdentifierWhitelistInterface.sol";
import "../interfaces/OracleAncillaryInterface.sol";
import "../interfaces/OracleGovernanceInterface.sol";
import "../interfaces/OracleInterface.sol";
import "../interfaces/VotingV2Interface.sol";
import "./Constants.sol";
import "./Registry.sol";
import "./ResultComputationV2.sol";
import "./SlashingLibrary.sol";
import "./SpamGuardIdentifierLib.sol";
import "./Staker.sol";
import "./VoteTimingV2.sol";

import "@openzeppelin/contracts/utils/math/SafeCast.sol";

/**
 * @title VotingV2 contract for UMA's DVM mechanism.
 * @dev Handles receiving and resolving price requests via a commit-reveal voting schelling scheme.
 */

contract VotingV2 is
    Staker,
    OracleInterface,
    OracleAncillaryInterface,
    OracleGovernanceInterface,
    VotingV2Interface,
    MultiCaller
{
    using VoteTimingV2 for VoteTimingV2.Data;
    using ResultComputationV2 for ResultComputationV2.Data;

    /****************************************
     *        VOTING DATA STRUCTURES        *
     ****************************************/

    // Identifies a unique price request. Tracks ongoing votes as well as the result of the vote.
    struct PriceRequest {
        // If in the past, this was the voting round where this price was resolved. If current or the upcoming round,
        // this is the voting round where this price will be voted on, but not necessarily resolved.
        uint32 lastVotingRound;
        // Denotes whether this is a governance request or not.
        bool isGovernance;
        // The pendingRequestIndex in the pendingPriceRequests that references this PriceRequest. A value of UINT_MAX
        // means that this PriceRequest is resolved and has been cleaned up from pendingPriceRequests.
        uint64 pendingRequestIndex;
        // Each request has a unique requestIndex number that is used to order all requests. This is the index within
        // the priceRequestIds array and is incremented on each request.
        uint64 priceRequestIndex;
        // Timestamp that should be used when evaluating the request.
        // Note: this is a uint56 to allow better variable packing while still leaving more than ample room for
        // timestamps to stretch far into the future.
        uint64 time;
        // Identifier that defines how the voters should resolve the request.
        bytes32 identifier;
        // A map containing all votes for this price in various rounds.
        mapping(uint256 => VoteInstance) voteInstances;
        // Additional data used to resolve the request.
        bytes ancillaryData;
    }

    struct VoteInstance {
        mapping(address => VoteSubmission) voteSubmissions; // Maps (voterAddress) to their submission.
        ResultComputationV2.Data resultComputation; // The data structure containing the computed voting results.
    }

    struct VoteSubmission {
        bytes32 commit; // A bytes32 of 0 indicates no commit or a commit that was already revealed.
        bytes32 revealHash; // The hash of the value that was revealed. This is only used for computation of rewards.
    }

    struct Round {
        uint256 gat; // GAT is the required number of tokens to vote to not roll the vote.
        uint256 cumulativeActiveStakeAtRound; // Total staked tokens at the start of the round.
    }

    // Represents the status a price request has.
    enum RequestStatus {
        NotRequested, // Was never requested.
        Active, // Is being voted on in the current round.
        Resolved, // Was resolved in a previous round.
        Future // Is scheduled to be voted on in a future round.
    }

    // Only used as a return value in view methods -- never stored in the contract.
    struct RequestState {
        RequestStatus status;
        uint256 lastVotingRound;
    }

    /****************************************
     *          INTERNAL TRACKING           *
     ****************************************/

    // Maps round numbers to the rounds.
    mapping(uint256 => Round) public rounds;

    // Maps price request IDs to the PriceRequest struct.
    mapping(bytes32 => PriceRequest) public priceRequests;

    bytes32[] public priceRequestIds;

    mapping(uint64 => uint64) public skippedRequestIndexes;

    // Price request ids for price requests that haven't yet been resolved. These requests may be for future rounds.
    bytes32[] public pendingPriceRequests;

    VoteTimingV2.Data public voteTiming;

    // Number of tokens that must participate to resolve a vote.
    uint256 public gat;

    // Reference to the Finder.
    FinderInterface public immutable finder;

    // Reference to Slashing Library.
    SlashingLibrary public slashingLibrary;

    // If non-zero, this contract has been migrated to this address.
    address public migratedAddress;

    // Max value of an unsigned integer.
    uint64 private constant UINT64_MAX = type(uint64).max;

    // Max length in bytes of ancillary data that can be appended to a price request.
    uint256 public constant ANCILLARY_BYTES_LIMIT = 8192;

    /****************************************
     *          SLASHING TRACKERS           *
     ****************************************/

    // Only used as a return value in view methods -- never stored in the contract.
    struct SlashingTracker {
        uint256 wrongVoteSlashPerToken;
        uint256 noVoteSlashPerToken;
        uint256 totalSlashed;
        uint256 totalCorrectVotes;
    }

    /****************************************
     *        SPAM DELETION TRACKERS        *
     ****************************************/

    uint256 public spamDeletionProposalBond;

    struct SpamDeletionRequest {
        uint256[2][] spamRequestIndices;
        uint256 requestTime;
        bool executed;
        address proposer;
        uint256 bond;
    }

    SpamDeletionRequest[] public spamDeletionProposals;

    /****************************************
     *                EVENTS                *
     ****************************************/

    event VoteCommitted(
        address indexed voter,
        address indexed caller,
        uint256 roundId,
        bytes32 indexed identifier,
        uint256 time,
        bytes ancillaryData
    );

    event EncryptedVote(
        address indexed caller,
        uint256 indexed roundId,
        bytes32 indexed identifier,
        uint256 time,
        bytes ancillaryData,
        bytes encryptedVote
    );

    event VoteRevealed(
        address indexed voter,
        address indexed caller,
        uint256 roundId,
        bytes32 indexed identifier,
        uint256 time,
        int256 price,
        bytes ancillaryData,
        uint256 numTokens
    );

    event PriceRequestAdded(
        address indexed requester,
        uint256 indexed roundId,
        bytes32 indexed identifier,
        uint256 time,
        uint256 requestIndex,
        bytes ancillaryData,
        bool isGovernance
    );

    event PriceResolved(
        uint256 indexed roundId,
        bytes32 indexed identifier,
        uint256 time,
        uint256 requestIndex,
        int256 price,
        bytes ancillaryData
    );

    event VotingContractMigrated(address newAddress);

    event GatChanged(uint256 newGat);

    event SlashingLibraryChanged(address newAddress);

    event SpamDeletionProposalBondChanged(uint256 newBond);

    event VoterSlashed(address indexed voter, int256 slashedTokens, uint256 postActiveStake);

    event SignaledRequestsAsSpamForDeletion(
        uint256 indexed proposalId,
        address indexed sender,
        uint256[2][] spamRequestIndices
    );

    event ExecutedSpamDeletion(uint256 indexed proposalId, bool indexed executed);

    /**
     * @notice Construct the VotingV2 contract.
     * @param _emissionRate amount of voting tokens that are emitted per second, split prorate between stakers.
     * @param _unstakeCoolDown time that a voter must wait to unstake after requesting to unstake.
     * @param _phaseLength length of the voting phases in seconds.
     * @param _minRollToNextRoundLength time before the end of a round in which a request must be made for the request
     *  to be voted on in the next round. If after this, the request is rolled to a round after the next round.
     * @param _gat number of tokens that must participate to resolve a vote.
     * @param _votingToken address of the UMA token contract used to commit votes.
     * @param _finder keeps track of all contracts within the system based on their interfaceName.
     * Must be set to 0x0 for production environments that use live time.
     * @param _slashingLibrary contract used to calculate voting slashing penalties based on voter participation.
     */
    constructor(
        uint256 _emissionRate,
        uint256 _spamDeletionProposalBond,
        uint64 _unstakeCoolDown,
        uint64 _phaseLength,
        uint64 _minRollToNextRoundLength,
        uint256 _gat,
        uint64 _startingRequestIndex,
        address _votingToken,
        address _finder,
        address _slashingLibrary
    ) Staker(_emissionRate, _unstakeCoolDown, _votingToken) {
        voteTiming.init(_phaseLength, _minRollToNextRoundLength);
        require(_gat < IERC20(_votingToken).totalSupply() && _gat > 0, "0 < GAT < total supply");
        gat = _gat;
        finder = FinderInterface(_finder);
        slashingLibrary = SlashingLibrary(_slashingLibrary);
        setSpamDeletionProposalBond(_spamDeletionProposalBond);

        // We assume indices never get above 2^64. So we should never start with an index above half that range.
        require(_startingRequestIndex < type(uint64).max / 2, "startingRequestIndex too large");

        assembly {
            sstore(priceRequestIds.slot, _startingRequestIndex)
        }
    }

    /***************************************
                    MODIFIERS
    ****************************************/

    modifier onlyRegisteredContract() {
        _requireRegisteredContract();
        _;
    }

    modifier onlyIfNotMigrated() {
        _requireNotMigrated();
        _;
    }

    /****************************************
     *  PRICE REQUEST AND ACCESS FUNCTIONS  *
     ****************************************/

    /**
     * @notice Enqueues a request (if a request isn't already present) for the identifier, time pair.
     * @dev Time must be in the past and the identifier must be supported. The length of the ancillary data
     * is limited such that this method abides by the EVM transaction gas limit.
     * @param identifier uniquely identifies the price requested. eg BTC/USD (encoded as bytes32) could be requested.
     * @param time unix timestamp for the price request.
     * @param ancillaryData arbitrary data appended to a price request to give the voters more info from the caller.
     */
    function requestPrice(
        bytes32 identifier,
        uint256 time,
        bytes memory ancillaryData
    ) public override onlyRegisteredContract() {
        _requestPrice(identifier, time, ancillaryData, false);
    }

    /**
     * @notice Enqueues a governance action request (if a request isn't already present) for identifier, time pair.
     * @dev Time must be in the past and the identifier must be supported. The length of the ancillary data
     * is limited such that this method abides by the EVM transaction gas limit.
     * @param identifier uniquely identifies the price requested. eg BTC/USD (encoded as bytes32) could be requested.
     * @param time unix timestamp for the price request.
     * @param ancillaryData arbitrary data appended to a price request to give the voters more info from the caller.
     */
    function requestGovernanceAction(
        bytes32 identifier,
        uint256 time,
        bytes memory ancillaryData
    ) external override onlyOwner() {
        _requestPrice(identifier, time, ancillaryData, true);
    }

    /**
     * @notice Enqueues a request (if a request isn't already present) for the given identifier, time pair.
     * @dev Time must be in the past and the identifier must be supported. The length of the ancillary data is limited
     * such that this method abides by the EVM transaction gas limit.
     * @param identifier uniquely identifies the price requested. eg BTC/USD (encoded as bytes32) could be requested.
     * @param time unix timestamp for the price request.
     * @param ancillaryData arbitrary data appended to a price request to give the voters more info from the caller.
     * @param isGovernance indicates whether the request is for a governance action.
     */
    function _requestPrice(
        bytes32 identifier,
        uint256 time,
        bytes memory ancillaryData,
        bool isGovernance
    ) internal {
        uint256 blockTime = getCurrentTime();
        require(time <= blockTime, "Can only request in past");
        require(
            isGovernance || _getIdentifierWhitelist().isIdentifierSupported(identifier),
            "Unsupported identifier request"
        );
        require(ancillaryData.length <= ANCILLARY_BYTES_LIMIT, "Invalid ancillary data");

        bytes32 priceRequestId = _encodePriceRequest(identifier, time, ancillaryData);
        PriceRequest storage priceRequest = priceRequests[priceRequestId];
        uint256 currentRoundId = voteTiming.computeCurrentRoundId(blockTime);

        RequestStatus requestStatus = _getRequestStatus(priceRequest, currentRoundId);

        // Price has never been requested.
        if (requestStatus == RequestStatus.NotRequested) {
            // If the price request is a governance action then always place it in the following round. If the price
            // request is a normal request then either place it in the next round or the following round based off
            // the minRollToNextRoundLength. This limits when a request must be made for it to occur in the next round.
            uint256 roundIdToVoteOnPriceRequest =
                isGovernance ? currentRoundId + 1 : voteTiming.computeRoundToVoteOnPriceRequest(blockTime);
            PriceRequest storage newPriceRequest = priceRequests[priceRequestId];
            newPriceRequest.identifier = identifier;
            newPriceRequest.time = SafeCast.toUint64(time);
            newPriceRequest.lastVotingRound = SafeCast.toUint32(roundIdToVoteOnPriceRequest);
            newPriceRequest.pendingRequestIndex = SafeCast.toUint64(pendingPriceRequests.length);
            newPriceRequest.priceRequestIndex = SafeCast.toUint64(priceRequestIds.length);
            newPriceRequest.ancillaryData = ancillaryData;
            if (isGovernance) newPriceRequest.isGovernance = isGovernance;

            pendingPriceRequests.push(priceRequestId);
            priceRequestIds.push(priceRequestId);

            emit PriceRequestAdded(
                msg.sender,
                roundIdToVoteOnPriceRequest,
                identifier,
                time,
                newPriceRequest.priceRequestIndex,
                ancillaryData,
                isGovernance
            );
        }
    }

    // Overloaded method to enable short term backwards compatibility. Will be deprecated in the next DVM version.
    function requestPrice(bytes32 identifier, uint256 time) external override {
        requestPrice(identifier, time, "");
    }

    /**
     * @notice Whether the price for identifier and time is available.
     * @dev Time must be in the past and the identifier must be supported.
     * @param identifier uniquely identifies the price requested. eg BTC/USD (encoded as bytes32) could be requested.
     * @param time unix timestamp of for the price request.
     * @param ancillaryData arbitrary data appended to a price request to give the voters more info from the caller.
     * @return _hasPrice bool if the DVM has resolved to a price for the given identifier and timestamp.
     */
    function hasPrice(
        bytes32 identifier,
        uint256 time,
        bytes memory ancillaryData
    ) public view override onlyRegisteredContract() returns (bool) {
        (bool _hasPrice, , ) = _getPriceOrError(identifier, time, ancillaryData);
        return _hasPrice;
    }

    // Overloaded method to enable short term backwards compatibility. Will be deprecated in the next DVM version.
    function hasPrice(bytes32 identifier, uint256 time) public view override returns (bool) {
        return hasPrice(identifier, time, "");
    }

    /**
     * @notice Gets the price for identifier and time if it has already been requested and resolved.
     * @dev If the price is not available, the method reverts.
     * @param identifier uniquely identifies the price requested. eg BTC/USD (encoded as bytes32) could be requested.
     * @param time unix timestamp of for the price request.
     * @param ancillaryData arbitrary data appended to a price request to give the voters more info from the caller.
     * @return int256 representing the resolved price for the given identifier and timestamp.
     */
    function getPrice(
        bytes32 identifier,
        uint256 time,
        bytes memory ancillaryData
    ) public view override onlyRegisteredContract() returns (int256) {
        (bool _hasPrice, int256 price, string memory message) = _getPriceOrError(identifier, time, ancillaryData);

        // If the price wasn't available, revert with the provided message.
        require(_hasPrice, message);
        return price;
    }

    // Overloaded method to enable short term backwards compatibility. Will be deprecated in the next DVM version.
    function getPrice(bytes32 identifier, uint256 time) external view override returns (int256) {
        return getPrice(identifier, time, "");
    }

    /**
     * @notice Gets the status of a list of price requests, identified by their identifier and time.
     * @dev If the status for a particular request is NotRequested, the lastVotingRound will always be 0.
     * @param requests array of type PendingRequest which includes an identifier and timestamp for each request.
     * @return requestStates a list, in the same order as the input list, giving the status of each of the specified price requests.
     */
    function getPriceRequestStatuses(PendingRequestAncillary[] memory requests)
        public
        view
        returns (RequestState[] memory)
    {
        RequestState[] memory requestStates = new RequestState[](requests.length);
        uint256 currentRoundId = voteTiming.computeCurrentRoundId(getCurrentTime());
        for (uint256 i = 0; i < requests.length; i = unsafe_inc(i)) {
            PriceRequest storage priceRequest =
                _getPriceRequest(requests[i].identifier, requests[i].time, requests[i].ancillaryData);

            RequestStatus status = _getRequestStatus(priceRequest, currentRoundId);

            // If it's an active request, its true lastVotingRound is the current one, even if it hasn't been updated.
            if (status == RequestStatus.Active) requestStates[i].lastVotingRound = currentRoundId;
            else requestStates[i].lastVotingRound = priceRequest.lastVotingRound;
            requestStates[i].status = status;
        }
        return requestStates;
    }

    // Overloaded method to enable short term backwards compatibility. Will be deprecated in the next DVM version.
    function getPriceRequestStatuses(PendingRequest[] memory requests) external view returns (RequestState[] memory) {
        PendingRequestAncillary[] memory requestsAncillary = new PendingRequestAncillary[](requests.length);

        for (uint256 i = 0; i < requests.length; i = unsafe_inc(i)) {
            requestsAncillary[i].identifier = requests[i].identifier;
            requestsAncillary[i].time = requests[i].time;
            requestsAncillary[i].ancillaryData = "";
        }
        return getPriceRequestStatuses(requestsAncillary);
    }

    /****************************************
     *          VOTING FUNCTIONS            *
     ****************************************/

    /**
     * @notice Commit a vote for a price request for identifier at time.
     * @dev identifier, time must correspond to a price request that's currently in the commit phase.
     * Commits can be changed.
     * @dev Since transaction data is public, the salt will be revealed with the vote. While this is the system’s
     * expected behavior, voters should never reuse salts. If someone else is able to guess the voted price and knows
     * that a salt will be reused, then they can determine the vote pre-reveal.
     * @param identifier uniquely identifies the committed vote. EG BTC/USD price pair.
     * @param time unix timestamp of the price being voted on.
     * @param ancillaryData arbitrary data appended to a price request to give the voters more info from the caller.
     * @param hash keccak256 hash of the price, salt, voter address, time, ancillaryData, current roundId, identifier.
     */
    function commitVote(
        bytes32 identifier,
        uint256 time,
        bytes memory ancillaryData,
        bytes32 hash
    ) public override onlyIfNotMigrated() {
        uint256 currentRoundId = voteTiming.computeCurrentRoundId(getCurrentTime());
        address voter = getVoterFromDelegate(msg.sender);
        _updateTrackers(voter);
        uint256 blockTime = getCurrentTime();
        require(hash != bytes32(0), "Invalid provided hash");
        require(voteTiming.computeCurrentPhase(blockTime) == Phase.Commit, "Cannot commit in reveal phase");

        PriceRequest storage priceRequest = _getPriceRequest(identifier, time, ancillaryData);
        require(
            _getRequestStatus(priceRequest, currentRoundId) == RequestStatus.Active,
            "Cannot commit inactive request"
        );

        VoteInstance storage voteInstance = priceRequest.voteInstances[currentRoundId];
        voteInstance.voteSubmissions[voter].commit = hash;

        emit VoteCommitted(voter, msg.sender, currentRoundId, identifier, time, ancillaryData);
    }

    // Overloaded method to enable short term backwards compatibility. Will be deprecated in the next DVM version.
    function commitVote(
        bytes32 identifier,
        uint256 time,
        bytes32 hash
    ) external override onlyIfNotMigrated() {
        commitVote(identifier, time, "", hash);
    }

    /**
     * @notice Reveal a previously committed vote for identifier at time.
     * @dev The revealed price, salt, voter address, time, ancillaryData, current roundId, identifier must hash to the
     * latest hash that commitVote() was called with. Only the committer can reveal their vote.
     * @param identifier voted on in the commit phase. EG BTC/USD price pair.
     * @param time specifies the unix timestamp of the price being voted on.
     * @param price voted on during the commit phase.
     * @param ancillaryData arbitrary data appended to a price request to give the voters more info from the caller.
     * @param salt value used to hide the commitment price during the commit phase.
     */
    function revealVote(
        bytes32 identifier,
        uint256 time,
        int256 price,
        bytes memory ancillaryData,
        int256 salt
    ) public override onlyIfNotMigrated() {
        // Note: computing the current round is required to disallow people from revealing an old commit after the round is over.
        uint256 currentRoundId = voteTiming.computeCurrentRoundId(getCurrentTime());
        _freezeRoundVariables(currentRoundId);
        VoteInstance storage voteInstance =
            _getPriceRequest(identifier, time, ancillaryData).voteInstances[currentRoundId];
        address voter = getVoterFromDelegate(msg.sender);
        VoteSubmission storage voteSubmission = voteInstance.voteSubmissions[voter];

        // Scoping to get rid of a stack too deep errors for require messages.
        {
            // Can only reveal in the reveal phase.
            require(voteTiming.computeCurrentPhase(getCurrentTime()) == Phase.Reveal);
            // 0 hashes are disallowed in the commit phase, so they indicate a different error.
            // Cannot reveal an uncommitted or previously revealed hash
            require(voteSubmission.commit != bytes32(0), "Invalid hash reveal");

            // Check that the hash that was committed matches to the one that was revealed. Note that if the voter had
            // delegated this means that they must reveal with the same account they had committed with.
            require(
                keccak256(abi.encodePacked(price, salt, msg.sender, time, ancillaryData, currentRoundId, identifier)) ==
                    voteSubmission.commit,
                "Revealed data != commit hash"
            );
        }

        delete voteSubmission.commit; // Small gas refund for clearing up storage.

        voteSubmission.revealHash = keccak256(abi.encode(price)); // Set the voter's submission.
        uint256 activeStake = voterStakes[voter].activeStake;
        voteInstance.resultComputation.addVote(price, activeStake); // Add vote to the results.
        emit VoteRevealed(voter, msg.sender, currentRoundId, identifier, time, price, ancillaryData, activeStake);
    }

    // Overloaded method to enable short term backwards compatibility. Will be deprecated in the next DVM version.
    function revealVote(
        bytes32 identifier,
        uint256 time,
        int256 price,
        int256 salt
    ) external override {
        revealVote(identifier, time, price, "", salt);
    }

    /**
     * @notice commits a vote and logs an event with a data blob, typically an encrypted version of the vote
     * @dev An encrypted version of the vote is emitted in an event EncryptedVote to allow off-chain infrastructure to
     * retrieve the commit. The contents of encryptedVote are never used on chain: it is purely for convenience.
     * @param identifier unique price pair identifier. Eg: BTC/USD price pair.
     * @param time unix timestamp of for the price request.
     * @param ancillaryData arbitrary data appended to a price request to give the voters more info from the caller.
     * @param hash keccak256 hash of the price you want to vote for and a int256 salt.
     * @param encryptedVote offchain encrypted blob containing the voters amount, time and salt.
     */
    function commitAndEmitEncryptedVote(
        bytes32 identifier,
        uint256 time,
        bytes memory ancillaryData,
        bytes32 hash,
        bytes memory encryptedVote
    ) public override {
        commitVote(identifier, time, ancillaryData, hash);

        uint256 roundId = voteTiming.computeCurrentRoundId(getCurrentTime());
        emit EncryptedVote(msg.sender, roundId, identifier, time, ancillaryData, encryptedVote);
    }

    // Overloaded method to enable short term backwards compatibility. Will be deprecated in the next DVM version.
    function commitAndEmitEncryptedVote(
        bytes32 identifier,
        uint256 time,
        bytes32 hash,
        bytes memory encryptedVote
<<<<<<< HEAD
    ) public override {
=======
    ) external override {
        commitVote(identifier, time, "", hash);

>>>>>>> 10da872c
        commitAndEmitEncryptedVote(identifier, time, "", hash, encryptedVote);
    }

    /**
     * @notice Sets the delegate of a voter. This delegate can vote on behalf of the staker. The staker will still own
     * all staked balances, receive rewards and be slashed based on the actors of the delegate. Intended use is using a
     * low-security available wallet for voting while keeping access to staked amounts secure by a more secure wallet.
     * @param delegate the address of the delegate.
     */
    function setDelegate(address delegate) external {
        voterStakes[msg.sender].delegate = delegate;
    }

    /**
     * @notice Sets the delegator of a voter. Acts to accept a delegation. The delegate can only vote for delegator if
     * the delegator also selected the delegate to do so (two way relationship needed).
     * @param delegator the address of the delegate.
     */
    function setDelegator(address delegator) external {
        delegateToStaker[msg.sender] = delegator;
    }

    /****************************************
     *        VOTING GETTER FUNCTIONS       *
     ****************************************/

    /**
     * @notice Gets the voter from the delegate.
     * @return address voter that corresponds to the delegate.
     */
    function getVoterFromDelegate(address caller) public view returns (address) {
        if (
            delegateToStaker[caller] != address(0) && // The delegate chose to be a delegate for the staker.
            voterStakes[delegateToStaker[caller]].delegate == caller // The staker chose the delegate.
        ) return delegateToStaker[caller];
        else return caller;
    }

    /**
     * @notice Gets the queries that are being voted on this round.
     * @return pendingRequests array containing identifiers of type PendingRequest.
     */
    function getPendingRequests() external view override returns (PendingRequestAncillary[] memory) {
        uint256 blockTime = getCurrentTime();
        uint256 currentRoundId = voteTiming.computeCurrentRoundId(blockTime);

        // Solidity memory arrays aren't resizable (and reading storage is expensive). Hence this hackery to filter
        // pendingPriceRequests only to those requests that have an Active RequestStatus.
        PendingRequestAncillary[] memory unresolved = new PendingRequestAncillary[](pendingPriceRequests.length);
        uint256 numUnresolved = 0;

        for (uint256 i = 0; i < pendingPriceRequests.length; i = unsafe_inc(i)) {
            PriceRequest storage priceRequest = priceRequests[pendingPriceRequests[i]];
            if (_getRequestStatus(priceRequest, currentRoundId) == RequestStatus.Active) {
                unresolved[numUnresolved] = PendingRequestAncillary({
                    identifier: priceRequest.identifier,
                    time: priceRequest.time,
                    ancillaryData: priceRequest.ancillaryData
                });
                numUnresolved++;
            }
        }

        PendingRequestAncillary[] memory pendingRequests = new PendingRequestAncillary[](numUnresolved);
        for (uint256 i = 0; i < numUnresolved; i = unsafe_inc(i)) {
            pendingRequests[i] = unresolved[i];
        }
        return pendingRequests;
    }

    /**
     * @notice Checks if there are current active requests.
     * @return bool true if there are active requests, false otherwise.
     */
    function currentActiveRequests() public view returns (bool) {
        uint256 blockTime = getCurrentTime();
        uint256 currentRoundId = voteTiming.computeCurrentRoundId(blockTime);
        for (uint256 i = 0; i < pendingPriceRequests.length; i = unsafe_inc(i)) {
            if (_getRequestStatus(priceRequests[pendingPriceRequests[i]], currentRoundId) == RequestStatus.Active)
                return true;
        }
        return false;
    }

    /**
     * @notice Returns the current voting phase, as a function of the current time.
     * @return Phase to indicate the current phase. Either { Commit, Reveal, NUM_PHASES }.
     */
    function getVotePhase() public view override returns (Phase) {
        return voteTiming.computeCurrentPhase(getCurrentTime());
    }

    /**
     * @notice Returns the current round ID, as a function of the current time.
     * @return uint256 representing the unique round ID.
     */
    function getCurrentRoundId() external view override returns (uint256) {
        return voteTiming.computeCurrentRoundId(getCurrentTime());
    }

    /**
     * @notice Returns the round end time, as a function of the round number.
     * @param roundId representing the unique round ID.
     * @return uint256 representing the unique round ID.
     */
    function getRoundEndTime(uint256 roundId) external view returns (uint256) {
        return voteTiming.computeRoundEndTime(roundId);
    }

    function getNumberOfPriceRequests() external view returns (uint256) {
        return priceRequestIds.length;
    }

    function requestSlashingTrackers(uint256 requestIndex) public view returns (SlashingTracker memory) {
        uint256 currentRoundId = voteTiming.computeCurrentRoundId(getCurrentTime());
        PriceRequest storage priceRequest = priceRequests[priceRequestIds[requestIndex]];

        if (_getRequestStatus(priceRequest, currentRoundId) != RequestStatus.Resolved)
            return SlashingTracker(0, 0, 0, 0);

        VoteInstance storage voteInstance = priceRequest.voteInstances[priceRequest.lastVotingRound];

        uint256 totalVotes = voteInstance.resultComputation.totalVotes;
        uint256 totalCorrectVotes = voteInstance.resultComputation.getTotalCorrectlyVotedTokens();
        uint256 stakedAtRound = rounds[priceRequest.lastVotingRound].cumulativeActiveStakeAtRound;

        (uint256 wrongVoteSlash, uint256 noVoteSlash) =
            slashingLibrary.calcSlashing(stakedAtRound, totalVotes, totalCorrectVotes, priceRequest.isGovernance);

        uint256 totalSlashed =
            ((noVoteSlash * (stakedAtRound - totalVotes)) / 1e18) +
                ((wrongVoteSlash * (totalVotes - totalCorrectVotes)) / 1e18);

        return SlashingTracker(wrongVoteSlash, noVoteSlash, totalSlashed, totalCorrectVotes);
    }

    /****************************************
     *        OWNER ADMIN FUNCTIONS         *
     ****************************************/

    /**
     * @notice Disables this Voting contract in favor of the migrated one.
     * @dev Can only be called by the contract owner.
     * @param newVotingAddress the newly migrated contract address.
     */
    function setMigrated(address newVotingAddress) external override onlyOwner {
        migratedAddress = newVotingAddress;
        emit VotingContractMigrated(newVotingAddress);
    }

    /**
     * @notice Resets the Gat percentage. Note: this change only applies to rounds that have not yet begun.
     * @param newGat sets the next round's Gat.
     */
    function setGat(uint256 newGat) external override onlyOwner {
        require(newGat < votingToken.totalSupply() && newGat > 0);
        gat = newGat;
        emit GatChanged(newGat);
    }

    // Here for abi compatibility. to be removed.
    function setRewardsExpirationTimeout(uint256 NewRewardsExpirationTimeout) external override onlyOwner {}

    /**
     * @notice Changes the slashing library used by this contract.
     * @param _newSlashingLibrary new slashing library address.
     */
    function setSlashingLibrary(address _newSlashingLibrary) external override onlyOwner {
        slashingLibrary = SlashingLibrary(_newSlashingLibrary);
        emit SlashingLibraryChanged(_newSlashingLibrary);
    }

    /****************************************
     *          STAKING FUNCTIONS           *
     ****************************************/

    /**
     * @notice Updates the voter's trackers for staking and slashing.
     * @dev This function can be called by anyone, but it is not necessary for the contract to work because
     * it is automatically run in the other functions.
     * @param voterAddress address of the voter to update the trackers for.
     */
    function updateTrackers(address voterAddress) external {
        _updateTrackers(voterAddress);
    }

    /**
     * @notice Updates the voter's trackers for staking and voting in a specific range of priceRequest indexes.
     * @dev this function can be used in place of updateTrackers to process the trackers in batches, hence avoiding
     * potential issues if the number of elements to be processed is big.
     * @param voterAddress address of the voter to update the trackers for.
     * @param indexTo last price request index to update the trackers for.
     */
    function updateTrackersRange(address voterAddress, uint256 indexTo) external {
        require(voterStakes[voterAddress].lastRequestIndexConsidered < indexTo && indexTo <= priceRequestIds.length);

        _updateAccountSlashingTrackers(voterAddress, indexTo);
    }

    // Updates the global and selected wallet's trackers for staking and voting.
    function _updateTrackers(address voterAddress) internal override {
        _updateAccountSlashingTrackers(voterAddress, priceRequestIds.length);
        super._updateTrackers(voterAddress);
    }

    function getStartingIndexForStaker() internal view override returns (uint64) {
        return SafeCast.toUint64(priceRequestIds.length - (inActiveReveal() ? 0 : pendingPriceRequests.length));
    }

    // Checks if we are in an active voting reveal phase (currently revealing votes).
    function inActiveReveal() internal view override returns (bool) {
        return (currentActiveRequests() && getVotePhase() == Phase.Reveal);
    }

    // Updates the slashing trackers of a given account based on previous voting activity.
    function _updateAccountSlashingTrackers(address voterAddress, uint256 indexTo) internal {
        uint256 currentRoundId = voteTiming.computeCurrentRoundId(getCurrentTime());
        VoterStake storage voterStake = voterStakes[voterAddress];
        // Note the method below can hit a gas limit of there are a LOT of requests from the last time this was run.
        // A future version of this should bound how many requests to look at per call to avoid gas limit issues.

        // Traverse all requests from the last considered request. For each request see if the voter voted correctly or
        // not. Based on the outcome, attribute the associated slash to the voter.
        int256 slash = 0;
        for (
            uint64 requestIndex = voterStake.lastRequestIndexConsidered;
            requestIndex < indexTo;
            requestIndex = unsafe_inc_64(requestIndex)
        ) {
            if (skippedRequestIndexes[requestIndex] != 0) {
                requestIndex = skippedRequestIndexes[requestIndex];
                continue;
            }

            if (requestIndex > indexTo - 1) break; // This happens if the last element was a rolled vote.
            PriceRequest storage priceRequest = priceRequests[priceRequestIds[requestIndex]];
            VoteInstance storage voteInstance = priceRequest.voteInstances[priceRequest.lastVotingRound];

            // If the request status is not resolved then: a) Either we are still in the current voting round, in which
            // case break the loop and stop iterating (all subsequent requests will be in the same state by default) or
            // b) we have gotten to a rolled vote in which case we need to update some internal trackers for this vote
            // and set this within the skippedRequestIndexes mapping so the next time we hit this it is skipped.
            if (!_priceRequestResolved(priceRequest, voteInstance, currentRoundId)) {
                // If the request is not resolved and the lastVotingRound less than the current round then the vote
                // must have been rolled. In this case, update the internal trackers for this vote.

                if (priceRequest.lastVotingRound < currentRoundId) {
                    priceRequest.lastVotingRound = SafeCast.toUint32(currentRoundId);
                    skippedRequestIndexes[requestIndex] = requestIndex;
                    priceRequest.priceRequestIndex = SafeCast.toUint64(priceRequestIds.length);
                    priceRequestIds.push(priceRequestIds[requestIndex]);
                    continue;
                }
                // Else, we are simply evaluating a request that is still actively being voted on. In this case, break as
                // all subsequent requests within the array must be in the same state and cant have any slashing applied.
                break;
            }

            uint256 totalCorrectVotes = voteInstance.resultComputation.getTotalCorrectlyVotedTokens();

            (uint256 wrongVoteSlashPerToken, uint256 noVoteSlashPerToken) =
                slashingLibrary.calcSlashing(
                    rounds[priceRequest.lastVotingRound].cumulativeActiveStakeAtRound,
                    voteInstance.resultComputation.totalVotes,
                    totalCorrectVotes,
                    priceRequest.isGovernance
                );

            // The voter did not reveal or did not commit. Slash at noVote rate.
            if (voteInstance.voteSubmissions[voterAddress].revealHash == 0)
                slash -= int256((voterStake.activeStake * noVoteSlashPerToken) / 1e18);

                // The voter did not vote with the majority. Slash at wrongVote rate.
            else if (
                !voteInstance.resultComputation.wasVoteCorrect(voteInstance.voteSubmissions[voterAddress].revealHash)
            )
                slash -= int256((voterStake.activeStake * wrongVoteSlashPerToken) / 1e18);

                // The voter voted correctly. Receive a pro-rate share of the other voters slashed amounts as a reward.
            else {
                // Compute the total amount slashed over all stakers. This is the sum of the total slashed for not voting
                // and the total slashed for voting incorrectly. Use this to work out the stakers prorate share.
                uint256 totalSlashed =
                    ((noVoteSlashPerToken *
                        (rounds[priceRequest.lastVotingRound].cumulativeActiveStakeAtRound -
                            voteInstance.resultComputation.totalVotes)) +
                        ((wrongVoteSlashPerToken * (voteInstance.resultComputation.totalVotes - totalCorrectVotes)))) /
                        1e18;

                slash += int256(((voterStake.activeStake * totalSlashed)) / totalCorrectVotes);
            }

            // If this is not the last price request to apply and the next request in the batch is from a subsequent
            // round then apply the slashing now. Else, do nothing and apply the slashing after the loop concludes.
            // This acts to apply slashing within a round as independent actions: multiple votes within the same round

            // should not impact each other but subsequent rounds should impact each other. We need to consider the
            // skippedRequestIndexes mapping when finding the next index as the next request may have been deleted or rolled.
            uint256 nextRequestIndex =
                skippedRequestIndexes[requestIndex + 1] != 0
                    ? skippedRequestIndexes[requestIndex + 1] + 1
                    : requestIndex + 1;
            if (
                slash != 0 &&
                indexTo > nextRequestIndex &&
                priceRequest.lastVotingRound != priceRequests[priceRequestIds[nextRequestIndex]].lastVotingRound
            ) {
                applySlashToVoter(slash, voterStake, voterAddress);
                slash = 0;
            }
            voterStake.lastRequestIndexConsidered = requestIndex + 1;
        }

        if (slash != 0) applySlashToVoter(slash, voterStake, voterAddress);
    }

    // Applies a given slash to a given voter's stake.
    function applySlashToVoter(
        int256 slash,
        VoterStake storage voterStake,
        address voterAddress
    ) internal {
        if (slash + int256(voterStake.activeStake) > 0)
            voterStake.activeStake = uint256(int256(voterStake.activeStake) + slash);
        else voterStake.activeStake = 0;
        emit VoterSlashed(voterAddress, slash, voterStake.activeStake);
    }

    /****************************************
     *       SPAM DELETION FUNCTIONS        *
     ****************************************/

    /**
     * @notice Declare a specific price requests range to be spam and request it's deletion.
     * @dev note that this method should almost never be used. The bond to call this should be set to
     * a very large number (say 10k UMA) as it could be abused if set too low. Function constructs a price
     * request that, if passed, enables pending requests to be diregarded by the contract.
     * @param spamRequestIndices list of request indices to be declared as spam. Each element is a
     * pair of uint256s representing the start and end of the range.
     */
    function signalRequestsAsSpamForDeletion(uint256[2][] calldata spamRequestIndices) external {
        votingToken.transferFrom(msg.sender, address(this), spamDeletionProposalBond);
        uint256 currentTime = getCurrentTime();
        uint256 runningValidationIndex;
        uint256 spamRequestIndicesLength = spamRequestIndices.length;
        for (uint256 i = 0; i < spamRequestIndicesLength; i = unsafe_inc(i)) {
            uint256[2] memory spamRequestIndex = spamRequestIndices[i];

            // Check request end index is greater than start index, endIndex is less than the total number of requests,
            // and validate index continuity (each sequential element within the spamRequestIndices array is sequently
            // and increasing in size).
            require(
                spamRequestIndex[0] <= spamRequestIndex[1] &&
                    spamRequestIndex[1] < priceRequestIds.length &&
                    spamRequestIndex[1] > runningValidationIndex
            );

            runningValidationIndex = spamRequestIndex[1];
        }

        spamDeletionProposals.push(
            SpamDeletionRequest({
                spamRequestIndices: spamRequestIndices,
                requestTime: currentTime,
                executed: false,
                proposer: msg.sender,
                bond: spamDeletionProposalBond
            })
        );

        uint256 proposalId = spamDeletionProposals.length - 1;

        // Note that for proposalId>= 10^11 the generated identifier will no longer be unique but the manner
        // in which the priceRequest id is encoded in _encodePriceRequest guarantees its uniqueness.
        bytes32 identifier = SpamGuardIdentifierLib._constructIdentifier(SafeCast.toUint32(proposalId));

        _requestPrice(identifier, currentTime, "", true);

        emit SignaledRequestsAsSpamForDeletion(proposalId, msg.sender, spamRequestIndices);
    }

    /**
     * @notice Execute the spam deletion proposal if it has been approved by voting.
     * @param proposalId spam deletion proposal id.
     */
    function executeSpamDeletion(uint256 proposalId) external {
        require(spamDeletionProposals[proposalId].executed == false);
        spamDeletionProposals[proposalId].executed = true;

        bytes32 identifier = SpamGuardIdentifierLib._constructIdentifier(SafeCast.toUint32(proposalId));

        (bool hasPrice, int256 resolutionPrice, ) =
            _getPriceOrError(identifier, spamDeletionProposals[proposalId].requestTime, "");
        require(hasPrice);

        // If the price is non zero then the spam deletion request was voted up to delete the requests. Execute delete.
        if (resolutionPrice != 0) {
            // Delete the price requests associated with the spam.
            for (uint256 i = 0; i < spamDeletionProposals[proposalId].spamRequestIndices.length; i = unsafe_inc(i)) {
                uint64 startIndex = uint64(spamDeletionProposals[proposalId].spamRequestIndices[uint256(i)][0]);
                uint64 endIndex = uint64(spamDeletionProposals[proposalId].spamRequestIndices[uint256(i)][1]);
                for (uint256 j = startIndex; j <= endIndex; j++) {
                    bytes32 requestId = priceRequestIds[j];
                    // Remove from pendingPriceRequests.
                    _removeRequestFromPendingPriceRequests(priceRequests[requestId].pendingRequestIndex);

                    // Remove the request from the priceRequests mapping.
                    delete priceRequests[requestId];
                }

                // Set the deletion request jump mapping. This enables the for loops that iterate over requests to skip
                // the deleted requests via a "jump" over the removed elements from the array.
                skippedRequestIndexes[startIndex] = endIndex;
            }

            // Return the spamDeletionProposalBond.
            votingToken.transfer(spamDeletionProposals[proposalId].proposer, spamDeletionProposals[proposalId].bond);
            emit ExecutedSpamDeletion(proposalId, true);
        }
        // Else, the spam deletion request was voted down. In this case we send the spamDeletionProposalBond to the store.
        else {
            votingToken.transfer(finder.getImplementationAddress(OracleInterfaces.Store), spamDeletionProposalBond);
            emit ExecutedSpamDeletion(proposalId, false);
        }
    }

    /**
     * @notice Set the spam deletion proposal bond.
     * @param _spamDeletionProposalBond new spam deletion proposal bond.
     */
    function setSpamDeletionProposalBond(uint256 _spamDeletionProposalBond) public onlyOwner() {
        spamDeletionProposalBond = _spamDeletionProposalBond;
        emit SpamDeletionProposalBondChanged(_spamDeletionProposalBond);
    }

    /**
     * @notice Get the spam deletion request by the proposal id.
     * @param spamDeletionRequestId spam deletion request id.
     * @return SpamDeletionRequest the spam deletion request.
     */
    function getSpamDeletionRequest(uint256 spamDeletionRequestId) external view returns (SpamDeletionRequest memory) {
        return spamDeletionProposals[spamDeletionRequestId];
    }

    /****************************************
     *    PRIVATE AND INTERNAL FUNCTIONS    *
     ****************************************/

    function _removeRequestFromPendingPriceRequests(uint64 pendingRequestIndex) internal {
        uint256 lastIndex = pendingPriceRequests.length - 1;
        PriceRequest storage lastPriceRequest = priceRequests[pendingPriceRequests[lastIndex]];
        lastPriceRequest.pendingRequestIndex = pendingRequestIndex;
        pendingPriceRequests[pendingRequestIndex] = pendingPriceRequests[lastIndex];
        pendingPriceRequests.pop();
    }

    // Returns the price for a given identifer. Three params are returns: bool if there was an error, int to represent
    // the resolved price and a string which is filled with an error message, if there was an error or "".
    function _getPriceOrError(
        bytes32 identifier,
        uint256 time,
        bytes memory ancillaryData
    )
        internal
        view
        returns (
            bool,
            int256,
            string memory
        )
    {
        PriceRequest storage priceRequest = _getPriceRequest(identifier, time, ancillaryData);
        uint256 currentRoundId = voteTiming.computeCurrentRoundId(getCurrentTime());

        RequestStatus requestStatus = _getRequestStatus(priceRequest, currentRoundId);
        if (requestStatus == RequestStatus.Active) return (false, 0, "Current voting round not ended");
        else if (requestStatus == RequestStatus.Resolved) {
            VoteInstance storage voteInstance = priceRequest.voteInstances[priceRequest.lastVotingRound];
            (, int256 resolvedPrice) =
                voteInstance.resultComputation.getResolvedPrice(_computeGat(priceRequest.lastVotingRound));
            return (true, resolvedPrice, "");
        } else if (requestStatus == RequestStatus.Future) return (false, 0, "Price is still to be voted on");
        else return (false, 0, "Price was never requested");
    }

    function _getPriceRequest(
        bytes32 identifier,
        uint256 time,
        bytes memory ancillaryData
    ) private view returns (PriceRequest storage) {
        return priceRequests[_encodePriceRequest(identifier, time, ancillaryData)];
    }

    function _encodePriceRequest(
        bytes32 identifier,
        uint256 time,
        bytes memory ancillaryData
    ) private pure returns (bytes32) {
        return keccak256(abi.encode(identifier, time, ancillaryData));
    }

    function _freezeRoundVariables(uint256 roundId) private {
        // Only freeze the round if this is the first request in the round.
        if (rounds[roundId].gat == 0) {
            // Set the round gat percentage to the current global gat rate.
            rounds[roundId].gat = gat;

            // Store the cumulativeActiveStake at this roundId to work out slashing and voting trackers.
            rounds[roundId].cumulativeActiveStakeAtRound = cumulativeActiveStake;
        }
    }

    function _priceRequestResolved(
        PriceRequest storage priceRequest,
        VoteInstance storage voteInstance,
        uint256 currentRoundId
    ) private returns (bool) {
        // We are currently either in the voting round for the request or voting is yet to begin.
        if (currentRoundId <= priceRequest.lastVotingRound) return false;

        // If the request has been previously resolved, return true.
        if (priceRequest.pendingRequestIndex == UINT64_MAX) return true;

        // Else, check if the price can be resolved.
        (bool isResolvable, int256 resolvedPrice) =
            voteInstance.resultComputation.getResolvedPrice(_computeGat(priceRequest.lastVotingRound));

        // If it's not resolvable return false.
        if (!isResolvable) return false;

        // Else, the request is resolvable. Remove the element from the pending request and update pendingRequestIndex
        // within the price request struct to make the next entry into this method a no-op for this request.
        _removeRequestFromPendingPriceRequests(priceRequest.pendingRequestIndex);

        priceRequest.pendingRequestIndex = UINT64_MAX;
        emit PriceResolved(
            priceRequest.lastVotingRound,
            priceRequest.identifier,
            priceRequest.time,
            priceRequest.priceRequestIndex,
            resolvedPrice,
            priceRequest.ancillaryData
        );
        return true;
    }

    function _computeGat(uint256 roundId) internal view returns (uint256) {
        // Return the GAT.
        return rounds[roundId].gat;
    }

    function _getRequestStatus(PriceRequest storage priceRequest, uint256 currentRoundId)
        private
        view
        returns (RequestStatus)
    {
        if (priceRequest.lastVotingRound == 0) return RequestStatus.NotRequested;
        else if (priceRequest.lastVotingRound < currentRoundId) {
            VoteInstance storage voteInstance = priceRequest.voteInstances[priceRequest.lastVotingRound];
            (bool isResolved, ) =
                voteInstance.resultComputation.getResolvedPrice(_computeGat(priceRequest.lastVotingRound));

            return isResolved ? RequestStatus.Resolved : RequestStatus.Active;
        } else if (priceRequest.lastVotingRound == currentRoundId) return RequestStatus.Active;
        // Means than priceRequest.lastVotingRound > currentRoundId
        else return RequestStatus.Future;
    }

    function unsafe_inc(uint256 x) internal pure returns (uint256) {
        unchecked { return x + 1; }
    }

    function unsafe_inc_64(uint64 x) internal pure returns (uint64) {
        unchecked { return x + 1; }
    }

    function _getIdentifierWhitelist() private view returns (IdentifierWhitelistInterface supportedIdentifiers) {
        return IdentifierWhitelistInterface(finder.getImplementationAddress(OracleInterfaces.IdentifierWhitelist));
    }

    function _requireNotMigrated() private view {
        require(migratedAddress == address(0));
    }

    function _requireRegisteredContract() private view {
        if (migratedAddress != address(0)) require(msg.sender == migratedAddress);
        else {
            Registry registry = Registry(finder.getImplementationAddress(OracleInterfaces.Registry));
            require(registry.isContractRegistered(msg.sender), "Caller must be registered");
        }
    }
}<|MERGE_RESOLUTION|>--- conflicted
+++ resolved
@@ -610,13 +610,7 @@
         uint256 time,
         bytes32 hash,
         bytes memory encryptedVote
-<<<<<<< HEAD
     ) public override {
-=======
-    ) external override {
-        commitVote(identifier, time, "", hash);
-
->>>>>>> 10da872c
         commitAndEmitEncryptedVote(identifier, time, "", hash, encryptedVote);
     }
 

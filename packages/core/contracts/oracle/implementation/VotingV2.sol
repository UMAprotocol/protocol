--- conflicted
+++ resolved
@@ -222,6 +222,7 @@
         uint256 indexed roundId,
         bytes32 indexed identifier,
         uint256 indexed time,
+        uint256 requestIndex,
         bytes ancillaryData,
         bool isGovernance
     );
@@ -426,55 +427,6 @@
         emit VoterSlashed(voterAddress, slash);
     }
 
-<<<<<<< HEAD
-    function _updateCumulativeSlashingTrackers() internal {
-        uint256 currentRoundId = voteTiming.computeCurrentRoundId(getCurrentTime());
-        // Note the method below can hit a gas limit of there are a LOT of requests from the last time this was run.
-        // A future version of this should bound how many requests to look at per call to avoid gas limit issues.
-
-        // Traverse all price requests from the last time this method was called and for each request compute and store
-        // the associated slashing rates as a function of the total staked, total votes and total correct votes. Note
-        // that this method in almost all cases will only need to traverse one request as slashing trackers are updated
-        // on every commit and so it is not too computationally inefficient.
-        uint256 priceRequestIdsLength = priceRequestIds.length;
-        for (uint256 i = lastRequestIndexConsidered; i < priceRequestIdsLength; i = unsafe_inc(i)) {
-            if (deletedRequestJumpMapping[i] != 0) i = deletedRequestJumpMapping[i] + 1;
-            Request memory request = priceRequestIds[i];
-            PriceRequest storage priceRequest = priceRequests[request.requestId];
-            VoteInstance storage voteInstance = priceRequest.voteInstances[priceRequest.lastVotingRound];
-
-            // Cant slash this or any subsequent requests if the request is not settled. TODO: this has implications for
-            // rolled votes and should be considered closely.
-            if (_getRequestStatus(priceRequest, currentRoundId) != RequestStatus.Resolved) break;
-            uint256 stakedAtRound = rounds[request.roundId].cumulativeActiveStakeAtRound;
-            uint256 totalVotes = voteInstance.resultComputation.totalVotes.rawValue;
-            uint256 totalCorrectVotes = voteInstance.resultComputation.getTotalCorrectlyVotedTokens().rawValue;
-            uint256 wrongVoteSlashPerToken =
-                priceRequest.isGovernance
-                    ? slashingLibrary.calcWrongVoteSlashPerTokenGovernance(stakedAtRound, totalVotes, totalCorrectVotes)
-                    : slashingLibrary.calcWrongVoteSlashPerToken(stakedAtRound, totalVotes, totalCorrectVotes);
-            uint256 noVoteSlashPerToken =
-                slashingLibrary.calcNoVoteSlashPerToken(stakedAtRound, totalVotes, totalCorrectVotes);
-
-            uint256 totalSlashed =
-                ((noVoteSlashPerToken * (stakedAtRound - totalVotes)) / 1e18) +
-                    ((wrongVoteSlashPerToken * (totalVotes - totalCorrectVotes)) / 1e18);
-
-            requestSlashingTrackers[i] = SlashingTracker(
-                wrongVoteSlashPerToken,
-                noVoteSlashPerToken,
-                totalSlashed,
-                totalCorrectVotes
-            );
-
-            lastRequestIndexConsidered = i + 1;
-        }
-
-        emit CumulativeSlashingTrackersUpdated(lastRequestIndexConsidered, priceRequestIdsLength);
-    }
-
-=======
->>>>>>> aa4ebfb8
     /****************************************
      *       SPAM DELETION FUNCTIONS        *
      ****************************************/
@@ -645,12 +597,15 @@
             newPriceRequest.isGovernance = isGovernance;
 
             pendingPriceRequests.push(priceRequestId);
-<<<<<<< HEAD
-            emit PriceRequestAdded(roundIdToVoteOnPriceRequest, identifier, time, ancillaryData, isGovernance);
-=======
             priceRequestIds.push(priceRequestId);
-            emit PriceRequestAdded(roundIdToVoteOnPriceRequest, identifier, time, ancillaryData);
->>>>>>> aa4ebfb8
+            emit PriceRequestAdded(
+                roundIdToVoteOnPriceRequest,
+                identifier,
+                time,
+                newPriceRequest.priceRequestIndex,
+                ancillaryData,
+                isGovernance
+            );
         }
     }
 

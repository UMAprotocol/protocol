// TODO: this whole /oracle/implementation directory should be restructured to separate the DVM and the OO.

// SPDX-License-Identifier: AGPL-3.0-only
pragma solidity ^0.8.0;

import "../../common/implementation/AncillaryData.sol";
import "../../common/implementation/MultiCaller.sol";

import "../interfaces/FinderInterface.sol";
import "../interfaces/OracleInterface.sol";
import "../interfaces/OracleAncillaryInterface.sol";
import "../interfaces/OracleGovernanceInterface.sol";
import "../interfaces/VotingV2Interface.sol";
import "../interfaces/IdentifierWhitelistInterface.sol";
import "./Registry.sol";
import "./ResultComputationV2.sol";
import "./VoteTimingV2.sol";
import "./Staker.sol";
import "./Constants.sol";
import "./SlashingLibrary.sol";
import "./SpamGuardIdentifierLib.sol";

import "@openzeppelin/contracts/access/Ownable.sol";
import "@openzeppelin/contracts/utils/math/SafeMath.sol";
import "@openzeppelin/contracts/utils/cryptography/ECDSA.sol";

/**
 * @title Voting system for Oracle.
 * @dev Handles receiving and resolving price requests via a commit-reveal voting scheme.
 */
// TODO: right now there are multiple interfaces (OracleInterface & OracleAncillaryInterface). We should only have one
// which should be done by removing the overloaded interfaces.

contract VotingV2 is
    Staker,
    OracleAncillaryInterface, // Interface to support ancillary data with price requests.
    OracleGovernanceInterface, // Interface to support governance requests.
    VotingV2Interface,
    MultiCaller
{
    using SafeMath for uint256;
    using VoteTimingV2 for VoteTimingV2.Data;
    using ResultComputationV2 for ResultComputationV2.Data;

    /****************************************
     *        VOTING DATA STRUCTURES        *
     ****************************************/

    // Identifies a unique price request for which the Oracle will always return the same value.
    // Tracks ongoing votes as well as the result of the vote.

    struct PriceRequest {
        bytes32 identifier;
        uint256 time;
        // A map containing all votes for this price in various rounds.
        mapping(uint256 => VoteInstance) voteInstances;
        // If in the past, this was the voting round where this price was resolved. If current or the upcoming round,
        // this is the voting round where this price will be voted on, but not necessarily resolved.
        uint256 lastVotingRound;
        // The pendingRequestIndex in the `pendingPriceRequests` that references this PriceRequest. A value of UINT_MAX
        // means that this PriceRequest is resolved and has been cleaned up from `pendingPriceRequests`.
        uint256 pendingRequestIndex;
        // Each request has a unique requestIndex number that is used to order all requests. This is the index within
        // the priceRequestIds array and is incremented on each request.
        uint256 priceRequestIndex;
        bool isGovernance;
        bytes ancillaryData;
    }

    struct VoteInstance {
        // Maps (voterAddress) to their submission.
        mapping(address => VoteSubmission) voteSubmissions;
        // The data structure containing the computed voting results.
        ResultComputationV2.Data resultComputation;
    }

    struct VoteSubmission {
        // A bytes32 of `0` indicates no commit or a commit that was already revealed.
        bytes32 commit;
        // The hash of the value that was revealed.
        // Note: this is only used for computation of rewards.
        bytes32 revealHash;
    }

    struct Round {
        uint256 gatPercentage; // Gat rate set for this round.
        uint256 cumulativeActiveStakeAtRound; // Total staked tokens at the start of the round.
    }

    // Represents the status a price request has.
    enum RequestStatus {
        NotRequested, // Was never requested.
        Active, // Is being voted on in the current round.
        Resolved, // Was resolved in a previous round.
        Future // Is scheduled to be voted on in a future round.
    }

    // Only used as a return value in view methods -- never stored in the contract.
    struct RequestState {
        RequestStatus status;
        uint256 lastVotingRound;
    }

    /****************************************
     *          INTERNAL TRACKING           *
     ****************************************/

    // Maps round numbers to the rounds.
    mapping(uint256 => Round) public rounds;

    // Maps price request IDs to the PriceRequest struct.
    mapping(bytes32 => PriceRequest) internal priceRequests;

    bytes32[] public priceRequestIds;

    mapping(uint256 => uint256) public deletedRequests;

    // Price request ids for price requests that haven't yet been marked as resolved.
    // These requests may be for future rounds.
    bytes32[] internal pendingPriceRequests;

    VoteTimingV2.Data public voteTiming;

    // Percentage of the total token supply that must be used in a vote to
    // create a valid price resolution. 1 == 100%.
    uint256 public gatPercentage;

    // Reference to the Finder.
    FinderInterface private immutable finder;

    // Reference to Slashing Library.
    SlashingLibrary public slashingLibrary;

    // If non-zero, this contract has been migrated to this address. All voters and
    // financial contracts should query the new address only.
    address public migratedAddress;

    // Max value of an unsigned integer.
    uint256 private constant UINT_MAX = ~uint256(0);

    // Max length in bytes of ancillary data that can be appended to a price request.
    // As of December 2020, the current Ethereum gas limit is 12.5 million. This requestPrice function's gas primarily
    // comes from computing a Keccak-256 hash in _encodePriceRequest and writing a new PriceRequest to
    // storage. We have empirically determined an ancillary data limit of 8192 bytes that keeps this function
    // well within the gas limit at ~8 million gas. To learn more about the gas limit and EVM opcode costs go here:
    // - https://etherscan.io/chart/gaslimit
    // - https://github.com/djrtwo/evm-opcode-gas-costs
    uint256 public constant ancillaryBytesLimit = 8192;

    /****************************************
     *          SLASHING TRACKERS           *
     ****************************************/

    uint256 public lastRequestIndexConsidered;

    // Only used as a return value in view methods -- never stored in the contract.
    struct SlashingTracker {
        uint256 wrongVoteSlashPerToken;
        uint256 noVoteSlashPerToken;
        uint256 totalSlashed;
        uint256 totalCorrectVotes;
    }

    /****************************************
     *        SPAM DELETION TRACKERS        *
     ****************************************/

    uint256 spamDeletionProposalBond;

    struct SpamDeletionRequest {
        uint256[2][] spamRequestIndices;
        uint256 requestTime;
        bool executed;
        address proposer;
    }

    // Maps round numbers to the spam deletion request.
    SpamDeletionRequest[] internal spamDeletionProposals;

    /****************************************
     *                EVENTS                *
     ****************************************/

    event VoteCommitted(
        address indexed voter,
        uint256 indexed roundId,
        bytes32 indexed identifier,
        uint256 time,
        bytes ancillaryData
    );

    event EncryptedVote(
        address indexed voter,
        uint256 indexed roundId,
        bytes32 indexed identifier,
        uint256 time,
        bytes ancillaryData,
        bytes encryptedVote
    );

    event VoteRevealed(
        address indexed voter,
        uint256 indexed roundId,
        bytes32 indexed identifier,
        uint256 time,
        int256 price,
        bytes ancillaryData,
        uint256 numTokens
    );

    event RewardsRetrieved(
        address indexed voter,
        uint256 indexed roundId,
        bytes32 indexed identifier,
        uint256 time,
        bytes ancillaryData,
        uint256 numTokens
    );

    event PriceRequestAdded(uint256 indexed roundId, bytes32 indexed identifier, uint256 time, bytes ancillaryData);

    event PriceResolved(
        uint256 indexed roundId,
        bytes32 indexed identifier,
        uint256 time,
        int256 price,
        bytes ancillaryData
    );

    // /**
    //  * @notice Construct the Voting contract.
    //  * @param _phaseLength length of the commit and reveal phases in seconds.
    //  * @param _gatPercentage of the total token supply that must be used in a vote to create a valid price resolution.
    //  * @param _votingToken address of the UMA token contract used to commit votes.
    //  * @param _finder keeps track of all contracts within the system based on their interfaceName.
    //  * @param _timerAddress Contract that stores the current time in a testing environment.
    //  * Must be set to 0x0 for production environments that use live time.
    //  */
    constructor(
        uint256 _emissionRate,
        uint256 _unstakeCoolDown,
        uint256 _phaseLength,
        uint256 _minRollToNextRoundLength,
        uint256 _gatPercentage,
        address _votingToken,
        address _finder,
        address _timerAddress,
        address _slashingLibrary
    ) Staker(_emissionRate, _unstakeCoolDown, _votingToken, _timerAddress) {
        voteTiming.init(_phaseLength, _minRollToNextRoundLength);
        require(_gatPercentage <= 1e18, "GAT percentage must be <= 100%");
        gatPercentage = _gatPercentage;
        finder = FinderInterface(_finder);
        slashingLibrary = SlashingLibrary(_slashingLibrary);
        setSpamDeletionProposalBond(10000e18); // Set the spam deletion proposal bond to 10,000 UMA. // TODO: make constructor param.
    }

    /***************************************
                    MODIFIERS
    ****************************************/

    modifier onlyRegisteredContract() {
        if (migratedAddress != address(0)) {
            require(msg.sender == migratedAddress, "Caller must be migrated address");
        } else {
            Registry registry = Registry(finder.getImplementationAddress(OracleInterfaces.Registry));
            require(registry.isContractRegistered(msg.sender), "Called must be registered");
        }
        _;
    }

    modifier onlyIfNotMigrated() {
        require(migratedAddress == address(0), "Only call this if not migrated");
        _;
    }

    /****************************************
     *          STAKING FUNCTIONS           *
     ****************************************/

    function updateTrackers(address voterAddress) public {
        _updateTrackers(voterAddress);
    }

    function updateTrackersRange(
        address voterAddress,
        uint256 indexFrom,
        uint256 indexTo
    ) public {
        require(indexFrom < indexTo, "indexFrom must be < indexTo");
        require(indexFrom >= voterStakes[voterAddress].lastRequestIndexConsidered, "Bad indexFrom");
        require(indexTo <= priceRequestIds.length, "Bad indexTo");

        _updateAccountSlashingTrackers(voterAddress, indexFrom, indexTo);
    }

    function _updateTrackers(address voterAddress) internal override {
<<<<<<< HEAD
        _updateAccountSlashingTrackers(
            voterAddress,
            voterStakes[voterAddress].lastRequestIndexConsidered,
            priceRequestIds.length
        );
=======
        _updateAccountSlashingTrackers(voterAddress);
>>>>>>> d4db6279
        super._updateTrackers(voterAddress);
    }

    function inActiveReveal() internal override returns (bool) {
        return (currentActiveRequests() && getVotePhase() == Phase.Reveal);
    }

    function _updateAccountSlashingTrackers(
        address voterAddress,
        uint256 indexFrom,
        uint256 indexTo
    ) internal {
        uint256 currentRoundId = voteTiming.computeCurrentRoundId(getCurrentTime());
        VoterStake storage voterStake = voterStakes[voterAddress];
        // Note the method below can hit a gas limit of there are a LOT of requests from the last time this was run.
        // A future version of this should bound how many requests to look at per call to avoid gas limit issues.

        // Traverse all requests from the last considered request. For each request see if the voter voted correctly or
        // not. Based on the outcome, attribute the associated slash to the voter.
        int256 slash = 0;
<<<<<<< HEAD
        for (uint256 requestIndex = indexFrom; requestIndex < indexTo; requestIndex = unsafe_inc(requestIndex)) {
            if (deletedRequests[requestIndex] != 0) requestIndex = deletedRequests[requestIndex] + 1;
            if (requestIndex > priceRequestIds.length - 1) break; // This happens if the last element was a rolled vote.
=======
        for (
            uint256 requestIndex = voterStake.lastRequestIndexConsidered;
            requestIndex < priceRequestIds.length;
            requestIndex = unsafe_inc(requestIndex)
        ) {
            if (deletedRequests[requestIndex] != 0) requestIndex = deletedRequests[requestIndex] + 1;
            if (requestIndex > priceRequestIds.length - 1) break; // This happens if the last element was a rolled vote.
            uint256 priceRequestIdsLength = priceRequestIds.length;
>>>>>>> d4db6279
            PriceRequest storage priceRequest = priceRequests[priceRequestIds[requestIndex]];

            // If the request status is not resolved then we are currently in the voting round associated with this
            // request and cant apply any slashing to this request. Note that we dont need to worry about rolled votes
            // here as this is deal with in the _updateCumulativeSlashingTrackers function by adding the request index
            // to the deletedRequests and so we'd have skipped it for free from this mapping.

            if (_getRequestStatus(priceRequest, currentRoundId) != RequestStatus.Resolved) {
                // If the request is not resolved and the lastVotingRound less than the current round then the vote
                // must have been rolled. In this case, update the internal trackers for this vote.
                if (priceRequest.lastVotingRound < currentRoundId) {
                    priceRequest.lastVotingRound = currentRoundId;
                    deletedRequests[requestIndex] = requestIndex;
                    priceRequest.priceRequestIndex = priceRequestIds.length;
                    priceRequestIds.push(priceRequestIds[requestIndex]);
<<<<<<< HEAD
                    _updateAccountSlashingTrackers(voterAddress, requestIndex + 1, priceRequestIds.length);
=======
                    _updateAccountSlashingTrackers(voterAddress);
>>>>>>> d4db6279
                }
                // Else, we are simply evaluating a request that is still actively being voted on. In this case, break as
                // all subsequent requests within the array must be in the same state and cant have any slashing applied.
                break;
            }

            VoteInstance storage voteInstance = priceRequest.voteInstances[priceRequest.lastVotingRound];

<<<<<<< HEAD
            (uint256 wrongVoteSlash, uint256 noVoteSlash) =
                slashingLibrary.calcSlashing(
                    rounds[priceRequest.lastVotingRound].cumulativeActiveStakeAtRound,
                    voteInstance.resultComputation.totalVotes,
                    voteInstance.resultComputation.getTotalCorrectlyVotedTokens(),
=======
            uint256 totalVotes = voteInstance.resultComputation.totalVotes;
            uint256 totalCorrectVotes = voteInstance.resultComputation.getTotalCorrectlyVotedTokens();

            (uint256 wrongVoteSlash, uint256 noVoteSlash) =
                slashingLibrary.calcSlashing(
                    rounds[priceRequest.lastVotingRound].cumulativeActiveStakeAtRound,
                    totalVotes,
                    totalCorrectVotes,
>>>>>>> d4db6279
                    priceRequest.isGovernance
                );

            uint256 totalSlashed =
<<<<<<< HEAD
                ((noVoteSlash *
                    (rounds[priceRequest.lastVotingRound].cumulativeActiveStakeAtRound -
                        voteInstance.resultComputation.totalVotes)) / 1e18) +
                    ((wrongVoteSlash *
                        (voteInstance.resultComputation.totalVotes -
                            voteInstance.resultComputation.getTotalCorrectlyVotedTokens())) / 1e18);
=======
                ((noVoteSlash * (rounds[priceRequest.lastVotingRound].cumulativeActiveStakeAtRound - totalVotes)) /
                    1e18) + ((wrongVoteSlash * (totalVotes - totalCorrectVotes)) / 1e18);
>>>>>>> d4db6279

            // The voter did not reveal or did not commit. Slash at noVote rate.
            if (voteInstance.voteSubmissions[voterAddress].revealHash == 0)
                slash -= int256((voterStake.activeStake * noVoteSlash) / 1e18);

                // The voter did not vote with the majority. Slash at wrongVote rate.
            else if (
                !voteInstance.resultComputation.wasVoteCorrect(voteInstance.voteSubmissions[voterAddress].revealHash)
            )
                slash -= int256((voterStake.activeStake * wrongVoteSlash) / 1e18);

                // The voter voted correctly. Receive a pro-rate share of the other voters slashed amounts as a reward.
<<<<<<< HEAD
            else
                slash += int256(
                    (((voterStake.activeStake * totalSlashed)) /
                        voteInstance.resultComputation.getTotalCorrectlyVotedTokens())
                );
=======
            else slash += int256((((voterStake.activeStake * totalSlashed)) / totalCorrectVotes));
>>>>>>> d4db6279

            // If this is not the last price request to apply and the next request in the batch is from a subsequent
            // round then apply the slashing now. Else, do nothing and apply the slashing after the loop concludes.
            // This acts to apply slashing within a round as independent actions: multiple votes within the same round

            // should not impact each other but subsequent rounds should impact each other. We need to consider the
            // deletedRequests mapping when finding the next index as the next request may have been deleted or rolled.
            uint256 nextRequestIndex =
                deletedRequests[requestIndex + 1] != 0 ? deletedRequests[requestIndex + 1] + 1 : requestIndex + 1;
            if (
                slash != 0 &&
                priceRequestIds.length > nextRequestIndex &&
                priceRequest.lastVotingRound != priceRequests[priceRequestIds[nextRequestIndex]].lastVotingRound
            ) {
                applySlashToVoter(slash, voterStake);
                slash = 0;
            }
            voterStake.lastRequestIndexConsidered = requestIndex + 1;
        }

        if (slash != 0) applySlashToVoter(slash, voterStake);
    }

    function applySlashToVoter(int256 slash, VoterStake storage voterStake) internal {
        if (slash + int256(voterStake.activeStake) > 0)
            voterStake.activeStake = uint256(int256(voterStake.activeStake) + slash);
        else voterStake.activeStake = 0;
    }

    /****************************************
     *       SPAM DELETION FUNCTIONS        *
     ****************************************/

    function signalRequestsAsSpamForDeletion(uint256[2][] calldata spamRequestIndices) public {
        votingToken.transferFrom(msg.sender, address(this), spamDeletionProposalBond);
        uint256 currentTime = getCurrentTime();
        uint256 runningValidationIndex;
        uint256 spamRequestIndicesLength = spamRequestIndices.length;
        for (uint256 i = 0; i < spamRequestIndicesLength; i = unsafe_inc(i)) {
            uint256[2] memory spamRequestIndex = spamRequestIndices[i];
            // Check request end index is greater than start index.
            require(spamRequestIndex[0] <= spamRequestIndex[1], "Bad start index");

            // check the endIndex is less than the total number of requests.
            require(spamRequestIndex[1] < priceRequestIds.length, "Bad end index");

            // Validate index continuity. This checks that each sequential element within the spamRequestIndices
            // array is sequently and increasing in size.
            require(spamRequestIndex[1] > runningValidationIndex, "Bad index continuity");
            runningValidationIndex = spamRequestIndex[1];
        }
        // todo: consider if we want to check if the most recent price request has been settled?

        spamDeletionProposals.push(SpamDeletionRequest(spamRequestIndices, currentTime, false, msg.sender));
        uint256 proposalId = spamDeletionProposals.length - 1;

        bytes32 identifier = SpamGuardIdentifierLib._constructIdentifier(proposalId);

        _requestPrice(identifier, currentTime, "", true);
    }

    function executeSpamDeletion(uint256 proposalId) public {
        require(spamDeletionProposals[proposalId].executed == false, "Already executed");
        spamDeletionProposals[proposalId].executed = true;
        bytes32 identifier = SpamGuardIdentifierLib._constructIdentifier(proposalId);

        (bool hasPrice, int256 resolutionPrice, ) =
            _getPriceOrError(identifier, spamDeletionProposals[proposalId].requestTime, "");
        require(hasPrice, "Price not yet resolved");

        // If the price is 1e18 then the spam deletion request was correctly voted on to delete the requests.
        if (resolutionPrice == 1e18) {
            // Delete the price requests associated with the spam.
            for (uint256 i = 0; i < spamDeletionProposals[proposalId].spamRequestIndices.length; i = unsafe_inc(i)) {
                uint256 startIndex = spamDeletionProposals[proposalId].spamRequestIndices[uint256(i)][0];
                uint256 endIndex = spamDeletionProposals[proposalId].spamRequestIndices[uint256(i)][1];
                for (uint256 j = startIndex; j <= endIndex; j++) {
                    bytes32 requestId = priceRequestIds[j];
                    // Remove from pendingPriceRequests.
                    uint256 lastIndex = pendingPriceRequests.length - 1;
                    PriceRequest storage lastPriceRequest = priceRequests[pendingPriceRequests[lastIndex]];
                    lastPriceRequest.pendingRequestIndex = priceRequests[requestId].pendingRequestIndex;
                    pendingPriceRequests[priceRequests[requestId].pendingRequestIndex] = pendingPriceRequests[
                        lastIndex
                    ];
                    pendingPriceRequests.pop();

                    // Remove the request from the priceRequests mapping.
                    delete priceRequests[requestId];
                }

                // Set the deletion request jump mapping. This enables the for loops that iterate over requests to skip
                // the deleted requests via a "jump" over the removed elements from the array.
                deletedRequests[startIndex] = endIndex;
            }

            // Return the spamDeletionProposalBond.
            votingToken.transfer(spamDeletionProposals[proposalId].proposer, spamDeletionProposalBond);
        }
        // Else, the spam deletion request was voted down. In this case we send the spamDeletionProposalBond to the store.
        else {
            votingToken.transfer(finder.getImplementationAddress(OracleInterfaces.Store), spamDeletionProposalBond);
        }
    }

    function setSpamDeletionProposalBond(uint256 _spamDeletionProposalBond) public onlyOwner() {
        spamDeletionProposalBond = _spamDeletionProposalBond;
    }

    function getSpamDeletionRequest(uint256 spamDeletionRequestId) public view returns (SpamDeletionRequest memory) {
        return spamDeletionProposals[spamDeletionRequestId];
    }

    /****************************************
     *  PRICE REQUEST AND ACCESS FUNCTIONS  *
     ****************************************/

    /**
     * @notice Enqueues a request (if a request isn't already present) for the given `identifier`, `time` pair.
     * @dev Time must be in the past and the identifier must be supported. The length of the ancillary data
     * is limited such that this method abides by the EVM transaction gas limit.
     * @param identifier uniquely identifies the price requested. eg BTC/USD (encoded as bytes32) could be requested.
     * @param time unix timestamp for the price request.
     * @param ancillaryData arbitrary data appended to a price request to give the voters more info from the caller.
     */
    function requestPrice(
        bytes32 identifier,
        uint256 time,
        bytes memory ancillaryData
    ) public override onlyRegisteredContract() {
        _requestPrice(identifier, time, ancillaryData, false);
    }

    /**
     * @notice Enqueues a governance action request (if a request isn't already present) for the given `identifier`, `time` pair.
     * @dev Time must be in the past and the identifier must be supported. The length of the ancillary data
     * is limited such that this method abides by the EVM transaction gas limit.
     * @param identifier uniquely identifies the price requested. eg BTC/USD (encoded as bytes32) could be requested.
     * @param time unix timestamp for the price request.
     * @param ancillaryData arbitrary data appended to a price request to give the voters more info from the caller.
     */
    function requestGovernanceAction(
        bytes32 identifier,
        uint256 time,
        bytes memory ancillaryData
    ) public override onlyOwner() {
        _requestPrice(identifier, time, ancillaryData, true);
    }

    /**
     * @notice Enqueues a request (if a request isn't already present) for the given `identifier`, `time` pair.
     * @dev Time must be in the past and the identifier must be supported. The length of the ancillary data
     * is limited such that this method abides by the EVM transaction gas limit.
     * @param identifier uniquely identifies the price requested. eg BTC/USD (encoded as bytes32) could be requested.
     * @param time unix timestamp for the price request.
     * @param ancillaryData arbitrary data appended to a price request to give the voters more info from the caller.
     * @param isGovernance indicates whether the request is for a governance action.
     */
    function _requestPrice(
        bytes32 identifier,
        uint256 time,
        bytes memory ancillaryData,
        bool isGovernance
    ) internal {
        uint256 blockTime = getCurrentTime();
        require(time <= blockTime, "Can only request in past");
        require(
            isGovernance || _getIdentifierWhitelist().isIdentifierSupported(identifier),
            "Unsupported identifier request"
        );
        require(ancillaryData.length <= ancillaryBytesLimit, "Invalid ancillary data");

        bytes32 priceRequestId = _encodePriceRequest(identifier, time, ancillaryData);
        PriceRequest storage priceRequest = priceRequests[priceRequestId];
        uint256 currentRoundId = voteTiming.computeCurrentRoundId(blockTime);

        RequestStatus requestStatus = _getRequestStatus(priceRequest, currentRoundId);

        if (requestStatus == RequestStatus.NotRequested) {
            // Price has never been requested.
            // If the price request is a governance action then always place it in the following round. If the price
            // request is a normal request then either place it in the next round or the following round based off
            // the minRolllToNextRoundLength.
            uint256 roundIdToVoteOnPriceRequest =
                isGovernance ? currentRoundId + 1 : voteTiming.computeRoundToVoteOnPriceRequest(blockTime);
            PriceRequest storage newPriceRequest = priceRequests[priceRequestId];
            newPriceRequest.identifier = identifier;
            newPriceRequest.time = time;
            newPriceRequest.lastVotingRound = roundIdToVoteOnPriceRequest;
            newPriceRequest.pendingRequestIndex = pendingPriceRequests.length;
            newPriceRequest.priceRequestIndex = priceRequestIds.length;
            newPriceRequest.ancillaryData = ancillaryData;
            newPriceRequest.isGovernance = isGovernance;

            pendingPriceRequests.push(priceRequestId);
            priceRequestIds.push(priceRequestId);
            emit PriceRequestAdded(roundIdToVoteOnPriceRequest, identifier, time, ancillaryData);
        }
    }

    // Overloaded method to enable short term backwards compatibility. Will be deprecated in the next DVM version.
    function requestPrice(bytes32 identifier, uint256 time) public override {
        requestPrice(identifier, time, "");
    }

    /**
     * @notice Whether the price for `identifier` and `time` is available.
     * @dev Time must be in the past and the identifier must be supported.
     * @param identifier uniquely identifies the price requested. eg BTC/USD (encoded as bytes32) could be requested.
     * @param time unix timestamp of for the price request.
     * @param ancillaryData arbitrary data appended to a price request to give the voters more info from the caller.
     * @return _hasPrice bool if the DVM has resolved to a price for the given identifier and timestamp.
     */
    function hasPrice(
        bytes32 identifier,
        uint256 time,
        bytes memory ancillaryData
    ) public view override onlyRegisteredContract() returns (bool) {
        (bool _hasPrice, , ) = _getPriceOrError(identifier, time, ancillaryData);
        return _hasPrice;
    }

    // TODO: remove all overriden functions that miss ancillary data. DVM2.0 should only accept ancillary data requests.
    // Overloaded method to enable short term backwards compatibility. Will be deprecated in the next DVM version.
    function hasPrice(bytes32 identifier, uint256 time) public view override returns (bool) {
        return hasPrice(identifier, time, "");
    }

    /**
     * @notice Gets the price for `identifier` and `time` if it has already been requested and resolved.
     * @dev If the price is not available, the method reverts.
     * @param identifier uniquely identifies the price requested. eg BTC/USD (encoded as bytes32) could be requested.
     * @param time unix timestamp of for the price request.
     * @param ancillaryData arbitrary data appended to a price request to give the voters more info from the caller.
     * @return int256 representing the resolved price for the given identifier and timestamp.
     */
    function getPrice(
        bytes32 identifier,
        uint256 time,
        bytes memory ancillaryData
    ) public view override onlyRegisteredContract() returns (int256) {
        (bool _hasPrice, int256 price, string memory message) = _getPriceOrError(identifier, time, ancillaryData);

        // If the price wasn't available, revert with the provided message.
        require(_hasPrice, message);
        return price;
    }

    // Overloaded method to enable short term backwards compatibility. Will be deprecated in the next DVM version.
    function getPrice(bytes32 identifier, uint256 time) public view override returns (int256) {
        return getPrice(identifier, time, "");
    }

    /**
     * @notice Gets the status of a list of price requests, identified by their identifier and time.
     * @dev If the status for a particular request is NotRequested, the lastVotingRound will always be 0.
     * @param requests array of type PendingRequest which includes an identifier and timestamp for each request.
     * @return requestStates a list, in the same order as the input list, giving the status of each of the specified price requests.
     */
    function getPriceRequestStatuses(PendingRequestAncillary[] memory requests)
        public
        view
        returns (RequestState[] memory)
    {
        RequestState[] memory requestStates = new RequestState[](requests.length);
        uint256 currentRoundId = voteTiming.computeCurrentRoundId(getCurrentTime());
        for (uint256 i = 0; i < requests.length; i = unsafe_inc(i)) {
            PriceRequest storage priceRequest =
                _getPriceRequest(requests[i].identifier, requests[i].time, requests[i].ancillaryData);

            RequestStatus status = _getRequestStatus(priceRequest, currentRoundId);

            // If it's an active request, its true lastVotingRound is the current one, even if it hasn't been updated.
            if (status == RequestStatus.Active) requestStates[i].lastVotingRound = currentRoundId;
            else requestStates[i].lastVotingRound = priceRequest.lastVotingRound;
            requestStates[i].status = status;
        }
        return requestStates;
    }

    // Overloaded method to enable short term backwards compatibility. Will be deprecated in the next DVM version.
    function getPriceRequestStatuses(PendingRequest[] memory requests) public view returns (RequestState[] memory) {
        PendingRequestAncillary[] memory requestsAncillary = new PendingRequestAncillary[](requests.length);

        for (uint256 i = 0; i < requests.length; i = unsafe_inc(i)) {
            requestsAncillary[i].identifier = requests[i].identifier;
            requestsAncillary[i].time = requests[i].time;
            requestsAncillary[i].ancillaryData = "";
        }
        return getPriceRequestStatuses(requestsAncillary);
    }

    /****************************************
     *            VOTING FUNCTIONS          *
     ****************************************/

    /**
     * @notice Commit a vote for a price request for `identifier` at `time`.
     * @dev `identifier`, `time` must correspond to a price request that's currently in the commit phase.
     * Commits can be changed.
     * @dev Since transaction data is public, the salt will be revealed with the vote. While this is the system’s
     * expected behavior, voters should never reuse salts. If someone else is able to guess the voted price and knows
     * that a salt will be reused, then they can determine the vote pre-reveal.
     * @param identifier uniquely identifies the committed vote. EG BTC/USD price pair.
     * @param time unix timestamp of the price being voted on.
     * @param ancillaryData arbitrary data appended to a price request to give the voters more info from the caller.
     * @param hash keccak256 hash of the `price`, `salt`, voter `address`, `time`, current `roundId`, and `identifier`.
     */
    function commitVote(
        bytes32 identifier,
        uint256 time,
        bytes memory ancillaryData,
        bytes32 hash
    ) public override onlyIfNotMigrated() {
        uint256 currentRoundId = voteTiming.computeCurrentRoundId(getCurrentTime());
        address voter = getVoterFromDelegate(msg.sender);
        _updateTrackers(voter);
        // At this point, the computed and last updated round ID should be equal.
        uint256 blockTime = getCurrentTime();
        require(hash != bytes32(0), "Invalid provided hash");
        // Current time is required for all vote timing queries.
        require(voteTiming.computeCurrentPhase(blockTime) == Phase.Commit, "Cannot commit in reveal phase");

        PriceRequest storage priceRequest = _getPriceRequest(identifier, time, ancillaryData);
        require(
            _getRequestStatus(priceRequest, currentRoundId) == RequestStatus.Active,
            "Cannot commit inactive request"
        );

        VoteInstance storage voteInstance = priceRequest.voteInstances[currentRoundId];
        voteInstance.voteSubmissions[voter].commit = hash;

        emit VoteCommitted(voter, currentRoundId, identifier, time, ancillaryData);
    }

    // Overloaded method to enable short term backwards compatibility. Will be deprecated in the next DVM version.
    function commitVote(
        bytes32 identifier,
        uint256 time,
        bytes32 hash
    ) public override onlyIfNotMigrated() {
        commitVote(identifier, time, "", hash);
    }

    /**
     * @notice Reveal a previously committed vote for `identifier` at `time`.
     * @dev The revealed `price`, `salt`, `address`, `time`, `roundId`, and `identifier`, must hash to the latest `hash`
     * that `commitVote()` was called with. Only the committer can reveal their vote.
     * @param identifier voted on in the commit phase. EG BTC/USD price pair.
     * @param time specifies the unix timestamp of the price being voted on.
     * @param price voted on during the commit phase.
     * @param ancillaryData arbitrary data appended to a price request to give the voters more info from the caller.
     * @param salt value used to hide the commitment price during the commit phase.
     */
    function revealVote(
        bytes32 identifier,
        uint256 time,
        int256 price,
        bytes memory ancillaryData,
        int256 salt
    ) public override onlyIfNotMigrated() {
        // Note: computing the current round is required to disallow people from revealing an old commit after the round is over.
        uint256 currentRoundId = voteTiming.computeCurrentRoundId(getCurrentTime());
        _freezeRoundVariables(currentRoundId);
        VoteInstance storage voteInstance =
            _getPriceRequest(identifier, time, ancillaryData).voteInstances[currentRoundId];
        address voter = getVoterFromDelegate(msg.sender);
        VoteSubmission storage voteSubmission = voteInstance.voteSubmissions[voter];

        // Scoping to get rid of a stack too deep errors for require messages.
        {
            // Can only reveal in the reveal phase.
            require(voteTiming.computeCurrentPhase(getCurrentTime()) == Phase.Reveal, "Cannot reveal in commit phase");
            // 0 hashes are disallowed in the commit phase, so they indicate a different error.
            // Cannot reveal an uncommitted or previously revealed hash
            require(voteSubmission.commit != bytes32(0), "Invalid hash reveal");

            // Check that the hash that was committed matches to the one that was revealed. Note that if the voter had
            // delegated this means that they must reveal with the same account they had committed with.
            require(
                keccak256(abi.encodePacked(price, salt, msg.sender, time, ancillaryData, currentRoundId, identifier)) ==
                    voteSubmission.commit,
                "Revealed data != commit hash"
            );
        }

        delete voteSubmission.commit;

        // Get the voter's snapshotted balance. Since balances are returned pre-scaled by 10**18, we can directly
        // initialize the Unsigned value with the returned uint.
        uint256 balance = voterStakes[voter].activeStake;

        // Set the voter's submission.
        voteSubmission.revealHash = keccak256(abi.encode(price));

        // Add vote to the results.
        voteInstance.resultComputation.addVote(price, balance);

        // TODO: both this event and the commit event should indicate if there was vote delegation applied.
        emit VoteRevealed(msg.sender, currentRoundId, identifier, time, price, ancillaryData, balance);
    }

    // Overloaded method to enable short term backwards compatibility. Will be deprecated in the next DVM version.
    function revealVote(
        bytes32 identifier,
        uint256 time,
        int256 price,
        int256 salt
    ) public override {
        revealVote(identifier, time, price, "", salt);
    }

    /**
     * @notice commits a vote and logs an event with a data blob, typically an encrypted version of the vote
     * @dev An encrypted version of the vote is emitted in an event `EncryptedVote` to allow off-chain infrastructure to
     * retrieve the commit. The contents of `encryptedVote` are never used on chain: it is purely for convenience.
     * @param identifier unique price pair identifier. Eg: BTC/USD price pair.
     * @param time unix timestamp of for the price request.
     * @param ancillaryData arbitrary data appended to a price request to give the voters more info from the caller.
     * @param hash keccak256 hash of the price you want to vote for and a `int256 salt`.
     * @param encryptedVote offchain encrypted blob containing the voters amount, time and salt.
     */
    function commitAndEmitEncryptedVote(
        bytes32 identifier,
        uint256 time,
        bytes memory ancillaryData,
        bytes32 hash,
        bytes memory encryptedVote
    ) public override {
        commitVote(identifier, time, ancillaryData, hash);

        uint256 roundId = voteTiming.computeCurrentRoundId(getCurrentTime());
        emit EncryptedVote(msg.sender, roundId, identifier, time, ancillaryData, encryptedVote);
    }

    // Overloaded method to enable short term backwards compatibility. Will be deprecated in the next DVM version.
    function commitAndEmitEncryptedVote(
        bytes32 identifier,
        uint256 time,
        bytes32 hash,
        bytes memory encryptedVote
    ) public override {
        commitVote(identifier, time, "", hash);

        commitAndEmitEncryptedVote(identifier, time, "", hash, encryptedVote);
    }

    function setDelegate(address delegate) public {
        voterStakes[msg.sender].delegate = delegate;
    }

    function setDelegator(address delegator) public {
        delegateToStaker[msg.sender] = delegator;
    }

    /****************************************
     *        VOTING GETTER FUNCTIONS       *
     ****************************************/

    function getVoterFromDelegate(address caller) public view returns (address) {
        if (
            delegateToStaker[caller] != address(0) && // The delegate chose to be a delegate for the staker.
            voterStakes[delegateToStaker[caller]].delegate == caller // The staker chose the delegate.
        ) return delegateToStaker[caller];
        else return caller;
    }

    /**
     * @notice Gets the queries that are being voted on this round.
     * @return pendingRequests array containing identifiers of type `PendingRequest`.
     * and timestamps for all pending requests.
     */
    function getPendingRequests() public view override returns (PendingRequestAncillary[] memory) {
        uint256 blockTime = getCurrentTime();
        uint256 currentRoundId = voteTiming.computeCurrentRoundId(blockTime);

        // Solidity memory arrays aren't resizable (and reading storage is expensive). Hence this hackery to filter
        // `pendingPriceRequests` only to those requests that have an Active RequestStatus.
        PendingRequestAncillary[] memory unresolved = new PendingRequestAncillary[](pendingPriceRequests.length);
        uint256 numUnresolved = 0;

        for (uint256 i = 0; i < pendingPriceRequests.length; i = unsafe_inc(i)) {
            PriceRequest storage priceRequest = priceRequests[pendingPriceRequests[i]];
            if (_getRequestStatus(priceRequest, currentRoundId) == RequestStatus.Active) {
                unresolved[numUnresolved] = PendingRequestAncillary({
                    identifier: priceRequest.identifier,
                    time: priceRequest.time,
                    ancillaryData: priceRequest.ancillaryData
                });
                numUnresolved++;
            }
        }

        PendingRequestAncillary[] memory pendingRequests = new PendingRequestAncillary[](numUnresolved);
        for (uint256 i = 0; i < numUnresolved; i = unsafe_inc(i)) {
            pendingRequests[i] = unresolved[i];
        }
        return pendingRequests;
    }

    function currentActiveRequests() public view returns (bool) {
        uint256 blockTime = getCurrentTime();
        uint256 currentRoundId = voteTiming.computeCurrentRoundId(blockTime);
        for (uint256 i = 0; i < pendingPriceRequests.length; i = unsafe_inc(i)) {
            if (_getRequestStatus(priceRequests[pendingPriceRequests[i]], currentRoundId) == RequestStatus.Active)
                return true;
        }
        return false;
    }

    /**
     * @notice Returns the current voting phase, as a function of the current time.
     * @return Phase to indicate the current phase. Either { Commit, Reveal, NUM_PHASES_PLACEHOLDER }.
     */
    function getVotePhase() public view override returns (Phase) {
        return voteTiming.computeCurrentPhase(getCurrentTime());
    }

    /**
     * @notice Returns the current round ID, as a function of the current time.
     * @return uint256 representing the unique round ID.
     */
    function getCurrentRoundId() public view override returns (uint256) {
        return voteTiming.computeCurrentRoundId(getCurrentTime());
    }

    function getRoundEndTime(uint256 roundId) public view returns (uint256) {
        return voteTiming.computeRoundEndTime(roundId);
    }

    function getNumberOfPriceRequests() public view returns (uint256) {
        return priceRequestIds.length;
    }

    function requestSlashingTrackers(uint256 requestIndex) public view returns (SlashingTracker memory) {
        uint256 currentRoundId = voteTiming.computeCurrentRoundId(getCurrentTime());
        PriceRequest storage priceRequest = priceRequests[priceRequestIds[requestIndex]];
<<<<<<< HEAD
=======
        VoteInstance storage voteInstance = priceRequest.voteInstances[priceRequest.lastVotingRound];
>>>>>>> d4db6279

        if (_getRequestStatus(priceRequest, currentRoundId) != RequestStatus.Resolved)
            return SlashingTracker(0, 0, 0, 0);

<<<<<<< HEAD
        VoteInstance storage voteInstance = priceRequest.voteInstances[priceRequest.lastVotingRound];

=======
>>>>>>> d4db6279
        uint256 totalVotes = voteInstance.resultComputation.totalVotes;
        uint256 totalCorrectVotes = voteInstance.resultComputation.getTotalCorrectlyVotedTokens();
        uint256 stakedAtRound = rounds[priceRequest.lastVotingRound].cumulativeActiveStakeAtRound;

        (uint256 wrongVoteSlash, uint256 noVoteSlash) =
            slashingLibrary.calcSlashing(stakedAtRound, totalVotes, totalCorrectVotes, priceRequest.isGovernance);

        uint256 totalSlashed =
            ((noVoteSlash * (stakedAtRound - totalVotes)) / 1e18) +
                ((wrongVoteSlash * (totalVotes - totalCorrectVotes)) / 1e18);

        return SlashingTracker(wrongVoteSlash, noVoteSlash, totalSlashed, totalCorrectVotes);
    }

    /****************************************
     *        OWNER ADMIN FUNCTIONS         *
     ****************************************/

    /**
     * @notice Disables this Voting contract in favor of the migrated one.
     * @dev Can only be called by the contract owner.
     * @param newVotingAddress the newly migrated contract address.
     */
    function setMigrated(address newVotingAddress) external override onlyOwner {
        migratedAddress = newVotingAddress;
    }

    /**
     * @notice Resets the Gat percentage. Note: this change only applies to rounds that have not yet begun.
     * @dev This method is public because calldata structs are not currently supported by solidity.
     * @param newGatPercentage sets the next round's Gat percentage.
     */
    function setGatPercentage(uint256 newGatPercentage) public override onlyOwner {
        require(newGatPercentage < 1e18, "GAT percentage must be < 100%");
        gatPercentage = newGatPercentage;
    }

    // Here for abi compatibility. to be removed.
    function setRewardsExpirationTimeout(uint256 NewRewardsExpirationTimeout) public override onlyOwner {}

    /**
     * @notice Changes the slashing library used by this contract.
     * @param _newSlashingLibrary new slashing library address.
     */
    function setSlashingLibrary(address _newSlashingLibrary) public override onlyOwner {
        slashingLibrary = SlashingLibrary(_newSlashingLibrary);
    }

    /****************************************
     *    PRIVATE AND INTERNAL FUNCTIONS    *
     ****************************************/

    // Returns the price for a given identifer. Three params are returns: bool if there was an error, int to represent
    // the resolved price and a string which is filled with an error message, if there was an error or "".
    function _getPriceOrError(
        bytes32 identifier,
        uint256 time,
        bytes memory ancillaryData
    )
        internal
        view
        returns (
            bool,
            int256,
            string memory
        )
    {
        PriceRequest storage priceRequest = _getPriceRequest(identifier, time, ancillaryData);
        uint256 currentRoundId = voteTiming.computeCurrentRoundId(getCurrentTime());

        RequestStatus requestStatus = _getRequestStatus(priceRequest, currentRoundId);
        if (requestStatus == RequestStatus.Active) {
            return (false, 0, "Current voting round not ended");
        } else if (requestStatus == RequestStatus.Resolved) {
            VoteInstance storage voteInstance = priceRequest.voteInstances[priceRequest.lastVotingRound];
            (, int256 resolvedPrice) =
                voteInstance.resultComputation.getResolvedPrice(_computeGat(priceRequest.lastVotingRound));
            return (true, resolvedPrice, "");
        } else if (requestStatus == RequestStatus.Future) {
            return (false, 0, "Price is still to be voted on");
        } else {
            return (false, 0, "Price was never requested");
        }
    }

    function _getPriceRequest(
        bytes32 identifier,
        uint256 time,
        bytes memory ancillaryData
    ) private view returns (PriceRequest storage) {
        return priceRequests[_encodePriceRequest(identifier, time, ancillaryData)];
    }

    function _encodePriceRequest(
        bytes32 identifier,
        uint256 time,
        bytes memory ancillaryData
    ) private pure returns (bytes32) {
        return keccak256(abi.encode(identifier, time, ancillaryData));
    }

    function _freezeRoundVariables(uint256 roundId) private {
        // Only freeze the round if this is the first request in the round.
        if (rounds[roundId].gatPercentage == 0) {
            // Set the round gat percentage to the current global gat rate.
            rounds[roundId].gatPercentage = gatPercentage;

            // Store the cumulativeActiveStake at this roundId to work out slashing and voting trackers.
            rounds[roundId].cumulativeActiveStakeAtRound = cumulativeActiveStake;
        }
    }

    function _resolvePriceRequest(PriceRequest storage priceRequest, VoteInstance storage voteInstance) private {
        if (priceRequest.pendingRequestIndex == UINT_MAX) {
            return;
        }
        (bool isResolved, int256 resolvedPrice) =
            voteInstance.resultComputation.getResolvedPrice(_computeGat(priceRequest.lastVotingRound));
        require(isResolved, "Can't resolve unresolved request");

        // Delete the resolved price request from pendingPriceRequests.
        uint256 lastIndex = pendingPriceRequests.length - 1;
        PriceRequest storage lastPriceRequest = priceRequests[pendingPriceRequests[lastIndex]];
        lastPriceRequest.pendingRequestIndex = priceRequest.pendingRequestIndex;
        pendingPriceRequests[priceRequest.pendingRequestIndex] = pendingPriceRequests[lastIndex];
        pendingPriceRequests.pop();

        priceRequest.pendingRequestIndex = UINT_MAX;
        emit PriceResolved(
            priceRequest.lastVotingRound,
            priceRequest.identifier,
            priceRequest.time,
            resolvedPrice,
            priceRequest.ancillaryData
        );
    }

    function _computeGat(uint256 roundId) internal view returns (uint256) {
        // Nothing staked at the round  - return max value to err on the side of caution.
        if (rounds[roundId].cumulativeActiveStakeAtRound == 0) return type(uint256).max;

        // Grab the cumulative staked at the voting round.
        uint256 stakedAtRound = rounds[roundId].cumulativeActiveStakeAtRound;

        // Multiply the total supply at the cumulative staked by the gatPercentage to get the GAT in number of tokens.
        return (stakedAtRound * rounds[roundId].gatPercentage) / 1e18;
    }

    function _getRequestStatus(PriceRequest storage priceRequest, uint256 currentRoundId)
        private
        view
        returns (RequestStatus)
    {
        if (priceRequest.lastVotingRound == 0) {
            return RequestStatus.NotRequested;
        } else if (priceRequest.lastVotingRound < currentRoundId) {
            VoteInstance storage voteInstance = priceRequest.voteInstances[priceRequest.lastVotingRound];
            (bool isResolved, ) =
                voteInstance.resultComputation.getResolvedPrice(_computeGat(priceRequest.lastVotingRound));

            return isResolved ? RequestStatus.Resolved : RequestStatus.Active;
        } else if (priceRequest.lastVotingRound == currentRoundId) {
            return RequestStatus.Active;
        } else {
            // Means than priceRequest.lastVotingRound > currentRoundId
            return RequestStatus.Future;
        }
    }

    function unsafe_inc(uint256 x) internal pure returns (uint256) {
        unchecked { return x + 1; }
    }

    function _getIdentifierWhitelist() private view returns (IdentifierWhitelistInterface supportedIdentifiers) {
        return IdentifierWhitelistInterface(finder.getImplementationAddress(OracleInterfaces.IdentifierWhitelist));
    }
}<|MERGE_RESOLUTION|>--- conflicted
+++ resolved
@@ -295,15 +295,11 @@
     }
 
     function _updateTrackers(address voterAddress) internal override {
-<<<<<<< HEAD
         _updateAccountSlashingTrackers(
             voterAddress,
             voterStakes[voterAddress].lastRequestIndexConsidered,
             priceRequestIds.length
         );
-=======
-        _updateAccountSlashingTrackers(voterAddress);
->>>>>>> d4db6279
         super._updateTrackers(voterAddress);
     }
 
@@ -324,20 +320,9 @@
         // Traverse all requests from the last considered request. For each request see if the voter voted correctly or
         // not. Based on the outcome, attribute the associated slash to the voter.
         int256 slash = 0;
-<<<<<<< HEAD
         for (uint256 requestIndex = indexFrom; requestIndex < indexTo; requestIndex = unsafe_inc(requestIndex)) {
             if (deletedRequests[requestIndex] != 0) requestIndex = deletedRequests[requestIndex] + 1;
             if (requestIndex > priceRequestIds.length - 1) break; // This happens if the last element was a rolled vote.
-=======
-        for (
-            uint256 requestIndex = voterStake.lastRequestIndexConsidered;
-            requestIndex < priceRequestIds.length;
-            requestIndex = unsafe_inc(requestIndex)
-        ) {
-            if (deletedRequests[requestIndex] != 0) requestIndex = deletedRequests[requestIndex] + 1;
-            if (requestIndex > priceRequestIds.length - 1) break; // This happens if the last element was a rolled vote.
-            uint256 priceRequestIdsLength = priceRequestIds.length;
->>>>>>> d4db6279
             PriceRequest storage priceRequest = priceRequests[priceRequestIds[requestIndex]];
 
             // If the request status is not resolved then we are currently in the voting round associated with this
@@ -353,11 +338,7 @@
                     deletedRequests[requestIndex] = requestIndex;
                     priceRequest.priceRequestIndex = priceRequestIds.length;
                     priceRequestIds.push(priceRequestIds[requestIndex]);
-<<<<<<< HEAD
                     _updateAccountSlashingTrackers(voterAddress, requestIndex + 1, priceRequestIds.length);
-=======
-                    _updateAccountSlashingTrackers(voterAddress);
->>>>>>> d4db6279
                 }
                 // Else, we are simply evaluating a request that is still actively being voted on. In this case, break as
                 // all subsequent requests within the array must be in the same state and cant have any slashing applied.
@@ -366,37 +347,21 @@
 
             VoteInstance storage voteInstance = priceRequest.voteInstances[priceRequest.lastVotingRound];
 
-<<<<<<< HEAD
             (uint256 wrongVoteSlash, uint256 noVoteSlash) =
                 slashingLibrary.calcSlashing(
                     rounds[priceRequest.lastVotingRound].cumulativeActiveStakeAtRound,
                     voteInstance.resultComputation.totalVotes,
                     voteInstance.resultComputation.getTotalCorrectlyVotedTokens(),
-=======
-            uint256 totalVotes = voteInstance.resultComputation.totalVotes;
-            uint256 totalCorrectVotes = voteInstance.resultComputation.getTotalCorrectlyVotedTokens();
-
-            (uint256 wrongVoteSlash, uint256 noVoteSlash) =
-                slashingLibrary.calcSlashing(
-                    rounds[priceRequest.lastVotingRound].cumulativeActiveStakeAtRound,
-                    totalVotes,
-                    totalCorrectVotes,
->>>>>>> d4db6279
                     priceRequest.isGovernance
                 );
 
             uint256 totalSlashed =
-<<<<<<< HEAD
                 ((noVoteSlash *
                     (rounds[priceRequest.lastVotingRound].cumulativeActiveStakeAtRound -
                         voteInstance.resultComputation.totalVotes)) / 1e18) +
                     ((wrongVoteSlash *
                         (voteInstance.resultComputation.totalVotes -
                             voteInstance.resultComputation.getTotalCorrectlyVotedTokens())) / 1e18);
-=======
-                ((noVoteSlash * (rounds[priceRequest.lastVotingRound].cumulativeActiveStakeAtRound - totalVotes)) /
-                    1e18) + ((wrongVoteSlash * (totalVotes - totalCorrectVotes)) / 1e18);
->>>>>>> d4db6279
 
             // The voter did not reveal or did not commit. Slash at noVote rate.
             if (voteInstance.voteSubmissions[voterAddress].revealHash == 0)
@@ -409,15 +374,11 @@
                 slash -= int256((voterStake.activeStake * wrongVoteSlash) / 1e18);
 
                 // The voter voted correctly. Receive a pro-rate share of the other voters slashed amounts as a reward.
-<<<<<<< HEAD
             else
                 slash += int256(
                     (((voterStake.activeStake * totalSlashed)) /
                         voteInstance.resultComputation.getTotalCorrectlyVotedTokens())
                 );
-=======
-            else slash += int256((((voterStake.activeStake * totalSlashed)) / totalCorrectVotes));
->>>>>>> d4db6279
 
             // If this is not the last price request to apply and the next request in the batch is from a subsequent
             // round then apply the slashing now. Else, do nothing and apply the slashing after the loop concludes.
@@ -955,19 +916,12 @@
     function requestSlashingTrackers(uint256 requestIndex) public view returns (SlashingTracker memory) {
         uint256 currentRoundId = voteTiming.computeCurrentRoundId(getCurrentTime());
         PriceRequest storage priceRequest = priceRequests[priceRequestIds[requestIndex]];
-<<<<<<< HEAD
-=======
-        VoteInstance storage voteInstance = priceRequest.voteInstances[priceRequest.lastVotingRound];
->>>>>>> d4db6279
 
         if (_getRequestStatus(priceRequest, currentRoundId) != RequestStatus.Resolved)
             return SlashingTracker(0, 0, 0, 0);
 
-<<<<<<< HEAD
         VoteInstance storage voteInstance = priceRequest.voteInstances[priceRequest.lastVotingRound];
 
-=======
->>>>>>> d4db6279
         uint256 totalVotes = voteInstance.resultComputation.totalVotes;
         uint256 totalCorrectVotes = voteInstance.resultComputation.getTotalCorrectlyVotedTokens();
         uint256 stakedAtRound = rounds[priceRequest.lastVotingRound].cumulativeActiveStakeAtRound;

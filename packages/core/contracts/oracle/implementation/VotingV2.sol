--- conflicted
+++ resolved
@@ -313,11 +313,7 @@
             uint256 priceRequestIdsLength = priceRequestIds.length;
             PriceRequest storage priceRequest = priceRequests[priceRequestIds[requestIndex]];
 
-<<<<<<< HEAD
             // If the request status is not resolved then we are currently in the voting round associated with this
-=======
-            // If the request status is not resolved then we are currently in the voting round assoicated with this
->>>>>>> 91da58ea
             // request and cant apply any slashing to this request. Note that we dont need to worry about rolled votes
             // here as this is deal with in the _updateCumulativeSlashingTrackers function by adding the request index
             // to the deletedRequests and so we'd have skipped it for free from this mapping.
@@ -378,20 +374,15 @@
         // the associated slashing rates as a function of the total staked, total votes and total correct votes. Note
         // that this method in almost all cases will only need to traverse one request as slashing trackers are updated
         // on every commit and so it is not too computationally inefficient.
-<<<<<<< HEAD
         for (
             uint256 requestIndex = lastRequestIndexConsidered;
             requestIndex < priceRequestIds.length;
             requestIndex = unsafe_inc(requestIndex)
         ) {
-=======
-        for (uint256 requestIndex = lastRequestIndexConsidered; requestIndex < priceRequestIds.length; requestIndex++) {
->>>>>>> 91da58ea
             if (deletedRequests[requestIndex] != 0) requestIndex = deletedRequests[requestIndex] + 1;
             if (requestIndex > priceRequestIds.length - 1) break; // This happens if the last element was a rolled vote.
 
             PriceRequest storage priceRequest = priceRequests[priceRequestIds[requestIndex]];
-<<<<<<< HEAD
             VoteInstance storage voteInstance = priceRequest.voteInstances[priceRequest.lastVotingRound];
 
             // If the request status is not resolved then: a) Either we are still in the current voting round, in which
@@ -419,52 +410,14 @@
 
             (uint256 wrongVoteSlash, uint256 noVoteSlash) =
                 slashingLibrary.calcSlashing(stakedAtRound, totalVotes, totalCorrectVotes, priceRequest.isGovernance);
-=======
-
-            // If the request status is not resolved then: a) Either we are still in the current voting round, in which
-            // case break the loop and stop iterating (all subsequent requests will be in the same state by default) or
-            // b) we have gotten to a rolled vote in which case we need to update some internal trackers for this vote
-            // and set this within the deletedRequests mapping so the next time we hit this it is skipped.
-            if (_getRequestStatus(priceRequest, currentRoundId) != RequestStatus.Resolved) {
-                // If the request is not resolved and the lastVotingRound less than the current round then the vote
-                // must have been rolled. In this case, update the internal trackers for this vote.
-                if (priceRequest.lastVotingRound < currentRoundId) {
-                    priceRequest.lastVotingRound = currentRoundId;
-                    deletedRequests[requestIndex] = requestIndex;
-                    priceRequest.priceRequestIndex = priceRequestIds.length;
-                    priceRequestIds.push(priceRequestIds[requestIndex]);
-                    _updateCumulativeSlashingTrackers();
-                }
-                // Else, we are simply evaluating a request that is still actively being voted on. In this case, break as
-                // all subsequent requests within the array must be in the same state and cant have any slashing applied.
-                break;
-            }
-
-            VoteInstance storage voteInstance = priceRequest.voteInstances[priceRequest.lastVotingRound];
-            uint256 totalVotes = voteInstance.resultComputation.totalVotes.rawValue;
-            uint256 totalCorrectVotes = voteInstance.resultComputation.getTotalCorrectlyVotedTokens().rawValue;
-            uint256 stakedAtRound = rounds[priceRequest.lastVotingRound].cumulativeActiveStakeAtRound;
-
-            uint256 wrongVoteSlashPerToken =
-                priceRequest.isGovernance
-                    ? slashingLibrary.calcWrongVoteSlashPerTokenGovernance(stakedAtRound, totalVotes, totalCorrectVotes)
-                    : slashingLibrary.calcWrongVoteSlashPerToken(stakedAtRound, totalVotes, totalCorrectVotes);
-            uint256 noVoteSlashPerToken =
-                slashingLibrary.calcNoVoteSlashPerToken(stakedAtRound, totalVotes, totalCorrectVotes);
->>>>>>> 91da58ea
 
             uint256 totalSlashed =
                 ((noVoteSlash * (stakedAtRound - totalVotes)) / 1e18) +
                     ((wrongVoteSlash * (totalVotes - totalCorrectVotes)) / 1e18);
 
             priceRequest.slashingTrackers = SlashingTracker(
-<<<<<<< HEAD
                 wrongVoteSlash,
                 noVoteSlash,
-=======
-                wrongVoteSlashPerToken,
-                noVoteSlashPerToken,
->>>>>>> 91da58ea
                 totalSlashed,
                 totalCorrectVotes
             );

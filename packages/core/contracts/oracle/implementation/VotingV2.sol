--- conflicted
+++ resolved
@@ -913,14 +913,9 @@
             // should not impact each other but subsequent rounds should impact each other. We need to consider the
             // skippedRequestIndexes mapping when finding the next index as the next request may have been deleted or rolled.
             uint256 nextRequestIndex =
-<<<<<<< HEAD
-                deletedRequests[requestIndex + 1] != 0 ? deletedRequests[requestIndex + 1] + 1 : requestIndex + 1;
-
-=======
                 skippedRequestIndexes[requestIndex + 1] != 0
                     ? skippedRequestIndexes[requestIndex + 1] + 1
                     : requestIndex + 1;
->>>>>>> 43faa2b7
             if (
                 slash != 0 &&
                 indexTo > nextRequestIndex &&

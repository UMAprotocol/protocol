// TODO: this whole /oracle/implementation directory should be restructured to separate the DVM and the OO.

// SPDX-License-Identifier: AGPL-3.0-only
pragma solidity ^0.8.0;

import "../../common/implementation/AncillaryData.sol";
import "../../common/implementation/FixedPoint.sol"; // TODO: remove this from this contract.
import "../../common/implementation/MultiCaller.sol";

import "../interfaces/FinderInterface.sol";
import "../interfaces/OracleInterface.sol";
import "../interfaces/OracleAncillaryInterface.sol";
import "../interfaces/OracleGovernanceInterface.sol";
import "../interfaces/VotingV2Interface.sol";
import "../interfaces/IdentifierWhitelistInterface.sol";
import "./Registry.sol";
import "./ResultComputation.sol";
import "./VoteTimingV2.sol";
import "./Staker.sol";
import "./Constants.sol";
import "./SlashingLibrary.sol";
import "./SpamGuardIdentifierLib.sol";

import "@openzeppelin/contracts/access/Ownable.sol";
import "@openzeppelin/contracts/utils/math/SafeMath.sol";
import "@openzeppelin/contracts/utils/cryptography/ECDSA.sol";

/**
 * @title Voting system for Oracle.
 * @dev Handles receiving and resolving price requests via a commit-reveal voting scheme.
 */
// TODO: right now there are multiple interfaces (OracleInterface & OracleAncillaryInterface). We should only have one
// which should be done by removing the overloaded interfaces.

contract VotingV2 is
    Staker,
    OracleAncillaryInterface, // Interface to support ancillary data with price requests.
    OracleGovernanceInterface, // Interface to support governance requests.
    VotingV2Interface,
    MultiCaller
{
    using FixedPoint for FixedPoint.Unsigned;
    using SafeMath for uint256;
    using VoteTimingV2 for VoteTimingV2.Data;
    using ResultComputation for ResultComputation.Data;

    /****************************************
     *        VOTING DATA STRUCTURES        *
     ****************************************/

    // Identifies a unique price request for which the Oracle will always return the same value.
    // Tracks ongoing votes as well as the result of the vote.

    struct PriceRequest {
        bytes32 identifier;
        uint256 time;
        // A map containing all votes for this price in various rounds.
        mapping(uint256 => VoteInstance) voteInstances;
        // If in the past, this was the voting round where this price was resolved. If current or the upcoming round,
        // this is the voting round where this price will be voted on, but not necessarily resolved.
        uint256 lastVotingRound;
        // The index in the `pendingPriceRequests` that references this PriceRequest. A value of UINT_MAX means that
        // this PriceRequest is resolved and has been cleaned up from `pendingPriceRequests`.
        uint256 index;
        bool isGovernance;
        bytes ancillaryData;
    }

    struct VoteInstance {
        // Maps (voterAddress) to their submission.
        mapping(address => VoteSubmission) voteSubmissions;
        // The data structure containing the computed voting results.
        ResultComputation.Data resultComputation;
    }

    struct VoteSubmission {
        // A bytes32 of `0` indicates no commit or a commit that was already revealed.
        bytes32 commit;
        // The hash of the value that was revealed.
        // Note: this is only used for computation of rewards.
        bytes32 revealHash;
    }

    struct Round {
        FixedPoint.Unsigned gatPercentage; // Gat rate set for this round.
        uint256 cumulativeActiveStakeAtRound; // Total staked tokens at the start of the round.
    }

    // Represents the status a price request has.
    enum RequestStatus {
        NotRequested, // Was never requested.
        Active, // Is being voted on in the current round.
        Resolved, // Was resolved in a previous round.
        Future // Is scheduled to be voted on in a future round.
    }

    // Only used as a return value in view methods -- never stored in the contract.
    struct RequestState {
        RequestStatus status;
        uint256 lastVotingRound;
    }

    /****************************************
     *          INTERNAL TRACKING           *
     ****************************************/

    // Maps round numbers to the rounds.
    mapping(uint256 => Round) public rounds;

    // Maps price request IDs to the PriceRequest struct.
    mapping(bytes32 => PriceRequest) internal priceRequests;

    struct Request {
        bytes32 requestId;
        uint256 roundId;
    }

    // TODO: consider replacing this structure with a linked list.
    Request[] public priceRequestIds;

    mapping(uint256 => uint256) public deletedRequestJumpMapping;

    // Price request ids for price requests that haven't yet been marked as resolved.
    // These requests may be for future rounds.
    bytes32[] internal pendingPriceRequests;

    VoteTimingV2.Data public voteTiming;

    // Percentage of the total token supply that must be used in a vote to
    // create a valid price resolution. 1 == 100%.
    FixedPoint.Unsigned public gatPercentage;

    // Reference to the Finder.
    FinderInterface private immutable finder;

    // Reference to Slashing Library.
    SlashingLibrary public slashingLibrary;

    // If non-zero, this contract has been migrated to this address. All voters and
    // financial contracts should query the new address only.
    address public migratedAddress;

    // Max value of an unsigned integer.
    uint256 private constant UINT_MAX = ~uint256(0);

    // Max length in bytes of ancillary data that can be appended to a price request.
    // As of December 2020, the current Ethereum gas limit is 12.5 million. This requestPrice function's gas primarily
    // comes from computing a Keccak-256 hash in _encodePriceRequest and writing a new PriceRequest to
    // storage. We have empirically determined an ancillary data limit of 8192 bytes that keeps this function
    // well within the gas limit at ~8 million gas. To learn more about the gas limit and EVM opcode costs go here:
    // - https://etherscan.io/chart/gaslimit
    // - https://github.com/djrtwo/evm-opcode-gas-costs
    uint256 public constant ancillaryBytesLimit = 8192;

    /****************************************
     *          SLASHING TRACKERS           *
     ****************************************/

    uint256 public lastRequestIndexConsidered;

    struct SlashingTracker {
        uint256 wrongVoteSlashPerToken;
        uint256 noVoteSlashPerToken;
        uint256 totalSlashed;
        uint256 totalCorrectVotes;
    }

    mapping(uint256 => SlashingTracker) public requestSlashingTrackers;

    /****************************************
     *        SPAM DELETION TRACKERS        *
     ****************************************/

    uint256 spamDeletionProposalBond;

    struct SpamDeletionRequest {
        uint256[2][] spamRequestIndices;
        uint256 requestTime;
        bool executed;
        address proposer;
    }

    // Maps round numbers to the spam deletion request.
    SpamDeletionRequest[] internal spamDeletionProposals;

    /****************************************
     *                EVENTS                *
     ****************************************/

    event VoteCommitted(
        address indexed voter,
        uint256 indexed roundId,
        bytes32 indexed identifier,
        uint256 time,
        bytes ancillaryData
    );

    event EncryptedVote(
        address indexed voter,
        uint256 indexed roundId,
        bytes32 indexed identifier,
        uint256 time,
        bytes ancillaryData,
        bytes encryptedVote
    );

    event VoteRevealed(
        address indexed voter,
        uint256 indexed roundId,
        bytes32 indexed identifier,
        uint256 time,
        int256 price,
        bytes ancillaryData,
        uint256 numTokens
    );

    event RewardsRetrieved(
        address indexed voter,
        uint256 indexed roundId,
        bytes32 indexed identifier,
        uint256 time,
        bytes ancillaryData,
        uint256 numTokens
    );

    event PriceRequestAdded(uint256 indexed roundId, bytes32 indexed identifier, uint256 time, bytes ancillaryData);

    event PriceResolved(
        uint256 indexed roundId,
        bytes32 indexed identifier,
        uint256 time,
        int256 price,
        bytes ancillaryData
    );

    // /**
    //  * @notice Construct the Voting contract.
    //  * @param _phaseLength length of the commit and reveal phases in seconds.
    //  * @param _gatPercentage of the total token supply that must be used in a vote to create a valid price resolution.
    //  * @param _votingToken address of the UMA token contract used to commit votes.
    //  * @param _finder keeps track of all contracts within the system based on their interfaceName.
    //  * @param _timerAddress Contract that stores the current time in a testing environment.
    //  * Must be set to 0x0 for production environments that use live time.
    //  */
    constructor(
        uint256 _emissionRate,
        uint256 _unstakeCoolDown,
        uint256 _phaseLength,
        uint256 _minRollToNextRoundLength,
        FixedPoint.Unsigned memory _gatPercentage,
        address _votingToken,
        address _finder,
        address _timerAddress,
        address _slashingLibrary
    ) Staker(_emissionRate, _unstakeCoolDown, _votingToken, _timerAddress) {
        voteTiming.init(_phaseLength, _minRollToNextRoundLength);
        require(_gatPercentage.isLessThanOrEqual(1), "GAT percentage must be <= 100%");
        gatPercentage = _gatPercentage;
        finder = FinderInterface(_finder);
        slashingLibrary = SlashingLibrary(_slashingLibrary);
        setSpamDeletionProposalBond(10000e18); // Set the spam deletion proposal bond to 10,000 UMA. // TODO: make constructor param.
    }

    /***************************************
                    MODIFIERS
    ****************************************/

    modifier onlyRegisteredContract() {
        if (migratedAddress != address(0)) {
            require(msg.sender == migratedAddress, "Caller must be migrated address");
        } else {
            Registry registry = Registry(finder.getImplementationAddress(OracleInterfaces.Registry));
            require(registry.isContractRegistered(msg.sender), "Called must be registered");
        }
        _;
    }

    modifier onlyIfNotMigrated() {
        require(migratedAddress == address(0), "Only call this if not migrated");
        _;
    }

    /****************************************
     *          STAKING FUNCTIONS           *
     ****************************************/

    function updateTrackers(address voterAddress) public {
        _updateTrackers(voterAddress);
    }

    function _updateTrackers(address voterAddress) internal override {
        // todo: the ordering of these functions is critical and should be though about more deeply + comments.
        _updateCumulativeSlashingTrackers();
        _updateAccountSlashingTrackers(voterAddress);
        super._updateTrackers(voterAddress);
    }

    function inActiveReveal() internal override returns (bool) {
        return (pendingPriceRequests.length > 0 && getVotePhase() == Phase.Reveal);
    }

    function _updateAccountSlashingTrackers(address voterAddress) internal {
        uint256 currentRoundId = voteTiming.computeCurrentRoundId(getCurrentTime());
        VoterStake storage voterStake = voterStakes[voterAddress];
        // Note the method below can hit a gas limit of there are a LOT of requests from the last time this was run.
        // A future version of this should bound how many requests to look at per call to avoid gas limit issues.
        int256 slash = 0;

        // Traverse all requests from the last considered request. For each request see if the voter voted correctly or
        // not. Based on the outcome, attribute the associated slash to the voter.
        uint256 priceRequestIdsLength = priceRequestIds.length;
        for (uint256 i = voterStake.lastRequestIndexConsidered; i < priceRequestIdsLength; i = unsafe_inc(i)) {
            if (deletedRequestJumpMapping[i] != 0) i = deletedRequestJumpMapping[i] + 1;
            PriceRequest storage priceRequest = priceRequests[priceRequestIds[i].requestId];
            VoteInstance storage voteInstance = priceRequest.voteInstances[priceRequest.lastVotingRound];
            uint256 roundId = priceRequestIds[i].roundId;

            // Cant slash this or any subsequent requests if the request is not settled. TODO: this has implications for
            // rolled votes and should be considered closely.
            if (_getRequestStatus(priceRequest, currentRoundId) != RequestStatus.Resolved) break;

            bytes32 revealHash = voteInstance.voteSubmissions[voterAddress].revealHash;
            // The voter did not reveal or did not commit. Slash at noVote rate.
            if (revealHash == 0)
                slash -= int256((voterStake.activeStake * requestSlashingTrackers[i].noVoteSlashPerToken) / 1e18);

                // The voter did not vote with the majority. Slash at wrongVote rate.
            else if (!voteInstance.resultComputation.wasVoteCorrect(revealHash))
                slash -= int256((voterStake.activeStake * requestSlashingTrackers[i].wrongVoteSlashPerToken) / 1e18);

                // The voter voted correctly. Receive a pro-rate share of the other voters slashed amounts as a reward.
            else
                slash += int256(
                    (((voterStake.activeStake * requestSlashingTrackers[i].totalSlashed)) /
                        requestSlashingTrackers[i].totalCorrectVotes)
                );

            // If this is not the last price request to apply and the next request in the batch is from a subsequent
            // round then apply the slashing now. Else, do nothing and apply the slashing after the loop concludes.
            // This acts to apply slashing within a round as independent actions: multiple votes within the same round
            // should not impact each other but subsequent rounds should impact each other.
            if (priceRequestIdsLength - i > 1 && roundId != priceRequestIds[i + 1].roundId) {
                applySlashToVoter(slash, voterAddress);
                slash = 0;
            }
            voterStake.lastRequestIndexConsidered = i + 1;
        }

        if (slash != 0) applySlashToVoter(slash, voterAddress);
    }

    function applySlashToVoter(int256 slash, address voterAddress) internal {
        VoterStake storage voterStake = voterStakes[voterAddress];
        if (slash + int256(voterStake.activeStake) > 0)
            voterStake.activeStake = uint256(int256(voterStake.activeStake) + slash);
        else voterStake.activeStake = 0;
    }

    function _updateCumulativeSlashingTrackers() internal {
        uint256 currentRoundId = voteTiming.computeCurrentRoundId(getCurrentTime());
        // Note the method below can hit a gas limit of there are a LOT of requests from the last time this was run.
        // A future version of this should bound how many requests to look at per call to avoid gas limit issues.

        // Traverse all price requests from the last time this method was called and for each request compute and store
        // the associated slashing rates as a function of the total staked, total votes and total correct votes. Note
        // that this method in almost all cases will only need to traverse one request as slashing trackers are updated
        // on every commit and so it is not too computationally inefficient.
        uint256 priceRequestIdsLength = priceRequestIds.length;
        for (uint256 i = lastRequestIndexConsidered; i < priceRequestIdsLength; i = unsafe_inc(i)) {
            if (deletedRequestJumpMapping[i] != 0) i = deletedRequestJumpMapping[i] + 1;
            Request memory request = priceRequestIds[i];
            PriceRequest storage priceRequest = priceRequests[request.requestId];
            VoteInstance storage voteInstance = priceRequest.voteInstances[priceRequest.lastVotingRound];

            // Cant slash this or any subsequent requests if the request is not settled. TODO: this has implications for
            // rolled votes and should be considered closely.
            if (_getRequestStatus(priceRequest, currentRoundId) != RequestStatus.Resolved) break;
<<<<<<< HEAD
            uint256 stakedAtRound = rounds[priceRequestIds[i].roundId].cumulativeActiveStakeAtRound;
=======
            uint256 stakedAtRound = rounds[request.roundId].cumulativeStakedAtRound;
>>>>>>> d317eccf
            uint256 totalVotes = voteInstance.resultComputation.totalVotes.rawValue;
            uint256 totalCorrectVotes = voteInstance.resultComputation.getTotalCorrectlyVotedTokens().rawValue;
            uint256 wrongVoteSlashPerToken =
                priceRequest.isGovernance
                    ? slashingLibrary.calcWrongVoteSlashPerTokenGovernance(stakedAtRound, totalVotes, totalCorrectVotes)
                    : slashingLibrary.calcWrongVoteSlashPerToken(stakedAtRound, totalVotes, totalCorrectVotes);
            uint256 noVoteSlashPerToken =
                slashingLibrary.calcNoVoteSlashPerToken(stakedAtRound, totalVotes, totalCorrectVotes);

            uint256 totalSlashed =
                ((noVoteSlashPerToken * (stakedAtRound - totalVotes)) / 1e18) +
                    ((wrongVoteSlashPerToken * (totalVotes - totalCorrectVotes)) / 1e18);

            requestSlashingTrackers[i] = SlashingTracker(
                wrongVoteSlashPerToken,
                noVoteSlashPerToken,
                totalSlashed,
                totalCorrectVotes
            );

            lastRequestIndexConsidered = i + 1;
        }
    }

    /****************************************
     *       SPAM DELETION FUNCTIONS        *
     ****************************************/

    function signalRequestsAsSpamForDeletion(uint256[2][] calldata spamRequestIndices) public {
        votingToken.transferFrom(msg.sender, address(this), spamDeletionProposalBond);
        uint256 currentTime = getCurrentTime();
        uint256 runningValidationIndex;
        uint256 spamRequestIndicesLength = spamRequestIndices.length;
        for (uint256 i = 0; i < spamRequestIndicesLength; i = unsafe_inc(i)) {
            uint256[2] memory spamRequestIndex = spamRequestIndices[i];
            // Check request end index is greater than start index.
            require(spamRequestIndex[0] <= spamRequestIndex[1], "Bad start index");

            // check the endIndex is less than the total number of requests.
            require(spamRequestIndex[1] < priceRequestIds.length, "Bad end index");

            // Validate index continuity. This checks that each sequential element within the spamRequestIndices
            // array is sequently and increasing in size.
            require(spamRequestIndex[1] > runningValidationIndex, "Bad index continuity");
            runningValidationIndex = spamRequestIndex[1];
        }
        // todo: consider if we want to check if the most recent price request has been settled?

        spamDeletionProposals.push(SpamDeletionRequest(spamRequestIndices, currentTime, false, msg.sender));
        uint256 proposalId = spamDeletionProposals.length - 1;

        bytes32 identifier = SpamGuardIdentifierLib._constructIdentifier(proposalId);

        _requestPrice(identifier, currentTime, "", true);
    }

    function executeSpamDeletion(uint256 proposalId) public {
        require(spamDeletionProposals[proposalId].executed == false, "Already executed");
        spamDeletionProposals[proposalId].executed = true;
        bytes32 identifier = SpamGuardIdentifierLib._constructIdentifier(proposalId);

        (bool hasPrice, int256 resolutionPrice, ) =
            _getPriceOrError(identifier, spamDeletionProposals[proposalId].requestTime, "");
        require(hasPrice, "Price not yet resolved");

        // If the price is 1e18 then the spam deletion request was correctly voted on to delete the requests.
        if (resolutionPrice == 1e18) {
            // Delete the price requests associated with the spam.
            for (uint256 i = 0; i < spamDeletionProposals[proposalId].spamRequestIndices.length; i = unsafe_inc(i)) {
                uint256 startIndex = spamDeletionProposals[proposalId].spamRequestIndices[uint256(i)][0];
                uint256 endIndex = spamDeletionProposals[proposalId].spamRequestIndices[uint256(i)][1];
                for (uint256 j = startIndex; j <= endIndex; j++) {
                    bytes32 requestId = priceRequestIds[j].requestId;
                    // Remove from pendingPriceRequests.
                    uint256 lastIndex = pendingPriceRequests.length - 1;
                    PriceRequest storage lastPriceRequest = priceRequests[pendingPriceRequests[lastIndex]];
                    lastPriceRequest.index = priceRequests[requestId].index;
                    pendingPriceRequests[priceRequests[requestId].index] = pendingPriceRequests[lastIndex];
                    pendingPriceRequests.pop();

                    // Remove the request from the priceRequests mapping.
                    delete priceRequests[requestId];
                }

                // Set the deletion request jump mapping. This enables the for loops that iterate over requests to skip
                // the deleted requests via a "jump" over the removed elements from the array.
                deletedRequestJumpMapping[startIndex] = endIndex;
            }

            // Return the spamDeletionProposalBond.
            votingToken.transfer(spamDeletionProposals[proposalId].proposer, spamDeletionProposalBond);
        }
        // Else, the spam deletion request was voted down. In this case we send the spamDeletionProposalBond to the store.
        else {
            votingToken.transfer(finder.getImplementationAddress(OracleInterfaces.Store), spamDeletionProposalBond);
        }
    }

    function setSpamDeletionProposalBond(uint256 _spamDeletionProposalBond) public onlyOwner() {
        spamDeletionProposalBond = _spamDeletionProposalBond;
    }

    function getSpamDeletionRequest(uint256 spamDeletionRequestId) public view returns (SpamDeletionRequest memory) {
        return spamDeletionProposals[spamDeletionRequestId];
    }

    /****************************************
     *  PRICE REQUEST AND ACCESS FUNCTIONS  *
     ****************************************/

    /**
     * @notice Enqueues a request (if a request isn't already present) for the given `identifier`, `time` pair.
     * @dev Time must be in the past and the identifier must be supported. The length of the ancillary data
     * is limited such that this method abides by the EVM transaction gas limit.
     * @param identifier uniquely identifies the price requested. eg BTC/USD (encoded as bytes32) could be requested.
     * @param time unix timestamp for the price request.
     * @param ancillaryData arbitrary data appended to a price request to give the voters more info from the caller.
     */
    function requestPrice(
        bytes32 identifier,
        uint256 time,
        bytes memory ancillaryData
    ) public override onlyRegisteredContract() {
        _requestPrice(identifier, time, ancillaryData, false);
    }

    /**
     * @notice Enqueues a governance action request (if a request isn't already present) for the given `identifier`, `time` pair.
     * @dev Time must be in the past and the identifier must be supported. The length of the ancillary data
     * is limited such that this method abides by the EVM transaction gas limit.
     * @param identifier uniquely identifies the price requested. eg BTC/USD (encoded as bytes32) could be requested.
     * @param time unix timestamp for the price request.
     * @param ancillaryData arbitrary data appended to a price request to give the voters more info from the caller.
     */
    function requestGovernanceAction(
        bytes32 identifier,
        uint256 time,
        bytes memory ancillaryData
    ) public override onlyOwner() {
        _requestPrice(identifier, time, ancillaryData, true);
    }

    /**
     * @notice Enqueues a request (if a request isn't already present) for the given `identifier`, `time` pair.
     * @dev Time must be in the past and the identifier must be supported. The length of the ancillary data
     * is limited such that this method abides by the EVM transaction gas limit.
     * @param identifier uniquely identifies the price requested. eg BTC/USD (encoded as bytes32) could be requested.
     * @param time unix timestamp for the price request.
     * @param ancillaryData arbitrary data appended to a price request to give the voters more info from the caller.
     * @param isGovernance indicates whether the request is for a governance action.
     */
    function _requestPrice(
        bytes32 identifier,
        uint256 time,
        bytes memory ancillaryData,
        bool isGovernance
    ) internal {
        uint256 blockTime = getCurrentTime();
        require(time <= blockTime, "Can only request in past");
        require(
            isGovernance || _getIdentifierWhitelist().isIdentifierSupported(identifier),
            "Unsupported identifier request"
        );
        require(ancillaryData.length <= ancillaryBytesLimit, "Invalid ancillary data");

        bytes32 priceRequestId = _encodePriceRequest(identifier, time, ancillaryData);
        PriceRequest storage priceRequest = priceRequests[priceRequestId];
        uint256 currentRoundId = voteTiming.computeCurrentRoundId(blockTime);

        RequestStatus requestStatus = _getRequestStatus(priceRequest, currentRoundId);

        if (requestStatus == RequestStatus.NotRequested) {
            // Price has never been requested.
            // If the price request is a governance action then always place it in the following round. If the price
            // request is a normal request then either place it in the next round or the following round based off
            // the minRolllToNextRoundLength.
            uint256 roundIdToVoteOnPriceRequest =
                isGovernance ? currentRoundId + 1 : voteTiming.computeRoundToVoteOnPriceRequest(blockTime);

            priceRequestIds.push(Request(priceRequestId, roundIdToVoteOnPriceRequest));

            PriceRequest storage newPriceRequest = priceRequests[priceRequestId];
            newPriceRequest.identifier = identifier;
            newPriceRequest.time = time;
            newPriceRequest.lastVotingRound = roundIdToVoteOnPriceRequest;
            newPriceRequest.index = pendingPriceRequests.length;
            newPriceRequest.ancillaryData = ancillaryData;
            newPriceRequest.isGovernance = isGovernance;

            pendingPriceRequests.push(priceRequestId);
            emit PriceRequestAdded(roundIdToVoteOnPriceRequest, identifier, time, ancillaryData);
        }
    }

    // Overloaded method to enable short term backwards compatibility. Will be deprecated in the next DVM version.
    function requestPrice(bytes32 identifier, uint256 time) public override {
        requestPrice(identifier, time, "");
    }

    /**
     * @notice Whether the price for `identifier` and `time` is available.
     * @dev Time must be in the past and the identifier must be supported.
     * @param identifier uniquely identifies the price requested. eg BTC/USD (encoded as bytes32) could be requested.
     * @param time unix timestamp of for the price request.
     * @param ancillaryData arbitrary data appended to a price request to give the voters more info from the caller.
     * @return _hasPrice bool if the DVM has resolved to a price for the given identifier and timestamp.
     */
    function hasPrice(
        bytes32 identifier,
        uint256 time,
        bytes memory ancillaryData
    ) public view override onlyRegisteredContract() returns (bool) {
        (bool _hasPrice, , ) = _getPriceOrError(identifier, time, ancillaryData);
        return _hasPrice;
    }

    // TODO: remove all overriden functions that miss ancillary data. DVM2.0 should only accept ancillary data requests.
    // Overloaded method to enable short term backwards compatibility. Will be deprecated in the next DVM version.
    function hasPrice(bytes32 identifier, uint256 time) public view override returns (bool) {
        return hasPrice(identifier, time, "");
    }

    /**
     * @notice Gets the price for `identifier` and `time` if it has already been requested and resolved.
     * @dev If the price is not available, the method reverts.
     * @param identifier uniquely identifies the price requested. eg BTC/USD (encoded as bytes32) could be requested.
     * @param time unix timestamp of for the price request.
     * @param ancillaryData arbitrary data appended to a price request to give the voters more info from the caller.
     * @return int256 representing the resolved price for the given identifier and timestamp.
     */
    function getPrice(
        bytes32 identifier,
        uint256 time,
        bytes memory ancillaryData
    ) public view override onlyRegisteredContract() returns (int256) {
        (bool _hasPrice, int256 price, string memory message) = _getPriceOrError(identifier, time, ancillaryData);

        // If the price wasn't available, revert with the provided message.
        require(_hasPrice, message);
        return price;
    }

    // Overloaded method to enable short term backwards compatibility. Will be deprecated in the next DVM version.
    function getPrice(bytes32 identifier, uint256 time) public view override returns (int256) {
        return getPrice(identifier, time, "");
    }

    /**
     * @notice Gets the status of a list of price requests, identified by their identifier and time.
     * @dev If the status for a particular request is NotRequested, the lastVotingRound will always be 0.
     * @param requests array of type PendingRequest which includes an identifier and timestamp for each request.
     * @return requestStates a list, in the same order as the input list, giving the status of each of the specified price requests.
     */
    function getPriceRequestStatuses(PendingRequestAncillary[] memory requests)
        public
        view
        returns (RequestState[] memory)
    {
        RequestState[] memory requestStates = new RequestState[](requests.length);
        uint256 currentRoundId = voteTiming.computeCurrentRoundId(getCurrentTime());
        for (uint256 i = 0; i < requests.length; i = unsafe_inc(i)) {
            PriceRequest storage priceRequest =
                _getPriceRequest(requests[i].identifier, requests[i].time, requests[i].ancillaryData);

            RequestStatus status = _getRequestStatus(priceRequest, currentRoundId);

            // If it's an active request, its true lastVotingRound is the current one, even if it hasn't been updated.
            if (status == RequestStatus.Active) {
                requestStates[i].lastVotingRound = currentRoundId;
            } else {
                requestStates[i].lastVotingRound = priceRequest.lastVotingRound;
            }
            requestStates[i].status = status;
        }
        return requestStates;
    }

    // Overloaded method to enable short term backwards compatibility. Will be deprecated in the next DVM version.
    function getPriceRequestStatuses(PendingRequest[] memory requests) public view returns (RequestState[] memory) {
        PendingRequestAncillary[] memory requestsAncillary = new PendingRequestAncillary[](requests.length);

        for (uint256 i = 0; i < requests.length; i = unsafe_inc(i)) {
            requestsAncillary[i].identifier = requests[i].identifier;
            requestsAncillary[i].time = requests[i].time;
            requestsAncillary[i].ancillaryData = "";
        }
        return getPriceRequestStatuses(requestsAncillary);
    }

    /****************************************
     *            VOTING FUNCTIONS          *
     ****************************************/

    /**
     * @notice Commit a vote for a price request for `identifier` at `time`.
     * @dev `identifier`, `time` must correspond to a price request that's currently in the commit phase.
     * Commits can be changed.
     * @dev Since transaction data is public, the salt will be revealed with the vote. While this is the system’s
     * expected behavior, voters should never reuse salts. If someone else is able to guess the voted price and knows
     * that a salt will be reused, then they can determine the vote pre-reveal.
     * @param identifier uniquely identifies the committed vote. EG BTC/USD price pair.
     * @param time unix timestamp of the price being voted on.
     * @param ancillaryData arbitrary data appended to a price request to give the voters more info from the caller.
     * @param hash keccak256 hash of the `price`, `salt`, voter `address`, `time`, current `roundId`, and `identifier`.
     */
    function commitVote(
        bytes32 identifier,
        uint256 time,
        bytes memory ancillaryData,
        bytes32 hash
    ) public override onlyIfNotMigrated() {
        uint256 currentRoundId = voteTiming.computeCurrentRoundId(getCurrentTime());
        _updateTrackers(msg.sender);
        // At this point, the computed and last updated round ID should be equal.
        uint256 blockTime = getCurrentTime();
        require(hash != bytes32(0), "Invalid provided hash");
        // Current time is required for all vote timing queries.
        require(voteTiming.computeCurrentPhase(blockTime) == Phase.Commit, "Cannot commit in reveal phase");

        PriceRequest storage priceRequest = _getPriceRequest(identifier, time, ancillaryData);
        require(
            _getRequestStatus(priceRequest, currentRoundId) == RequestStatus.Active,
            "Cannot commit inactive request"
        );

        priceRequest.lastVotingRound = currentRoundId;
        VoteInstance storage voteInstance = priceRequest.voteInstances[currentRoundId];
        voteInstance.voteSubmissions[msg.sender].commit = hash;

        emit VoteCommitted(msg.sender, currentRoundId, identifier, time, ancillaryData);
    }

    // Overloaded method to enable short term backwards compatibility. Will be deprecated in the next DVM version.
    function commitVote(
        bytes32 identifier,
        uint256 time,
        bytes32 hash
    ) public override onlyIfNotMigrated() {
        commitVote(identifier, time, "", hash);
    }

    /**
     * @notice Reveal a previously committed vote for `identifier` at `time`.
     * @dev The revealed `price`, `salt`, `address`, `time`, `roundId`, and `identifier`, must hash to the latest `hash`
     * that `commitVote()` was called with. Only the committer can reveal their vote.
     * @param identifier voted on in the commit phase. EG BTC/USD price pair.
     * @param time specifies the unix timestamp of the price being voted on.
     * @param price voted on during the commit phase.
     * @param ancillaryData arbitrary data appended to a price request to give the voters more info from the caller.
     * @param salt value used to hide the commitment price during the commit phase.
     */
    function revealVote(
        bytes32 identifier,
        uint256 time,
        int256 price,
        bytes memory ancillaryData,
        int256 salt
    ) public override onlyIfNotMigrated() {
        require(voteTiming.computeCurrentPhase(getCurrentTime()) == Phase.Reveal, "Cannot reveal in commit phase");
        // Note: computing the current round is required to disallow people from revealing an old commit after the round is over.
        uint256 currentRoundId = voteTiming.computeCurrentRoundId(getCurrentTime());
        _freezeRoundVariables(currentRoundId);

        PriceRequest storage priceRequest = _getPriceRequest(identifier, time, ancillaryData);
        VoteInstance storage voteInstance = priceRequest.voteInstances[currentRoundId];
        VoteSubmission storage voteSubmission = voteInstance.voteSubmissions[msg.sender];

        // Scoping to get rid of a stack too deep error.
        {
            // 0 hashes are disallowed in the commit phase, so they indicate a different error.
            // Cannot reveal an uncommitted or previously revealed hash
            require(voteSubmission.commit != bytes32(0), "Invalid hash reveal");
            require(
                keccak256(abi.encodePacked(price, salt, msg.sender, time, ancillaryData, currentRoundId, identifier)) ==
                    voteSubmission.commit,
                "Revealed data != commit hash"
            );
        }

        delete voteSubmission.commit;

        // Get the voter's snapshotted balance. Since balances are returned pre-scaled by 10**18, we can directly
        // initialize the Unsigned value with the returned uint.
        FixedPoint.Unsigned memory balance = FixedPoint.Unsigned(voterStakes[msg.sender].activeStake);

        // Set the voter's submission.
        voteSubmission.revealHash = keccak256(abi.encode(price));

        // Add vote to the results.
        voteInstance.resultComputation.addVote(price, balance);

        emit VoteRevealed(msg.sender, currentRoundId, identifier, time, price, ancillaryData, balance.rawValue);
    }

    // Overloaded method to enable short term backwards compatibility. Will be deprecated in the next DVM version.
    function revealVote(
        bytes32 identifier,
        uint256 time,
        int256 price,
        int256 salt
    ) public override {
        revealVote(identifier, time, price, "", salt);
    }

    /**
     * @notice commits a vote and logs an event with a data blob, typically an encrypted version of the vote
     * @dev An encrypted version of the vote is emitted in an event `EncryptedVote` to allow off-chain infrastructure to
     * retrieve the commit. The contents of `encryptedVote` are never used on chain: it is purely for convenience.
     * @param identifier unique price pair identifier. Eg: BTC/USD price pair.
     * @param time unix timestamp of for the price request.
     * @param ancillaryData arbitrary data appended to a price request to give the voters more info from the caller.
     * @param hash keccak256 hash of the price you want to vote for and a `int256 salt`.
     * @param encryptedVote offchain encrypted blob containing the voters amount, time and salt.
     */
    function commitAndEmitEncryptedVote(
        bytes32 identifier,
        uint256 time,
        bytes memory ancillaryData,
        bytes32 hash,
        bytes memory encryptedVote
    ) public override {
        commitVote(identifier, time, ancillaryData, hash);

        uint256 roundId = voteTiming.computeCurrentRoundId(getCurrentTime());
        emit EncryptedVote(msg.sender, roundId, identifier, time, ancillaryData, encryptedVote);
    }

    // Overloaded method to enable short term backwards compatibility. Will be deprecated in the next DVM version.
    function commitAndEmitEncryptedVote(
        bytes32 identifier,
        uint256 time,
        bytes32 hash,
        bytes memory encryptedVote
    ) public override {
        commitVote(identifier, time, "", hash);

        commitAndEmitEncryptedVote(identifier, time, "", hash, encryptedVote);
    }

    /****************************************
     *        VOTING GETTER FUNCTIONS       *
     ****************************************/

    /**
     * @notice Gets the queries that are being voted on this round.
     * @return pendingRequests array containing identifiers of type `PendingRequest`.
     * and timestamps for all pending requests.
     */
    function getPendingRequests() external view override returns (PendingRequestAncillary[] memory) {
        uint256 blockTime = getCurrentTime();
        uint256 currentRoundId = voteTiming.computeCurrentRoundId(blockTime);

        // Solidity memory arrays aren't resizable (and reading storage is expensive). Hence this hackery to filter
        // `pendingPriceRequests` only to those requests that have an Active RequestStatus.
        PendingRequestAncillary[] memory unresolved = new PendingRequestAncillary[](pendingPriceRequests.length);
        uint256 numUnresolved = 0;

        for (uint256 i = 0; i < pendingPriceRequests.length; i = unsafe_inc(i)) {
            PriceRequest storage priceRequest = priceRequests[pendingPriceRequests[i]];
            if (_getRequestStatus(priceRequest, currentRoundId) == RequestStatus.Active) {
                unresolved[numUnresolved] = PendingRequestAncillary({
                    identifier: priceRequest.identifier,
                    time: priceRequest.time,
                    ancillaryData: priceRequest.ancillaryData
                });
                numUnresolved++;
            }
        }

        PendingRequestAncillary[] memory pendingRequests = new PendingRequestAncillary[](numUnresolved);
        for (uint256 i = 0; i < numUnresolved; i = unsafe_inc(i)) {
            pendingRequests[i] = unresolved[i];
        }
        return pendingRequests;
    }

    /**
     * @notice Returns the current voting phase, as a function of the current time.
     * @return Phase to indicate the current phase. Either { Commit, Reveal, NUM_PHASES_PLACEHOLDER }.
     */
    function getVotePhase() public view override returns (Phase) {
        return voteTiming.computeCurrentPhase(getCurrentTime());
    }

    /**
     * @notice Returns the current round ID, as a function of the current time.
     * @return uint256 representing the unique round ID.
     */
    function getCurrentRoundId() public view override returns (uint256) {
        return voteTiming.computeCurrentRoundId(getCurrentTime());
    }

    function getRoundEndTime(uint256 roundId) public view returns (uint256) {
        return voteTiming.computeRoundEndTime(roundId);
    }

    function getNumberOfPriceRequests() public view returns (uint256) {
        return priceRequestIds.length;
    }

    /****************************************
     *        OWNER ADMIN FUNCTIONS         *
     ****************************************/

    /**
     * @notice Disables this Voting contract in favor of the migrated one.
     * @dev Can only be called by the contract owner.
     * @param newVotingAddress the newly migrated contract address.
     */
    function setMigrated(address newVotingAddress) external override onlyOwner {
        migratedAddress = newVotingAddress;
    }

    // here for abi compatibility. remove
    function setInflationRate(FixedPoint.Unsigned memory newInflationRate) public override onlyOwner {}

    /**
     * @notice Resets the Gat percentage. Note: this change only applies to rounds that have not yet begun.
     * @dev This method is public because calldata structs are not currently supported by solidity.
     * @param newGatPercentage sets the next round's Gat percentage.
     */
    function setGatPercentage(FixedPoint.Unsigned memory newGatPercentage) public override onlyOwner {
        require(newGatPercentage.isLessThan(1), "GAT percentage must be < 100%");
        gatPercentage = newGatPercentage;
    }

    // Here for abi compatibility. to be removed.
    function setRewardsExpirationTimeout(uint256 NewRewardsExpirationTimeout) public override onlyOwner {}

    /**
     * @notice Changes the slashing library used by this contract.
     * @param _newSlashingLibrary new slashing library address.
     */
    function setSlashingLibrary(address _newSlashingLibrary) public override onlyOwner {
        slashingLibrary = SlashingLibrary(_newSlashingLibrary);
    }

    /****************************************
     *    PRIVATE AND INTERNAL FUNCTIONS    *
     ****************************************/

    // Returns the price for a given identifer. Three params are returns: bool if there was an error, int to represent
    // the resolved price and a string which is filled with an error message, if there was an error or "".
    function _getPriceOrError(
        bytes32 identifier,
        uint256 time,
        bytes memory ancillaryData
    )
        internal
        view
        returns (
            bool,
            int256,
            string memory
        )
    {
        PriceRequest storage priceRequest = _getPriceRequest(identifier, time, ancillaryData);
        uint256 currentRoundId = voteTiming.computeCurrentRoundId(getCurrentTime());

        RequestStatus requestStatus = _getRequestStatus(priceRequest, currentRoundId);
        if (requestStatus == RequestStatus.Active) {
            return (false, 0, "Current voting round not ended");
        } else if (requestStatus == RequestStatus.Resolved) {
            VoteInstance storage voteInstance = priceRequest.voteInstances[priceRequest.lastVotingRound];
            (, int256 resolvedPrice) =
                voteInstance.resultComputation.getResolvedPrice(_computeGat(priceRequest.lastVotingRound));
            return (true, resolvedPrice, "");
        } else if (requestStatus == RequestStatus.Future) {
            return (false, 0, "Price is still to be voted on");
        } else {
            return (false, 0, "Price was never requested");
        }
    }

    function _getPriceRequest(
        bytes32 identifier,
        uint256 time,
        bytes memory ancillaryData
    ) private view returns (PriceRequest storage) {
        return priceRequests[_encodePriceRequest(identifier, time, ancillaryData)];
    }

    function _encodePriceRequest(
        bytes32 identifier,
        uint256 time,
        bytes memory ancillaryData
    ) private pure returns (bytes32) {
        return keccak256(abi.encode(identifier, time, ancillaryData));
    }

    function _freezeRoundVariables(uint256 roundId) private {
        // Only freeze the round if this is the first request in the round.
        if (rounds[roundId].gatPercentage.rawValue == 0) {
            // Set the round gat percentage to the current global gat rate.
            rounds[roundId].gatPercentage = gatPercentage;

            // Store the cumulativeActiveStake at this roundId to work out slashing and voting trackers.
            rounds[roundId].cumulativeActiveStakeAtRound = cumulativeActiveStake;
        }
    }

    function _resolvePriceRequest(PriceRequest storage priceRequest, VoteInstance storage voteInstance) private {
        if (priceRequest.index == UINT_MAX) {
            return;
        }
        (bool isResolved, int256 resolvedPrice) =
            voteInstance.resultComputation.getResolvedPrice(_computeGat(priceRequest.lastVotingRound));
        require(isResolved, "Can't resolve unresolved request");

        // Delete the resolved price request from pendingPriceRequests.
        uint256 lastIndex = pendingPriceRequests.length - 1;
        PriceRequest storage lastPriceRequest = priceRequests[pendingPriceRequests[lastIndex]];
        lastPriceRequest.index = priceRequest.index;
        pendingPriceRequests[priceRequest.index] = pendingPriceRequests[lastIndex];
        pendingPriceRequests.pop();

        priceRequest.index = UINT_MAX;
        emit PriceResolved(
            priceRequest.lastVotingRound,
            priceRequest.identifier,
            priceRequest.time,
            resolvedPrice,
            priceRequest.ancillaryData
        );
    }

    function _computeGat(uint256 roundId) internal view returns (FixedPoint.Unsigned memory) {
        // Nothing staked at the round  - return max value to err on the side of caution.
        if (rounds[roundId].cumulativeActiveStakeAtRound == 0) return FixedPoint.Unsigned(UINT_MAX);

        // Grab the cumulative staked at the voting round.
        FixedPoint.Unsigned memory stakedAtRound = FixedPoint.Unsigned(rounds[roundId].cumulativeActiveStakeAtRound);

        // Multiply the total supply at the cumulative staked by the gatPercentage to get the GAT in number of tokens.
        return stakedAtRound.mul(rounds[roundId].gatPercentage);
    }

    function _getRequestStatus(PriceRequest storage priceRequest, uint256 currentRoundId)
        private
        view
        returns (RequestStatus)
    {
        if (priceRequest.lastVotingRound == 0) {
            return RequestStatus.NotRequested;
        } else if (priceRequest.lastVotingRound < currentRoundId) {
            VoteInstance storage voteInstance = priceRequest.voteInstances[priceRequest.lastVotingRound];
            (bool isResolved, ) =
                voteInstance.resultComputation.getResolvedPrice(_computeGat(priceRequest.lastVotingRound));

            return isResolved ? RequestStatus.Resolved : RequestStatus.Active;
        } else if (priceRequest.lastVotingRound == currentRoundId) {
            return RequestStatus.Active;
        } else {
            // Means than priceRequest.lastVotingRound > currentRoundId
            return RequestStatus.Future;
        }
    }

    function unsafe_inc(uint256 x) internal pure returns (uint256) {
        unchecked { return x + 1; }
    }

    function _getIdentifierWhitelist() private view returns (IdentifierWhitelistInterface supportedIdentifiers) {
        return IdentifierWhitelistInterface(finder.getImplementationAddress(OracleInterfaces.IdentifierWhitelist));
    }
}<|MERGE_RESOLUTION|>--- conflicted
+++ resolved
@@ -375,11 +375,7 @@
             // Cant slash this or any subsequent requests if the request is not settled. TODO: this has implications for
             // rolled votes and should be considered closely.
             if (_getRequestStatus(priceRequest, currentRoundId) != RequestStatus.Resolved) break;
-<<<<<<< HEAD
-            uint256 stakedAtRound = rounds[priceRequestIds[i].roundId].cumulativeActiveStakeAtRound;
-=======
-            uint256 stakedAtRound = rounds[request.roundId].cumulativeStakedAtRound;
->>>>>>> d317eccf
+            uint256 stakedAtRound = rounds[request.roundId].cumulativeActiveStakeAtRound;
             uint256 totalVotes = voteInstance.resultComputation.totalVotes.rawValue;
             uint256 totalCorrectVotes = voteInstance.resultComputation.getTotalCorrectlyVotedTokens().rawValue;
             uint256 wrongVoteSlashPerToken =

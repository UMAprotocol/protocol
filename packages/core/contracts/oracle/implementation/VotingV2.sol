// TODO: this whole /oracle/implementation directory should be restructured to separate the DVM and the OO.

// SPDX-License-Identifier: AGPL-3.0-only
pragma solidity ^0.8.0;

import "../../common/implementation/AncillaryData.sol";
import "../../common/implementation/MultiCaller.sol";

import "../interfaces/FinderInterface.sol";
import "../interfaces/IdentifierWhitelistInterface.sol";
import "../interfaces/OracleAncillaryInterface.sol";
import "../interfaces/OracleGovernanceInterface.sol";
import "../interfaces/OracleInterface.sol";
import "../interfaces/VotingV2Interface.sol";
import "./Constants.sol";
import "./Registry.sol";
import "./ResultComputationV2.sol";
import "./SlashingLibrary.sol";
import "./SpamGuardIdentifierLib.sol";
import "./Staker.sol";
import "./VoteTimingV2.sol";

import "@openzeppelin/contracts/access/Ownable.sol";
import "@openzeppelin/contracts/utils/math/SafeCast.sol";

/**
 * @title Voting system for Oracle.
 * @dev Handles receiving and resolving price requests via a commit-reveal voting scheme.
 */

contract VotingV2 is
    Staker,
    OracleInterface,
    OracleAncillaryInterface, // Interface to support ancillary data with price requests.
    OracleGovernanceInterface, // Interface to support governance requests.
    VotingV2Interface,
    MultiCaller
{
    using VoteTimingV2 for VoteTimingV2.Data;
    using ResultComputationV2 for ResultComputationV2.Data;

    /****************************************
     *        VOTING DATA STRUCTURES        *
     ****************************************/

    // Identifies a unique price request for which the Oracle will always return the same value.
    // Tracks ongoing votes as well as the result of the vote.
    struct PriceRequest {
        // If in the past, this was the voting round where this price was resolved. If current or the upcoming round,
        // this is the voting round where this price will be voted on, but not necessarily resolved.
        uint32 lastVotingRound;
        // Denotes whether this is a governance request or not.
        bool isGovernance;
        // The pendingRequestIndex in the `pendingPriceRequests` that references this PriceRequest. A value of UINT_MAX
        // means that this PriceRequest is resolved and has been cleaned up from `pendingPriceRequests`.
        uint64 pendingRequestIndex;
        // Each request has a unique requestIndex number that is used to order all requests. This is the index within
        // the priceRequestIds array and is incremented on each request.
        uint64 priceRequestIndex;
        // Timestamp that should be used when evaluating the request.
        // Note: this is a uint56 to allow better variable packing while still leaving more than ample room for
        // timestamps to stretch far into the future.
        uint64 time;
        // Identifier that defines how the voters should resolve the request.
        bytes32 identifier;
        // A map containing all votes for this price in various rounds.
        mapping(uint256 => VoteInstance) voteInstances;
        // Additional data used to resolve the request.
        bytes ancillaryData;
    }

    struct VoteInstance {
        // Maps (voterAddress) to their submission.
        mapping(address => VoteSubmission) voteSubmissions;
        // The data structure containing the computed voting results.
        ResultComputationV2.Data resultComputation;
    }

    struct VoteSubmission {
        // A bytes32 of `0` indicates no commit or a commit that was already revealed.
        bytes32 commit;
        // The hash of the value that was revealed.
        // Note: this is only used for computation of rewards.
        bytes32 revealHash;
    }

    struct Round {
        uint256 gat; // GAT is the required number of tokens to vote to not roll the vote.
        uint256 cumulativeActiveStakeAtRound; // Total staked tokens at the start of the round.
    }

    // Represents the status a price request has.
    enum RequestStatus {
        NotRequested, // Was never requested.
        Active, // Is being voted on in the current round.
        Resolved, // Was resolved in a previous round.
        Future // Is scheduled to be voted on in a future round.
    }

    // Only used as a return value in view methods -- never stored in the contract.
    struct RequestState {
        RequestStatus status;
        uint256 lastVotingRound;
    }

    /****************************************
     *          INTERNAL TRACKING           *
     ****************************************/

    // Maps round numbers to the rounds.
    mapping(uint256 => Round) public rounds;

    // Maps price request IDs to the PriceRequest struct.
    mapping(bytes32 => PriceRequest) public priceRequests;

    bytes32[] public priceRequestIds;

    mapping(uint64 => uint64) public deletedRequests;

    // Price request ids for price requests that haven't yet been marked as resolved.
    // These requests may be for future rounds.
    bytes32[] public pendingPriceRequests;

    VoteTimingV2.Data public voteTiming;

    // Number of tokens that must participate to resolve a vote.
    uint256 public gat;

    // Reference to the Finder.
    FinderInterface private immutable finder;

    // Reference to Slashing Library.
    SlashingLibrary public slashingLibrary;

    // If non-zero, this contract has been migrated to this address. All voters and
    // financial contracts should query the new address only.
    address public migratedAddress;

    // Max value of an unsigned integer.
    uint64 private constant UINT64_MAX = type(uint64).max;

    // Max length in bytes of ancillary data that can be appended to a price request.
    // As of December 2020, the current Ethereum gas limit is 12.5 million. This requestPrice function's gas primarily
    // comes from computing a Keccak-256 hash in _encodePriceRequest and writing a new PriceRequest to
    // storage. We have empirically determined an ancillary data limit of 8192 bytes that keeps this function
    // well within the gas limit at ~8 million gas. To learn more about the gas limit and EVM opcode costs go here:
    // - https://etherscan.io/chart/gaslimit
    // - https://github.com/djrtwo/evm-opcode-gas-costs
    uint256 public constant ancillaryBytesLimit = 8192;

    /****************************************
     *          SLASHING TRACKERS           *
     ****************************************/

    // Only used as a return value in view methods -- never stored in the contract.
    struct SlashingTracker {
        uint256 wrongVoteSlashPerToken;
        uint256 noVoteSlashPerToken;
        uint256 totalSlashed;
        uint256 totalCorrectVotes;
    }

    /****************************************
     * SPAM DELETION AND EMERGENCY TRACKERS *
     ****************************************/

    // Voters have the ability to signal requests as spam and delete them from the DVM. This is done by proposing a
    // range of requests to be deleted and then voting on whether to delete them as a standard price request.
    uint256 spamDeletionProposalBond;

    struct SpamDeletionRequest {
        uint256[2][] spamRequestIndices;
        uint256 requestTime;
        bool executed;
        address proposer;
    }

    // Maps round numbers to the spam deletion request.
    SpamDeletionRequest[] public spamDeletionProposals;

    // In the event of an emergency or breakage of the DVM, there is a recovery process wherein voters can signal the
    // inclusion of a price request that bi-passes the schelling point. This enables the DVM from recovering from a
    // core breakage of the commit reveal or staking mechanism.
    struct EmergencyAction {
        bool executed;
        uint256 cumulativeSignaled;
        mapping(address => uint256) accountSignaled;
    }

    mapping(bytes32 => EmergencyAction) internal emergencyActions;

    mapping(address => uint256) stakerEmergencyActionSignalCount;

    uint256 emergencyActionThreshold = 0.5e18;

    /****************************************
     *                EVENTS                *
     ****************************************/

    event VoteCommitted(
        address indexed voter,
        address indexed caller,
        uint256 roundId,
        bytes32 indexed identifier,
        uint256 time,
        bytes ancillaryData
    );

    event EncryptedVote(
        address indexed caller,
        uint256 indexed roundId,
        bytes32 indexed identifier,
        uint256 time,
        bytes ancillaryData,
        bytes encryptedVote
    );

    event VoteRevealed(
        address indexed voter,
        address indexed caller,
        uint256 roundId,
        bytes32 indexed identifier,
        uint256 time,
        int256 price,
        bytes ancillaryData,
        uint256 numTokens
    );

    event PriceRequestAdded(
        address requester,
        uint256 indexed roundId,
        bytes32 indexed identifier,
        uint256 indexed time,
        uint256 requestIndex,
        bytes ancillaryData,
        bool isGovernance
    );

    event PriceResolved(
        uint256 indexed roundId,
        bytes32 indexed identifier,
        uint256 time,
        int256 price,
        bytes ancillaryData
    );

    event VotingContractMigrated(address newAddress);

    event GatChanged(uint256 newGat);

    event SlashingLibraryChanged(address newAddress);

    event SpamDeletionProposalBondChanged(uint256 newBond);

    event VoterSlashed(address indexed voter, int256 slashedTokens, uint256 postActiveStake);

    event SignaledRequestsAsSpamForDeletion(
        uint256 indexed proposalId,
        address indexed sender,
        uint256[2][] spamRequestIndices
    );

    event ExecutedSpamDeletion(uint256 indexed proposalId, bool indexed executed);

    event SignaledOnEmergencyAction(
        bytes32 indexed identifier,
        uint256 time,
        bytes ancillaryData,
        address indexed sender,
        uint256 senderEmergencyActionSignalCount,
        uint256 indexed numTokensSignaled,
        uint256 cumulativeSignaled
    );

    event CanceledSignalOnEmergencyAction(
        bytes32 indexed identifier,
        uint256 time,
        bytes ancillaryData,
        address indexed sender,
        uint256 senderEmergencyActionSignalCount,
        uint256 indexed numTokensSignaled,
        uint256 cumulativeSignaled
    );

    event ExecutedEmergencyAction(
        bytes32 indexed identifier,
        uint256 time,
        bytes ancillaryData,
        address indexed sender
    );

    /**
     * @notice Construct the VotingV2 contract.
     * @param _emissionRate amount of voting tokens that are emitted per second, split prorate to stakers.
     * @param _unstakeCoolDown time that a voter must wait to unstake after requesting to unstake.
     * @param _phaseLength length of the voting phases in seconds.
     * @param _minRollToNextRoundLength time before the end of a round in which a request must be made for the request
     *  to be voted on in the next round. If after this, the request is rolled to a round after the next round.
     * @param _gat number of tokens that must participate to resolve a vote.
     * @param _votingToken address of the UMA token contract used to commit votes.
     * @param _finder keeps track of all contracts within the system based on their interfaceName.
     * Must be set to 0x0 for production environments that use live time.
     * @param _slashingLibrary contract used to calculate voting slashing penalties based on voter participation.
     */
    constructor(
        uint256 _emissionRate,
        uint256 _spamDeletionProposalBond,
        uint64 _unstakeCoolDown,
        uint64 _phaseLength,
        uint64 _minRollToNextRoundLength,
        uint256 _gat,
        address _votingToken,
        address _finder,
        address _slashingLibrary
    ) Staker(_emissionRate, _unstakeCoolDown, _votingToken) {
        voteTiming.init(_phaseLength, _minRollToNextRoundLength);
        require(_gat < IERC20(_votingToken).totalSupply() && _gat > 0, "0 < GAT < total supply");
        gat = _gat;
        finder = FinderInterface(_finder);
        slashingLibrary = SlashingLibrary(_slashingLibrary);
        setSpamDeletionProposalBond(_spamDeletionProposalBond);
    }

    /***************************************
                    MODIFIERS
    ****************************************/

    modifier onlyRegisteredContract() {
        _requireRegisteredContract();
        _;
    }

    modifier onlyIfNotMigrated() {
        _requireNotMigrated();
        _;
    }

    /****************************************
     *  PRICE REQUEST AND ACCESS FUNCTIONS  *
     ****************************************/

    /**
     * @notice Enqueues a request (if a request isn't already present) for the given `identifier`, `time` pair.
     * @dev Time must be in the past and the identifier must be supported. The length of the ancillary data
     * is limited such that this method abides by the EVM transaction gas limit.
     * @param identifier uniquely identifies the price requested. eg BTC/USD (encoded as bytes32) could be requested.
     * @param time unix timestamp for the price request.
     * @param ancillaryData arbitrary data appended to a price request to give the voters more info from the caller.
     */
    function requestPrice(
        bytes32 identifier,
        uint256 time,
        bytes memory ancillaryData
    ) public override onlyRegisteredContract() {
        _requestPrice(identifier, time, ancillaryData, false);
    }

    /**
     * @notice Enqueues a governance action request (if a request isn't already present) for the given `identifier`, `time` pair.
     * @dev Time must be in the past and the identifier must be supported. The length of the ancillary data
     * is limited such that this method abides by the EVM transaction gas limit.
     * @param identifier uniquely identifies the price requested. eg BTC/USD (encoded as bytes32) could be requested.
     * @param time unix timestamp for the price request.
     * @param ancillaryData arbitrary data appended to a price request to give the voters more info from the caller.
     */
    function requestGovernanceAction(
        bytes32 identifier,
        uint256 time,
        bytes memory ancillaryData
    ) public override onlyOwner() {
        _requestPrice(identifier, time, ancillaryData, true);
    }

    /**
     * @notice Enqueues a request (if a request isn't already present) for the given `identifier`, `time` pair.
     * @dev Time must be in the past and the identifier must be supported. The length of the ancillary data
     * is limited such that this method abides by the EVM transaction gas limit.
     * @param identifier uniquely identifies the price requested. eg BTC/USD (encoded as bytes32) could be requested.
     * @param time unix timestamp for the price request.
     * @param ancillaryData arbitrary data appended to a price request to give the voters more info from the caller.
     * @param isGovernance indicates whether the request is for a governance action.
     */
    function _requestPrice(
        bytes32 identifier,
        uint256 time,
        bytes memory ancillaryData,
        bool isGovernance
    ) internal {
        uint256 blockTime = getCurrentTime();
        require(time <= blockTime, "Can only request in past");
        require(
            isGovernance || _getIdentifierWhitelist().isIdentifierSupported(identifier),
            "Unsupported identifier request"
        );
        require(ancillaryData.length <= ancillaryBytesLimit, "Invalid ancillary data");

        bytes32 priceRequestId = _encodePriceRequest(identifier, time, ancillaryData);
        PriceRequest storage priceRequest = priceRequests[priceRequestId];
        uint256 currentRoundId = voteTiming.computeCurrentRoundId(blockTime);

        RequestStatus requestStatus = _getRequestStatus(priceRequest, currentRoundId);

        if (requestStatus == RequestStatus.NotRequested) {
            // Price has never been requested.
            // If the price request is a governance action then always place it in the following round. If the price
            // request is a normal request then either place it in the next round or the following round based off
            // the minRollToNextRoundLength.
            uint256 roundIdToVoteOnPriceRequest =
                isGovernance ? currentRoundId + 1 : voteTiming.computeRoundToVoteOnPriceRequest(blockTime);
            PriceRequest storage newPriceRequest = priceRequests[priceRequestId];
            newPriceRequest.identifier = identifier;
            newPriceRequest.time = SafeCast.toUint64(time);
            newPriceRequest.lastVotingRound = SafeCast.toUint32(roundIdToVoteOnPriceRequest);
            newPriceRequest.pendingRequestIndex = SafeCast.toUint64(pendingPriceRequests.length);
            newPriceRequest.priceRequestIndex = SafeCast.toUint64(priceRequestIds.length);
            newPriceRequest.ancillaryData = ancillaryData;
            if (isGovernance) newPriceRequest.isGovernance = isGovernance;

            pendingPriceRequests.push(priceRequestId);
            priceRequestIds.push(priceRequestId);

            emit PriceRequestAdded(
                msg.sender,
                roundIdToVoteOnPriceRequest,
                identifier,
                time,
                newPriceRequest.priceRequestIndex,
                ancillaryData,
                isGovernance
            );
        }
    }

    // Overloaded method to enable short term backwards compatibility. Will be deprecated in the next DVM version.
    function requestPrice(bytes32 identifier, uint256 time) public override {
        requestPrice(identifier, time, "");
    }

    /**
     * @notice Whether the price for `identifier` and `time` is available.
     * @dev Time must be in the past and the identifier must be supported.
     * @param identifier uniquely identifies the price requested. eg BTC/USD (encoded as bytes32) could be requested.
     * @param time unix timestamp of for the price request.
     * @param ancillaryData arbitrary data appended to a price request to give the voters more info from the caller.
     * @return _hasPrice bool if the DVM has resolved to a price for the given identifier and timestamp.
     */
    function hasPrice(
        bytes32 identifier,
        uint256 time,
        bytes memory ancillaryData
    ) public view override onlyRegisteredContract() returns (bool) {
        (bool _hasPrice, , ) = _getPriceOrError(identifier, time, ancillaryData);
        return _hasPrice;
    }

    // Overloaded method to enable short term backwards compatibility. Will be deprecated in the next DVM version.
    function hasPrice(bytes32 identifier, uint256 time) public view override returns (bool) {
        return hasPrice(identifier, time, "");
    }

    /**
     * @notice Gets the price for `identifier` and `time` if it has already been requested and resolved.
     * @dev If the price is not available, the method reverts.
     * @param identifier uniquely identifies the price requested. eg BTC/USD (encoded as bytes32) could be requested.
     * @param time unix timestamp of for the price request.
     * @param ancillaryData arbitrary data appended to a price request to give the voters more info from the caller.
     * @return int256 representing the resolved price for the given identifier and timestamp.
     */
    function getPrice(
        bytes32 identifier,
        uint256 time,
        bytes memory ancillaryData
    ) public view override onlyRegisteredContract() returns (int256) {
        (bool _hasPrice, int256 price, string memory message) = _getPriceOrError(identifier, time, ancillaryData);

        // If the price wasn't available, revert with the provided message.
        require(_hasPrice, message);
        return price;
    }

    // Overloaded method to enable short term backwards compatibility. Will be deprecated in the next DVM version.
    function getPrice(bytes32 identifier, uint256 time) public view override returns (int256) {
        return getPrice(identifier, time, "");
    }

    /**
     * @notice Gets the status of a list of price requests, identified by their identifier and time.
     * @dev If the status for a particular request is NotRequested, the lastVotingRound will always be 0.
     * @param requests array of type PendingRequest which includes an identifier and timestamp for each request.
     * @return requestStates a list, in the same order as the input list, giving the status of each of the specified price requests.
     */
    function getPriceRequestStatuses(PendingRequestAncillary[] memory requests)
        public
        view
        returns (RequestState[] memory)
    {
        RequestState[] memory requestStates = new RequestState[](requests.length);
        uint256 currentRoundId = voteTiming.computeCurrentRoundId(getCurrentTime());
        for (uint256 i = 0; i < requests.length; i = unsafe_inc(i)) {
            PriceRequest storage priceRequest =
                _getPriceRequest(requests[i].identifier, requests[i].time, requests[i].ancillaryData);

            RequestStatus status = _getRequestStatus(priceRequest, currentRoundId);

            // If it's an active request, its true lastVotingRound is the current one, even if it hasn't been updated.
            if (status == RequestStatus.Active) requestStates[i].lastVotingRound = currentRoundId;
            else requestStates[i].lastVotingRound = priceRequest.lastVotingRound;
            requestStates[i].status = status;
        }
        return requestStates;
    }

    // Overloaded method to enable short term backwards compatibility. Will be deprecated in the next DVM version.
    function getPriceRequestStatuses(PendingRequest[] memory requests) public view returns (RequestState[] memory) {
        PendingRequestAncillary[] memory requestsAncillary = new PendingRequestAncillary[](requests.length);

        for (uint256 i = 0; i < requests.length; i = unsafe_inc(i)) {
            requestsAncillary[i].identifier = requests[i].identifier;
            requestsAncillary[i].time = requests[i].time;
            requestsAncillary[i].ancillaryData = "";
        }
        return getPriceRequestStatuses(requestsAncillary);
    }

    /****************************************
     *          VOTING FUNCTIONS            *
     ****************************************/

    /**
     * @notice Commit a vote for a price request for `identifier` at `time`.
     * @dev `identifier`, `time` must correspond to a price request that's currently in the commit phase.
     * Commits can be changed.
     * @dev Since transaction data is public, the salt will be revealed with the vote. While this is the system’s
     * expected behavior, voters should never reuse salts. If someone else is able to guess the voted price and knows
     * that a salt will be reused, then they can determine the vote pre-reveal.
     * @param identifier uniquely identifies the committed vote. EG BTC/USD price pair.
     * @param time unix timestamp of the price being voted on.
     * @param ancillaryData arbitrary data appended to a price request to give the voters more info from the caller.
     * @param hash keccak256 hash of the `price`, `salt`, voter `address`, `time`, current `roundId`, and `identifier`.
     */
    function commitVote(
        bytes32 identifier,
        uint256 time,
        bytes memory ancillaryData,
        bytes32 hash
    ) public override onlyIfNotMigrated() {
        uint256 currentRoundId = voteTiming.computeCurrentRoundId(getCurrentTime());
        address voter = getVoterFromDelegate(msg.sender);
        _updateTrackers(voter);
        // At this point, the computed and last updated round ID should be equal.
        uint256 blockTime = getCurrentTime();
        require(hash != bytes32(0), "Invalid provided hash");
        // Current time is required for all vote timing queries.
        require(voteTiming.computeCurrentPhase(blockTime) == Phase.Commit, "Cannot commit in reveal phase");

        PriceRequest storage priceRequest = _getPriceRequest(identifier, time, ancillaryData);
        require(
            _getRequestStatus(priceRequest, currentRoundId) == RequestStatus.Active,
            "Cannot commit inactive request"
        );

        VoteInstance storage voteInstance = priceRequest.voteInstances[currentRoundId];
        voteInstance.voteSubmissions[voter].commit = hash;

        emit VoteCommitted(voter, msg.sender, currentRoundId, identifier, time, ancillaryData);
    }

    // Overloaded method to enable short term backwards compatibility. Will be deprecated in the next DVM version.
    function commitVote(
        bytes32 identifier,
        uint256 time,
        bytes32 hash
    ) public override onlyIfNotMigrated() {
        commitVote(identifier, time, "", hash);
    }

    /**
     * @notice Reveal a previously committed vote for `identifier` at `time`.
     * @dev The revealed `price`, `salt`, `address`, `time`, `roundId`, and `identifier`, must hash to the latest `hash`
     * that `commitVote()` was called with. Only the committer can reveal their vote.
     * @param identifier voted on in the commit phase. EG BTC/USD price pair.
     * @param time specifies the unix timestamp of the price being voted on.
     * @param price voted on during the commit phase.
     * @param ancillaryData arbitrary data appended to a price request to give the voters more info from the caller.
     * @param salt value used to hide the commitment price during the commit phase.
     */
    function revealVote(
        bytes32 identifier,
        uint256 time,
        int256 price,
        bytes memory ancillaryData,
        int256 salt
    ) public override onlyIfNotMigrated() {
        // Note: computing the current round is required to disallow people from revealing an old commit after the round is over.
        uint256 currentRoundId = voteTiming.computeCurrentRoundId(getCurrentTime());
        _freezeRoundVariables(currentRoundId);
        VoteInstance storage voteInstance =
            _getPriceRequest(identifier, time, ancillaryData).voteInstances[currentRoundId];
        address voter = getVoterFromDelegate(msg.sender);
        VoteSubmission storage voteSubmission = voteInstance.voteSubmissions[voter];

        // Scoping to get rid of a stack too deep errors for require messages.
        {
            // Can only reveal in the reveal phase.
            require(voteTiming.computeCurrentPhase(getCurrentTime()) == Phase.Reveal);
            // 0 hashes are disallowed in the commit phase, so they indicate a different error.
            // Cannot reveal an uncommitted or previously revealed hash
            require(voteSubmission.commit != bytes32(0), "Invalid hash reveal");

            // Check that the hash that was committed matches to the one that was revealed. Note that if the voter had
            // delegated this means that they must reveal with the same account they had committed with.
            require(
                keccak256(abi.encodePacked(price, salt, msg.sender, time, ancillaryData, currentRoundId, identifier)) ==
                    voteSubmission.commit,
                "Revealed data != commit hash"
            );
        }

        delete voteSubmission.commit;

        uint256 activeStake = voterStakes[voter].activeStake;

        // Set the voter's submission.
        voteSubmission.revealHash = keccak256(abi.encode(price));

        // Add vote to the results.
        voteInstance.resultComputation.addVote(price, activeStake);

        emit VoteRevealed(voter, msg.sender, currentRoundId, identifier, time, price, ancillaryData, activeStake);
    }

    // Overloaded method to enable short term backwards compatibility. Will be deprecated in the next DVM version.
    function revealVote(
        bytes32 identifier,
        uint256 time,
        int256 price,
        int256 salt
    ) public override {
        revealVote(identifier, time, price, "", salt);
    }

    /**
     * @notice commits a vote and logs an event with a data blob, typically an encrypted version of the vote
     * @dev An encrypted version of the vote is emitted in an event `EncryptedVote` to allow off-chain infrastructure to
     * retrieve the commit. The contents of `encryptedVote` are never used on chain: it is purely for convenience.
     * @param identifier unique price pair identifier. Eg: BTC/USD price pair.
     * @param time unix timestamp of for the price request.
     * @param ancillaryData arbitrary data appended to a price request to give the voters more info from the caller.
     * @param hash keccak256 hash of the price you want to vote for and a `int256 salt`.
     * @param encryptedVote offchain encrypted blob containing the voters amount, time and salt.
     */
    function commitAndEmitEncryptedVote(
        bytes32 identifier,
        uint256 time,
        bytes memory ancillaryData,
        bytes32 hash,
        bytes memory encryptedVote
    ) public override {
        commitVote(identifier, time, ancillaryData, hash);

        uint256 roundId = voteTiming.computeCurrentRoundId(getCurrentTime());
        emit EncryptedVote(msg.sender, roundId, identifier, time, ancillaryData, encryptedVote);
    }

    // Overloaded method to enable short term backwards compatibility. Will be deprecated in the next DVM version.
    function commitAndEmitEncryptedVote(
        bytes32 identifier,
        uint256 time,
        bytes32 hash,
        bytes memory encryptedVote
    ) public override {
        commitVote(identifier, time, "", hash);

        commitAndEmitEncryptedVote(identifier, time, "", hash, encryptedVote);
    }

    /**
     * @notice Sets the delegate of a voter. This delegate can vote on behalf of the staker.
     * The staker will still own all staked balances, receive rewards and be slashed based on
     * the actors of the delegate. Intended use case is using a low-security available wallet for
     * voting while keeping access to staked amounts secure by a more secure wallet.
     * @param delegate the address of the delegate.
     */
    function setDelegate(address delegate) public {
        voterStakes[msg.sender].delegate = delegate;
    }

    /**
     * @notice Sets the delegator of a voter. Acts to accept a delegation. The delegate can only vote for
     * delegator if the delegator also selected the delegate to do so (two way relationship needed).
     * @param delegator the address of the delegate.
     */
    function setDelegator(address delegator) public {
        delegateToStaker[msg.sender] = delegator;
    }

    /****************************************
     *        VOTING GETTER FUNCTIONS       *
     ****************************************/

    /**
     * @notice Gets the voter from the delegate.
     * @return address voter that corresponds to the delegate.
     */
    function getVoterFromDelegate(address caller) public view returns (address) {
        if (
            delegateToStaker[caller] != address(0) && // The delegate chose to be a delegate for the staker.
            voterStakes[delegateToStaker[caller]].delegate == caller // The staker chose the delegate.
        ) return delegateToStaker[caller];
        else return caller;
    }

    /**
     * @notice Gets the queries that are being voted on this round.
     * @return pendingRequests array containing identifiers of type `PendingRequest`.
     */
    function getPendingRequests() public view override returns (PendingRequestAncillary[] memory) {
        uint256 blockTime = getCurrentTime();
        uint256 currentRoundId = voteTiming.computeCurrentRoundId(blockTime);

        // Solidity memory arrays aren't resizable (and reading storage is expensive). Hence this hackery to filter
        // `pendingPriceRequests` only to those requests that have an Active RequestStatus.
        PendingRequestAncillary[] memory unresolved = new PendingRequestAncillary[](pendingPriceRequests.length);
        uint256 numUnresolved = 0;

        for (uint256 i = 0; i < pendingPriceRequests.length; i = unsafe_inc(i)) {
            PriceRequest storage priceRequest = priceRequests[pendingPriceRequests[i]];
            if (_getRequestStatus(priceRequest, currentRoundId) == RequestStatus.Active) {
                unresolved[numUnresolved] = PendingRequestAncillary({
                    identifier: priceRequest.identifier,
                    time: priceRequest.time,
                    ancillaryData: priceRequest.ancillaryData
                });
                numUnresolved++;
            }
        }

        PendingRequestAncillary[] memory pendingRequests = new PendingRequestAncillary[](numUnresolved);
        for (uint256 i = 0; i < numUnresolved; i = unsafe_inc(i)) {
            pendingRequests[i] = unresolved[i];
        }
        return pendingRequests;
    }

    /**
     * @notice Checks if there are current active requests.
     * @return bool true if there are active requests, false otherwise.
     */
    function currentActiveRequests() public view returns (bool) {
        uint256 blockTime = getCurrentTime();
        uint256 currentRoundId = voteTiming.computeCurrentRoundId(blockTime);
        for (uint256 i = 0; i < pendingPriceRequests.length; i = unsafe_inc(i)) {
            if (_getRequestStatus(priceRequests[pendingPriceRequests[i]], currentRoundId) == RequestStatus.Active)
                return true;
        }
        return false;
    }

    /**
     * @notice Returns the current voting phase, as a function of the current time.
     * @return Phase to indicate the current phase. Either { Commit, Reveal, NUM_PHASES_PLACEHOLDER }.
     */
    function getVotePhase() public view override returns (Phase) {
        return voteTiming.computeCurrentPhase(getCurrentTime());
    }

    /**
     * @notice Returns the current round ID, as a function of the current time.
     * @return uint256 representing the unique round ID.
     */
    function getCurrentRoundId() public view override returns (uint256) {
        return voteTiming.computeCurrentRoundId(getCurrentTime());
    }

    /**
     * @notice Returns the current round ID, as a function of the current time.
     * @return uint256 representing the unique round ID.
     */
    function getRoundEndTime(uint256 roundId) public view returns (uint256) {
        return voteTiming.computeRoundEndTime(roundId);
    }

    function getNumberOfPriceRequests() public view returns (uint256) {
        return priceRequestIds.length;
    }

    function requestSlashingTrackers(uint256 requestIndex) public view returns (SlashingTracker memory) {
        uint256 currentRoundId = voteTiming.computeCurrentRoundId(getCurrentTime());
        PriceRequest storage priceRequest = priceRequests[priceRequestIds[requestIndex]];

        if (_getRequestStatus(priceRequest, currentRoundId) != RequestStatus.Resolved)
            return SlashingTracker(0, 0, 0, 0);

        VoteInstance storage voteInstance = priceRequest.voteInstances[priceRequest.lastVotingRound];

        uint256 totalVotes = voteInstance.resultComputation.totalVotes;
        uint256 totalCorrectVotes = voteInstance.resultComputation.getTotalCorrectlyVotedTokens();
        uint256 stakedAtRound = rounds[priceRequest.lastVotingRound].cumulativeActiveStakeAtRound;

        (uint256 wrongVoteSlash, uint256 noVoteSlash) =
            slashingLibrary.calcSlashing(stakedAtRound, totalVotes, totalCorrectVotes, priceRequest.isGovernance);

        uint256 totalSlashed =
            ((noVoteSlash * (stakedAtRound - totalVotes)) / 1e18) +
                ((wrongVoteSlash * (totalVotes - totalCorrectVotes)) / 1e18);

        return SlashingTracker(wrongVoteSlash, noVoteSlash, totalSlashed, totalCorrectVotes);
    }

    /****************************************
     *        OWNER ADMIN FUNCTIONS         *
     ****************************************/

    /**
     * @notice Disables this Voting contract in favor of the migrated one.
     * @dev Can only be called by the contract owner.
     * @param newVotingAddress the newly migrated contract address.
     */
    function setMigrated(address newVotingAddress) external override onlyOwner {
        migratedAddress = newVotingAddress;
        emit VotingContractMigrated(newVotingAddress);
    }

    /**
     * @notice Resets the Gat percentage. Note: this change only applies to rounds that have not yet begun.
     * @dev This method is public because calldata structs are not currently supported by solidity.
     * @param newGat sets the next round's Gat.
     */
    function setGat(uint256 newGat) public override onlyOwner {
        require(newGat < votingToken.totalSupply() && newGat > 0);
        gat = newGat;
        emit GatChanged(newGat);
    }

    // Here for abi compatibility. to be removed.
    function setRewardsExpirationTimeout(uint256 NewRewardsExpirationTimeout) public override onlyOwner {}

    /**
     * @notice Changes the slashing library used by this contract.
     * @param _newSlashingLibrary new slashing library address.
     */
    function setSlashingLibrary(address _newSlashingLibrary) public override onlyOwner {
        slashingLibrary = SlashingLibrary(_newSlashingLibrary);
        emit SlashingLibraryChanged(_newSlashingLibrary);
    }

    /****************************************
     *          STAKING FUNCTIONS           *
     ****************************************/

    /**
     * @notice Updates the voter's trackers for staking and slashing.
     * @dev This function can be called by anyone, but it is not necessary for the contract to work because
     * it is automatically run in the other functions.
     * @param voterAddress address of the voter to update the trackers for.
     */
    function updateTrackers(address voterAddress) public {
        _updateTrackers(voterAddress);
    }

    /**
     * @notice Updates the voter's trackers for staking and voting in a specific range of priceRequest indexes.
     * @dev this function can be used in place of updateTrackers to process the trackers in batches, hence avoiding
     * potential issues if the number of elements to be processed is big.
     * @param voterAddress address of the voter to update the trackers for.
     * @param indexTo last price request index to update the trackers for.
     */
    function updateTrackersRange(address voterAddress, uint256 indexTo) public {
<<<<<<< HEAD
        require(voterStakes[voterAddress].lastRequestIndexConsidered < indexTo);
        require(indexTo <= priceRequestIds.length);
=======
        require(
            voterStakes[voterAddress].lastRequestIndexConsidered < indexTo && indexTo <= priceRequestIds.length,
            "Bad indexTo"
        );
>>>>>>> 232bc203

        _updateAccountSlashingTrackers(voterAddress, indexTo);
    }

    // Updates the global and selected wallet's trackers for staking and voting.
    function _updateTrackers(address voterAddress) internal virtual override {
        _updateAccountSlashingTrackers(voterAddress, priceRequestIds.length);
        super._updateTrackers(voterAddress);
    }

    function getStartingIndexForStaker() internal view override returns (uint64) {
        return SafeCast.toUint64(priceRequestIds.length - (inActiveReveal() ? 0 : pendingPriceRequests.length));
    }

    // Checks if we are in an active voting reveal phase (currently revealing votes).
    function inActiveReveal() internal view override returns (bool) {
        return (currentActiveRequests() && getVotePhase() == Phase.Reveal);
    }

    // Updates the slashing trackers of a given account based on previous voting activity.
    function _updateAccountSlashingTrackers(address voterAddress, uint256 indexTo) internal {
        uint256 currentRoundId = voteTiming.computeCurrentRoundId(getCurrentTime());
        VoterStake storage voterStake = voterStakes[voterAddress];
        // Note the method below can hit a gas limit of there are a LOT of requests from the last time this was run.
        // A future version of this should bound how many requests to look at per call to avoid gas limit issues.

        // Traverse all requests from the last considered request. For each request see if the voter voted correctly or
        // not. Based on the outcome, attribute the associated slash to the voter.
        int256 slash = 0;
        for (
            uint64 requestIndex = voterStake.lastRequestIndexConsidered;
            requestIndex < indexTo;
            requestIndex = unsafe_inc_64(requestIndex)
        ) {
            if (deletedRequests[requestIndex] != 0) requestIndex = deletedRequests[requestIndex] + 1;
            if (requestIndex > indexTo - 1) break; // This happens if the last element was a rolled vote.
            PriceRequest storage priceRequest = priceRequests[priceRequestIds[requestIndex]];
            VoteInstance storage voteInstance = priceRequest.voteInstances[priceRequest.lastVotingRound];

            // If the request status is not resolved then: a) Either we are still in the current voting round, in which
            // case break the loop and stop iterating (all subsequent requests will be in the same state by default) or
            // b) we have gotten to a rolled vote in which case we need to update some internal trackers for this vote
            // and set this within the deletedRequests mapping so the next time we hit this it is skipped.
            if (!_priceRequestResolved(priceRequest, voteInstance, currentRoundId)) {
                // If the request is not resolved and the lastVotingRound less than the current round then the vote
                // must have been rolled. In this case, update the internal trackers for this vote.

                if (priceRequest.lastVotingRound < currentRoundId) {
                    priceRequest.lastVotingRound = SafeCast.toUint32(currentRoundId);
                    deletedRequests[requestIndex] = requestIndex;
                    priceRequest.priceRequestIndex = SafeCast.toUint64(priceRequestIds.length);
                    priceRequestIds.push(priceRequestIds[requestIndex]);
                    continue; //todo: think through this bad boy one more time.
                }
                // Else, we are simply evaluating a request that is still actively being voted on. In this case, break as
                // all subsequent requests within the array must be in the same state and cant have any slashing applied.
                break;
            }

            uint256 totalCorrectVotes = voteInstance.resultComputation.getTotalCorrectlyVotedTokens();

            (uint256 wrongVoteSlashPerToken, uint256 noVoteSlashPerToken) =
                slashingLibrary.calcSlashing(
                    rounds[priceRequest.lastVotingRound].cumulativeActiveStakeAtRound,
                    voteInstance.resultComputation.totalVotes,
                    totalCorrectVotes,
                    priceRequest.isGovernance
                );

            // The voter did not reveal or did not commit. Slash at noVote rate.
            if (voteInstance.voteSubmissions[voterAddress].revealHash == 0)
                slash -= int256((voterStake.activeStake * noVoteSlashPerToken) / 1e18);

                // The voter did not vote with the majority. Slash at wrongVote rate.
            else if (
                !voteInstance.resultComputation.wasVoteCorrect(voteInstance.voteSubmissions[voterAddress].revealHash)
            )
                slash -= int256((voterStake.activeStake * wrongVoteSlashPerToken) / 1e18);

                // The voter voted correctly. Receive a pro-rate share of the other voters slashed amounts as a reward.
            else {
                //todo: comment for this and we can have only 1 / by 1e18.
                uint256 totalSlashed =
                    ((noVoteSlashPerToken *
                        (rounds[priceRequest.lastVotingRound].cumulativeActiveStakeAtRound -
                            voteInstance.resultComputation.totalVotes)) / 1e18) +
                        ((wrongVoteSlashPerToken * (voteInstance.resultComputation.totalVotes - totalCorrectVotes)) /
                            1e18);

                slash += int256(((voterStake.activeStake * totalSlashed)) / totalCorrectVotes);
            }

            // If this is not the last price request to apply and the next request in the batch is from a subsequent
            // round then apply the slashing now. Else, do nothing and apply the slashing after the loop concludes.
            // This acts to apply slashing within a round as independent actions: multiple votes within the same round

            // should not impact each other but subsequent rounds should impact each other. We need to consider the
            // deletedRequests mapping when finding the next index as the next request may have been deleted or rolled.
            uint256 nextRequestIndex =
                deletedRequests[requestIndex + 1] != 0 ? deletedRequests[requestIndex + 1] + 1 : requestIndex + 1;
            if (
                slash != 0 &&
                indexTo > nextRequestIndex &&
                priceRequest.lastVotingRound != priceRequests[priceRequestIds[nextRequestIndex]].lastVotingRound
            ) {
                applySlashToVoter(slash, voterStake, voterAddress);
                slash = 0;
            }
            voterStake.lastRequestIndexConsidered = requestIndex + 1;
        }

        if (slash != 0) applySlashToVoter(slash, voterStake, voterAddress);
    }

    // Applies a given slash to a given voter's stake.
    function applySlashToVoter(
        int256 slash,
        VoterStake storage voterStake,
        address voterAddress
    ) internal {
        if (slash + int256(voterStake.activeStake) > 0)
            voterStake.activeStake = uint256(int256(voterStake.activeStake) + slash);
        else voterStake.activeStake = 0;
        emit VoterSlashed(voterAddress, slash, voterStake.activeStake);
    }

    /****************************************
     *       SPAM DELETION FUNCTIONS        *
     ****************************************/

    /**
     * @notice Declare a specific price requests range to be spam and request it's deletion.
     * @dev This method should almost never be used. The bond to call this should be set to a very large number
     * (say 10k UMA) as it could be abused if set too low. Function constructs a price request that, if passed, enables
     * pending requests to be disregarded by the contract.
     * @param spamRequestIndices list of request indices to be declared as spam. Each element is a
     * pair of uint256s representing the start and end of the range.
     */
    function signalRequestsAsSpamForDeletion(uint256[2][] calldata spamRequestIndices) public {
        votingToken.transferFrom(msg.sender, address(this), spamDeletionProposalBond);
        uint256 currentTime = getCurrentTime();
        uint256 runningValidationIndex;
        uint256 spamRequestIndicesLength = spamRequestIndices.length;
        for (uint256 i = 0; i < spamRequestIndicesLength; i = unsafe_inc(i)) {
            uint256[2] memory spamRequestIndex = spamRequestIndices[i];
<<<<<<< HEAD
            // Check request end index is greater than start index.
            require(spamRequestIndex[0] <= spamRequestIndex[1]);

            // Check the endIndex is less than the total number of requests.
            require(spamRequestIndex[1] < priceRequestIds.length);

            // Validate index continuity. This checks that each sequential element within the spamRequestIndices
            // array is sequently and increasing in size.
            require(spamRequestIndex[1] > runningValidationIndex);
=======

            // Check request end index is greater than start index, endIndex is less than the total number of requests,
            // and validate index continuity (each sequential element within the spamRequestIndices array is sequently
            // and increasing in size).
            require(
                spamRequestIndex[0] <= spamRequestIndex[1] &&
                    spamRequestIndex[1] < priceRequestIds.length &&
                    spamRequestIndex[1] > runningValidationIndex,
                "Bad indices"
            );

>>>>>>> 232bc203
            runningValidationIndex = spamRequestIndex[1];
        }

        spamDeletionProposals.push(
            SpamDeletionRequest({
                spamRequestIndices: spamRequestIndices,
                requestTime: currentTime,
                executed: false,
                proposer: msg.sender
            })
        );

        uint256 proposalId = spamDeletionProposals.length - 1;

        bytes32 identifier = SpamGuardIdentifierLib._constructIdentifier(proposalId);

        _requestPrice(identifier, currentTime, "", true);

        emit SignaledRequestsAsSpamForDeletion(proposalId, msg.sender, spamRequestIndices);
    }

    /**
     * @notice Execute the spam deletion proposal if it has been approved by voting.
     * @param proposalId spam deletion proposal id.
     */
    function executeSpamDeletion(uint256 proposalId) public {
        require(spamDeletionProposals[proposalId].executed == false);
        spamDeletionProposals[proposalId].executed = true;
        bytes32 identifier = SpamGuardIdentifierLib._constructIdentifier(proposalId);

        (bool hasPrice, int256 resolutionPrice, ) =
            _getPriceOrError(identifier, spamDeletionProposals[proposalId].requestTime, "");
        require(hasPrice);

        // If the price is 1e18 then the spam deletion request was correctly voted on to delete the requests.
        if (resolutionPrice == 1e18) {
            // Delete the price requests associated with the spam.
            for (uint256 i = 0; i < spamDeletionProposals[proposalId].spamRequestIndices.length; i = unsafe_inc(i)) {
                uint64 startIndex = uint64(spamDeletionProposals[proposalId].spamRequestIndices[uint256(i)][0]);
                uint64 endIndex = uint64(spamDeletionProposals[proposalId].spamRequestIndices[uint256(i)][1]);
                for (uint256 j = startIndex; j <= endIndex; j++) {
                    bytes32 requestId = priceRequestIds[j];
                    // Remove from pendingPriceRequests.
                    uint256 lastIndex = pendingPriceRequests.length - 1;
                    PriceRequest storage lastPriceRequest = priceRequests[pendingPriceRequests[lastIndex]];
                    lastPriceRequest.pendingRequestIndex = priceRequests[requestId].pendingRequestIndex;
                    pendingPriceRequests[priceRequests[requestId].pendingRequestIndex] = pendingPriceRequests[
                        lastIndex
                    ];
                    pendingPriceRequests.pop();

                    // Remove the request from the priceRequests mapping.
                    delete priceRequests[requestId];
                }

                // Set the deletion request jump mapping. This enables the for loops that iterate over requests to skip
                // the deleted requests via a "jump" over the removed elements from the array.
                deletedRequests[startIndex] = endIndex;
            }

            // Return the spamDeletionProposalBond.
            votingToken.transfer(spamDeletionProposals[proposalId].proposer, spamDeletionProposalBond);
            emit ExecutedSpamDeletion(proposalId, true);
        }
        // Else, the spam deletion request was voted down. In this case we send the spamDeletionProposalBond to the store.
        else {
            votingToken.transfer(finder.getImplementationAddress(OracleInterfaces.Store), spamDeletionProposalBond);
            emit ExecutedSpamDeletion(proposalId, false);
        }
    }

    /**
     * @notice Set the spam deletion proposal bond.
     * @param _spamDeletionProposalBond new spam deletion proposal bond.
     */
    function setSpamDeletionProposalBond(uint256 _spamDeletionProposalBond) public onlyOwner() {
        spamDeletionProposalBond = _spamDeletionProposalBond;
        emit SpamDeletionProposalBondChanged(_spamDeletionProposalBond);
    }

    /**
     * @notice Get the spam deletion request by the proposal id.
     * @param spamDeletionRequestId spam deletion request id.
     * @return SpamDeletionRequest the spam deletion request.
     */
    function getSpamDeletionRequest(uint256 spamDeletionRequestId) public view returns (SpamDeletionRequest memory) {
        return spamDeletionProposals[spamDeletionRequestId];
    }

    /**
     * @notice Enables voters to signal to pass a price request without using the standard commit/reveal schelling point
     * mechanism. Intended to be used in the case that that the DVM irrecoverably broken (say the commit reveal
     * mechanism is broken). By signaling on an emergency action, we can bypass this and still get a price set to allow
     * the Governor to still execute governance actions to save the system.
     * @dev by calling this, we modify the stakers pendingUnstake and unstakeRequestTime to prevent them from requesting
     * or executing unstakes while singled on emergency actions.
     * @param identifier the price identifier to signal on.
     * @param time the action time to signal on.
     * @param ancillaryData the ancillary data to signal on.
     */
    function signalOnEmergencyAction(
        bytes32 identifier,
        uint256 time,
        bytes memory ancillaryData
    ) public {
        EmergencyAction storage action = emergencyActions[_encodePriceRequest(identifier, time, ancillaryData)];
        require(action.accountSignaled[msg.sender] == 0);

        action.accountSignaled[msg.sender] = getVoterStake(msg.sender);
        action.cumulativeSignaled += action.accountSignaled[msg.sender];

        // ++ the num of emergency actions this staker has signaled to block unstaking unless all are canceled.
        stakerEmergencyActionSignalCount[msg.sender]++;

        // Block the staker from calling requestUnstake or executeUnstake by setting their unstake trackers to values
        // that will mature far in the future. Remember that this method is meant to be used only in an emergency
        // and we want to block callers from doing things like: 1) staking, 2) signaling 3) unstaking and
        // 4) re-staking from another wallet to multiply their voting power. If you signal you must be blocked. This is
        // only done on the first signal of emergency action to not unnecessarily increment these trackers.
        if (stakerEmergencyActionSignalCount[msg.sender] == 1) {
            voterStakes[msg.sender].pendingUnstake += 1; // prevents staker from calling requestUnstake.
            voterStakes[msg.sender].unstakeRequestTime += 10000000000; // A long time in the future.
        }

        emit SignaledOnEmergencyAction(
            identifier,
            time,
            ancillaryData,
            msg.sender,
            stakerEmergencyActionSignalCount[msg.sender],
            action.accountSignaled[msg.sender],
            action.cumulativeSignaled
        );
    }

    /**
     * @notice Enables voters to cancel their signal to pass an emergency price request.
     * @param identifier the price identifier to cancel the signal on.
     * @param time the action time to cancel the signal on.
     * @param ancillaryData the ancillary data to cancel the signal on.
     */
    function cancelSignalOnEmergencyAction(
        bytes32 identifier,
        uint256 time,
        bytes memory ancillaryData
    ) public {
        EmergencyAction storage action = emergencyActions[_encodePriceRequest(identifier, time, ancillaryData)];

        require(action.accountSignaled[msg.sender] > 0);

        // Decrement the cumulative signaled amount by the amount the user signed with in the beginning. We use this
        // rather than using their activeStake as they may have changed this during the time they were signaled.
        action.cumulativeSignaled -= action.accountSignaled[msg.sender];
        action.accountSignaled[msg.sender] = 0; // Reset the signaled amount to 0.
        stakerEmergencyActionSignalCount[msg.sender]--; // Decrement the num of actions this staker has signaled.

        // Reset the blocking trackers used to prevent the staker from unstaking iff they have canceled all their
        // signaled requests. Note that we do the equal and opposite operators of stakerEmergencyActionSignalCount
        // to revert to their original values(if the staker had a pendingUnstake this should be recovered).
        if (stakerEmergencyActionSignalCount[msg.sender] == 0) {
            voterStakes[msg.sender].pendingUnstake -= 1;
            voterStakes[msg.sender].unstakeRequestTime -= 10000000000;
        }

        emit SignaledOnEmergencyAction(
            identifier,
            time,
            ancillaryData,
            msg.sender,
            stakerEmergencyActionSignalCount[msg.sender],
            action.accountSignaled[msg.sender],
            action.cumulativeSignaled
        );
    }

    /**
     * @notice Execute an emergency action by pushing the price 1e18 into the DVM for the given identifier, time and
     * ancillary data. Note that emergencyActionThreshold needs to have singled on this action for it to be executed.
     * @param identifier the price identifier to be executed and pushed into the DVMs resolved prices.
     * @param time the action time to be executed and pushed into the DVMs resolved prices.
     * @param ancillaryData the ancillary data to be executed and pushed into the DVMs resolved prices.
     */
    function executeEmergencyAction(
        bytes32 identifier,
        uint256 time,
        bytes memory ancillaryData
    ) public {
        bytes32 requestIdentifier = _encodePriceRequest(identifier, time, ancillaryData);
        EmergencyAction storage action = emergencyActions[requestIdentifier];
        require(action.executed == false);
        require((action.cumulativeSignaled * 1e18) / getCumulativeStake() >= emergencyActionThreshold);
        action.executed = true;
        PriceRequest storage request = priceRequests[requestIdentifier];

        // Add a vote for the price 1e18 (yes in a governance action) in size equal to the cumulative staked amount.
        request.voteInstances[request.lastVotingRound].resultComputation.addVote(1e18, getCumulativeStake());

        // It is possible the round was not frozen because no one was able to reveal. In this case, freeze the round.
        // This is needed to retrieve prices later. This enables the price to be settled and captures the GAT.
        if (rounds[request.lastVotingRound].cumulativeActiveStakeAtRound == 0)
            _freezeRoundVariables(request.lastVotingRound);

        emit ExecutedEmergencyAction(identifier, time, ancillaryData, msg.sender);
    }

    /****************************************
     *    PRIVATE AND INTERNAL FUNCTIONS    *
     ****************************************/

    // Returns the price for a given identifer. Three params are returns: bool if there was an error, int to represent
    // the resolved price and a string which is filled with an error message, if there was an error or "".
    function _getPriceOrError(
        bytes32 identifier,
        uint256 time,
        bytes memory ancillaryData
    )
        internal
        view
        returns (
            bool,
            int256,
            string memory
        )
    {
        PriceRequest storage priceRequest = _getPriceRequest(identifier, time, ancillaryData);
        uint256 currentRoundId = voteTiming.computeCurrentRoundId(getCurrentTime());

        RequestStatus requestStatus = _getRequestStatus(priceRequest, currentRoundId);
        if (requestStatus == RequestStatus.Active) {
            return (false, 0, "Current voting round not ended");
        } else if (requestStatus == RequestStatus.Resolved) {
            VoteInstance storage voteInstance = priceRequest.voteInstances[priceRequest.lastVotingRound];
            (, int256 resolvedPrice) =
                voteInstance.resultComputation.getResolvedPrice(_computeGat(priceRequest.lastVotingRound));
            return (true, resolvedPrice, "");
        } else if (requestStatus == RequestStatus.Future) {
            return (false, 0, "Price is still to be voted on");
        } else {
            return (false, 0, "Price was never requested");
        }
    }

    function _getPriceRequest(
        bytes32 identifier,
        uint256 time,
        bytes memory ancillaryData
    ) private view returns (PriceRequest storage) {
        return priceRequests[_encodePriceRequest(identifier, time, ancillaryData)];
    }

    function _encodePriceRequest(
        bytes32 identifier,
        uint256 time,
        bytes memory ancillaryData
    ) private pure returns (bytes32) {
        return keccak256(abi.encode(identifier, time, ancillaryData));
    }

    function _freezeRoundVariables(uint256 roundId) private {
        // Only freeze the round if this is the first request in the round.
        if (rounds[roundId].gat == 0) {
            // Set the round gat percentage to the current global gat rate.
            rounds[roundId].gat = gat;

            // Store the cumulativeActiveStake at this roundId to work out slashing and voting trackers.
            rounds[roundId].cumulativeActiveStakeAtRound = cumulativeActiveStake;
        }
    }

    function _priceRequestResolved(
        PriceRequest storage priceRequest,
        VoteInstance storage voteInstance,
        uint256 currentRoundId
    ) private returns (bool) {
        // We are currently either in the voting round for the request or voting is yet to begin.
        if (currentRoundId <= priceRequest.lastVotingRound) return false;

        // If the request has been previously resolved, return true.
        if (priceRequest.pendingRequestIndex == UINT64_MAX) return true;

        // Else, check if the price can be resolved.
        (bool isResolvable, int256 resolvedPrice) =
            voteInstance.resultComputation.getResolvedPrice(_computeGat(priceRequest.lastVotingRound));

        // If it's not resolvable return false.
        if (!isResolvable) return false;

        // Else, the request is resolvable. Remove the element from the pending request and update pendingRequestIndex
        // within the price request struct to make the next entry into this method a no-op for this request.
        uint256 lastIndex = pendingPriceRequests.length - 1;
        PriceRequest storage lastPriceRequest = priceRequests[pendingPriceRequests[lastIndex]];
        lastPriceRequest.pendingRequestIndex = priceRequest.pendingRequestIndex;
        pendingPriceRequests[priceRequest.pendingRequestIndex] = pendingPriceRequests[lastIndex];
        pendingPriceRequests.pop();

        priceRequest.pendingRequestIndex = UINT64_MAX;
        emit PriceResolved(
            priceRequest.lastVotingRound,
            priceRequest.identifier,
            priceRequest.time,
            resolvedPrice,
            priceRequest.ancillaryData
        );
        return true;
    }

    function _computeGat(uint256 roundId) internal view returns (uint256) {
        // Return the GAT.
        return rounds[roundId].gat;
    }

    function _getRequestStatus(PriceRequest storage priceRequest, uint256 currentRoundId)
        private
        view
        returns (RequestStatus)
    {
        if (priceRequest.lastVotingRound == 0) return RequestStatus.NotRequested;
        else if (priceRequest.lastVotingRound < currentRoundId) {
            VoteInstance storage voteInstance = priceRequest.voteInstances[priceRequest.lastVotingRound];
            (bool isResolved, ) =
                voteInstance.resultComputation.getResolvedPrice(_computeGat(priceRequest.lastVotingRound));

            return isResolved ? RequestStatus.Resolved : RequestStatus.Active;
        } else if (priceRequest.lastVotingRound == currentRoundId) return RequestStatus.Active;
        // Means than priceRequest.lastVotingRound > currentRoundId
        else return RequestStatus.Future;
    }

    function unsafe_inc(uint256 x) internal pure returns (uint256) {
        unchecked { return x + 1; }
    }

    function unsafe_inc_64(uint64 x) internal pure returns (uint64) {
        unchecked { return x + 1; }
    }

    function _getIdentifierWhitelist() private view returns (IdentifierWhitelistInterface supportedIdentifiers) {
        return IdentifierWhitelistInterface(finder.getImplementationAddress(OracleInterfaces.IdentifierWhitelist));
    }

    function _requireNotMigrated() private view {
        require(migratedAddress == address(0));
    }

    function _requireRegisteredContract() private view {
        if (migratedAddress != address(0)) {
            require(msg.sender == migratedAddress);
        } else {
            Registry registry = Registry(finder.getImplementationAddress(OracleInterfaces.Registry));
            require(registry.isContractRegistered(msg.sender), "Caller must be registered");
        }
    }
}<|MERGE_RESOLUTION|>--- conflicted
+++ resolved
@@ -866,15 +866,7 @@
      * @param indexTo last price request index to update the trackers for.
      */
     function updateTrackersRange(address voterAddress, uint256 indexTo) public {
-<<<<<<< HEAD
-        require(voterStakes[voterAddress].lastRequestIndexConsidered < indexTo);
-        require(indexTo <= priceRequestIds.length);
-=======
-        require(
-            voterStakes[voterAddress].lastRequestIndexConsidered < indexTo && indexTo <= priceRequestIds.length,
-            "Bad indexTo"
-        );
->>>>>>> 232bc203
+        require(voterStakes[voterAddress].lastRequestIndexConsidered < indexTo && indexTo <= priceRequestIds.length);
 
         _updateAccountSlashingTrackers(voterAddress, indexTo);
     }
@@ -1020,7 +1012,6 @@
         uint256 spamRequestIndicesLength = spamRequestIndices.length;
         for (uint256 i = 0; i < spamRequestIndicesLength; i = unsafe_inc(i)) {
             uint256[2] memory spamRequestIndex = spamRequestIndices[i];
-<<<<<<< HEAD
             // Check request end index is greater than start index.
             require(spamRequestIndex[0] <= spamRequestIndex[1]);
 
@@ -1030,19 +1021,6 @@
             // Validate index continuity. This checks that each sequential element within the spamRequestIndices
             // array is sequently and increasing in size.
             require(spamRequestIndex[1] > runningValidationIndex);
-=======
-
-            // Check request end index is greater than start index, endIndex is less than the total number of requests,
-            // and validate index continuity (each sequential element within the spamRequestIndices array is sequently
-            // and increasing in size).
-            require(
-                spamRequestIndex[0] <= spamRequestIndex[1] &&
-                    spamRequestIndex[1] < priceRequestIds.length &&
-                    spamRequestIndex[1] > runningValidationIndex,
-                "Bad indices"
-            );
-
->>>>>>> 232bc203
             runningValidationIndex = spamRequestIndex[1];
         }
 

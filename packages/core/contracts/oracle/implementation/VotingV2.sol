--- conflicted
+++ resolved
@@ -819,106 +819,27 @@
         commitAndEmitEncryptedVote(identifier, time, "", hash, encryptedVote);
     }
 
-<<<<<<< HEAD
-    /**
-     * @notice Submit a batch of commits in a single transaction.
-     * @dev Using `encryptedVote` is optional. If included then commitment is emitted in an event.
-     * Look at `project-root/common/Constants.js` for the tested maximum number of
-     * commitments that can fit in one transaction.
-     * @param commits struct to encapsulate an `identifier`, `time`, `hash` and optional `encryptedVote`.
-     */
-    function batchCommit(CommitmentAncillary[] memory commits) public override {
-        for (uint256 i = 0; i < commits.length; i++) {
-            if (commits[i].encryptedVote.length == 0) {
-                commitVote(commits[i].identifier, commits[i].time, commits[i].ancillaryData, commits[i].hash);
-            } else {
-                commitAndEmitEncryptedVote(
-                    commits[i].identifier,
-                    commits[i].time,
-                    commits[i].ancillaryData,
-                    commits[i].hash,
-                    commits[i].encryptedVote
-                );
-            }
-        }
-    }
-
-    // Overloaded method to enable short term backwards compatibility. Will be deprecated in the next DVM version.
-    function batchCommit(Commitment[] memory commits) public override {
-        CommitmentAncillary[] memory commitsAncillary = new CommitmentAncillary[](commits.length);
-
-        for (uint256 i = 0; i < commits.length; i++) {
-            commitsAncillary[i].identifier = commits[i].identifier;
-            commitsAncillary[i].time = commits[i].time;
-            commitsAncillary[i].ancillaryData = "";
-            commitsAncillary[i].hash = commits[i].hash;
-            commitsAncillary[i].encryptedVote = commits[i].encryptedVote;
-        }
-        batchCommit(commitsAncillary);
-    }
-
-    /**
-     * @notice Reveal multiple votes in a single transaction.
-     * Look at `project-root/common/Constants.js` for the tested maximum number of reveals.
-     * that can fit in one transaction.
-     * @dev For more info on reveals, review the comment for `revealVote`.
-     * @param reveals array of the Reveal struct which contains an identifier, time, price and salt.
-     */
-    function batchReveal(RevealAncillary[] memory reveals) public override {
-        for (uint256 i = 0; i < reveals.length; i++) {
-            revealVote(
-                reveals[i].identifier,
-                reveals[i].time,
-                reveals[i].price,
-                reveals[i].ancillaryData,
-                reveals[i].salt
-            );
-        }
-    }
-
-    // Overloaded method to enable short term backwards compatibility. Will be deprecated in the next DVM version.
-    function batchReveal(Reveal[] memory reveals) public override {
-        RevealAncillary[] memory revealsAncillary = new RevealAncillary[](reveals.length);
-
-        for (uint256 i = 0; i < reveals.length; i++) {
-            revealsAncillary[i].identifier = reveals[i].identifier;
-            revealsAncillary[i].time = reveals[i].time;
-            revealsAncillary[i].price = reveals[i].price;
-            revealsAncillary[i].ancillaryData = "";
-            revealsAncillary[i].salt = reveals[i].salt;
-        }
-        batchReveal(revealsAncillary);
-    }
-
-    function delegateVoting(address delegate) public {
+    function setDelegate(address delegate) public {
         require(voterStakes[delegate].cumulativeStaked == 0, "Cant delegate to existing staker");
-        require(delegateToStaker[delegate] == address(0), "Delegate already used");
-        voterStakes[msg.sender].delegateVoting = delegate;
-    }
-
-    function acceptDelegation(address delegator) public {
-        require(voterStakes[delegator].delegateVoting == msg.sender, "Delegator didn't delegate to you");
-        require(delegateToStaker[msg.sender] == address(0), "Delegation already set");
+        voterStakes[msg.sender].delegate = delegate;
+    }
+
+    function setDelegator(address delegator) public {
         require(voterStakes[msg.sender].cumulativeStaked == 0, "Cant become delegate if staker");
         delegateToStaker[msg.sender] = delegator;
     }
 
-    function revokeDelegation(address existingDelegate) public {
-        require(
-            voterStakes[msg.sender].delegateVoting == existingDelegate &&
-                delegateToStaker[existingDelegate] == msg.sender,
-            "Bad staker existingDelegate"
-        );
-
-        voterStakes[msg.sender].delegateVoting = address(0);
-        delete delegateToStaker[existingDelegate];
-    }
-
-=======
->>>>>>> d317eccf
     /****************************************
      *        VOTING GETTER FUNCTIONS       *
      ****************************************/
+
+    function getVoterFromDelegate(address) public view returns (address) {
+        if (
+            delegateToStaker[msg.sender] != address(0) && // The delegate chose to be a delegate for the staker.
+            voterStakes[delegateToStaker[msg.sender]].delegate == msg.sender // The staker chose the delegate.
+        ) return delegateToStaker[msg.sender];
+        else return msg.sender;
+    }
 
     /**
      * @notice Gets the queries that are being voted on this round.
@@ -977,20 +898,6 @@
         return priceRequestIds.length;
     }
 
-<<<<<<< HEAD
-    function getVoterFromDelegate(address) public view returns (address) {
-        return delegateToStaker[msg.sender] != address(0) ? delegateToStaker[msg.sender] : msg.sender;
-    }
-
-    // TODO: remove this function. it's just here to make the contract compile given the interfaces.
-    function retrieveRewards(
-        address voterAddress,
-        uint256 roundId,
-        PendingRequestAncillary[] memory toRetrieve
-    ) public override returns (FixedPoint.Unsigned memory) {}
-
-=======
->>>>>>> d317eccf
     /****************************************
      *        OWNER ADMIN FUNCTIONS         *
      ****************************************/

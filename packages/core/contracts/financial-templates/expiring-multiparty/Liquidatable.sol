// SPDX-License-Identifier: AGPL-3.0-only
pragma solidity ^0.6.0;
pragma experimental ABIEncoderV2;

import "@openzeppelin/contracts/math/SafeMath.sol";
import "@openzeppelin/contracts/token/ERC20/SafeERC20.sol";
import "@openzeppelin/contracts/utils/Address.sol";

import "./PricelessPositionManager.sol";

import "../../common/implementation/FixedPoint.sol";

/**
 * @title Liquidatable
 * @notice Adds logic to a position-managing contract that enables callers to liquidate an undercollateralized position.
 * @dev The liquidation has a liveness period before expiring successfully, during which someone can "dispute" the
 * liquidation, which sends a price request to the relevant Oracle to settle the final collateralization ratio based on
 * a DVM price. The contract enforces dispute rewards in order to incentivize disputers to correctly dispute false
 * liquidations and compensate position sponsors who had their position incorrectly liquidated. Importantly, a
 * prospective disputer must deposit a dispute bond that they can lose in the case of an unsuccessful dispute.
 */
contract Liquidatable is PricelessPositionManager {
    using FixedPoint for FixedPoint.Unsigned;
    using SafeMath for uint256;
    using SafeERC20 for IERC20;
    using Address for address;

    /****************************************
     *     LIQUIDATION DATA STRUCTURES      *
     ****************************************/

    // Because of the check in withdrawable(), the order of these enum values should not change.
    enum Status { Uninitialized, PreDispute, PendingDispute, DisputeSucceeded, DisputeFailed }

    struct LiquidationData {
        // Following variables set upon creation of liquidation:
        address sponsor; // Address of the liquidated position's sponsor
        address liquidator; // Address who created this liquidation
        Status state; // Liquidated (and expired or not), Pending a Dispute, or Dispute has resolved
        uint256 liquidationTime; // Time when liquidation is initiated, needed to get price from Oracle
        // Following variables determined by the position that is being liquidated:
        FixedPoint.Unsigned tokensOutstanding; // Synthetic tokens required to be burned by liquidator to initiate dispute
        FixedPoint.Unsigned lockedCollateral; // Collateral locked by contract and released upon expiry or post-dispute
        // Amount of collateral being liquidated, which could be different from
        // lockedCollateral if there were pending withdrawals at the time of liquidation
        FixedPoint.Unsigned liquidatedCollateral;
        // Unit value (starts at 1) that is used to track the fees per unit of collateral over the course of the liquidation.
        FixedPoint.Unsigned rawUnitCollateral;
        // Following variable set upon initiation of a dispute:
        address disputer; // Person who is disputing a liquidation
        // Following variable set upon a resolution of a dispute:
        FixedPoint.Unsigned settlementPrice; // Final price as determined by an Oracle following a dispute
        FixedPoint.Unsigned finalFee;
    }

    // Define the contract's constructor parameters as a struct to enable more variables to be specified.
    // This is required to enable more params, over and above Solidity's limits.
    struct ConstructorParams {
        // Params for PricelessPositionManager only.
        uint256 expirationTimestamp;
        uint256 withdrawalLiveness;
        address collateralAddress;
        address tokenAddress;
        address finderAddress;
        address timerAddress;
        address excessTokenBeneficiary;
        address financialProductLibraryAddress;
        bytes32 priceFeedIdentifier;
        FixedPoint.Unsigned minSponsorTokens;
        // Params specifically for Liquidatable.
        uint256 liquidationLiveness;
        FixedPoint.Unsigned collateralRequirement;
        FixedPoint.Unsigned disputeBondPct;
        FixedPoint.Unsigned sponsorDisputeRewardPct;
        FixedPoint.Unsigned disputerDisputeRewardPct;
    }

    // This struct is used in the `withdrawLiquidation` method that disperses liquidation and dispute rewards.
    // `payToX` stores the total collateral to withdraw from the contract to pay X. This value might differ
    // from `paidToX` due to precision loss between accounting for the `rawCollateral` versus the
    // fee-adjusted collateral. These variables are stored within a struct to avoid the stack too deep error.
    struct RewardsData {
        FixedPoint.Unsigned payToSponsor;
        FixedPoint.Unsigned payToLiquidator;
        FixedPoint.Unsigned payToDisputer;
        FixedPoint.Unsigned paidToSponsor;
        FixedPoint.Unsigned paidToLiquidator;
        FixedPoint.Unsigned paidToDisputer;
    }

    // Liquidations are unique by ID per sponsor
    mapping(address => LiquidationData[]) public liquidations;

    // Total collateral in liquidation.
    FixedPoint.Unsigned public rawLiquidationCollateral;

    // Immutable contract parameters:
    // Amount of time for pending liquidation before expiry.
    // !!Note: The lower the liquidation liveness value, the more risk incurred by sponsors.
    //       Extremely low liveness values increase the chance that opportunistic invalid liquidations
    //       expire without dispute, thereby decreasing the usability for sponsors and increasing the risk
    //       for the contract as a whole. An insolvent contract is extremely risky for any sponsor or synthetic
    //       token holder for the contract.
    uint256 public liquidationLiveness;
    // Required collateral:TRV ratio for a position to be considered sufficiently collateralized.
    FixedPoint.Unsigned public collateralRequirement;
    // Percent of a Liquidation/Position's lockedCollateral to be deposited by a potential disputer
    // Represented as a multiplier, for example 1.5e18 = "150%" and 0.05e18 = "5%"
    FixedPoint.Unsigned public disputeBondPct;
    // Percent of oraclePrice paid to sponsor in the Disputed state (i.e. following a successful dispute)
    // Represented as a multiplier, see above.
    FixedPoint.Unsigned public sponsorDisputeRewardPct;
    // Percent of oraclePrice paid to disputer in the Disputed state (i.e. following a successful dispute)
    // Represented as a multiplier, see above.
    FixedPoint.Unsigned public disputerDisputeRewardPct;

    /****************************************
     *                EVENTS                *
     ****************************************/

    event LiquidationCreated(
        address indexed sponsor,
        address indexed liquidator,
        uint256 indexed liquidationId,
        uint256 tokensOutstanding,
        uint256 lockedCollateral,
        uint256 liquidatedCollateral,
        uint256 liquidationTime
    );
    event LiquidationDisputed(
        address indexed sponsor,
        address indexed liquidator,
        address indexed disputer,
        uint256 liquidationId,
        uint256 disputeBondAmount
    );
    event DisputeSettled(
        address indexed caller,
        address indexed sponsor,
        address indexed liquidator,
        address disputer,
        uint256 liquidationId,
        bool disputeSucceeded
    );
    event LiquidationWithdrawn(
        address indexed caller,
        uint256 paidToLiquidator,
        uint256 paidToDisputer,
        uint256 paidToSponsor,
        Status indexed liquidationStatus,
        uint256 settlementPrice
    );

    /****************************************
     *              MODIFIERS               *
     ****************************************/

    modifier disputable(uint256 liquidationId, address sponsor) {
        _disputable(liquidationId, sponsor);
        _;
    }

    modifier withdrawable(uint256 liquidationId, address sponsor) {
        _withdrawable(liquidationId, sponsor);
        _;
    }

    /**
     * @notice Constructs the liquidatable contract.
     * @param params struct to define input parameters for construction of Liquidatable. Some params
     * are fed directly into the PricelessPositionManager's constructor within the inheritance tree.
     */
    constructor(ConstructorParams memory params)
        public
        PricelessPositionManager(
            params.expirationTimestamp,
            params.withdrawalLiveness,
            params.collateralAddress,
            params.tokenAddress,
            params.finderAddress,
            params.priceFeedIdentifier,
            params.minSponsorTokens,
            params.timerAddress,
            params.excessTokenBeneficiary,
            params.financialProductLibraryAddress
        )
        nonReentrant()
    {
        require(params.collateralRequirement.isGreaterThan(1), "CR is more than 100%");
        require(
            params.sponsorDisputeRewardPct.add(params.disputerDisputeRewardPct).isLessThan(1),
            "Rewards are more than 100%"
        );

        // Set liquidatable specific variables.
        liquidationLiveness = params.liquidationLiveness;
        collateralRequirement = params.collateralRequirement;
        disputeBondPct = params.disputeBondPct;
        sponsorDisputeRewardPct = params.sponsorDisputeRewardPct;
        disputerDisputeRewardPct = params.disputerDisputeRewardPct;
    }

    /****************************************
     *        LIQUIDATION FUNCTIONS         *
     ****************************************/

    /**
     * @notice Liquidates the sponsor's position if the caller has enough
     * synthetic tokens to retire the position's outstanding tokens. Liquidations above
     * a minimum size also reset an ongoing "slow withdrawal"'s liveness.
     * @dev This method generates an ID that will uniquely identify liquidation for the sponsor. This contract must be
     * approved to spend at least `tokensLiquidated` of `tokenCurrency` and at least `finalFeeBond` of `collateralCurrency`.
     * @dev This contract must have the Burner role for the `tokenCurrency`.
     * @param sponsor address of the sponsor to liquidate.
     * @param minCollateralPerToken abort the liquidation if the position's collateral per token is below this value.
     * @param maxCollateralPerToken abort the liquidation if the position's collateral per token exceeds this value.
     * @param maxTokensToLiquidate max number of tokens to liquidate.
     * @param deadline abort the liquidation if the transaction is mined after this timestamp.
     * @return liquidationId ID of the newly created liquidation.
     * @return tokensLiquidated amount of synthetic tokens removed and liquidated from the `sponsor`'s position.
     * @return finalFeeBond amount of collateral to be posted by liquidator and returned if not disputed successfully.
     */
    function createLiquidation(
        address sponsor,
        FixedPoint.Unsigned calldata minCollateralPerToken,
        FixedPoint.Unsigned calldata maxCollateralPerToken,
        FixedPoint.Unsigned calldata maxTokensToLiquidate,
        uint256 deadline
    )
        external
        fees()
        onlyPreExpiration()
        nonReentrant()
        returns (
            uint256 liquidationId,
            FixedPoint.Unsigned memory tokensLiquidated,
            FixedPoint.Unsigned memory finalFeeBond
        )
    {
        // Check that this transaction was mined pre-deadline.
        require(getCurrentTime() <= deadline, "Mined after deadline");

        // Retrieve Position data for sponsor
        PositionData storage positionToLiquidate = _getPositionData(sponsor);

        tokensLiquidated = FixedPoint.min(maxTokensToLiquidate, positionToLiquidate.tokensOutstanding);
        require(tokensLiquidated.isGreaterThan(0), "Liquidating 0 tokens");

        // Starting values for the Position being liquidated. If withdrawal request amount is > position's collateral,
        // then set this to 0, otherwise set it to (startCollateral - withdrawal request amount).
        FixedPoint.Unsigned memory startCollateral = _getFeeAdjustedCollateral(positionToLiquidate.rawCollateral);
        FixedPoint.Unsigned memory startCollateralNetOfWithdrawal = FixedPoint.fromUnscaledUint(0);
        if (positionToLiquidate.withdrawalRequestAmount.isLessThanOrEqual(startCollateral)) {
            startCollateralNetOfWithdrawal = startCollateral.sub(positionToLiquidate.withdrawalRequestAmount);
        }

        // Scoping to get rid of a stack too deep error.
        {
            FixedPoint.Unsigned memory startTokens = positionToLiquidate.tokensOutstanding;

            // The Position's collateralization ratio must be between [minCollateralPerToken, maxCollateralPerToken].
            // maxCollateralPerToken >= startCollateralNetOfWithdrawal / startTokens.
            require(
                maxCollateralPerToken.mul(startTokens).isGreaterThanOrEqual(startCollateralNetOfWithdrawal),
                "CR is more than max liq. price"
            );
            // minCollateralPerToken >= startCollateralNetOfWithdrawal / startTokens.
            require(
                minCollateralPerToken.mul(startTokens).isLessThanOrEqual(startCollateralNetOfWithdrawal),
                "CR is less than min liq. price"
            );
        }

        // Compute final fee at time of liquidation.
        finalFeeBond = _computeFinalFees();

        // These will be populated within the scope below.
        FixedPoint.Unsigned memory lockedCollateral;
        FixedPoint.Unsigned memory liquidatedCollateral;

        // Scoping to get rid of a stack too deep error.
        {
            FixedPoint.Unsigned memory ratio = tokensLiquidated.div(positionToLiquidate.tokensOutstanding);

            // The actual amount of collateral that gets moved to the liquidation.
            lockedCollateral = startCollateral.mul(ratio);

            // For purposes of disputes, it's actually this liquidatedCollateral value that's used. This value is net of
            // withdrawal requests.
            liquidatedCollateral = startCollateralNetOfWithdrawal.mul(ratio);

            // Part of the withdrawal request is also removed. Ideally:
            // liquidatedCollateral + withdrawalAmountToRemove = lockedCollateral.
            FixedPoint.Unsigned memory withdrawalAmountToRemove =
                positionToLiquidate.withdrawalRequestAmount.mul(ratio);
            _reduceSponsorPosition(sponsor, tokensLiquidated, lockedCollateral, withdrawalAmountToRemove);
        }

        // Add to the global liquidation collateral count.
        _addCollateral(rawLiquidationCollateral, lockedCollateral.add(finalFeeBond));

        // Construct liquidation object.
        // Note: All dispute-related values are zeroed out until a dispute occurs. liquidationId is the index of the new
        // LiquidationData that is pushed into the array, which is equal to the current length of the array pre-push.
        liquidationId = liquidations[sponsor].length;
        liquidations[sponsor].push(
            LiquidationData({
                sponsor: sponsor,
                liquidator: msg.sender,
                state: Status.PreDispute,
                liquidationTime: getCurrentTime(),
                tokensOutstanding: tokensLiquidated,
                lockedCollateral: lockedCollateral,
                liquidatedCollateral: liquidatedCollateral,
                rawUnitCollateral: _convertToRawCollateral(FixedPoint.fromUnscaledUint(1)),
                disputer: address(0),
                settlementPrice: FixedPoint.fromUnscaledUint(0),
                finalFee: finalFeeBond
            })
        );

        // If this liquidation is a subsequent liquidation on the position, and the liquidation size is larger than
        // some "griefing threshold", then re-set the liveness. This enables a liquidation against a withdraw request to be
        // "dragged out" if the position is very large and liquidators need time to gather funds. The griefing threshold
        // is enforced so that liquidations for trivially small # of tokens cannot drag out an honest sponsor's slow withdrawal.

        // We arbitrarily set the "griefing threshold" to `minSponsorTokens` because it is the only parameter
        // denominated in token currency units and we can avoid adding another parameter.
        FixedPoint.Unsigned memory griefingThreshold = minSponsorTokens;
        if (
            positionToLiquidate.withdrawalRequestPassTimestamp > 0 && // The position is undergoing a slow withdrawal.
            positionToLiquidate.withdrawalRequestPassTimestamp > getCurrentTime() && // The slow withdrawal has not yet expired.
            tokensLiquidated.isGreaterThanOrEqual(griefingThreshold) // The liquidated token count is above a "griefing threshold".
        ) {
            positionToLiquidate.withdrawalRequestPassTimestamp = getCurrentTime().add(withdrawalLiveness);
        }

        emit LiquidationCreated(
            sponsor,
            msg.sender,
            liquidationId,
            tokensLiquidated.rawValue,
            lockedCollateral.rawValue,
            liquidatedCollateral.rawValue,
            getCurrentTime()
        );

        // Destroy tokens
        tokenCurrency.safeTransferFrom(msg.sender, address(this), tokensLiquidated.rawValue);
        tokenCurrency.burn(tokensLiquidated.rawValue);

        // Pull final fee from liquidator.
        collateralCurrency.safeTransferFrom(msg.sender, address(this), finalFeeBond.rawValue);
    }

    /**
     * @notice Disputes a liquidation, if the caller has enough collateral to post a dispute bond
     * and pay a fixed final fee charged on each price request.
     * @dev Can only dispute a liquidation before the liquidation expires and if there are no other pending disputes.
     * This contract must be approved to spend at least the dispute bond amount of `collateralCurrency`. This dispute
     * bond amount is calculated from `disputeBondPct` times the collateral in the liquidation.
     * @param liquidationId of the disputed liquidation.
     * @param sponsor the address of the sponsor whose liquidation is being disputed.
     * @return totalPaid amount of collateral charged to disputer (i.e. final fee bond + dispute bond).
     */
    function dispute(uint256 liquidationId, address sponsor)
        external
        disputable(liquidationId, sponsor)
        fees()
        nonReentrant()
        returns (FixedPoint.Unsigned memory totalPaid)
    {
        LiquidationData storage disputedLiquidation = _getLiquidationData(sponsor, liquidationId);

        // Multiply by the unit collateral so the dispute bond is a percentage of the locked collateral after fees.
        FixedPoint.Unsigned memory disputeBondAmount =
            disputedLiquidation.lockedCollateral.mul(disputeBondPct).mul(
                _getFeeAdjustedCollateral(disputedLiquidation.rawUnitCollateral)
            );
        _addCollateral(rawLiquidationCollateral, disputeBondAmount);

        // Request a price from DVM. Liquidation is pending dispute until DVM returns a price.
        disputedLiquidation.state = Status.PendingDispute;
        disputedLiquidation.disputer = msg.sender;

        // Enqueue a request with the DVM.
        _requestOraclePrice(disputedLiquidation.liquidationTime);

        emit LiquidationDisputed(
            sponsor,
            disputedLiquidation.liquidator,
            msg.sender,
            liquidationId,
            disputeBondAmount.rawValue
        );
        totalPaid = disputeBondAmount.add(disputedLiquidation.finalFee);

        // Pay the final fee for requesting price from the DVM.
        _payFinalFees(msg.sender, disputedLiquidation.finalFee);

        // Transfer the dispute bond amount from the caller to this contract.
        collateralCurrency.safeTransferFrom(msg.sender, address(this), disputeBondAmount.rawValue);
    }

    /**
     * @notice After a dispute has settled or after a non-disputed liquidation has expired,
     * anyone can call this method to disperse payments to the sponsor, liquidator, and disdputer.
     * @dev If the dispute SUCCEEDED: the sponsor, liquidator, and disputer are eligible for payment.
     * If the dispute FAILED: only the liquidator can receive payment.
     * This method will revert if rewards have already been dispersed.
     * @param liquidationId uniquely identifies the sponsor's liquidation.
     * @param sponsor address of the sponsor associated with the liquidation.
     * @return data about rewards paid out.
     */
    function withdrawLiquidation(uint256 liquidationId, address sponsor)
        public
        withdrawable(liquidationId, sponsor)
        fees()
        nonReentrant()
        returns (RewardsData memory)
    {
        LiquidationData storage liquidation = _getLiquidationData(sponsor, liquidationId);

        // Settles the liquidation if necessary. This call will revert if the price has not resolved yet.
        _settle(liquidationId, sponsor);

        // Calculate rewards as a function of the TRV.
        // Note: all payouts are scaled by the unit collateral value so all payouts are charged the fees pro rata.
        FixedPoint.Unsigned memory feeAttenuation = _getFeeAdjustedCollateral(liquidation.rawUnitCollateral);
        FixedPoint.Unsigned memory settlementPrice = liquidation.settlementPrice;
        FixedPoint.Unsigned memory tokenRedemptionValue =
            liquidation.tokensOutstanding.mul(settlementPrice).mul(feeAttenuation);
        FixedPoint.Unsigned memory collateral = liquidation.lockedCollateral.mul(feeAttenuation);
        FixedPoint.Unsigned memory disputerDisputeReward = disputerDisputeRewardPct.mul(tokenRedemptionValue);
        FixedPoint.Unsigned memory sponsorDisputeReward = sponsorDisputeRewardPct.mul(tokenRedemptionValue);
        FixedPoint.Unsigned memory disputeBondAmount = collateral.mul(disputeBondPct);
        FixedPoint.Unsigned memory finalFee = liquidation.finalFee.mul(feeAttenuation);

        // There are three main outcome states: either the dispute succeeded, failed or was not updated.
        // Based on the state, different parties of a liquidation receive different amounts.
        // After assigning rewards based on the liquidation status, decrease the total collateral held in this contract
        // by the amount to pay each party. The actual amounts withdrawn might differ if _removeCollateral causes
        // precision loss.
        RewardsData memory rewards;
        if (liquidation.state == Status.DisputeSucceeded) {
            // If the dispute is successful then all three users should receive rewards:

            // Pay DISPUTER: disputer reward + dispute bond + returned final fee
            rewards.payToDisputer = disputerDisputeReward.add(disputeBondAmount).add(finalFee);

            // Pay SPONSOR: remaining collateral (collateral - TRV) + sponsor reward
            rewards.payToSponsor = sponsorDisputeReward.add(collateral.sub(tokenRedemptionValue));

            // Pay LIQUIDATOR: TRV - dispute reward - sponsor reward
            // If TRV > Collateral, then subtract rewards from collateral
            // NOTE: This should never be below zero since we prevent (sponsorDisputePct+disputerDisputePct) >= 0 in
            // the constructor when these params are set.
            rewards.payToLiquidator = tokenRedemptionValue.sub(sponsorDisputeReward).sub(disputerDisputeReward);

            // Transfer rewards and debit collateral
            rewards.paidToLiquidator = _removeCollateral(rawLiquidationCollateral, rewards.payToLiquidator);
            rewards.paidToSponsor = _removeCollateral(rawLiquidationCollateral, rewards.payToSponsor);
            rewards.paidToDisputer = _removeCollateral(rawLiquidationCollateral, rewards.payToDisputer);

            collateralCurrency.safeTransfer(liquidation.disputer, rewards.paidToDisputer.rawValue);
            collateralCurrency.safeTransfer(liquidation.liquidator, rewards.paidToLiquidator.rawValue);
            collateralCurrency.safeTransfer(liquidation.sponsor, rewards.paidToSponsor.rawValue);

            // In the case of a failed dispute only the liquidator can withdraw.
        } else if (liquidation.state == Status.DisputeFailed) {
            // Pay LIQUIDATOR: collateral + dispute bond + returned final fee
            rewards.payToLiquidator = collateral.add(disputeBondAmount).add(finalFee);

            // Transfer rewards and debit collateral
            rewards.paidToLiquidator = _removeCollateral(rawLiquidationCollateral, rewards.payToLiquidator);

            collateralCurrency.safeTransfer(liquidation.liquidator, rewards.paidToLiquidator.rawValue);

            // If the state is pre-dispute but time has passed liveness then there was no dispute. We represent this
            // state as a dispute failed and the liquidator can withdraw.
        } else if (liquidation.state == Status.PreDispute) {
            // Pay LIQUIDATOR: collateral + returned final fee
            rewards.payToLiquidator = collateral.add(finalFee);

            // Transfer rewards and debit collateral
            rewards.paidToLiquidator = _removeCollateral(rawLiquidationCollateral, rewards.payToLiquidator);

            collateralCurrency.safeTransfer(liquidation.liquidator, rewards.paidToLiquidator.rawValue);
        }

        emit LiquidationWithdrawn(
            msg.sender,
            rewards.paidToLiquidator.rawValue,
            rewards.paidToDisputer.rawValue,
            rewards.paidToSponsor.rawValue,
            liquidation.state,
            settlementPrice.rawValue
        );

        // Free up space after collateral is withdrawn by removing the liquidation object from the array.
        delete liquidations[sponsor][liquidationId];

        return rewards;
    }

    /**
     * @notice Gets all liquidation information for a given sponsor address.
     * @param sponsor address of the position sponsor.
     * @return liquidationData array of all liquidation information for the given sponsor address.
     */
    function getLiquidations(address sponsor)
        external
        view
        nonReentrantView()
        returns (LiquidationData[] memory liquidationData)
    {
        return liquidations[sponsor];
    }

    /**
     * @notice Accessor method to calculate a transformed collateral requirement using the finanical product library
      specified during contract deployment. If no library was provided then no modification to the collateral requirement is done.
     * @param price input price used as an input to transform the collateral requirement.
     * @return transformedCollateralRequirement collateral requirement with transformation applied to it.
     * @dev This method should never revert.
     */
    function transformCollateralRequirement(FixedPoint.Unsigned memory price)
        public
        view
        returns (FixedPoint.Unsigned memory)
    {
<<<<<<< HEAD
        if (address(financialProductLibrary) == address(0)) return collateralRequirement;
=======
        if (!address(financialProductLibrary).isContract()) return collateralRequirement;
>>>>>>> 2c7c11db
        try financialProductLibrary.transformCollateralRequirement(price, collateralRequirement) returns (
            FixedPoint.Unsigned memory transformedCollateralRequirement
        ) {
            return transformedCollateralRequirement;
        } catch {
            return collateralRequirement;
        }
    }

    /****************************************
     *          INTERNAL FUNCTIONS          *
     ****************************************/

    // This settles a liquidation if it is in the PendingDispute state. If not, it will immediately return.
    // If the liquidation is in the PendingDispute state, but a price is not available, this will revert.
    function _settle(uint256 liquidationId, address sponsor) internal {
        LiquidationData storage liquidation = _getLiquidationData(sponsor, liquidationId);

        // Settlement only happens when state == PendingDispute and will only happen once per liquidation.
        // If this liquidation is not ready to be settled, this method should return immediately.
        if (liquidation.state != Status.PendingDispute) {
            return;
        }

        // Get the returned price from the oracle. If this has not yet resolved will revert.
        liquidation.settlementPrice = _getOraclePrice(liquidation.liquidationTime);

        // Find the value of the tokens in the underlying collateral.
        FixedPoint.Unsigned memory tokenRedemptionValue =
            liquidation.tokensOutstanding.mul(liquidation.settlementPrice);

        // The required collateral is the value of the tokens in underlying * required collateral ratio. The Transform
        // Collateral requirement method applies a from the financial Product library to change the scaled the collateral
        // requirement based on the settlement price. If no library was specified when deploying the emp then this makes no change.
        FixedPoint.Unsigned memory requiredCollateral =
            tokenRedemptionValue.mul(transformCollateralRequirement(liquidation.settlementPrice));

        // If the position has more than the required collateral it is solvent and the dispute is valid(liquidation is invalid)
        // Note that this check uses the liquidatedCollateral not the lockedCollateral as this considers withdrawals.
        bool disputeSucceeded = liquidation.liquidatedCollateral.isGreaterThanOrEqual(requiredCollateral);
        liquidation.state = disputeSucceeded ? Status.DisputeSucceeded : Status.DisputeFailed;

        emit DisputeSettled(
            msg.sender,
            sponsor,
            liquidation.liquidator,
            liquidation.disputer,
            liquidationId,
            disputeSucceeded
        );
    }

    function _pfc() internal view override returns (FixedPoint.Unsigned memory) {
        return super._pfc().add(_getFeeAdjustedCollateral(rawLiquidationCollateral));
    }

    function _getLiquidationData(address sponsor, uint256 liquidationId)
        internal
        view
        returns (LiquidationData storage liquidation)
    {
        LiquidationData[] storage liquidationArray = liquidations[sponsor];

        // Revert if the caller is attempting to access an invalid liquidation
        // (one that has never been created or one has never been initialized).
        require(
            liquidationId < liquidationArray.length && liquidationArray[liquidationId].state != Status.Uninitialized,
            "Invalid liquidation ID"
        );
        return liquidationArray[liquidationId];
    }

    function _getLiquidationExpiry(LiquidationData storage liquidation) internal view returns (uint256) {
        return liquidation.liquidationTime.add(liquidationLiveness);
    }

    // These internal functions are supposed to act identically to modifiers, but re-used modifiers
    // unnecessarily increase contract bytecode size.
    // source: https://blog.polymath.network/solidity-tips-and-tricks-to-save-gas-and-reduce-bytecode-size-c44580b218e6
    function _disputable(uint256 liquidationId, address sponsor) internal view {
        LiquidationData storage liquidation = _getLiquidationData(sponsor, liquidationId);
        require(
            (getCurrentTime() < _getLiquidationExpiry(liquidation)) && (liquidation.state == Status.PreDispute),
            "Liquidation not disputable"
        );
    }

    function _withdrawable(uint256 liquidationId, address sponsor) internal view {
        LiquidationData storage liquidation = _getLiquidationData(sponsor, liquidationId);
        Status state = liquidation.state;

        // Must be disputed or the liquidation has passed expiry.
        require(
            (state > Status.PreDispute) ||
                ((_getLiquidationExpiry(liquidation) <= getCurrentTime()) && (state == Status.PreDispute)),
            "Liquidation not withdrawable"
        );
    }
}<|MERGE_RESOLUTION|>--- conflicted
+++ resolved
@@ -529,11 +529,7 @@
         view
         returns (FixedPoint.Unsigned memory)
     {
-<<<<<<< HEAD
-        if (address(financialProductLibrary) == address(0)) return collateralRequirement;
-=======
         if (!address(financialProductLibrary).isContract()) return collateralRequirement;
->>>>>>> 2c7c11db
         try financialProductLibrary.transformCollateralRequirement(price, collateralRequirement) returns (
             FixedPoint.Unsigned memory transformedCollateralRequirement
         ) {

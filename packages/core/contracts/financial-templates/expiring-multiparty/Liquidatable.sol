--- conflicted
+++ resolved
@@ -187,16 +187,8 @@
         )
         nonReentrant()
     {
-<<<<<<< HEAD
-        require(params.collateralRequirement.isGreaterThan(1), "CR must be more than 100%");
-        require(
-            params.sponsorDisputeRewardPercentage.add(params.disputerDisputeRewardPercentage).isLessThan(1),
-            "Rewards are more than 100%"
-        );
-=======
         require(params.collateralRequirement.isGreaterThan(1));
-        require(params.sponsorDisputeRewardPct.add(params.disputerDisputeRewardPct).isLessThan(1));
->>>>>>> 26ef98f5
+        require(params.sponsorDisputeRewardPercentage.add(params.disputerDisputeRewardPercentage).isLessThan(1));
 
         // Set liquidatable specific variables.
         liquidationLiveness = params.liquidationLiveness;

--- conflicted
+++ resolved
@@ -12,21 +12,14 @@
     FinancialProductLibrary public financialProductLibrary;
     uint256 public expirationTimestamp;
 
-<<<<<<< HEAD
     FixedPoint.Unsigned public collateralRequirement;
 
     constructor(
         address _financialProductLibraryAddress,
         uint256 _expirationTimestamp,
-        FixedPoint.Unsigned memory _collateralRequirement
-    ) public {
-=======
-    constructor(
-        address _financialProductLibraryAddress,
-        uint256 _expirationTimestamp,
+        FixedPoint.Unsigned memory _collateralRequirement,
         address _timerAddress
     ) public Testable(_timerAddress) {
->>>>>>> e97f3791
         expirationTimestamp = _expirationTimestamp;
         collateralRequirement = _collateralRequirement;
         financialProductLibrary = FinancialProductLibrary(_financialProductLibraryAddress);

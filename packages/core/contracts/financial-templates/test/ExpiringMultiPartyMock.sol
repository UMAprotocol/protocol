--- conflicted
+++ resolved
@@ -19,10 +19,7 @@
         address _financialProductLibraryAddress,
         uint256 _expirationTimestamp,
         FixedPoint.Unsigned memory _collateralRequirement,
-<<<<<<< HEAD
         bytes32 _priceIdentifier,
-=======
->>>>>>> 2c7c11db
         address _timerAddress
     ) public Testable(_timerAddress) {
         expirationTimestamp = _expirationTimestamp;
@@ -60,7 +57,6 @@
             return collateralRequirement;
         }
     }
-<<<<<<< HEAD
 
     function transformPriceIdentifier(uint256 requestTime) public view returns (bytes32) {
         if (address(financialProductLibrary) == address(0)) return priceIdentifier;
@@ -72,6 +68,4 @@
             return priceIdentifier;
         }
     }
-=======
->>>>>>> 2c7c11db
 }
// SPDX-License-Identifier: AGPL-3.0-only
pragma solidity ^0.8.0;

import "@openzeppelin/contracts/token/ERC20/IERC20.sol";
import "@openzeppelin/contracts/token/ERC20/utils/SafeERC20.sol";

import "../../oracle/interfaces/FinderInterface.sol";
import "../../common/implementation/Lockable.sol";
import "../../common/implementation/MultiCaller.sol";
import "../../oracle/interfaces/StoreInterface.sol";
import "../../oracle/interfaces/IdentifierWhitelistInterface.sol";
import "../../oracle/implementation/Constants.sol";
import "../../oracle/interfaces/SkinnyOptimisticOracleInterface.sol";
import "../../common/implementation/AncillaryData.sol";
import "../../common/interfaces/AddressWhitelistInterface.sol";

/**
 * @notice The base rewarder contract. This manages depositing rewards and paying them out to token holders using values
 * backed by the OptimisticOracle's dispute process.
 */
abstract contract OptimisticRewarderBase is Lockable, MultiCaller {
    using SafeERC20 for IERC20;

    struct RedemptionAmount {
        uint256 amount;
        IERC20 token;
    }

    struct Redemption {
        uint256 finalFee;
        uint256 expiryTime;
    }

    // Constants.
    FinderInterface public finder;
    bytes public customAncillaryData;
    IERC20 public bondToken;
    bytes32 public identifier;

    // Note: setters are intentionally absent for these parameters. If a deployer intends to modify these parameters,
    // this contract suite offers a simple migration path where a new Rewarder is created and the existing ERC721 token
    // can be passed in and used as the reward token there as well. This would be minimally painful for users.
    uint256 public liveness;
    uint256 public bond;

    // Parameters that can be synced and stored in the contract.
    uint256 public finalFee;
    StoreInterface public store;
    SkinnyOptimisticOracleInterface public optimisticOracle;

    // Mapping to track redemptions.
    mapping(bytes32 => Redemption) public redemptions;

    // Mapping to track the past total cumulative redemptions for tokenIds.
    mapping(uint256 => mapping(IERC20 => uint256)) public redeemedAmounts;

    /****************************************
     *                EVENTS                *
     ****************************************/

    // This allows other contracts to publish reward updates.
    event UpdateToken(uint256 indexed tokenId, address indexed caller, bytes data);

    event Deposited(address indexed depositor, IERC20 indexed token, uint256 amount);

    // Lifecycle events for redemptions.
    event Requested(
        uint256 indexed tokenId,
        bytes32 indexed redemptionId,
        RedemptionAmount[] cumulativeRedemptions,
        uint256 expiryTime
    );
    event Canceled(uint256 indexed tokenId, bytes32 indexed redemptionId, uint256 expiryTime);
    event Disputed(uint256 indexed tokenId, bytes32 indexed redemptionId, uint256 expiryTime);
    event Redeemed(uint256 indexed tokenId, bytes32 indexed redemptionId, uint256 expiryTime);

    /**
     * @notice Constructor.
     * @param _liveness liveness period between submission and verification of a reward.
     * @param _bondToken ERC20 token that the bond is paid in.
     * @param _bond size of the bond.
     * @param _identifier identifier that should be passed to the optimistic oracle on dispute.
     * @param _customAncillaryData custom ancillary data that should be sent to the optimistic oracle on dispute.
     * @param _finder finder to look up UMA contract addresses.
     */
    constructor(
        uint256 _liveness,
        IERC20 _bondToken,
        uint256 _bond,
        bytes32 _identifier,
        bytes memory _customAncillaryData,
        FinderInterface _finder
    ) {
        require(_liveness > 0, "liveness can't be 0");
        liveness = _liveness;
        finder = _finder;
        require(_getCollateralWhitelist().isOnWhitelist(address(_bondToken)), "bond token not supported");
        bondToken = _bondToken;
        bond = _bond;
        require(_getIdentifierWhitelist().isIdentifierSupported(_identifier), "identifier not supported");
        identifier = _identifier;
        SkinnyOptimisticOracleInterface skinnyOptimisticOracle = _getOptimisticOracle();
        require(
            skinnyOptimisticOracle
                .stampAncillaryData(
                AncillaryData.appendKeyValueBytes32(_customAncillaryData, "redemptionId", bytes32(0)),
                address(this)
            )
                .length <= skinnyOptimisticOracle.ancillaryBytesLimit(),
            "ancillary data too long"
        );
        customAncillaryData = _customAncillaryData;
        _sync();
    }

    /****************************************
     *       GLOBAL PUBLIC FUNCTIONS        *
     ****************************************/

    /**
     * @notice Allows anyone to deposit reward tokens into the contract. Presumably, this would be the deployer or
     * protocol that wishes to reward the users interacting with the system.
     * @dev Once tokens are deposited, they cannot be withdrawn without claiming a reward. If a deployer wants an
     * "escape hatch", they can create a special tokenId for this purpose.
     * @param token ERC20 token that is being deposited.
     * @param amount amount of rewards to deposit.
     */
    function depositRewards(IERC20 token, uint256 amount) public nonReentrant {
        token.safeTransferFrom(msg.sender, address(this), amount);
        emit Deposited(msg.sender, token, amount);
    }

    /**
     * @notice Allows the caller to mint a token to the receiver and include a reward-relevant update event with it.
     * This is intended to be used when the user first interacts with a reward-granting protocol.
     * @dev if the user prefers to only mint a new token, they should call the mintNextToken function.
     * @param receiver user that will receive the newly minted token.
     * @param data arbitrary caller-generated data that will be associated with this update.
     * @return tokenId of the newly minted token.
     */
    function mint(address receiver, bytes memory data) public nonReentrant returns (uint256 tokenId) {
        tokenId = mintNextToken(receiver);
        emit UpdateToken(tokenId, msg.sender, data);
    }

    /**
     * @notice Applies a reward-relevant update to an existing token.
     * @param tokenId the existing tokenId that the update should be applied to.
     * @param data arbitrary caller-generated data that will be associated with this update.
     */
    function updateToken(uint256 tokenId, bytes memory data) public nonReentrant {
        emit UpdateToken(tokenId, msg.sender, data);
    }

    /**
     * @notice Requests a redemption for any tokenId. This can be called by anyone.
     * @dev If called by someone who doesn't own the token, they are effectively gifting their bond to the owner.
     * @param tokenId the tokenId the redemption is for.
     * @param cumulativeRedemptions the cumulative token addresses and amounts that this tokenId is eligible for
     * at the current timestamp. cumulative redemptions that are too low should be considered to be valid.
<<<<<<< HEAD
=======
     * @return totalBond sum of finalFee and bond paid by the caller of this function.
>>>>>>> 88bd694a
     */
    function requestRedemption(uint256 tokenId, RedemptionAmount[] memory cumulativeRedemptions)
        public
        nonReentrant
        returns (uint256 totalBond)
    {
        bytes32 redemptionId = getRedemptionId(tokenId, cumulativeRedemptions);
        require(redemptions[redemptionId].expiryTime == 0, "Redemption already exists");
        require(ownerOf(tokenId) != address(0), "tokenId is invalid");
        // Note: it's important to put _some_ limit on the length of data passed in here. Otherwise, it is possible to
        // create values that are so long that this transaction would fit within the block gas limit, but the dispute
        // transaction would not.
        require(cumulativeRedemptions.length <= 100, "too many token transfers");

        uint256 time = getCurrentTime();

        totalBond = finalFee + bond;
        bondToken.safeTransferFrom(msg.sender, address(this), totalBond);

        redemptions[redemptionId] = Redemption({ finalFee: finalFee, expiryTime: time + liveness });

        emit Requested(tokenId, redemptionId, cumulativeRedemptions, time);
    }

    /**
     * @notice Disputes a redemption request.
     * @dev will cancel a request if the final fee changes or something causes the optimistic oracle proposal to fail.
     * @param tokenId the tokenId the redemption is for.
     * @param cumulativeRedemptions the cumulative redemptions that were provided in the original request.
     */
    function dispute(uint256 tokenId, RedemptionAmount[] memory cumulativeRedemptions) public nonReentrant {
        bytes32 redemptionId = getRedemptionId(tokenId, cumulativeRedemptions);

        // This automatically checks that redemptions[redemptionId] != 0.
        // Check that it has not passed liveness.
        Redemption storage redemption = redemptions[redemptionId];
        require(getCurrentTime() < redemption.expiryTime, "redemption expired or nonexistent");

        // Final fees don't match to those in the current store, which means the bond the initial caller provided was
        // incorrect. Cancel the request to allow the requester to resubmit with the correct params.
        // Note: we pull the store directly from the finder to avoid any issues with an outdated store causing the
        // final fee to appear to be correct, but actually be outdated due to the OptimisticOracle pulling from a
        // newer store deployment.
        if (redemption.finalFee != _getStore().computeFinalFee(address(bondToken)).rawValue) {
            _cancelRedemption(tokenId, redemptionId);
            return;
        } else {
            uint256 totalBond = bond + redemption.finalFee;
            bondToken.safeApprove(address(optimisticOracle), totalBond * 2);
            bytes memory ancillaryData =
                AncillaryData.appendKeyValueBytes32(customAncillaryData, "redemptionId", redemptionId);
            uint32 requestTimestamp = uint32(redemption.expiryTime - liveness);
            address proposer = ownerOf(tokenId);

            try
                optimisticOracle.requestAndProposePriceFor(
                    identifier,
                    requestTimestamp,
                    ancillaryData,
                    bondToken,
                    0, // Reward = 0
                    bond, // Bond (on top of the final fee) for the proposer and disputer.
                    liveness,
                    proposer,
                    int256(1e18) // Canonical value representing "True"; i.e. the proposed redemption is valid.
                )
            returns (uint256) {} catch {
                // There are various cases that can cause an OptimisticOracle proposal to fail. These are unlikely, but
                // this is intended as a worst-case fallback to avoid undisputable requests.
                // A few examples:
                // 1. The token ceases to be approved.
                // 2. The identifier ceases to be approved.
                // 3. The request has been submitted before (same identifier, timestap, ancillary data, and requester).
                //    This should be impossible for this contract.
                // 4. The money bond + final fee is larger than approved or in the contract's balance. This should also
                //    be impossible in this contract.
                _cancelRedemption(tokenId, redemptionId);
                return;
            }

            SkinnyOptimisticOracleInterface.Request memory request =
                SkinnyOptimisticOracleInterface.Request({
                    proposer: proposer,
                    disputer: address(0),
                    currency: bondToken,
                    settled: false,
                    proposedPrice: int256(1e18),
                    resolvedPrice: 0,
                    expirationTime: redemption.expiryTime,
                    reward: 0,
                    finalFee: redemption.finalFee,
                    bond: bond,
                    customLiveness: liveness
                });

            // Note: don't pull funds until here to avoid any transfers that aren't needed.
            bondToken.safeTransferFrom(msg.sender, address(this), totalBond);

            // Dispute the request that we just sent.
            optimisticOracle.disputePriceFor(
                identifier,
                requestTimestamp,
                ancillaryData,
                request,
                msg.sender,
                address(this)
            );
        }

        delete redemptions[redemptionId];
    }

    /**
     * @notice Redeem a redemption request that has passed liveness.
     * @dev returns the bond that was paid with the initial proposal.
     * @param tokenId the tokenId the redemption is for.
     * @param cumulativeRedemptions the cumulative redemptions that were provided in the original request.
     */
    function redeem(uint256 tokenId, RedemptionAmount[] memory cumulativeRedemptions) public nonReentrant {
        bytes32 redemptionId = getRedemptionId(tokenId, cumulativeRedemptions);

        // Can only be redeemed by owner.
        require(msg.sender == ownerOf(tokenId), "must be called by token owner");

        // Check that the redemption is initialized and that it passed liveness.
        require(
            redemptions[redemptionId].expiryTime != 0 && getCurrentTime() >= redemptions[redemptionId].expiryTime,
            "unexpired or nonexistent"
        );

        for (uint256 i = 0; i < cumulativeRedemptions.length; i++) {
            IERC20 token = cumulativeRedemptions[i].token;
            uint256 currentRedemptionTotal = redeemedAmounts[tokenId][token];
            uint256 proposedRedemptionTotal = cumulativeRedemptions[i].amount;

            // Only pay if the cumulative amount specified in the request is larger than the amount paid out already.
            // Note: disallow payments of the bond token even if it's in the approved request is passed to ensure
            // rewards don't interfere with bond bookkeeping. This is checked here rather than at the initiation of the
            // request to avoid the cost of looping over the array twice in the lifecycle.
            if (proposedRedemptionTotal > currentRedemptionTotal && token != bondToken) {
                uint256 amountToPay = proposedRedemptionTotal - currentRedemptionTotal;
                redeemedAmounts[tokenId][token] = proposedRedemptionTotal;
                token.safeTransfer(msg.sender, amountToPay);
            }
        }

        // Return the bond to the owner.
        bondToken.safeTransfer(msg.sender, bond + redemptions[redemptionId].finalFee);

        delete redemptions[redemptionId];

        emit Redeemed(tokenId, redemptionId, redemptions[redemptionId].expiryTime);
    }

    /**
     * @notice Syncs external addresses and parameters into the contract.
     * @dev These are stored rather than read on each run to avoid expensive external calls in the happy-path.
     */
    function sync() public nonReentrant {
        _sync();
    }

    /**
     * @notice gets the current time. Can be overridden for testing.
     * @return current block timestamp.
     */
    function getCurrentTime() public view virtual returns (uint256) {
        return block.timestamp;
    }

    /**
     * @notice Abstract function that is called to mint the next ERC721 tokenId.
     * @param recipient the recipient of the newly minted token.
     * @return index of the next minted token.
     */
    function mintNextToken(address recipient) public virtual returns (uint256);

    /**
     * @notice Abstract function that is called to check the owner of the token.
     * @dev this matches the ERC721 ownerOf interface.
     * @param tokenId the tokenId to check the owner of.
     * @return owner of a particular tokenId.
     */
    function ownerOf(uint256 tokenId) public view virtual returns (address);

    /**
     * @notice Generates a redemption id for the tokenId and the claim amounts.
     * @param tokenId the tokenId that the claim is for.
     * @param cumulativeRedemptions the cumulative redemptions that were provided in the request.
     * @return redemption id. This is a hash of the tokenId and the cumulative redemptions.
     */
    function getRedemptionId(uint256 tokenId, RedemptionAmount[] memory cumulativeRedemptions)
        public
        pure
        returns (bytes32)
    {
        return keccak256(abi.encode(tokenId, cumulativeRedemptions));
    }

    /****************************************
     *          INTERNAL FUNCTIONS          *
     ****************************************/

    function _sync() internal {
        store = _getStore();
        finalFee = store.computeFinalFee(address(bondToken)).rawValue;
        optimisticOracle = _getOptimisticOracle();
    }

    function _getStore() internal view returns (StoreInterface) {
        return StoreInterface(finder.getImplementationAddress(OracleInterfaces.Store));
    }

    function _getOptimisticOracle() internal view returns (SkinnyOptimisticOracleInterface) {
        return
            SkinnyOptimisticOracleInterface(finder.getImplementationAddress(OracleInterfaces.SkinnyOptimisticOracle));
    }

    function _getIdentifierWhitelist() internal view returns (IdentifierWhitelistInterface) {
        return IdentifierWhitelistInterface(finder.getImplementationAddress(OracleInterfaces.IdentifierWhitelist));
    }

    function _getCollateralWhitelist() internal view returns (AddressWhitelistInterface) {
        return AddressWhitelistInterface(finder.getImplementationAddress(OracleInterfaces.CollateralWhitelist));
    }

    function _cancelRedemption(uint256 tokenId, bytes32 redemptionId) internal {
        // On cancellation, perform a sync to ensure the contract has the most up-to-date addresses and params.
        _sync();
        Redemption storage redemption = redemptions[redemptionId];
        bondToken.safeTransfer(ownerOf(tokenId), redemption.finalFee + bond);
        emit Canceled(tokenId, redemptionId, redemption.expiryTime);
        delete redemptions[redemptionId];
    }
}<|MERGE_RESOLUTION|>--- conflicted
+++ resolved
@@ -158,10 +158,7 @@
      * @param tokenId the tokenId the redemption is for.
      * @param cumulativeRedemptions the cumulative token addresses and amounts that this tokenId is eligible for
      * at the current timestamp. cumulative redemptions that are too low should be considered to be valid.
-<<<<<<< HEAD
-=======
      * @return totalBond sum of finalFee and bond paid by the caller of this function.
->>>>>>> 88bd694a
      */
     function requestRedemption(uint256 tokenId, RedemptionAmount[] memory cumulativeRedemptions)
         public

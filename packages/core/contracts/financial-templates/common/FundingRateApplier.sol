pragma solidity ^0.6.0;
pragma experimental ABIEncoderV2;

import "@openzeppelin/contracts/token/ERC20/IERC20.sol";
import "@openzeppelin/contracts/token/ERC20/SafeERC20.sol";

import "../../common/implementation/Lockable.sol";
import "../../common/implementation/FixedPoint.sol";
import "../../common/implementation/Timer.sol";

import "../../oracle/interfaces/StoreInterface.sol";
import "../../oracle/interfaces/FinderInterface.sol";
import "../../oracle/implementation/Constants.sol";

import "../funding-rate-store/interfaces/FundingRateStoreInterface.sol";


/**
 * @title FundingRateApplier contract.
 * @notice Provides funding rate payment functionality for the Perpetual contract.
 */

contract FundingRateApplier is Lockable {
    using SafeMath for int256;
    using SafeMath for uint256;
    using FixedPoint for FixedPoint.Unsigned;
    using SafeERC20 for IERC20;

    /****************************************
     * FUNDING RATE APPLIER DATA STRUCTURES *
     ****************************************/

    // Points to financial product-related contracts like the funding rate store.
    FinderInterface public fpFinder;

    // Last time the `cumulativeFundingRateMultiplier` was updated.
    uint256 lastUpdateTime;

    // Identifier in funding rate store to query for.
<<<<<<< HEAD
    bytes32 priceIdentifier;
=======
    bytes32 identifier;
>>>>>>> 0aa45a9e

    // Tracks the cumulative funding payments that have been paid to the sponsors.
    // The multiplier starts at 1, and is updated by computing cumulativeFundingRateMultiplier * (1 + effectivePayment).
    // Put another way, the cumulativeFeeMultiplier is (1 + effectivePayment1) * (1 + effectivePayment2) ...
    // For example:
    // The cumulativeFundingRateMultiplier should start at 1.
    // If a 1% funding payment is paid to sponsors, the multiplier should update to 1.01.
    // If another 1% fee is charged, the multiplier should be 1.01^2 (1.0201).
    FixedPoint.Unsigned public cumulativeFundingRateMultiplier;

    Timer timer;

    /****************************************
     *                EVENTS                *
     ****************************************/

    // TODO: Decide which params to emit in this event.
    event NewFundingRate(
        uint256 indexed newMultiplier,
        uint256 indexed lastUpdateTime,
        uint256 indexed updateTime,
<<<<<<< HEAD
        uint256 paymentPeriod,
=======
        uint256 indexed paymentPeriod,
        uint256 latestFundingRate,
>>>>>>> 0aa45a9e
        uint256 effectiveFundingRateForPaymentPeriod
    );

    /****************************************
     *              MODIFIERS               *
     ****************************************/

<<<<<<< HEAD
    modifier updateFundingRate {
        _applyEffectiveFundingRatePerToken();
=======
    // modifier that calls applyFundingRate().
    modifier updateFunding {
        applyFundingRate();
>>>>>>> 0aa45a9e
        _;
    }

    /**
     * @notice Constructs the FundingRateApplier contract. Called by child contracts.
     * @param _initialFundingRate Starting funding rate multiplier.
     * @param _fpFinderAddress Finder used to discover financial-product-related contracts.
     * @param _timerAddress Contract that stores the current time in a testing environment.
     * @param _identifier Unique identifier for DVM price feed ticker for child financial contract.
     * Must be set to 0x0 for production environments that use live time.
     */
    constructor(
        FixedPoint.Unsigned memory _initialFundingRate,
        address _fpFinderAddress,
<<<<<<< HEAD
        bytes32 _priceIdentifier,
        address _timerAddress
    ) public nonReentrant() {
        cumulativeFundingRateMultiplier = _initialFundingRate;
        fpFinder = FinderInterface(_fpFinderAddress);
        lastUpdateTime = timer.getCurrentTime();
        priceIdentifier = _priceIdentifier;

        timer = Timer(_timerAddress);
    }

    function _getFundingRateAppliedTokenDebt(FixedPoint.Unsigned memory rawTokenDebt)
        internal
        view
        returns (FixedPoint.Unsigned memory tokenDebt)
    {
        return rawTokenDebt.mul(cumulativeFundingRateMultiplier);
=======
        address _timerAddress,
        bytes32 _identifier
    ) public Testable(_timerAddress) nonReentrant() {
        // TODO: Should we constrain `_initialFundingRate > x && < y`?
        cumulativeFundingRateMultiplier = _initialFundingRate;
        fpFinder = FinderInterface(_fpFinderAddress);
        lastUpdateTime = getCurrentTime();
        identifier = _identifier;
>>>>>>> 0aa45a9e
    }

    /****************************************
     *         PUBLIC FUNCTIONS           *
     ****************************************/

    /**
     * @notice Fetches the latest funding rate from the Store, scales it over the time period since the last update,
     * and uses this effective rate to set a new funding rate multiplier.
     * @dev A funding rate of 1.0 reported by the Store implies a neutral funding rate, meaning that the current multiplier
     * should not change.
     */
    function applyFundingRate() public {
        _applyEffectiveFundingRatePerToken();
    }

    /****************************************
     *         INTERNAL FUNCTIONS           *
     ****************************************/

    // Returns a token amount scaled by the current funding rate multiplier.
    // Note: if the contract has paid fees since it was deployed, the raw
    // value should be larger than the returned value.
    function _getFundingRateAppliedTokenDebt(FixedPoint.Unsigned memory rawTokenDebt)
        internal
        view
        returns (FixedPoint.Unsigned memory tokenDebt)
    {
        return rawTokenDebt.mul(cumulativeFundingRateMultiplier);
    }

    function _getFundingRateStore() internal view returns (FundingRateStoreInterface) {
        return FundingRateStoreInterface(fpFinder.getImplementationAddress("FundingRateStore"));
    }

<<<<<<< HEAD
    function _getLatestFundingRate() internal view returns (FixedPoint.Unsigned memory) {
        FundingRateStoreInterface fundingRateStore = _getFundingRateStore();
        return fundingRateStore.getFundingRateForIdentifier(priceIdentifier);
    }

=======
    // Fetches a funding rate from the Store, determines the period over which to compute an effective fee,
    // and multiplies the current multiplier by the effective fee.
    // A funding rate < 1 will reduce the multiplier, and a funding rate of > 1 will increase the multiplier.
    // Note: 1 is set as the neutral rate because there are no negative numbers in FixedPoint, so we decide to treat
    // values < 1 as "negative".
>>>>>>> 0aa45a9e
    function _applyEffectiveFundingRatePerToken() internal {
        uint256 currentTime = timer.getCurrentTime();
        uint256 paymentPeriod = currentTime.sub(lastUpdateTime);
<<<<<<< HEAD
        FixedPoint.Unsigned memory _latestFundingRatePerSecondPerToken = _getLatestFundingRate();
=======

        FundingRateStoreInterface fundingRateStore = _getFundingRateStore();
        FixedPoint.Unsigned memory _latestFundingRatePerSecondPerToken = fundingRateStore.getFundingRateForIdentifier(
            identifier
        );
>>>>>>> 0aa45a9e

        // Determine whether `_latestFundingRate` implies a negative or positive funding rate,
        // and apply it over a pay period.
        FixedPoint.Unsigned memory effectiveFundingRateForPeriodPerToken;
        FixedPoint.Unsigned memory ONE = FixedPoint.fromUnscaledUint(1);

        // This if else logic is needed to keep the calculations strictly positive to accommodate FixedPoint.Unsigned
        if (_latestFundingRatePerSecondPerToken.isEqual(ONE)) {
            // If `_latestFundingRate` == 1, then maintain the current multiplier.

            effectiveFundingRateForPeriodPerToken = ONE;
        } else if (_latestFundingRatePerSecondPerToken.isGreaterThan(ONE)) {
<<<<<<< HEAD
            // effectiveFundingRateForPeriodPerToken = 1 + (_latestFundingRatePerSecondPerToken - 1) * paymentPeriod
=======
            // If `_latestFundingRate` > 1, then first scale the funding over the pay period:
            // (`_latestFundingRate` - 1) * payPeriod = effectiveFundingRate.
            // Next, multiply the current multipier by (1 + effectiveFundingRate).

>>>>>>> 0aa45a9e
            effectiveFundingRateForPeriodPerToken = ONE.add(
                _latestFundingRatePerSecondPerToken.sub(ONE).mul(paymentPeriod)
            );
            cumulativeFundingRateMultiplier = cumulativeFundingRateMultiplier.mul(
                effectiveFundingRateForPeriodPerToken
            );
        } else {
<<<<<<< HEAD
            // effectiveFundingRateForPeriodPerToken = 1 - (1 - _latestFundingRatePerSecondPerToken) * paymentPeriod
=======
            // If `_latestFundingRate` < 1, then first scale the funding over the pay period:
            // (1 - `_latestFundingRate`) * payPeriod = effectiveFundingRate.
            // Next, multiply the current multipier by (1 - effectiveFundingRate).

>>>>>>> 0aa45a9e
            effectiveFundingRateForPeriodPerToken = ONE.sub(
                ONE.sub(_latestFundingRatePerSecondPerToken).mul(paymentPeriod)
            );
            cumulativeFundingRateMultiplier = cumulativeFundingRateMultiplier.mul(
                effectiveFundingRateForPeriodPerToken
            );
        }

        emit NewFundingRate(
            cumulativeFundingRateMultiplier.rawValue,
            currentTime,
            lastUpdateTime,
            paymentPeriod,
            _latestFundingRatePerSecondPerToken.rawValue,
            effectiveFundingRateForPeriodPerToken.rawValue
        );

        lastUpdateTime = currentTime;
    }
}<|MERGE_RESOLUTION|>--- conflicted
+++ resolved
@@ -37,11 +37,7 @@
     uint256 lastUpdateTime;
 
     // Identifier in funding rate store to query for.
-<<<<<<< HEAD
     bytes32 priceIdentifier;
-=======
-    bytes32 identifier;
->>>>>>> 0aa45a9e
 
     // Tracks the cumulative funding payments that have been paid to the sponsors.
     // The multiplier starts at 1, and is updated by computing cumulativeFundingRateMultiplier * (1 + effectivePayment).
@@ -58,17 +54,12 @@
      *                EVENTS                *
      ****************************************/
 
-    // TODO: Decide which params to emit in this event.
     event NewFundingRate(
         uint256 indexed newMultiplier,
-        uint256 indexed lastUpdateTime,
+        uint256 lastUpdateTime,
         uint256 indexed updateTime,
-<<<<<<< HEAD
-        uint256 paymentPeriod,
-=======
         uint256 indexed paymentPeriod,
         uint256 latestFundingRate,
->>>>>>> 0aa45a9e
         uint256 effectiveFundingRateForPaymentPeriod
     );
 
@@ -76,14 +67,8 @@
      *              MODIFIERS               *
      ****************************************/
 
-<<<<<<< HEAD
     modifier updateFundingRate {
         _applyEffectiveFundingRatePerToken();
-=======
-    // modifier that calls applyFundingRate().
-    modifier updateFunding {
-        applyFundingRate();
->>>>>>> 0aa45a9e
         _;
     }
 
@@ -91,14 +76,13 @@
      * @notice Constructs the FundingRateApplier contract. Called by child contracts.
      * @param _initialFundingRate Starting funding rate multiplier.
      * @param _fpFinderAddress Finder used to discover financial-product-related contracts.
+     * @param _priceIdentifier Unique identifier for DVM price feed ticker for child financial contract.
      * @param _timerAddress Contract that stores the current time in a testing environment.
-     * @param _identifier Unique identifier for DVM price feed ticker for child financial contract.
      * Must be set to 0x0 for production environments that use live time.
      */
     constructor(
         FixedPoint.Unsigned memory _initialFundingRate,
         address _fpFinderAddress,
-<<<<<<< HEAD
         bytes32 _priceIdentifier,
         address _timerAddress
     ) public nonReentrant() {
@@ -108,24 +92,6 @@
         priceIdentifier = _priceIdentifier;
 
         timer = Timer(_timerAddress);
-    }
-
-    function _getFundingRateAppliedTokenDebt(FixedPoint.Unsigned memory rawTokenDebt)
-        internal
-        view
-        returns (FixedPoint.Unsigned memory tokenDebt)
-    {
-        return rawTokenDebt.mul(cumulativeFundingRateMultiplier);
-=======
-        address _timerAddress,
-        bytes32 _identifier
-    ) public Testable(_timerAddress) nonReentrant() {
-        // TODO: Should we constrain `_initialFundingRate > x && < y`?
-        cumulativeFundingRateMultiplier = _initialFundingRate;
-        fpFinder = FinderInterface(_fpFinderAddress);
-        lastUpdateTime = getCurrentTime();
-        identifier = _identifier;
->>>>>>> 0aa45a9e
     }
 
     /****************************************
@@ -161,31 +127,20 @@
         return FundingRateStoreInterface(fpFinder.getImplementationAddress("FundingRateStore"));
     }
 
-<<<<<<< HEAD
     function _getLatestFundingRate() internal view returns (FixedPoint.Unsigned memory) {
         FundingRateStoreInterface fundingRateStore = _getFundingRateStore();
         return fundingRateStore.getFundingRateForIdentifier(priceIdentifier);
     }
 
-=======
     // Fetches a funding rate from the Store, determines the period over which to compute an effective fee,
     // and multiplies the current multiplier by the effective fee.
     // A funding rate < 1 will reduce the multiplier, and a funding rate of > 1 will increase the multiplier.
     // Note: 1 is set as the neutral rate because there are no negative numbers in FixedPoint, so we decide to treat
     // values < 1 as "negative".
->>>>>>> 0aa45a9e
     function _applyEffectiveFundingRatePerToken() internal {
         uint256 currentTime = timer.getCurrentTime();
         uint256 paymentPeriod = currentTime.sub(lastUpdateTime);
-<<<<<<< HEAD
         FixedPoint.Unsigned memory _latestFundingRatePerSecondPerToken = _getLatestFundingRate();
-=======
-
-        FundingRateStoreInterface fundingRateStore = _getFundingRateStore();
-        FixedPoint.Unsigned memory _latestFundingRatePerSecondPerToken = fundingRateStore.getFundingRateForIdentifier(
-            identifier
-        );
->>>>>>> 0aa45a9e
 
         // Determine whether `_latestFundingRate` implies a negative or positive funding rate,
         // and apply it over a pay period.
@@ -198,14 +153,10 @@
 
             effectiveFundingRateForPeriodPerToken = ONE;
         } else if (_latestFundingRatePerSecondPerToken.isGreaterThan(ONE)) {
-<<<<<<< HEAD
-            // effectiveFundingRateForPeriodPerToken = 1 + (_latestFundingRatePerSecondPerToken - 1) * paymentPeriod
-=======
             // If `_latestFundingRate` > 1, then first scale the funding over the pay period:
             // (`_latestFundingRate` - 1) * payPeriod = effectiveFundingRate.
             // Next, multiply the current multipier by (1 + effectiveFundingRate).
 
->>>>>>> 0aa45a9e
             effectiveFundingRateForPeriodPerToken = ONE.add(
                 _latestFundingRatePerSecondPerToken.sub(ONE).mul(paymentPeriod)
             );
@@ -213,14 +164,10 @@
                 effectiveFundingRateForPeriodPerToken
             );
         } else {
-<<<<<<< HEAD
-            // effectiveFundingRateForPeriodPerToken = 1 - (1 - _latestFundingRatePerSecondPerToken) * paymentPeriod
-=======
             // If `_latestFundingRate` < 1, then first scale the funding over the pay period:
             // (1 - `_latestFundingRate`) * payPeriod = effectiveFundingRate.
             // Next, multiply the current multipier by (1 - effectiveFundingRate).
 
->>>>>>> 0aa45a9e
             effectiveFundingRateForPeriodPerToken = ONE.sub(
                 ONE.sub(_latestFundingRatePerSecondPerToken).mul(paymentPeriod)
             );

--- conflicted
+++ resolved
@@ -40,26 +40,20 @@
         uint256 rewardRate,
         uint256 proposerBond,
         uint256 timelockLiveness,
-<<<<<<< HEAD
         int256 maxFundingRate,
         int256 minFundingRate,
-=======
         uint256 proposalTimeFutureLimit,
         uint256 proposalTimePastLimit,
->>>>>>> 74f717b0
         uint256 proposalPassedTimestamp
     );
     event ChangedConfigSettings(
         uint256 rewardRate,
         uint256 proposerBond,
         uint256 timelockLiveness,
-<<<<<<< HEAD
         int256 maxFundingRate,
-        int256 minFundingRate
-=======
+        int256 minFundingRate,
         uint256 proposalTimeFutureLimit,
         uint256 proposalTimePastLimit
->>>>>>> 74f717b0
     );
 
     /****************************************
@@ -122,13 +116,10 @@
             newConfig.rewardRatePerSecond.rawValue,
             newConfig.proposerBondPct.rawValue,
             newConfig.timelockLiveness,
-<<<<<<< HEAD
             newConfig.maxFundingRate.rawValue,
             newConfig.minFundingRate.rawValue,
-=======
             newConfig.proposalTimeFutureLimit,
             newConfig.proposalTimePastLimit,
->>>>>>> 74f717b0
             pendingPassedTimestamp
         );
     }
@@ -151,13 +142,10 @@
                 currentConfig.rewardRatePerSecond.rawValue,
                 currentConfig.proposerBondPct.rawValue,
                 currentConfig.timelockLiveness,
-<<<<<<< HEAD
                 currentConfig.maxFundingRate.rawValue,
-                currentConfig.minFundingRate.rawValue
-=======
+                currentConfig.minFundingRate.rawValue,
                 currentConfig.proposalTimeFutureLimit,
                 currentConfig.proposalTimePastLimit
->>>>>>> 74f717b0
             );
         }
     }
@@ -173,14 +161,10 @@
 
     // Use this method to constrain values with which you can set ConfigSettings.
     function _validateConfig(ConfigStoreInterface.ConfigSettings memory config) internal pure {
-<<<<<<< HEAD
-        // Make sure timelockLiveness is not too long, otherwise contract might not be able to reset params
-=======
         // Its hard to ascertain what are reasonable limits, into the future and the past, for proposal timestamps.
         // So, we do not set any limits.
 
         // Make sure timelockLiveness is not too long, otherwise contract can might not be able to fix itself
->>>>>>> 74f717b0
         // before a vulnerability drains its collateral.
         require(config.timelockLiveness <= 7 days && config.timelockLiveness >= 1 days, "Invalid timelockLiveness");
 

// SPDX-License-Identifier: AGPL-3.0-only
pragma solidity ^0.6.0;
pragma experimental ABIEncoderV2;

import "@openzeppelin/contracts/math/SafeMath.sol";
import "@openzeppelin/contracts/access/Ownable.sol";

import "./ConfigStoreInterface.sol";
import "../../common/implementation/Testable.sol";
import "../../common/implementation/Lockable.sol";
import "../../common/implementation/FixedPoint.sol";

/**
 * @notice ConfigStore stores configuration settings for a perpetual contract and provides an interface for it
 * to query settings such as reward rates, proposal bond sizes, etc. The configuration settings can be upgraded
 * by a privileged account and the upgraded changes are timelocked.
 */
contract ConfigStore is ConfigStoreInterface, Testable, Lockable, Ownable {
    using SafeMath for uint256;
    using FixedPoint for FixedPoint.Unsigned;

    /****************************************
     *        STORE DATA STRUCTURES         *
     ****************************************/

    // Make currentConfig private to force user to call getCurrentConfig, which returns the pendingConfig
    // if its liveness has expired.
    ConfigStoreInterface.ConfigSettings private currentConfig;

    // Beginning on `pendingPassedTimestamp`, the `pendingConfig` can be published as the current config.
    ConfigStoreInterface.ConfigSettings public pendingConfig;
    uint256 public pendingPassedTimestamp;

    /****************************************
     *                EVENTS                *
     ****************************************/

    event ProposedNewConfigSettings(
        address indexed proposer,
        uint256 rewardRate,
        uint256 proposerBond,
        uint256 timelockLiveness,
        int256 maxFundingRate,
        int256 minFundingRate,
        uint256 proposalTimePastLimit,
        uint256 proposalPassedTimestamp
    );
    event ChangedConfigSettings(
        uint256 rewardRate,
        uint256 proposerBond,
        uint256 timelockLiveness,
        int256 maxFundingRate,
        int256 minFundingRate,
        uint256 proposalTimePastLimit
    );

    /****************************************
     *                MODIFIERS             *
     ****************************************/

    // Update config settings if possible.
    modifier updateConfig() {
        _updateConfig();
        _;
    }

    /**
<<<<<<< HEAD
     * @notice Propose new configuration settings. New settings go into effect after a liveness period passes.
=======
     * @notice Construct the Config Store. An initall configuration is provided and set on deployment.
>>>>>>> 74d4d1bd
     * @param _initialConfig Configuration settings to initialize `currentConfig` with.
     * @param _timerAddress Address of testable Timer contract.
     */
    constructor(ConfigSettings memory _initialConfig, address _timerAddress) public Testable(_timerAddress) {
        _validateConfig(_initialConfig);
        currentConfig = _initialConfig;
    }

    /**
     * @notice Returns current config or pending config if pending liveness has expired.
     * @return ConfigSettings config settings that calling financial contract should view as "live".
     */
    function getCurrentConfig()
        external
        view
        override
        nonReentrantView()
        returns (ConfigStoreInterface.ConfigSettings memory)
    {
        if (_pendingProposalPassed()) {
            return pendingConfig;
        } else {
            return currentConfig;
        }
    }

    /**
     * @notice Propose new configuration settings. New settings go into effect after a liveness period passes.
     * @param newConfig Configuration settings to publish after `currentConfig.timelockLiveness` passes from now.
     * @dev Callable only by owner. Calling this while there is already a pending proposal will overwrite the pending proposal.
     */
    function proposeNewConfig(ConfigSettings memory newConfig) external onlyOwner() nonReentrant() updateConfig() {
        _validateConfig(newConfig);

        // Warning: This overwrites a pending proposal!
        pendingConfig = newConfig;

        // Use current config's liveness period to timelock this proposal.
        pendingPassedTimestamp = getCurrentTime().add(currentConfig.timelockLiveness);

        emit ProposedNewConfigSettings(
            msg.sender,
            newConfig.rewardRatePerSecond.rawValue,
            newConfig.proposerBondPct.rawValue,
            newConfig.timelockLiveness,
            newConfig.maxFundingRate.rawValue,
            newConfig.minFundingRate.rawValue,
            newConfig.proposalTimePastLimit,
            pendingPassedTimestamp
        );
    }

    /**
     * @notice Publish any pending configuration settings if there is a pending proposal that has passed liveness.
     */
    function publishPendingConfig() external nonReentrant() updateConfig() {}

    /****************************************
     *         INTERNAL FUNCTIONS           *
     ****************************************/

    // Check if pending proposal can overwrite the current config.
    function _updateConfig() internal {
        // If liveness has passed, publish proposed configuration settings.
        if (_pendingProposalPassed()) {
            currentConfig = pendingConfig;

            _deletePendingConfig();

            emit ChangedConfigSettings(
                currentConfig.rewardRatePerSecond.rawValue,
                currentConfig.proposerBondPct.rawValue,
                currentConfig.timelockLiveness,
                currentConfig.maxFundingRate.rawValue,
                currentConfig.minFundingRate.rawValue,
                currentConfig.proposalTimePastLimit
            );
        }
    }

    function _deletePendingConfig() internal {
        delete pendingConfig;
        pendingPassedTimestamp = 0;
    }

    function _pendingProposalPassed() internal view returns (bool) {
        return (pendingPassedTimestamp != 0 && pendingPassedTimestamp <= getCurrentTime());
    }

    // Use this method to constrain values with which you can set ConfigSettings.
    function _validateConfig(ConfigStoreInterface.ConfigSettings memory config) internal pure {
        // We don't set limits on proposal timestamps because there are already natural limits:
        // - Future: price requests to the OptimisticOracle must be in the past---we can't add further constraints.
        // - Past: proposal times must always be after the last update time, and  a reasonable past limit would be 30
        //   mins, meaning that no proposal timestamp can be more than 30 minutes behind the current time.

        // Make sure timelockLiveness is not too long, otherwise contract might not be able to fix itself
        // before a vulnerability drains its collateral.
        require(config.timelockLiveness <= 7 days && config.timelockLiveness >= 1 days, "Invalid timelockLiveness");

        // The reward rate should be modified as needed to incentivize honest proposers appropriately.
        // Additionally, the rate should be less than 100% a year => 100% / 360 days / 24 hours / 60 mins / 60 secs
        // = 0.0000033
        FixedPoint.Unsigned memory maxRewardRatePerSecond = FixedPoint.fromUnscaledUint(33).div(1e7);
        require(config.rewardRatePerSecond.isLessThan(maxRewardRatePerSecond), "Invalid rewardRatePerSecond");

        // We don't set a limit on the proposer bond because it is a defense against dishonest proposers. If a proposer
        // were to successfully propose a very high or low funding rate, then their PfC would be very high. The proposer
        // could theoretically keep their "evil" funding rate alive indefinitely by continuously disputing honest
        // proposers, so we would want to be able to set the proposal bond (equal to the dispute bond) higher than their
        // PfC for each proposal liveness window. The downside of not limiting this is that the config store owner
        // can set it arbitrarily high and preclude a new funding rate from ever coming in. We suggest setting the
        // proposal bond based on the configuration's funding rate range like in this discussion:
        // https://github.com/UMAprotocol/protocol/issues/2039#issuecomment-719734383

        // We also don't set a limit on the funding rate max/min because we might need to allow very high magnitude
        // funding rates in extraordinarily volatile market situations. Note, that even though we do not bound
        // the max/min, we still recommend that the deployer of this contract set the funding rate max/min values
        // to bound the PfC of a dishonest proposer. A reasonable range might be the equivalent of [+200%/year, -200%/year].
    }
}<|MERGE_RESOLUTION|>--- conflicted
+++ resolved
@@ -65,11 +65,7 @@
     }
 
     /**
-<<<<<<< HEAD
-     * @notice Propose new configuration settings. New settings go into effect after a liveness period passes.
-=======
-     * @notice Construct the Config Store. An initall configuration is provided and set on deployment.
->>>>>>> 74d4d1bd
+     * @notice Construct the Config Store. An initial configuration is provided and set on construction.
      * @param _initialConfig Configuration settings to initialize `currentConfig` with.
      * @param _timerAddress Address of testable Timer contract.
      */

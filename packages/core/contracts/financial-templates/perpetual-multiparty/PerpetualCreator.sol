--- conflicted
+++ resolved
@@ -33,11 +33,8 @@
         address collateralAddress;
         bytes32 priceFeedIdentifier;
         bytes32 fundingRateIdentifier;
-<<<<<<< HEAD
         FixedPoint.Unsigned fundingRateRewardRate;
         FixedPoint.Unsigned fundingRateBondPercentage;
-=======
->>>>>>> fc270f59
         string syntheticName;
         string syntheticSymbol;
         FixedPoint.Unsigned collateralRequirement;

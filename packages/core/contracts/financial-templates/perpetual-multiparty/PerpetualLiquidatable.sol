// SPDX-License-Identifier: AGPL-3.0-only
pragma solidity ^0.6.0;
pragma experimental ABIEncoderV2;

import "@openzeppelin/contracts/math/SafeMath.sol";
import "@openzeppelin/contracts/token/ERC20/SafeERC20.sol";

import "./PerpetualPositionManager.sol";

import "../../common/implementation/FixedPoint.sol";

/**
 * @title PerpetualLiquidatable
 * @notice Adds logic to a position-managing contract that enables callers to liquidate an undercollateralized position.
 * @dev The liquidation has a liveness period before expiring successfully, during which someone can "dispute" the
 * liquidation, which sends a price request to the relevant Oracle to settle the final collateralization ratio based on
 * a DVM price. The contract enforces dispute rewards in order to incentivize disputers to correctly dispute false
 * liquidations and compensate position sponsors who had their position incorrectly liquidated. Importantly, a
 * prospective disputer must deposit a dispute bond that they can lose in the case of an unsuccessful dispute.
 */
contract PerpetualLiquidatable is PerpetualPositionManager {
    using FixedPoint for FixedPoint.Unsigned;
    using SafeMath for uint256;
    using SafeERC20 for IERC20;

    /****************************************
     *     LIQUIDATION DATA STRUCTURES      *
     ****************************************/

    // Because of the check in withdrawable(), the order of these enum values should not change.
    enum Status { Uninitialized, PreDispute, PendingDispute, DisputeSucceeded, DisputeFailed }

    struct LiquidationData {
        // Following variables set upon creation of liquidation:
        address sponsor; // Address of the liquidated position's sponsor
        address liquidator; // Address who created this liquidation
        Status state; // Liquidated (and expired or not), Pending a Dispute, or Dispute has resolved
        uint256 liquidationTime; // Time when liquidation is initiated, needed to get price from Oracle
        // Following variables determined by the position that is being liquidated:
        FixedPoint.Unsigned tokensOutstanding; // Synthetic tokens required to be burned by liquidator to initiate dispute
        FixedPoint.Unsigned lockedCollateral; // Collateral locked by contract and released upon expiry or post-dispute
        // Amount of collateral being liquidated, which could be different from
        // lockedCollateral if there were pending withdrawals at the time of liquidation
        FixedPoint.Unsigned liquidatedCollateral;
        // Unit value (starts at 1) that is used to track the fees per unit of collateral over the course of the liquidation.
        FixedPoint.Unsigned rawUnitCollateral;
        // Following variable set upon initiation of a dispute:
        address disputer; // Person who is disputing a liquidation
        // Following variable set upon a resolution of a dispute:
        FixedPoint.Unsigned settlementPrice; // Final price as determined by an Oracle following a dispute
        FixedPoint.Unsigned finalFee;
    }

    // Define the contract's constructor parameters as a struct to enable more variables to be specified.
    // This is required to enable more params, over and above Solidity's limits.
    struct ConstructorParams {
        // Params for PricelessPositionManager only.
        uint256 withdrawalLiveness;
        address collateralAddress;
        address tokenAddress;
        address finderAddress;
        address timerAddress;
        bytes32 priceFeedIdentifier;
        bytes32 fundingRateIdentifier;
<<<<<<< HEAD
        FixedPoint.Unsigned fundingRateBondPercentage;
        FixedPoint.Unsigned fundingRateRewardRate;
=======
>>>>>>> fc270f59
        FixedPoint.Unsigned minSponsorTokens;
        // Params specifically for Liquidatable.
        uint256 liquidationLiveness;
        FixedPoint.Unsigned collateralRequirement;
        FixedPoint.Unsigned disputeBondPct;
        FixedPoint.Unsigned sponsorDisputeRewardPct;
        FixedPoint.Unsigned disputerDisputeRewardPct;
    }

    // This struct is used in the `withdrawLiquidation` method that disperses liquidation and dispute rewards.
    // `payToX` stores the total collateral to withdraw from the contract to pay X. This value might differ
    // from `paidToX` due to precision loss between accounting for the `rawCollateral` versus the
    // fee-adjusted collateral. These variables are stored within a struct to avoid the stack too deep error.
    struct RewardsData {
        FixedPoint.Unsigned payToSponsor;
        FixedPoint.Unsigned payToLiquidator;
        FixedPoint.Unsigned payToDisputer;
        FixedPoint.Unsigned paidToSponsor;
        FixedPoint.Unsigned paidToLiquidator;
        FixedPoint.Unsigned paidToDisputer;
    }

    // Liquidations are unique by ID per sponsor
    mapping(address => LiquidationData[]) public liquidations;

    // Total collateral in liquidation.
    FixedPoint.Unsigned public rawLiquidationCollateral;

    // Immutable contract parameters:
    // Amount of time for pending liquidation before expiry.
    // !!Note: The lower the liquidation liveness value, the more risk incurred by sponsors.
    //       Extremely low liveness values increase the chance that opportunistic invalid liquidations
    //       expire without dispute, thereby decreasing the usability for sponsors and increasing the risk
    //       for the contract as a whole. An insolvent contract is extremely risky for any sponsor or synthetic
    //       token holder for the contract.
    uint256 public liquidationLiveness;
    // Required collateral:TRV ratio for a position to be considered sufficiently collateralized.
    FixedPoint.Unsigned public collateralRequirement;
    // Percent of a Liquidation/Position's lockedCollateral to be deposited by a potential disputer
    // Represented as a multiplier, for example 1.5e18 = "150%" and 0.05e18 = "5%"
    FixedPoint.Unsigned public disputeBondPct;
    // Percent of oraclePrice paid to sponsor in the Disputed state (i.e. following a successful dispute)
    // Represented as a multiplier, see above.
    FixedPoint.Unsigned public sponsorDisputeRewardPct;
    // Percent of oraclePrice paid to disputer in the Disputed state (i.e. following a successful dispute)
    // Represented as a multiplier, see above.
    FixedPoint.Unsigned public disputerDisputeRewardPct;

    /****************************************
     *                EVENTS                *
     ****************************************/

    event LiquidationCreated(
        address indexed sponsor,
        address indexed liquidator,
        uint256 indexed liquidationId,
        uint256 tokensOutstanding,
        uint256 lockedCollateral,
        uint256 liquidatedCollateral,
        uint256 liquidationTime
    );
    event LiquidationDisputed(
        address indexed sponsor,
        address indexed liquidator,
        address indexed disputer,
        uint256 liquidationId,
        uint256 disputeBondAmount
    );
    event DisputeSettled(
        address indexed caller,
        address indexed sponsor,
        address indexed liquidator,
        address disputer,
        uint256 liquidationId,
        bool disputeSucceeded
    );
    event LiquidationWithdrawn(
        address indexed caller,
        uint256 paidToLiquidator,
        uint256 paidToDisputer,
        uint256 paidToSponsor,
        Status indexed liquidationStatus,
        uint256 settlementPrice
    );

    /****************************************
     *              MODIFIERS               *
     ****************************************/

    modifier disputable(uint256 liquidationId, address sponsor) {
        _disputable(liquidationId, sponsor);
        _;
    }

    modifier withdrawable(uint256 liquidationId, address sponsor) {
        _withdrawable(liquidationId, sponsor);
        _;
    }

    /**
     * @notice Constructs the liquidatable contract.
     * @param params struct to define input parameters for construction of Liquidatable. Some params
     * are fed directly into the PositionManager's constructor within the inheritance tree.
     */
    constructor(ConstructorParams memory params)
        public
        PerpetualPositionManager(
            params.withdrawalLiveness,
            params.collateralAddress,
            params.tokenAddress,
            params.finderAddress,
            params.priceFeedIdentifier,
            params.fundingRateIdentifier,
<<<<<<< HEAD
            params.fundingRateBondPercentage,
            params.fundingRateRewardRate,
=======
>>>>>>> fc270f59
            params.minSponsorTokens,
            params.timerAddress
        )
    {
        require(params.collateralRequirement.isGreaterThan(1), "CR is more than 100%");
        require(
            params.sponsorDisputeRewardPct.add(params.disputerDisputeRewardPct).isLessThan(1),
            "Rewards are more than 100%"
        );

        // Set liquidatable specific variables.
        liquidationLiveness = params.liquidationLiveness;
        collateralRequirement = params.collateralRequirement;
        disputeBondPct = params.disputeBondPct;
        sponsorDisputeRewardPct = params.sponsorDisputeRewardPct;
        disputerDisputeRewardPct = params.disputerDisputeRewardPct;
    }

    /****************************************
     *        LIQUIDATION FUNCTIONS         *
     ****************************************/

    /**
     * @notice Liquidates the sponsor's position if the caller has enough
     * synthetic tokens to retire the position's outstanding tokens. Liquidations above
     * a minimum size also reset an ongoing "slow withdrawal"'s liveness.
     * @dev This method generates an ID that will uniquely identify liquidation for the sponsor. This contract must be
     * approved to spend at least `tokensLiquidated` of `tokenCurrency` and at least `finalFeeBond` of `collateralCurrency`.
     * @dev This contract must have the Burner role for the `tokenCurrency`.
     * @param sponsor address of the sponsor to liquidate.
     * @param minCollateralPerToken abort the liquidation if the position's collateral per token is below this value.
     * @param maxCollateralPerToken abort the liquidation if the position's collateral per token exceeds this value.
     * @param maxTokensToLiquidate max number of tokens to liquidate.
     * @param deadline abort the liquidation if the transaction is mined after this timestamp.
     * @return liquidationId ID of the newly created liquidation.
     * @return tokensLiquidated amount of synthetic tokens removed and liquidated from the `sponsor`'s position.
     * @return finalFeeBond amount of collateral to be posted by liquidator and returned if not disputed successfully.
     */
    function createLiquidation(
        address sponsor,
        FixedPoint.Unsigned calldata minCollateralPerToken,
        FixedPoint.Unsigned calldata maxCollateralPerToken,
        FixedPoint.Unsigned calldata maxTokensToLiquidate,
        uint256 deadline
    )
        external
        fees()
        notEmergencyShutdown()
        nonReentrant()
        updateFundingRate()
        returns (
            uint256 liquidationId,
            FixedPoint.Unsigned memory tokensLiquidated,
            FixedPoint.Unsigned memory finalFeeBond
        )
    {
        // Check that this transaction was mined pre-deadline.
        require(getCurrentTime() <= deadline, "Mined after deadline");

        // Retrieve Position data for sponsor
        PositionData storage positionToLiquidate = _getPositionData(sponsor);

        tokensLiquidated = FixedPoint.min(maxTokensToLiquidate, positionToLiquidate.tokensOutstanding);
        require(tokensLiquidated.isGreaterThan(0), "Liquidating 0 tokens");

        // Starting values for the Position being liquidated. If withdrawal request amount is > position's collateral,
        // then set this to 0, otherwise set it to (startCollateral - withdrawal request amount).
        FixedPoint.Unsigned memory startCollateral = _getFeeAdjustedCollateral(positionToLiquidate.rawCollateral);
        FixedPoint.Unsigned memory startCollateralNetOfWithdrawal = FixedPoint.fromUnscaledUint(0);
        if (positionToLiquidate.withdrawalRequestAmount.isLessThanOrEqual(startCollateral)) {
            startCollateralNetOfWithdrawal = startCollateral.sub(positionToLiquidate.withdrawalRequestAmount);
        }

        // Scoping to get rid of a stack too deep error. In this block, we use the funding-rate adjusted value
        // of token debt to check that the desired liquidation price is valid.
        {
            FixedPoint.Unsigned memory startTokens =
                _getFundingRateAppliedTokenDebt(positionToLiquidate.tokensOutstanding);

            // The Position's funding-rate adjusted collateralization ratio must be between [minCollateralPerToken, maxCollateralPerToken].
            // maxCollateralPerToken >= startCollateralNetOfWithdrawal / startTokens.
            require(
                maxCollateralPerToken.mul(startTokens).isGreaterThanOrEqual(startCollateralNetOfWithdrawal),
                "CR is more than max liq. price"
            );
            // minCollateralPerToken >= startCollateralNetOfWithdrawal / startTokens.
            require(
                minCollateralPerToken.mul(startTokens).isLessThanOrEqual(startCollateralNetOfWithdrawal),
                "CR is less than min liq. price"
            );
        }

        // Compute final fee at time of liquidation.
        finalFeeBond = _computeFinalFees();

        // These will be populated within the scope below.
        FixedPoint.Unsigned memory lockedCollateral;
        FixedPoint.Unsigned memory liquidatedCollateral;

        // Scoping to get rid of a stack too deep error. The amount of tokens to remove from the position
        // are not funding-rate adjusted because the multiplier only affects their redemption value, not their
        // notional.
        {
            FixedPoint.Unsigned memory ratio = tokensLiquidated.div(positionToLiquidate.tokensOutstanding);

            // The actual amount of collateral that gets moved to the liquidation.
            lockedCollateral = startCollateral.mul(ratio);

            // For purposes of disputes, it's actually this liquidatedCollateral value that's used. This value is net of
            // withdrawal requests.
            liquidatedCollateral = startCollateralNetOfWithdrawal.mul(ratio);

            // Part of the withdrawal request is also removed. Ideally:
            // liquidatedCollateral + withdrawalAmountToRemove = lockedCollateral.
            FixedPoint.Unsigned memory withdrawalAmountToRemove =
                positionToLiquidate.withdrawalRequestAmount.mul(ratio);
            _reduceSponsorPosition(sponsor, tokensLiquidated, lockedCollateral, withdrawalAmountToRemove);
        }

        // Add to the global liquidation collateral count.
        _addCollateral(rawLiquidationCollateral, lockedCollateral.add(finalFeeBond));

        // Construct liquidation object.
        // Note: All dispute-related values are zeroed out until a dispute occurs. liquidationId is the index of the new
        // LiquidationData that is pushed into the array, which is equal to the current length of the array pre-push.
        liquidationId = liquidations[sponsor].length;
        liquidations[sponsor].push(
            LiquidationData({
                sponsor: sponsor,
                liquidator: msg.sender,
                state: Status.PreDispute,
                liquidationTime: getCurrentTime(),
                tokensOutstanding: _getFundingRateAppliedTokenDebt(tokensLiquidated),
                lockedCollateral: lockedCollateral,
                liquidatedCollateral: liquidatedCollateral,
                rawUnitCollateral: _convertToRawCollateral(FixedPoint.fromUnscaledUint(1)),
                disputer: address(0),
                settlementPrice: FixedPoint.fromUnscaledUint(0),
                finalFee: finalFeeBond
            })
        );

        // If this liquidation is a subsequent liquidation on the position, and the liquidation size is larger than
        // some "griefing threshold", then re-set the liveness. This enables a liquidation against a withdraw request to be
        // "dragged out" if the position is very large and liquidators need time to gather funds. The griefing threshold
        // is enforced so that liquidations for trivially small # of tokens cannot drag out an honest sponsor's slow withdrawal.

        // We arbitrarily set the "griefing threshold" to `minSponsorTokens` because it is the only parameter
        // denominated in token currency units and we can avoid adding another parameter.
        FixedPoint.Unsigned memory griefingThreshold = minSponsorTokens;
        if (
            positionToLiquidate.withdrawalRequestPassTimestamp > 0 && // The position is undergoing a slow withdrawal.
            positionToLiquidate.withdrawalRequestPassTimestamp > getCurrentTime() && // The slow withdrawal has not yet expired.
            tokensLiquidated.isGreaterThanOrEqual(griefingThreshold) // The liquidated token count is above a "griefing threshold".
        ) {
            positionToLiquidate.withdrawalRequestPassTimestamp = getCurrentTime().add(withdrawalLiveness);
        }

        emit LiquidationCreated(
            sponsor,
            msg.sender,
            liquidationId,
            _getFundingRateAppliedTokenDebt(tokensLiquidated).rawValue,
            lockedCollateral.rawValue,
            liquidatedCollateral.rawValue,
            getCurrentTime()
        );

        // Destroy tokens
        tokenCurrency.safeTransferFrom(msg.sender, address(this), tokensLiquidated.rawValue);
        tokenCurrency.burn(tokensLiquidated.rawValue);

        // Pull final fee from liquidator.
        collateralCurrency.safeTransferFrom(msg.sender, address(this), finalFeeBond.rawValue);
    }

    /**
     * @notice Disputes a liquidation, if the caller has enough collateral to post a dispute bond
     * and pay a fixed final fee charged on each price request.
     * @dev Can only dispute a liquidation before the liquidation expires and if there are no other pending disputes.
     * This contract must be approved to spend at least the dispute bond amount of `collateralCurrency`. This dispute
     * bond amount is calculated from `disputeBondPct` times the collateral in the liquidation.
     * @param liquidationId of the disputed liquidation.
     * @param sponsor the address of the sponsor whose liquidation is being disputed.
     * @return totalPaid amount of collateral charged to disputer (i.e. final fee bond + dispute bond).
     */
    function dispute(uint256 liquidationId, address sponsor)
        external
        disputable(liquidationId, sponsor)
        fees()
        nonReentrant()
        updateFundingRate()
        returns (FixedPoint.Unsigned memory totalPaid)
    {
        LiquidationData storage disputedLiquidation = _getLiquidationData(sponsor, liquidationId);

        // Multiply by the unit collateral so the dispute bond is a percentage of the locked collateral after fees.
        FixedPoint.Unsigned memory disputeBondAmount =
            disputedLiquidation.lockedCollateral.mul(disputeBondPct).mul(
                _getFeeAdjustedCollateral(disputedLiquidation.rawUnitCollateral)
            );
        _addCollateral(rawLiquidationCollateral, disputeBondAmount);

        // Request a price from DVM. Liquidation is pending dispute until DVM returns a price.
        disputedLiquidation.state = Status.PendingDispute;
        disputedLiquidation.disputer = msg.sender;

        // Enqueue a request with the DVM.
        _requestOraclePrice(disputedLiquidation.liquidationTime);

        emit LiquidationDisputed(
            sponsor,
            disputedLiquidation.liquidator,
            msg.sender,
            liquidationId,
            disputeBondAmount.rawValue
        );
        totalPaid = disputeBondAmount.add(disputedLiquidation.finalFee);

        // Pay the final fee for requesting price from the DVM.
        _payFinalFees(msg.sender, disputedLiquidation.finalFee);

        // Transfer the dispute bond amount from the caller to this contract.
        collateralCurrency.safeTransferFrom(msg.sender, address(this), disputeBondAmount.rawValue);
    }

    /**
     * @notice After a dispute has settled or after a non-disputed liquidation has expired,
     * anyone can call this method to disperse payments to the sponsor, liquidator, and disputer.
     * @dev If the dispute SUCCEEDED: the sponsor, liquidator, and disputer are eligible for payment.
     * If the dispute FAILED: only the liquidator receives payment. This method deletes the liquidation data.
     * This method will revert if rewards have already been dispersed.
     * @param liquidationId uniquely identifies the sponsor's liquidation.
     * @param sponsor address of the sponsor associated with the liquidation.
     * @return data about rewards paid out.
     */
    function withdrawLiquidation(uint256 liquidationId, address sponsor)
        public
        withdrawable(liquidationId, sponsor)
        fees()
        nonReentrant()
        updateFundingRate()
        returns (RewardsData memory)
    {
        LiquidationData storage liquidation = _getLiquidationData(sponsor, liquidationId);

        // Settles the liquidation if necessary. This call will revert if the price has not resolved yet.
        _settle(liquidationId, sponsor);

        // Calculate rewards as a function of the TRV.
        // Note: all payouts are scaled by the unit collateral value so all payouts are charged the fees pro rata.
        // TODO: Do we also need to apply some sort of funding rate adjustment to account for multiplier changes
        // since liquidation time?
        FixedPoint.Unsigned memory feeAttenuation = _getFeeAdjustedCollateral(liquidation.rawUnitCollateral);
        FixedPoint.Unsigned memory settlementPrice = liquidation.settlementPrice;
        FixedPoint.Unsigned memory tokenRedemptionValue =
            liquidation.tokensOutstanding.mul(settlementPrice).mul(feeAttenuation);
        FixedPoint.Unsigned memory collateral = liquidation.lockedCollateral.mul(feeAttenuation);
        FixedPoint.Unsigned memory disputerDisputeReward = disputerDisputeRewardPct.mul(tokenRedemptionValue);
        FixedPoint.Unsigned memory sponsorDisputeReward = sponsorDisputeRewardPct.mul(tokenRedemptionValue);
        FixedPoint.Unsigned memory disputeBondAmount = collateral.mul(disputeBondPct);
        FixedPoint.Unsigned memory finalFee = liquidation.finalFee.mul(feeAttenuation);

        // There are three main outcome states: either the dispute succeeded, failed or was not updated.
        // Based on the state, different parties of a liquidation receive different amounts.
        // After assigning rewards based on the liquidation status, decrease the total collateral held in this contract
        // by the amount to pay each party. The actual amounts withdrawn might differ if _removeCollateral causes
        // precision loss.
        RewardsData memory rewards;
        if (liquidation.state == Status.DisputeSucceeded) {
            // If the dispute is successful then all three users should receive rewards:

            // Pay DISPUTER: disputer reward + dispute bond + returned final fee
            rewards.payToDisputer = disputerDisputeReward.add(disputeBondAmount).add(finalFee);

            // Pay SPONSOR: remaining collateral (collateral - TRV) + sponsor reward
            rewards.payToSponsor = sponsorDisputeReward.add(collateral.sub(tokenRedemptionValue));

            // Pay LIQUIDATOR: TRV - dispute reward - sponsor reward
            // If TRV > Collateral, then subtract rewards from collateral
            // NOTE: This should never be below zero since we prevent (sponsorDisputePct+disputerDisputePct) >= 0 in
            // the constructor when these params are set.
            rewards.payToLiquidator = tokenRedemptionValue.sub(sponsorDisputeReward).sub(disputerDisputeReward);

            // Transfer rewards and debit collateral
            rewards.paidToLiquidator = _removeCollateral(rawLiquidationCollateral, rewards.payToLiquidator);
            rewards.paidToSponsor = _removeCollateral(rawLiquidationCollateral, rewards.payToSponsor);
            rewards.paidToDisputer = _removeCollateral(rawLiquidationCollateral, rewards.payToDisputer);

            collateralCurrency.safeTransfer(liquidation.disputer, rewards.paidToDisputer.rawValue);
            collateralCurrency.safeTransfer(liquidation.liquidator, rewards.paidToLiquidator.rawValue);
            collateralCurrency.safeTransfer(liquidation.sponsor, rewards.paidToSponsor.rawValue);

            // In the case of a failed dispute only the liquidator can withdraw.
        } else if (liquidation.state == Status.DisputeFailed) {
            // Pay LIQUIDATOR: collateral + dispute bond + returned final fee
            rewards.payToLiquidator = collateral.add(disputeBondAmount).add(finalFee);

            // Transfer rewards and debit collateral
            rewards.paidToLiquidator = _removeCollateral(rawLiquidationCollateral, rewards.payToLiquidator);

            collateralCurrency.safeTransfer(liquidation.liquidator, rewards.paidToLiquidator.rawValue);

            // If the state is pre-dispute but time has passed liveness then there was no dispute. We represent this
            // state as a dispute failed and the liquidator can withdraw.
        } else if (liquidation.state == Status.PreDispute) {
            // Pay LIQUIDATOR: collateral + returned final fee
            rewards.payToLiquidator = collateral.add(finalFee);

            // Transfer rewards and debit collateral
            rewards.paidToLiquidator = _removeCollateral(rawLiquidationCollateral, rewards.payToLiquidator);

            collateralCurrency.safeTransfer(liquidation.liquidator, rewards.paidToLiquidator.rawValue);
        }

        emit LiquidationWithdrawn(
            msg.sender,
            rewards.paidToLiquidator.rawValue,
            rewards.paidToDisputer.rawValue,
            rewards.paidToSponsor.rawValue,
            liquidation.state,
            settlementPrice.rawValue
        );

        // Free up space after collateral is withdrawn by removing the liquidation object from the array.
        delete liquidations[sponsor][liquidationId];

        return rewards;
    }

    /**
     * @notice Gets all liquidation information for a given sponsor address.
     * @param sponsor address of the position sponsor.
     * @return liquidationData array of all liquidation information for the given sponsor address.
     */
    function getLiquidations(address sponsor)
        external
        view
        nonReentrantView()
        returns (LiquidationData[] memory liquidationData)
    {
        return liquidations[sponsor];
    }

    /****************************************
     *          INTERNAL FUNCTIONS          *
     ****************************************/

    // This settles a liquidation if it is in the PendingDispute state. If not, it will immediately return.
    // If the liquidation is in the PendingDispute state, but a price is not available, this will revert.
    function _settle(uint256 liquidationId, address sponsor) internal {
        LiquidationData storage liquidation = _getLiquidationData(sponsor, liquidationId);

        // Settlement only happens when state == PendingDispute and will only happen once per liquidation.
        // If this liquidation is not ready to be settled, this method should return immediately.
        if (liquidation.state != Status.PendingDispute) {
            return;
        }

        // Get the returned price from the oracle. If this has not yet resolved will revert.
        liquidation.settlementPrice = _getOraclePrice(liquidation.liquidationTime);

        // Find the value of the tokens in the underlying collateral.
        FixedPoint.Unsigned memory tokenRedemptionValue =
            liquidation.tokensOutstanding.mul(liquidation.settlementPrice);

        // The required collateral is the value of the tokens in underlying * required collateral ratio.
        FixedPoint.Unsigned memory requiredCollateral = tokenRedemptionValue.mul(collateralRequirement);

        // If the position has more than the required collateral it is solvent and the dispute is valid(liquidation is invalid)
        // Note that this check uses the liquidatedCollateral not the lockedCollateral as this considers withdrawals.
        bool disputeSucceeded = liquidation.liquidatedCollateral.isGreaterThanOrEqual(requiredCollateral);
        liquidation.state = disputeSucceeded ? Status.DisputeSucceeded : Status.DisputeFailed;

        emit DisputeSettled(
            msg.sender,
            sponsor,
            liquidation.liquidator,
            liquidation.disputer,
            liquidationId,
            disputeSucceeded
        );
    }

    function _pfc() internal view override returns (FixedPoint.Unsigned memory) {
        return super._pfc().add(_getFeeAdjustedCollateral(rawLiquidationCollateral));
    }

    function _getLiquidationData(address sponsor, uint256 liquidationId)
        internal
        view
        returns (LiquidationData storage liquidation)
    {
        LiquidationData[] storage liquidationArray = liquidations[sponsor];

        // Revert if the caller is attempting to access an invalid liquidation
        // (one that has never been created or one has never been initialized).
        require(
            liquidationId < liquidationArray.length && liquidationArray[liquidationId].state != Status.Uninitialized,
            "Invalid liquidation ID"
        );
        return liquidationArray[liquidationId];
    }

    function _getLiquidationExpiry(LiquidationData storage liquidation) internal view returns (uint256) {
        return liquidation.liquidationTime.add(liquidationLiveness);
    }

    // These internal functions are supposed to act identically to modifiers, but re-used modifiers
    // unnecessarily increase contract bytecode size.
    // source: https://blog.polymath.network/solidity-tips-and-tricks-to-save-gas-and-reduce-bytecode-size-c44580b218e6
    function _disputable(uint256 liquidationId, address sponsor) internal view {
        LiquidationData storage liquidation = _getLiquidationData(sponsor, liquidationId);
        require(
            (getCurrentTime() < _getLiquidationExpiry(liquidation)) && (liquidation.state == Status.PreDispute),
            "Liquidation not disputable"
        );
    }

    function _withdrawable(uint256 liquidationId, address sponsor) internal view {
        LiquidationData storage liquidation = _getLiquidationData(sponsor, liquidationId);
        Status state = liquidation.state;

        // Must be disputed or the liquidation has passed expiry.
        require(
            (state > Status.PreDispute) ||
                ((_getLiquidationExpiry(liquidation) <= getCurrentTime()) && (state == Status.PreDispute)),
            "Liquidation not withdrawable"
        );
    }
}<|MERGE_RESOLUTION|>--- conflicted
+++ resolved
@@ -62,11 +62,8 @@
         address timerAddress;
         bytes32 priceFeedIdentifier;
         bytes32 fundingRateIdentifier;
-<<<<<<< HEAD
         FixedPoint.Unsigned fundingRateBondPercentage;
         FixedPoint.Unsigned fundingRateRewardRate;
-=======
->>>>>>> fc270f59
         FixedPoint.Unsigned minSponsorTokens;
         // Params specifically for Liquidatable.
         uint256 liquidationLiveness;
@@ -180,11 +177,8 @@
             params.finderAddress,
             params.priceFeedIdentifier,
             params.fundingRateIdentifier,
-<<<<<<< HEAD
             params.fundingRateBondPercentage,
             params.fundingRateRewardRate,
-=======
->>>>>>> fc270f59
             params.minSponsorTokens,
             params.timerAddress
         )

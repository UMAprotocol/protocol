--- conflicted
+++ resolved
@@ -183,16 +183,8 @@
             params.timerAddress
         )
     {
-<<<<<<< HEAD
         require(params.collateralRequirement.isGreaterThan(1), "CR must be more than 100%");
-        require(
-            params.sponsorDisputeRewardPercentage.add(params.disputerDisputeRewardPercentage).isLessThan(1),
-            "Rewards are more than 100%"
-        );
-=======
-        require(params.collateralRequirement.isGreaterThan(1));
-        require(params.sponsorDisputeRewardPct.add(params.disputerDisputeRewardPct).isLessThan(1));
->>>>>>> 7649d459
+        require(params.sponsorDisputeRewardPercentage.add(params.disputerDisputeRewardPercentage).isLessThan(1));
 
         // Set liquidatable specific variables.
         liquidationLiveness = params.liquidationLiveness;

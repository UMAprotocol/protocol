--- conflicted
+++ resolved
@@ -597,14 +597,8 @@
 
         // Must be disputed or the liquidation has passed expiry.
         require(
-<<<<<<< HEAD
             (state > Status.NotDisputed) ||
-                ((_getLiquidationExpiry(liquidation) <= getCurrentTime()) && (state == Status.NotDisputed)),
-            "Liquidation not withdrawable"
-=======
-            (state > Status.PreDispute) ||
-                ((_getLiquidationExpiry(liquidation) <= getCurrentTime()) && (state == Status.PreDispute))
->>>>>>> 26ef98f5
+                ((_getLiquidationExpiry(liquidation) <= getCurrentTime()) && (state == Status.NotDisputed))
         );
     }
 }
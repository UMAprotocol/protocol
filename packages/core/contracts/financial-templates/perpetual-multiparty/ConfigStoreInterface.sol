// SPDX-License-Identifier: AGPL-3.0-only
pragma solidity ^0.6.0;
pragma experimental ABIEncoderV2;

import "../../common/implementation/FixedPoint.sol";

interface ConfigStoreInterface {
    // All of the configuration settings available for querying by a perpetual.
    struct ConfigSettings {
        // Liveness period (in seconds) for an update to currentConfig to become official.
        uint256 timelockLiveness;
        // Reward rate paid to successful proposers. Percentage of 1 E.g., .1 is 10%.
        FixedPoint.Unsigned rewardRatePerSecond;
        // Bond % (of given contract's PfC) that must be staked by proposers. Percentage of 1, e.g. 0.0005 is 0.05%.
        FixedPoint.Unsigned proposerBondPct;
<<<<<<< HEAD
        // Maximum funding rate % per second that can be proposed.
        FixedPoint.Signed maxFundingRate;
        // Minimum funding rate % per second that can be proposed.
        FixedPoint.Signed minFundingRate;
=======
        // Funding rate proposal timestamp cannot be more than this amount of seconds in the future .
        uint256 proposalTimeFutureLimit;
        // Funding rate proposal timestamp cannot be more than this amount of seconds in the past from the latest
        // update time.
        uint256 proposalTimePastLimit;
>>>>>>> 74f717b0
    }

    function getCurrentConfig() external view returns (ConfigSettings memory);
}<|MERGE_RESOLUTION|>--- conflicted
+++ resolved
@@ -13,18 +13,15 @@
         FixedPoint.Unsigned rewardRatePerSecond;
         // Bond % (of given contract's PfC) that must be staked by proposers. Percentage of 1, e.g. 0.0005 is 0.05%.
         FixedPoint.Unsigned proposerBondPct;
-<<<<<<< HEAD
         // Maximum funding rate % per second that can be proposed.
         FixedPoint.Signed maxFundingRate;
         // Minimum funding rate % per second that can be proposed.
         FixedPoint.Signed minFundingRate;
-=======
         // Funding rate proposal timestamp cannot be more than this amount of seconds in the future .
         uint256 proposalTimeFutureLimit;
         // Funding rate proposal timestamp cannot be more than this amount of seconds in the past from the latest
         // update time.
         uint256 proposalTimePastLimit;
->>>>>>> 74f717b0
     }
 
     function getCurrentConfig() external view returns (ConfigSettings memory);

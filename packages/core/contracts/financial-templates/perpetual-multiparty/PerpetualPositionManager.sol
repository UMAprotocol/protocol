// SPDX-License-Identifier: AGPL-3.0-only
pragma solidity ^0.6.0;
pragma experimental ABIEncoderV2;

import "@openzeppelin/contracts/math/SafeMath.sol";
import "@openzeppelin/contracts/token/ERC20/IERC20.sol";
import "@openzeppelin/contracts/token/ERC20/SafeERC20.sol";

import "../../common/implementation/FixedPoint.sol";
import "../../common/interfaces/ExpandedIERC20.sol";

import "../../oracle/interfaces/OracleInterface.sol";
import "../../oracle/interfaces/IdentifierWhitelistInterface.sol";
import "../../oracle/implementation/Constants.sol";

import "../common/FundingRateApplier.sol";

/**
 * @title Financial contract with priceless position management.
 * @notice Handles positions for multiple sponsors in an optimistic (i.e., priceless) way without relying
 * on a price feed. On construction, deploys a new ERC20, managed by this contract, that is the synthetic token.
 */

contract PerpetualPositionManager is FundingRateApplier {
    using SafeMath for uint256;
    using FixedPoint for FixedPoint.Unsigned;
    using SafeERC20 for IERC20;
    using SafeERC20 for ExpandedIERC20;

    /****************************************
     *  PRICELESS POSITION DATA STRUCTURES  *
     ****************************************/

    // Represents a single sponsor's position. All collateral is held by this contract.
    // This struct acts as bookkeeping for how much of that collateral is allocated to each sponsor.
    struct PositionData {
        FixedPoint.Unsigned tokensOutstanding;
        // Tracks pending withdrawal requests. A withdrawal request is pending if `withdrawalRequestPassTimestamp != 0`.
        uint256 withdrawalRequestPassTimestamp;
        FixedPoint.Unsigned withdrawalRequestAmount;
        // Raw collateral value. This value should never be accessed directly -- always use _getFeeAdjustedCollateral().
        // To add or remove collateral, use _addCollateral() and _removeCollateral().
        FixedPoint.Unsigned rawCollateral;
    }

    // Maps sponsor addresses to their positions. Each sponsor can have only one position.
    mapping(address => PositionData) public positions;

    // Keep track of the total collateral and tokens across all positions to enable calculating the
    // global collateralization ratio without iterating over all positions.
    FixedPoint.Unsigned public totalTokensOutstanding;

    // Similar to the rawCollateral in PositionData, this value should not be used directly.
    // _getFeeAdjustedCollateral(), _addCollateral() and _removeCollateral() must be used to access and adjust.
    FixedPoint.Unsigned public rawTotalPositionCollateral;

    // Synthetic token created by this contract.
    ExpandedIERC20 public syntheticToken;

    // Unique identifier for DVM price feed ticker.
    bytes32 public priceIdentifier;

    // Time that has to elapse for a withdrawal request to be considered passed, if no liquidations occur.
    // !!Note: The lower the withdrawal liveness value, the more risk incurred by the contract.
    //       Extremely low liveness values increase the chance that opportunistic invalid withdrawal requests
    //       expire without liquidation, thereby increasing the insolvency risk for the contract as a whole. An insolvent
    //       contract is extremely risky for any sponsor or synthetic token holder for the contract.
    uint256 public withdrawalLiveness;

    // Minimum number of tokens in a sponsor's position.
    FixedPoint.Unsigned public minSponsorTokens;

    // Expiry price pulled from the DVM in the case of an emergency shutdown.
    FixedPoint.Unsigned public emergencyShutdownPrice;

    /****************************************
     *                EVENTS                *
     ****************************************/

    event Deposit(address indexed sponsor, uint256 indexed collateralAmount);
    event Withdrawal(address indexed sponsor, uint256 indexed collateralAmount);
    event RequestWithdrawal(address indexed sponsor, uint256 indexed collateralAmount);
    event RequestWithdrawalExecuted(address indexed sponsor, uint256 indexed collateralAmount);
    event RequestWithdrawalCanceled(address indexed sponsor, uint256 indexed collateralAmount);
    event PositionCreated(address indexed sponsor, uint256 indexed collateralAmount, uint256 indexed tokenAmount);
    event NewSponsor(address indexed sponsor);
    event EndedSponsorPosition(address indexed sponsor);
    event Redeem(address indexed sponsor, uint256 indexed collateralAmount, uint256 indexed tokenAmount);
    event Repay(address indexed sponsor, uint256 indexed numTokensRepaid, uint256 indexed newTokenCount);
    event EmergencyShutdown(address indexed caller, uint256 shutdownTimestamp);
    event SettleEmergencyShutdown(
        address indexed caller,
        uint256 indexed collateralReturned,
        uint256 indexed tokensBurned
    );

    /****************************************
     *               MODIFIERS              *
     ****************************************/

    modifier onlyCollateralizedPosition(address sponsor) {
        _onlyCollateralizedPosition(sponsor);
        _;
    }

    modifier noPendingWithdrawal(address sponsor) {
        _positionHasNoPendingWithdrawal(sponsor);
        _;
    }

    /**
     * @notice Construct the PerpetualPositionManager.
     * @dev Deployer of this contract should consider carefully which parties have ability to mint and burn
     * the synthetic tokens referenced by `_tokenAddress`. This contract's security assumes that no external accounts
     * can mint new tokens, which could be used to steal all of this contract's locked collateral.
     * We recommend to only use synthetic token contracts whose sole Owner role (the role capable of adding & removing roles)
     * is assigned to this contract, whose sole Minter role is assigned to this contract, and whose
     * total supply is 0 prior to construction of this contract.
     * @param _withdrawalLiveness liveness delay, in seconds, for pending withdrawals.
     * @param _collateralTokenAddress ERC20 token used as collateral for all positions.
     * @param _tokenAddress ERC20 token used as synthetic token.
     * @param _finderAddress UMA protocol Finder used to discover other protocol contracts.
     * @param _priceIdentifier registered in the DVM for the synthetic.
     * @param _fundingRateIdentifier Unique identifier for DVM price feed ticker for child financial contract.
     * @param _minSponsorTokens minimum amount of collateral that must exist at any time in a position.
     * @param _tokenScaling initial scaling to apply to the token value (i.e. scales the tracking index).
     * @param _timerAddress Contract that stores the current time in a testing environment. Set to 0x0 for production.
     */
    constructor(
        uint256 _withdrawalLiveness,
        address _collateralTokenAddress,
        address _tokenAddress,
        address _finderAddress,
        bytes32 _priceIdentifier,
        bytes32 _fundingRateIdentifier,
        FixedPoint.Unsigned memory _minSponsorTokens,
        address _configStoreAddress,
        FixedPoint.Unsigned memory _tokenScaling,
        address _timerAddress
    )
        public
        FundingRateApplier(
            _fundingRateIdentifier,
            _collateralTokenAddress,
            _finderAddress,
            _configStoreAddress,
            _tokenScaling,
            _timerAddress
        )
    {
<<<<<<< HEAD
        require(_getIdentifierWhitelist().isIdentifierSupported(_priceIdentifier), "Unsupported price identifier");
=======
        require(_getIdentifierWhitelist().isIdentifierSupported(_priceIdentifier));
>>>>>>> 9fa8788a

        withdrawalLiveness = _withdrawalLiveness;
        syntheticToken = ExpandedIERC20(_tokenAddress);
        minSponsorTokens = _minSponsorTokens;
        priceIdentifier = _priceIdentifier;
    }

    /****************************************
     *          POSITION FUNCTIONS          *
     ****************************************/

    /**
     * @notice Transfers `collateralAmount` of `collateralCurrency` into the specified sponsor's position.
     * @dev Increases the collateralization level of a position after creation. This contract must be approved to spend
     * at least `collateralAmount` of `collateralCurrency`.
     * @param sponsor the sponsor to credit the deposit to.
     * @param collateralAmount total amount of collateral tokens to be sent to the sponsor's position.
     */
    function depositTo(address sponsor, FixedPoint.Unsigned memory collateralAmount)
        public
        notEmergencyShutdown()
        noPendingWithdrawal(sponsor)
        fees()
        nonReentrant()
    {
        require(collateralAmount.isGreaterThan(0));
        PositionData storage positionData = _getPositionData(sponsor);

        // Increase the position and global collateral balance by collateral amount.
        _incrementCollateralBalances(positionData, collateralAmount);

        emit Deposit(sponsor, collateralAmount.rawValue);

        // Move collateral currency from sender to contract.
        collateralCurrency.safeTransferFrom(msg.sender, address(this), collateralAmount.rawValue);
    }

    /**
     * @notice Transfers `collateralAmount` of `collateralCurrency` into the caller's position.
     * @dev Increases the collateralization level of a position after creation. This contract must be approved to spend
     * at least `collateralAmount` of `collateralCurrency`.
     * @param collateralAmount total amount of collateral tokens to be sent to the sponsor's position.
     */
    function deposit(FixedPoint.Unsigned memory collateralAmount) public {
        // This is just a thin wrapper over depositTo that specified the sender as the sponsor.
        depositTo(msg.sender, collateralAmount);
    }

    /**
     * @notice Transfers `collateralAmount` of `collateralCurrency` from the sponsor's position to the sponsor.
     * @dev Reverts if the withdrawal puts this position's collateralization ratio below the global collateralization
     * ratio. In that case, use `requestWithdrawal`. Might not withdraw the full requested amount to account for precision loss.
     * @param collateralAmount is the amount of collateral to withdraw.
     * @return amountWithdrawn The actual amount of collateral withdrawn.
     */
    function withdraw(FixedPoint.Unsigned memory collateralAmount)
        public
        notEmergencyShutdown()
        noPendingWithdrawal(msg.sender)
        fees()
        nonReentrant()
        returns (FixedPoint.Unsigned memory amountWithdrawn)
    {
        require(collateralAmount.isGreaterThan(0));
        PositionData storage positionData = _getPositionData(msg.sender);

        // Decrement the sponsor's collateral and global collateral amounts. Check the GCR between decrement to ensure
        // position remains above the GCR within the withdrawal. If this is not the case the caller must submit a request.
        amountWithdrawn = _decrementCollateralBalancesCheckGCR(positionData, collateralAmount);

        emit Withdrawal(msg.sender, amountWithdrawn.rawValue);

        // Move collateral currency from contract to sender.
        // Note: that we move the amount of collateral that is decreased from rawCollateral (inclusive of fees)
        // instead of the user requested amount. This eliminates precision loss that could occur
        // where the user withdraws more collateral than rawCollateral is decremented by.
        collateralCurrency.safeTransfer(msg.sender, amountWithdrawn.rawValue);
    }

    /**
     * @notice Starts a withdrawal request that, if passed, allows the sponsor to withdraw from their position.
     * @dev The request will be pending for `withdrawalLiveness`, during which the position can be liquidated.
     * @param collateralAmount the amount of collateral requested to withdraw
     */
    function requestWithdrawal(FixedPoint.Unsigned memory collateralAmount)
        public
        notEmergencyShutdown()
        noPendingWithdrawal(msg.sender)
        nonReentrant()
    {
        PositionData storage positionData = _getPositionData(msg.sender);
        require(
            collateralAmount.isGreaterThan(0) &&
                collateralAmount.isLessThanOrEqual(_getFeeAdjustedCollateral(positionData.rawCollateral))
        );

        // Update the position object for the user.
        positionData.withdrawalRequestPassTimestamp = getCurrentTime().add(withdrawalLiveness);
        positionData.withdrawalRequestAmount = collateralAmount;

        emit RequestWithdrawal(msg.sender, collateralAmount.rawValue);
    }

    /**
     * @notice After a passed withdrawal request (i.e., by a call to `requestWithdrawal` and waiting
     * `withdrawalLiveness`), withdraws `positionData.withdrawalRequestAmount` of collateral currency.
     * @dev Might not withdraw the full requested amount in order to account for precision loss or if the full requested
     * amount exceeds the collateral in the position (due to paying fees).
     * @return amountWithdrawn The actual amount of collateral withdrawn.
     */
    function withdrawPassedRequest()
        external
        notEmergencyShutdown()
        fees()
        nonReentrant()
        returns (FixedPoint.Unsigned memory amountWithdrawn)
    {
        PositionData storage positionData = _getPositionData(msg.sender);
        require(
            positionData.withdrawalRequestPassTimestamp != 0 &&
                positionData.withdrawalRequestPassTimestamp <= getCurrentTime(),
            "Invalid withdraw request"
        );

        // If withdrawal request amount is > position collateral, then withdraw the full collateral amount.
        // This situation is possible due to fees charged since the withdrawal was originally requested.
        FixedPoint.Unsigned memory amountToWithdraw = positionData.withdrawalRequestAmount;
        if (positionData.withdrawalRequestAmount.isGreaterThan(_getFeeAdjustedCollateral(positionData.rawCollateral))) {
            amountToWithdraw = _getFeeAdjustedCollateral(positionData.rawCollateral);
        }

        // Decrement the sponsor's collateral and global collateral amounts.
        amountWithdrawn = _decrementCollateralBalances(positionData, amountToWithdraw);

        // Reset withdrawal request by setting withdrawal amount and withdrawal timestamp to 0.
        _resetWithdrawalRequest(positionData);

        // Transfer approved withdrawal amount from the contract to the caller.
        collateralCurrency.safeTransfer(msg.sender, amountWithdrawn.rawValue);

        emit RequestWithdrawalExecuted(msg.sender, amountWithdrawn.rawValue);
    }

    /**
     * @notice Cancels a pending withdrawal request.
     */
    function cancelWithdrawal() external notEmergencyShutdown() nonReentrant() {
        PositionData storage positionData = _getPositionData(msg.sender);
        // No pending withdrawal require message removed to save bytecode.
        require(positionData.withdrawalRequestPassTimestamp != 0);

        emit RequestWithdrawalCanceled(msg.sender, positionData.withdrawalRequestAmount.rawValue);

        // Reset withdrawal request by setting withdrawal amount and withdrawal timestamp to 0.
        _resetWithdrawalRequest(positionData);
    }

    /**
     * @notice Creates tokens by creating a new position or by augmenting an existing position. Pulls `collateralAmount
     * ` into the sponsor's position and mints `numTokens` of `syntheticToken`.
     * @dev This contract must have the Minter role for the `syntheticToken`.
     * @dev Reverts if minting these tokens would put the position's collateralization ratio below the
     * global collateralization ratio. This contract must be approved to spend at least `collateralAmount` of
     * `collateralCurrency`.
     * @param collateralAmount is the number of collateral tokens to collateralize the position with
     * @param numTokens is the number of tokens to mint from the position.
     */
    function create(FixedPoint.Unsigned memory collateralAmount, FixedPoint.Unsigned memory numTokens)
        public
        notEmergencyShutdown()
        fees()
        nonReentrant()
    {
        PositionData storage positionData = positions[msg.sender];

        // Either the new create ratio or the resultant position CR must be above the current GCR.
        require(
            (_checkCollateralization(
                _getFeeAdjustedCollateral(positionData.rawCollateral).add(collateralAmount),
                positionData.tokensOutstanding.add(numTokens)
            ) || _checkCollateralization(collateralAmount, numTokens)),
            "Insufficient collateral"
        );

        require(positionData.withdrawalRequestPassTimestamp == 0);
        if (positionData.tokensOutstanding.isEqual(0)) {
            require(numTokens.isGreaterThanOrEqual(minSponsorTokens));
            emit NewSponsor(msg.sender);
        }

        // Increase the position and global collateral balance by collateral amount.
        _incrementCollateralBalances(positionData, collateralAmount);

        // Add the number of tokens created to the position's outstanding tokens.
        positionData.tokensOutstanding = positionData.tokensOutstanding.add(numTokens);

        totalTokensOutstanding = totalTokensOutstanding.add(numTokens);

        emit PositionCreated(msg.sender, collateralAmount.rawValue, numTokens.rawValue);

        // Transfer tokens into the contract from caller and mint corresponding synthetic tokens to the caller's address.
        collateralCurrency.safeTransferFrom(msg.sender, address(this), collateralAmount.rawValue);

        // Note: revert reason removed to save bytecode.
        require(syntheticToken.mint(msg.sender, numTokens.rawValue));
    }

    /**
     * @notice Burns `numTokens` of `syntheticToken` and sends back the proportional amount of `collateralCurrency`.
     * @dev Can only be called by a token sponsor. Might not redeem the full proportional amount of collateral
     * in order to account for precision loss. This contract must be approved to spend at least `numTokens` of
     * `syntheticToken`.
     * @dev This contract must have the Burner role for the `syntheticToken`.
     * @param numTokens is the number of tokens to be burnt for a commensurate amount of collateral.
     * @return amountWithdrawn The actual amount of collateral withdrawn.
     */
    function redeem(FixedPoint.Unsigned memory numTokens)
        public
        notEmergencyShutdown()
        noPendingWithdrawal(msg.sender)
        fees()
        nonReentrant()
        returns (FixedPoint.Unsigned memory amountWithdrawn)
    {
        PositionData storage positionData = _getPositionData(msg.sender);
        require(numTokens.isLessThanOrEqual(positionData.tokensOutstanding));

        FixedPoint.Unsigned memory fractionRedeemed = numTokens.div(positionData.tokensOutstanding);
        FixedPoint.Unsigned memory collateralRedeemed =
            fractionRedeemed.mul(_getFeeAdjustedCollateral(positionData.rawCollateral));

        // If redemption returns all tokens the sponsor has then we can delete their position. Else, downsize.
        if (positionData.tokensOutstanding.isEqual(numTokens)) {
            amountWithdrawn = _deleteSponsorPosition(msg.sender);
        } else {
            // Decrement the sponsor's collateral and global collateral amounts.
            amountWithdrawn = _decrementCollateralBalances(positionData, collateralRedeemed);

            // Decrease the sponsors position tokens size. Ensure it is above the min sponsor size.
            FixedPoint.Unsigned memory newTokenCount = positionData.tokensOutstanding.sub(numTokens);
            require(newTokenCount.isGreaterThanOrEqual(minSponsorTokens));
            positionData.tokensOutstanding = newTokenCount;

            // Update the totalTokensOutstanding after redemption.
            totalTokensOutstanding = totalTokensOutstanding.sub(numTokens);
        }

        emit Redeem(msg.sender, amountWithdrawn.rawValue, numTokens.rawValue);

        // Transfer collateral from contract to caller and burn callers synthetic tokens.
        collateralCurrency.safeTransfer(msg.sender, amountWithdrawn.rawValue);
        syntheticToken.safeTransferFrom(msg.sender, address(this), numTokens.rawValue);
        syntheticToken.burn(numTokens.rawValue);
    }

    /**
     * @notice Burns `numTokens` of `syntheticToken` to decrease sponsors position size, without sending back `collateralCurrency`.
     * This is done by a sponsor to increase position CR. Resulting size is bounded by minSponsorTokens.
     * @dev Can only be called by token sponsor. This contract must be approved to spend `numTokens` of `syntheticToken`.
     * @dev This contract must have the Burner role for the `syntheticToken`.
     * @param numTokens is the number of tokens to be burnt from the sponsor's debt position.
     */
    function repay(FixedPoint.Unsigned memory numTokens)
        public
        notEmergencyShutdown()
        noPendingWithdrawal(msg.sender)
        fees()
        nonReentrant()
    {
        PositionData storage positionData = _getPositionData(msg.sender);
        require(numTokens.isLessThanOrEqual(positionData.tokensOutstanding));

        // Decrease the sponsors position tokens size. Ensure it is above the min sponsor size.
        FixedPoint.Unsigned memory newTokenCount = positionData.tokensOutstanding.sub(numTokens);
        require(newTokenCount.isGreaterThanOrEqual(minSponsorTokens));
        positionData.tokensOutstanding = newTokenCount;

        // Update the totalTokensOutstanding after redemption.
        totalTokensOutstanding = totalTokensOutstanding.sub(numTokens);

        emit Repay(msg.sender, numTokens.rawValue, newTokenCount.rawValue);

        // Transfer the tokens back from the sponsor and burn them.
        syntheticToken.safeTransferFrom(msg.sender, address(this), numTokens.rawValue);
        syntheticToken.burn(numTokens.rawValue);
    }

    /**
     * @notice If the contract is emergency shutdown then all token holders and sponsors can redeem their tokens or
     * remaining collateral for underlying at the prevailing price defined by a DVM vote.
     * @dev This burns all tokens from the caller of `syntheticToken` and sends back the resolved settlement value of
     * `collateralCurrency`. Might not redeem the full proportional amount of collateral in order to account for
     * precision loss. This contract must be approved to spend `syntheticToken` at least up to the caller's full balance.
     * @dev This contract must have the Burner role for the `syntheticToken`.
     * @dev Note that this function does not call the updateFundingRate modifier to update the funding rate as this
     * function is only called after an emergency shutdown & there should be no funding rate updates after the shutdown.
     * @return amountWithdrawn The actual amount of collateral withdrawn.
     */
    function settleEmergencyShutdown()
        external
        isEmergencyShutdown()
        fees()
        nonReentrant()
        returns (FixedPoint.Unsigned memory amountWithdrawn)
    {
        // Set the emergency shutdown price as resolved from the DVM. If DVM has not resolved will revert.
        if (emergencyShutdownPrice.isEqual(FixedPoint.fromUnscaledUint(0))) {
            emergencyShutdownPrice = _getOracleEmergencyShutdownPrice();
        }

        // Get caller's tokens balance and calculate amount of underlying entitled to them.
        FixedPoint.Unsigned memory tokensToRedeem = FixedPoint.Unsigned(syntheticToken.balanceOf(msg.sender));
        FixedPoint.Unsigned memory totalRedeemableCollateral =
            _getFundingRateAppliedTokenDebt(tokensToRedeem).mul(emergencyShutdownPrice);

        // If the caller is a sponsor with outstanding collateral they are also entitled to their excess collateral after their debt.
        PositionData storage positionData = positions[msg.sender];
        if (_getFeeAdjustedCollateral(positionData.rawCollateral).isGreaterThan(0)) {
            // Calculate the underlying entitled to a token sponsor. This is collateral - debt in underlying with
            // the funding rate applied to the outstanding token debt.

            FixedPoint.Unsigned memory tokenDebtValueInCollateral =
                _getFundingRateAppliedTokenDebt(positionData.tokensOutstanding).mul(emergencyShutdownPrice);
            FixedPoint.Unsigned memory positionCollateral = _getFeeAdjustedCollateral(positionData.rawCollateral);

            // If the debt is greater than the remaining collateral, they cannot redeem anything.
            FixedPoint.Unsigned memory positionRedeemableCollateral =
                tokenDebtValueInCollateral.isLessThan(positionCollateral)
                    ? positionCollateral.sub(tokenDebtValueInCollateral)
                    : FixedPoint.Unsigned(0);

            // Add the number of redeemable tokens for the sponsor to their total redeemable collateral.
            totalRedeemableCollateral = totalRedeemableCollateral.add(positionRedeemableCollateral);

            // Reset the position state as all the value has been removed after settlement.
            delete positions[msg.sender];
            emit EndedSponsorPosition(msg.sender);
        }

        // Take the min of the remaining collateral and the collateral "owed". If the contract is undercapitalized,
        // the caller will get as much collateral as the contract can pay out.
        FixedPoint.Unsigned memory payout =
            FixedPoint.min(_getFeeAdjustedCollateral(rawTotalPositionCollateral), totalRedeemableCollateral);

        // Decrement total contract collateral and outstanding debt.
        amountWithdrawn = _removeCollateral(rawTotalPositionCollateral, payout);
        totalTokensOutstanding = totalTokensOutstanding.sub(tokensToRedeem);

        emit SettleEmergencyShutdown(msg.sender, amountWithdrawn.rawValue, tokensToRedeem.rawValue);

        // Transfer tokens & collateral and burn the redeemed tokens.
        collateralCurrency.safeTransfer(msg.sender, amountWithdrawn.rawValue);
        syntheticToken.safeTransferFrom(msg.sender, address(this), tokensToRedeem.rawValue);
        syntheticToken.burn(tokensToRedeem.rawValue);
    }

    /****************************************
     *        GLOBAL STATE FUNCTIONS        *
     ****************************************/

    /**
     * @notice Premature contract settlement under emergency circumstances.
     * @dev Only the governor can call this function as they are permissioned within the `FinancialContractAdmin`.
     * Upon emergency shutdown, the contract settlement time is set to the shutdown time. This enables withdrawal
     * to occur via the `settleEmergencyShutdown` function.
     */
    function emergencyShutdown() external override notEmergencyShutdown() fees() nonReentrant() {
        // Note: revert reason removed to save bytecode.
        require(msg.sender == _getFinancialContractsAdminAddress());

        emergencyShutdownTimestamp = getCurrentTime();
        _requestOraclePrice(emergencyShutdownTimestamp);

        emit EmergencyShutdown(msg.sender, emergencyShutdownTimestamp);
    }

    /**
     * @notice Theoretically supposed to pay fees and move money between margin accounts to make sure they
     * reflect the NAV of the contract. However, this functionality doesn't apply to this contract.
     * @dev This is supposed to be implemented by any contract that inherits `AdministrateeInterface` and callable
     * only by the Governor contract. This method is therefore minimally implemented in this contract and does nothing.
     */
    function remargin() external override {
        return;
    }

    /**
     * @notice Accessor method for a sponsor's collateral.
     * @dev This is necessary because the struct returned by the positions() method shows
     * rawCollateral, which isn't a user-readable value.
     * @dev TODO: This method does not account for any pending regular fees that have not yet been withdrawn
     * from this contract, for example if the `lastPaymentTime != currentTime`. Future work should be to add
     * logic to this method to account for any such pending fees.
     * @param sponsor address whose collateral amount is retrieved.
     * @return collateralAmount amount of collateral within a sponsors position.
     */
    function getCollateral(address sponsor)
        external
        view
        nonReentrantView()
        returns (FixedPoint.Unsigned memory collateralAmount)
    {
        // Note: do a direct access to avoid the validity check.
        return _getFeeAdjustedCollateral(positions[sponsor].rawCollateral);
    }

    /**
     * @notice Accessor method for the total collateral stored within the PerpetualPositionManager.
     * @return totalCollateral amount of all collateral within the position manager.
     */
    function totalPositionCollateral()
        external
        view
        nonReentrantView()
        returns (FixedPoint.Unsigned memory totalCollateral)
    {
        return _getFeeAdjustedCollateral(rawTotalPositionCollateral);
    }

    function getFundingRateAppliedTokenDebt(FixedPoint.Unsigned memory rawTokenDebt)
        external
        view
        nonReentrantView()
        returns (FixedPoint.Unsigned memory totalCollateral)
    {
        return _getFundingRateAppliedTokenDebt(rawTokenDebt);
    }

    /****************************************
     *          INTERNAL FUNCTIONS          *
     ****************************************/

    // Reduces a sponsor's position and global counters by the specified parameters. Handles deleting the entire
    // position if the entire position is being removed. Does not make any external transfers.
    function _reduceSponsorPosition(
        address sponsor,
        FixedPoint.Unsigned memory tokensToRemove,
        FixedPoint.Unsigned memory collateralToRemove,
        FixedPoint.Unsigned memory withdrawalAmountToRemove
    ) internal {
        PositionData storage positionData = _getPositionData(sponsor);

        // If the entire position is being removed, delete it instead.
        if (
            tokensToRemove.isEqual(positionData.tokensOutstanding) &&
            _getFeeAdjustedCollateral(positionData.rawCollateral).isEqual(collateralToRemove)
        ) {
            _deleteSponsorPosition(sponsor);
            return;
        }

        // Decrement the sponsor's collateral and global collateral amounts.
        _decrementCollateralBalances(positionData, collateralToRemove);

        // Ensure that the sponsor will meet the min position size after the reduction.
        positionData.tokensOutstanding = positionData.tokensOutstanding.sub(tokensToRemove);
        require(positionData.tokensOutstanding.isGreaterThanOrEqual(minSponsorTokens));

        // Decrement the position's withdrawal amount.
        positionData.withdrawalRequestAmount = positionData.withdrawalRequestAmount.sub(withdrawalAmountToRemove);

        // Decrement the total outstanding tokens in the overall contract.
        totalTokensOutstanding = totalTokensOutstanding.sub(tokensToRemove);
    }

    // Deletes a sponsor's position and updates global counters. Does not make any external transfers.
    function _deleteSponsorPosition(address sponsor) internal returns (FixedPoint.Unsigned memory) {
        PositionData storage positionToLiquidate = _getPositionData(sponsor);

        FixedPoint.Unsigned memory startingGlobalCollateral = _getFeeAdjustedCollateral(rawTotalPositionCollateral);

        // Remove the collateral and outstanding from the overall total position.
        rawTotalPositionCollateral = rawTotalPositionCollateral.sub(positionToLiquidate.rawCollateral);
        totalTokensOutstanding = totalTokensOutstanding.sub(positionToLiquidate.tokensOutstanding);

        // Reset the sponsors position to have zero outstanding and collateral.
        delete positions[sponsor];

        emit EndedSponsorPosition(sponsor);

        // Return fee-adjusted amount of collateral deleted from position.
        return startingGlobalCollateral.sub(_getFeeAdjustedCollateral(rawTotalPositionCollateral));
    }

    function _pfc() internal view virtual override returns (FixedPoint.Unsigned memory) {
        return _getFeeAdjustedCollateral(rawTotalPositionCollateral);
    }

    function _getPositionData(address sponsor)
        internal
        view
        onlyCollateralizedPosition(sponsor)
        returns (PositionData storage)
    {
        return positions[sponsor];
    }

    function _getIdentifierWhitelist() internal view returns (IdentifierWhitelistInterface) {
        return IdentifierWhitelistInterface(finder.getImplementationAddress(OracleInterfaces.IdentifierWhitelist));
    }

    function _getOracle() internal view returns (OracleInterface) {
        return OracleInterface(finder.getImplementationAddress(OracleInterfaces.Oracle));
    }

    function _getFinancialContractsAdminAddress() internal view returns (address) {
        return finder.getImplementationAddress(OracleInterfaces.FinancialContractsAdmin);
    }

    // Requests a price for `priceIdentifier` at `requestedTime` from the Oracle.
    function _requestOraclePrice(uint256 requestedTime) internal {
        _getOracle().requestPrice(priceIdentifier, requestedTime);
    }

    // Fetches a resolved Oracle price from the Oracle. Reverts if the Oracle hasn't resolved for this request.
    function _getOraclePrice(uint256 requestedTime) internal view returns (FixedPoint.Unsigned memory price) {
        // Create an instance of the oracle and get the price. If the price is not resolved revert.
        int256 oraclePrice = _getOracle().getPrice(priceIdentifier, requestedTime);

        // For now we don't want to deal with negative prices in positions.
        if (oraclePrice < 0) {
            oraclePrice = 0;
        }
        return FixedPoint.Unsigned(uint256(oraclePrice));
    }

    // Fetches a resolved Oracle price from the Oracle. Reverts if the Oracle hasn't resolved for this request.
    function _getOracleEmergencyShutdownPrice() internal view returns (FixedPoint.Unsigned memory) {
        return _getOraclePrice(emergencyShutdownTimestamp);
    }

    // Reset withdrawal request by setting the withdrawal request and withdrawal timestamp to 0.
    function _resetWithdrawalRequest(PositionData storage positionData) internal {
        positionData.withdrawalRequestAmount = FixedPoint.fromUnscaledUint(0);
        positionData.withdrawalRequestPassTimestamp = 0;
    }

    // Ensure individual and global consistency when increasing collateral balances. Returns the change to the position.
    function _incrementCollateralBalances(
        PositionData storage positionData,
        FixedPoint.Unsigned memory collateralAmount
    ) internal returns (FixedPoint.Unsigned memory) {
        _addCollateral(positionData.rawCollateral, collateralAmount);
        return _addCollateral(rawTotalPositionCollateral, collateralAmount);
    }

    // Ensure individual and global consistency when decrementing collateral balances. Returns the change to the
    // position. We elect to return the amount that the global collateral is decreased by, rather than the individual
    // position's collateral, because we need to maintain the invariant that the global collateral is always
    // <= the collateral owned by the contract to avoid reverts on withdrawals. The amount returned = amount withdrawn.
    function _decrementCollateralBalances(
        PositionData storage positionData,
        FixedPoint.Unsigned memory collateralAmount
    ) internal returns (FixedPoint.Unsigned memory) {
        _removeCollateral(positionData.rawCollateral, collateralAmount);
        return _removeCollateral(rawTotalPositionCollateral, collateralAmount);
    }

    // Ensure individual and global consistency when decrementing collateral balances. Returns the change to the position.
    // This function is similar to the _decrementCollateralBalances function except this function checks position GCR
    // between the decrements. This ensures that collateral removal will not leave the position undercollateralized.
    function _decrementCollateralBalancesCheckGCR(
        PositionData storage positionData,
        FixedPoint.Unsigned memory collateralAmount
    ) internal returns (FixedPoint.Unsigned memory) {
        _removeCollateral(positionData.rawCollateral, collateralAmount);
        require(_checkPositionCollateralization(positionData), "CR below GCR");
        return _removeCollateral(rawTotalPositionCollateral, collateralAmount);
    }

    // These internal functions are supposed to act identically to modifiers, but re-used modifiers
    // unnecessarily increase contract bytecode size.
    // source: https://blog.polymath.network/solidity-tips-and-tricks-to-save-gas-and-reduce-bytecode-size-c44580b218e6
    function _onlyCollateralizedPosition(address sponsor) internal view {
        require(_getFeeAdjustedCollateral(positions[sponsor].rawCollateral).isGreaterThan(0));
    }

    // Note: This checks whether an already existing position has a pending withdrawal. This cannot be used on the
    // `create` method because it is possible that `create` is called on a new position (i.e. one without any collateral
    // or tokens outstanding) which would fail the `onlyCollateralizedPosition` modifier on `_getPositionData`.
    function _positionHasNoPendingWithdrawal(address sponsor) internal view {
        require(_getPositionData(sponsor).withdrawalRequestPassTimestamp == 0);
    }

    /****************************************
     *          PRIVATE FUNCTIONS          *
     ****************************************/

    function _checkPositionCollateralization(PositionData storage positionData) private view returns (bool) {
        return
            _checkCollateralization(
                _getFeeAdjustedCollateral(positionData.rawCollateral),
                positionData.tokensOutstanding
            );
    }

    // Checks whether the provided `collateral` and `numTokens` have a collateralization ratio above the global
    // collateralization ratio.
    function _checkCollateralization(FixedPoint.Unsigned memory collateral, FixedPoint.Unsigned memory numTokens)
        private
        view
        returns (bool)
    {
        FixedPoint.Unsigned memory global =
            _getCollateralizationRatio(_getFeeAdjustedCollateral(rawTotalPositionCollateral), totalTokensOutstanding);
        FixedPoint.Unsigned memory thisChange = _getCollateralizationRatio(collateral, numTokens);
        return !global.isGreaterThan(thisChange);
    }

    function _getCollateralizationRatio(FixedPoint.Unsigned memory collateral, FixedPoint.Unsigned memory numTokens)
        private
        pure
        returns (FixedPoint.Unsigned memory ratio)
    {
        return numTokens.isLessThanOrEqual(0) ? FixedPoint.fromUnscaledUint(0) : collateral.div(numTokens);
    }

    function _getTokenAddress() internal view override returns (address) {
        return address(syntheticToken);
    }
}<|MERGE_RESOLUTION|>--- conflicted
+++ resolved
@@ -148,11 +148,7 @@
             _timerAddress
         )
     {
-<<<<<<< HEAD
-        require(_getIdentifierWhitelist().isIdentifierSupported(_priceIdentifier), "Unsupported price identifier");
-=======
         require(_getIdentifierWhitelist().isIdentifierSupported(_priceIdentifier));
->>>>>>> 9fa8788a
 
         withdrawalLiveness = _withdrawalLiveness;
         syntheticToken = ExpandedIERC20(_tokenAddress);

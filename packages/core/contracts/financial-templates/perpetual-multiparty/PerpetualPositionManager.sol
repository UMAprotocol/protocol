--- conflicted
+++ resolved
@@ -148,11 +148,7 @@
             _timerAddress
         )
     {
-<<<<<<< HEAD
-        require(_getIdentifierAllowList().isIdentifierSupported(_priceIdentifier), "Unsupported price identifier");
-=======
         require(_getIdentifierWhitelist().isIdentifierSupported(_priceIdentifier));
->>>>>>> 7649d459
 
         withdrawalLiveness = _withdrawalLiveness;
         syntheticToken = ExpandedIERC20(_tokenAddress);

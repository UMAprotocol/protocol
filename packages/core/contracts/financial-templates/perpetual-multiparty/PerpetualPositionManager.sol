--- conflicted
+++ resolved
@@ -74,14 +74,6 @@
 
     // Expiry price pulled from the DVM in the case of an emergency shutdown.
     FixedPoint.Unsigned public emergencyShutdownPrice;
-
-<<<<<<< HEAD
-    // Timestamp used in case of emergency shutdown.
-    uint256 public emergencyShutdownTimestamp;
-=======
-    // The excessTokenBeneficiary of any excess tokens added to the contract.
-    address public excessTokenBeneficiary;
->>>>>>> fc270f59
 
     /****************************************
      *                EVENTS                *
@@ -152,16 +144,12 @@
         address _finderAddress,
         bytes32 _priceIdentifier,
         bytes32 _fundingRateIdentifier,
-<<<<<<< HEAD
         FixedPoint.Unsigned memory _fundingRateBondPercentage,
         FixedPoint.Unsigned memory _fundingRateRewardRate,
-=======
->>>>>>> fc270f59
         FixedPoint.Unsigned memory _minSponsorTokens,
         address _timerAddress
     )
         public
-<<<<<<< HEAD
         FundingRateApplier(
             _fundingRateBondPercentage,
             _fundingRateRewardRate,
@@ -170,10 +158,6 @@
             _finderAddress,
             _timerAddress
         )
-=======
-        FundingRatePayer(_fundingRateIdentifier, _collateralAddress, _finderAddress, _timerAddress)
-        FundingRateApplier(_finderAddress)
->>>>>>> fc270f59
     {
         require(_getIdentifierWhitelist().isIdentifierSupported(_priceIdentifier), "Unsupported price identifier");
 

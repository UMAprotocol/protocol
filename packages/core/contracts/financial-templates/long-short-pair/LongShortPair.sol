--- conflicted
+++ resolved
@@ -228,18 +228,11 @@
         nonReentrant()
         returns (uint256 collateralReturned)
     {
-<<<<<<< HEAD
-        // Either early expiration is enabled and it's before the expiration timestamp or it's after the expiration time.
-        require(
-            (enableEarlyExpiration && getCurrentTime() < expirationTimestamp) || getCurrentTime() > expirationTimestamp,
-            "cannot settle"
-=======
         // Either early expiration is enabled and it's before the expiration time or it's after the expiration time.
         require(
             (enableEarlyExpiration && getCurrentTime() < expirationTimestamp) ||
                 getCurrentTime() >= expirationTimestamp,
-            "Can not settle"
->>>>>>> faf58ea5
+            "Cannot settle"
         );
 
         // Get the settlement price and store it. Also sets expiryPercentLong to inform settlement. Reverts if either:
@@ -280,12 +273,8 @@
      * @notice Enables the LSP to request early expiration. This initiates a price request to the optimistic oracle at
      * the provided timestamp with a modified version of the ancillary data that includes the key "earlyExpiration:1"
      * which signals to the OO that this is an early expiration request, rather than standard settlement.
-<<<<<<< HEAD
+     * @dev The caller must approve this contract to transfer `proposerReward` amount of collateral.
      * @dev Will revert if: a) the contract is already early expired, b) it is after the expiration timestamp, c)
-=======
-     * @dev The caller must approve this contract to transfer `proposerReward` amount of collateral.
-     * @dev Will revert if: a) the contract is already early expire, b) it is after the expiration timestamp, c)
->>>>>>> faf58ea5
      * early expiration is disabled for this contract, d) the proposed expiration timestamp is in the future.
      * e) an early expiration attempt has already been made (in pending state).
      * @param _earlyExpirationTimestamp timestamp at which the early expiration is proposed.
@@ -309,12 +298,8 @@
 
     /**
      * @notice Expire the LSP contract. Makes a request to the optimistic oracle to inform the settlement price.
-<<<<<<< HEAD
+     * @dev The caller must approve this contract to transfer `proposerReward` amount of collateral.
      * @dev Will revert if: a) the contract is already early expired, b) it is before the expiration timestamp or c)
-=======
-     * @dev The caller must approve this contract to transfer `proposerReward` amount of collateral.
-     * @dev Will revert if: a) the contract is already early expire, b) it is before the expiration timestamp or c)
->>>>>>> faf58ea5
      * an expire call has already been made.
      */
     function expire() public nonReentrant() notEarlyExpired() postExpiration() {

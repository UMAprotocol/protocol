--- conflicted
+++ resolved
@@ -54,11 +54,7 @@
         uint256 minParticipationRequirement; // Minimum staked tokens that must vote to resolve a request.
         uint256 minAgreementRequirement; // Minimum staked tokens that must agree on an outcome to resolve a request.
         uint256 cumulativeStakeAtRound; // Total staked tokens at the start of the round.
-<<<<<<< HEAD
-=======
         uint32 numberOfRequestsToVoteOnInThisRound; // The number of requests that have been voted on in this round.
-        uint64 pendingResolvedIndex; // Index of pendingPriceRequestsIds that has been traversed this round.
->>>>>>> 324f3093
     }
 
     struct SlashingTracker {

// SPDX-License-Identifier: AGPL-3.0-only
pragma solidity 0.8.16;

import "./ResultComputationV2.sol";
import "./Staker.sol";
import "./VoteTiming.sol";
import "./Constants.sol";

import "../interfaces/MinimumVotingAncillaryInterface.sol";
import "../interfaces/FinderInterface.sol";
import "../interfaces/IdentifierWhitelistInterface.sol";
import "../interfaces/OracleAncillaryInterface.sol";
import "../interfaces/OracleGovernanceInterface.sol";
import "../interfaces/OracleInterface.sol";
import "../interfaces/VotingV2Interface.sol";
import "../interfaces/RegistryInterface.sol";
import "../interfaces/SlashingLibraryInterface.sol";

/**
 * @title VotingV2 contract for the UMA DVM.
 * @dev Handles receiving and resolving price requests via a commit-reveal voting schelling scheme.
 */

contract VotingV2 is Staker, OracleInterface, OracleAncillaryInterface, OracleGovernanceInterface, VotingV2Interface {
    using VoteTiming for VoteTiming.Data;
    using ResultComputationV2 for ResultComputationV2.Data;

    /****************************************
     *        VOTING DATA STRUCTURES        *
     ****************************************/

    // Identifies a unique price request. Tracks ongoing votes as well as the result of the vote.
    struct PriceRequest {
        uint32 lastVotingRound; // Last round that this price request was voted on. Updated when a request is rolled.
        bool isGovernance; // Denotes whether this is a governance request or not.
        uint64 time; // Timestamp used when evaluating the request.
        uint32 rollCount; // The number of rounds that a price request has rolled. Informs if a request can be deleted.
        bytes32 identifier; // Identifier that defines how the voters should resolve the request.
        mapping(uint256 => VoteInstance) voteInstances; // A map containing all votes for this price in various rounds.
        bytes ancillaryData; // Additional data used to resolve the request.
    }

    struct VoteInstance {
        mapping(address => VoteSubmission) voteSubmissions; // Maps (voter) to their submission.
        ResultComputationV2.Data results; // The data structure containing the computed voting results.
    }

    struct VoteSubmission {
        bytes32 commit; // A bytes32 of 0 indicates no commit or a commit that was already revealed.
        bytes32 revealHash; // The hash of the value that was revealed. This is only used for computation of rewards.
    }

    struct Round {
<<<<<<< HEAD
        uint128 minParticipationRequirement; // Minimum staked tokens that must vote to resolve a request.
        uint128 minAgreementRequirement; // Minimum staked tokens that must agree on an outcome to resolve a request.
        uint128 cumulativeStakeAtRound; // Total staked tokens at the start of the round.
=======
        uint256 minParticipationRequirement; // Minimum staked tokens that must vote to resolve a request.
        uint256 minAgreementRequirement; // Minimum staked tokens that must agree on an outcome to resolve a request.
        uint256 cumulativeStakeAtRound; // Total staked tokens at the start of the round.
        uint32 numberOfRequestsToVoteOnInThisRound; // The number of requests that have been voted on in this round.
>>>>>>> 324f3093
        uint64 pendingResolvedIndex; // Index of pendingPriceRequestsIds that has been traversed this round.
    }

    struct SlashingTracker {
        uint256 wrongVoteSlashPerToken; // The amount of tokens slashed per token staked for a wrong vote.
        uint256 noVoteSlashPerToken; // The amount of tokens slashed per token staked for a no vote.
        uint256 totalSlashed; // The total amount of tokens slashed for a given request.
        uint256 totalCorrectVotes; // The total number of correct votes for a given request.
        uint32 lastVotingRound; // The last round that this request was voted on (when it resolved).
    }

    // Represents the status a price request has.
    enum RequestStatus {
        NotRequested, // Was never requested.
        Active, // Is being voted on in the current round.
        Resolved, // Was resolved in a previous round.
        Future // Is scheduled to be voted on in a future round.
    }

    enum VoteParticipation {
        DidNotVote, // Voter did not vote.
        WrongVote, // Voter voted against the resolved price.
        CorrectVote // Voter voted with the resolved price.
    }

    // Only used as a return value in view methods -- never stored in the contract.
    struct RequestState {
        RequestStatus status;
        uint32 lastVotingRound;
    }

    /****************************************
     *            VOTING STATE              *
     ****************************************/

    FinderInterface private immutable finder; // Reference to the UMA Finder contract, used to find other UMA contracts.

    SlashingLibraryInterface public slashingLibrary; // Reference to Slashing Library, used to compute slashing amounts.

    VoteTiming.Data public voteTiming; // Vote timing library used to compute round timing related logic.

    OracleAncillaryInterface public immutable previousVotingContract; // Previous voting contract, if migrated.

    mapping(uint256 => Round) public rounds; // Maps round numbers to the rounds.

    mapping(bytes32 => PriceRequest) public priceRequests; // Maps price request IDs to the PriceRequest struct.

    bytes32[] public resolvedPriceRequestIds; // Array of resolved price requestIds. Used to track resolved requests.

    bytes32[] public pendingPriceRequestsIds; // Array of pending price requestIds. Can be resolved in the future.

    uint32 public maxRolls; // The maximum number of times a request can roll before it is deleted automatically.

    uint32 public maxRequestsPerRound; // The maximum number of requests that can be enqueued in a single round.

    address public migratedAddress; // If non-zero, this contract has been migrated to this address.

    uint128 public gat; // GAT: A minimum number of tokens that must participate to resolve a vote.

    uint64 public spat; // SPAT: Minimum percentage of staked tokens that must agree on the answer to resolve a vote.

    uint64 private constant UINT64_MAX = type(uint64).max; // Max value of an unsigned integer.

    uint256 public constant ANCILLARY_BYTES_LIMIT = 8192; // Max length in bytes of ancillary data.

    /****************************************
     *                EVENTS                *
     ****************************************/

    event VoteCommitted(
        address indexed voter,
        address indexed caller,
        uint32 roundId,
        bytes32 indexed identifier,
        uint256 time,
        bytes ancillaryData
    );

    event EncryptedVote(
        address indexed caller,
        uint32 indexed roundId,
        bytes32 indexed identifier,
        uint256 time,
        bytes ancillaryData,
        bytes encryptedVote
    );

    event VoteRevealed(
        address indexed voter,
        address indexed caller,
        uint32 roundId,
        bytes32 indexed identifier,
        uint256 time,
        bytes ancillaryData,
        int256 price,
        uint128 numTokens
    );

    event RequestAdded(
        address indexed requester,
        uint32 indexed roundId,
        bytes32 indexed identifier,
        uint256 time,
        bytes ancillaryData,
        bool isGovernance
    );

    event RequestResolved(
        uint32 indexed roundId,
        uint256 indexed resolvedPriceRequestIndex,
        bytes32 indexed identifier,
        uint256 time,
        bytes ancillaryData,
        int256 price
    );

    event VotingContractMigrated(address newAddress);

    event RequestDeleted(bytes32 indexed identifier, uint256 indexed time, bytes ancillaryData, uint32 rollCount);

    event RequestRolled(bytes32 indexed identifier, uint256 indexed time, bytes ancillaryData, uint32 rollCount);

    event GatAndSpatChanged(uint128 newGat, uint64 newSpat);

    event SlashingLibraryChanged(address newAddress);

    event MaxRollsChanged(uint32 newMaxRolls);

<<<<<<< HEAD
    event VoterSlashApplied(address indexed voter, int128 slashedTokens, uint128 postStake);
=======
    event MaxRequestsPerRoundChanged(uint32 newMaxRequestsPerRound);

    event VoterSlashApplied(address indexed voter, int256 slashedTokens, uint256 postStake);
>>>>>>> 324f3093

    event VoterSlashed(address indexed voter, uint256 indexed requestIndex, int128 slashedTokens);

    /**
     * @notice Construct the VotingV2 contract.
     * @param _emissionRate amount of voting tokens that are emitted per second, split prorate between stakers.
     * @param _unstakeCoolDown time that a voter must wait to unstake after requesting to unstake.
     * @param _phaseLength length of the voting phases in seconds.
     * @param _maxRolls number of times a vote must roll to be auto deleted by the DVM.
     * @param _maxRequestsPerRound maximum number of requests that can be enqueued in a single round.
     * @param _gat number of tokens that must participate to resolve a vote.
     * @param _spat percentage of staked tokens that must agree on the result to resolve a vote.
     * @param _votingToken address of the UMA token contract used to commit votes.
     * @param _finder keeps track of all contracts within the system based on their interfaceName.
     * @param _slashingLibrary contract used to calculate voting slashing penalties based on voter participation.
     * @param _previousVotingContract previous voting contract address.
     */
    constructor(
        uint128 _emissionRate,
        uint64 _unstakeCoolDown,
        uint64 _phaseLength,
        uint32 _maxRolls,
<<<<<<< HEAD
        uint128 _gat,
        uint64 _spat,
=======
        uint32 _maxRequestsPerRound,
        uint256 _gat,
        uint256 _spat,
>>>>>>> 324f3093
        address _votingToken,
        address _finder,
        address _slashingLibrary,
        address _previousVotingContract
    ) Staker(_emissionRate, _unstakeCoolDown, _votingToken) {
        voteTiming.init(_phaseLength);
        finder = FinderInterface(_finder);
        previousVotingContract = OracleAncillaryInterface(_previousVotingContract);
        setGatAndSpat(_gat, _spat);
        setSlashingLibrary(_slashingLibrary);
        setMaxRequestPerRound(_maxRequestsPerRound);
        setMaxRolls(_maxRolls);
    }

    /***************************************
                    MODIFIERS
    ****************************************/

    modifier onlyRegisteredContract() {
        _requireRegisteredContract();
        _;
    }

    modifier onlyIfNotMigrated() {
        _requireNotMigrated();
        _;
    }

    /****************************************
     *  PRICE REQUEST AND ACCESS FUNCTIONS  *
     ****************************************/

    /**
     * @notice Enqueues a request (if a request isn't already present) for the identifier, time and ancillary data.
     * @dev Time must be in the past and the identifier must be supported. The length of the ancillary data is limited.
     * @param identifier uniquely identifies the price requested. E.g. BTC/USD (encoded as bytes32) could be requested.
     * @param time unix timestamp for the price request.
     * @param ancillaryData arbitrary data appended to a price request to give the voters more info from the caller.
     */
    function requestPrice(
        bytes32 identifier,
        uint256 time,
        bytes memory ancillaryData
    ) public override nonReentrant onlyIfNotMigrated onlyRegisteredContract {
        _requestPrice(identifier, time, ancillaryData, false);
    }

    /**
     * @notice Enqueues a governance action request (if not already present) for identifier, time and ancillary data.
     * @dev Only the owner of the Voting contract can call this. In normal operation this is the Governor contract.
     * @param identifier uniquely identifies the price requested. E.g. Admin 0 (encoded as bytes32) could be requested.
     * @param time unix timestamp for the price request.
     * @param ancillaryData arbitrary data appended to a price request to give the voters more info from the caller.
     */
    function requestGovernanceAction(
        bytes32 identifier,
        uint256 time,
        bytes memory ancillaryData
    ) external override onlyOwner onlyIfNotMigrated {
        _requestPrice(identifier, time, ancillaryData, true);
    }

    /**
     * @notice Enqueues a request (if a request isn't already present) for the identifier, time pair.
     * @dev Overloaded method to enable short term backwards compatibility when ancillary data is not included.
     * @param identifier uniquely identifies the price requested. E.g. BTC/USD (encoded as bytes32) could be requested.
     * @param time unix timestamp for the price request.
     */
    function requestPrice(bytes32 identifier, uint256 time) external override {
        requestPrice(identifier, time, "");
    }

    // Enqueues a request (if a request isn't already present) for the given identifier, time and ancillary data.
    function _requestPrice(
        bytes32 identifier,
        uint256 time,
        bytes memory ancillaryData,
        bool isGovernance
    ) internal {
        require(time <= getCurrentTime(), "Can only request in past");
        require(isGovernance || _getIdentifierWhitelist().isIdentifierSupported(identifier), "Unsupported identifier");
        require(ancillaryData.length <= ANCILLARY_BYTES_LIMIT, "Invalid ancillary data");

        bytes32 priceRequestId = _encodePriceRequest(identifier, time, ancillaryData);
        PriceRequest storage priceRequest = priceRequests[priceRequestId];

        // Price has never been requested.
        uint32 currentRoundId = getCurrentRoundId();
        if (_getRequestStatus(priceRequest, currentRoundId) == RequestStatus.NotRequested) {
            uint32 roundIdToVoteOn = getRoundIdToVoteOnRequest(currentRoundId + 1);
            ++rounds[roundIdToVoteOn].numberOfRequestsToVoteOnInThisRound;
            priceRequest.identifier = identifier;
            priceRequest.time = SafeCast.toUint64(time);
            priceRequest.ancillaryData = ancillaryData;
            priceRequest.lastVotingRound = roundIdToVoteOn;
            if (isGovernance) priceRequest.isGovernance = isGovernance;

            pendingPriceRequestsIds.push(priceRequestId);
            emit RequestAdded(msg.sender, roundIdToVoteOn, identifier, time, ancillaryData, isGovernance);
        }
    }

    function getRoundIdToVoteOnRequest(uint32 targetRoundId) public view returns (uint32) {
        while (rounds[targetRoundId].numberOfRequestsToVoteOnInThisRound >= maxRequestsPerRound) ++targetRoundId;
        return targetRoundId;
    }

    /**
     * @notice Returns whether the price for identifier, time and ancillary data is available.
     * @param identifier uniquely identifies the price requested. E.g. BTC/USD (encoded as bytes32) could be requested.
     * @param time unix timestamp of the price request.
     * @param ancillaryData arbitrary data appended to a price request to give the voters more info from the caller.
     * @return bool if the DVM has resolved to a price for the given identifier, timestamp and ancillary data.
     */
    function hasPrice(
        bytes32 identifier,
        uint256 time,
        bytes memory ancillaryData
    ) public view override onlyRegisteredContract returns (bool) {
        (bool _hasPrice, , ) = _getPriceOrError(identifier, time, ancillaryData);
        return _hasPrice;
    }

    /**
     * @notice Whether the price for identifier and time is available.
     * @dev Overloaded method to enable short term backwards compatibility when ancillary data is not included.
     * @param identifier uniquely identifies the price requested. E.g. BTC/USD (encoded as bytes32) could be requested.
     * @param time unix timestamp of the price request.
     * @return bool if the DVM has resolved to a price for the given identifier and timestamp.
     */
    function hasPrice(bytes32 identifier, uint256 time) public view override returns (bool) {
        return hasPrice(identifier, time, "");
    }

    /**
     * @notice Gets the price for identifier, time and ancillary data if it has already been requested and resolved.
     * @dev If the price is not available, the method reverts.
     * @param identifier uniquely identifies the price requested. E.g. BTC/USD (encoded as bytes32) could be requested.
     * @param time unix timestamp of the price request.
     * @param ancillaryData arbitrary data appended to a price request to give the voters more info from the caller.
     * @return int256 representing the resolved price for the given identifier, timestamp and ancillary data.
     */
    function getPrice(
        bytes32 identifier,
        uint256 time,
        bytes memory ancillaryData
    ) public view override onlyRegisteredContract returns (int256) {
        (bool _hasPrice, int256 price, string memory message) = _getPriceOrError(identifier, time, ancillaryData);

        // If the price wasn't available, revert with the provided message.
        require(_hasPrice, message);
        return price;
    }

    /**
     * @notice Gets the price for identifier and time if it has already been requested and resolved.
     * @dev Overloaded method to enable short term backwards compatibility when ancillary data is not included.
     * @dev If the price is not available, the method reverts.
     * @param identifier uniquely identifies the price requested. E.g. BTC/USD (encoded as bytes32) could be requested.
     * @param time unix timestamp of the price request.
     * @return int256 representing the resolved price for the given identifier and timestamp.
     */
    function getPrice(bytes32 identifier, uint256 time) external view override returns (int256) {
        return getPrice(identifier, time, "");
    }

    /**
     * @notice Gets the status of a list of price requests, identified by their identifier and time.
     * @dev If the status for a particular request is NotRequested, the lastVotingRound will always be 0.
     * @param requests array of pending requests which includes identifier, timestamp & ancillary data for the requests.
     * @return requestStates a list, in the same order as the input list, giving the status of the specified requests.
     */
    function getPriceRequestStatuses(PendingRequestAncillary[] memory requests)
        public
        view
        returns (RequestState[] memory)
    {
        RequestState[] memory requestStates = new RequestState[](requests.length);
        uint32 currentRoundId = getCurrentRoundId();
        for (uint256 i = 0; i < requests.length; i = unsafe_inc(i)) {
            PriceRequest storage priceRequest =
                _getPriceRequest(requests[i].identifier, requests[i].time, requests[i].ancillaryData);

            RequestStatus status = _getRequestStatus(priceRequest, currentRoundId);

            // If it's an active request, its true lastVotingRound is the current one, even if it hasn't been updated.
            if (status == RequestStatus.Active) requestStates[i].lastVotingRound = currentRoundId;
            else requestStates[i].lastVotingRound = priceRequest.lastVotingRound;
            requestStates[i].status = status;
        }
        return requestStates;
    }

    /****************************************
     *          VOTING FUNCTIONS            *
     ****************************************/

    /**
     * @notice Commit a vote for a price request for identifier at time.
     * @dev identifier, time must correspond to a price request that's currently in the commit phase.
     * Commits can be changed.
     * @dev Since transaction data is public, the salt will be revealed with the vote. While this is the system’s
     * expected behavior, voters should never reuse salts. If someone else is able to guess the voted price and knows
     * that a salt will be reused, then they can determine the vote pre-reveal.
     * @param identifier uniquely identifies the committed vote. E.g. BTC/USD price pair.
     * @param time unix timestamp of the price being voted on.
     * @param ancillaryData arbitrary data appended to a price request to give the voters more info from the caller.
     * @param hash keccak256 hash of the price, salt, voter address, time, ancillaryData, current roundId, identifier.
     */
    function commitVote(
        bytes32 identifier,
        uint256 time,
        bytes memory ancillaryData,
        bytes32 hash
    ) public override nonReentrant onlyIfNotMigrated {
        uint32 currentRoundId = getCurrentRoundId();
        address voter = getVoterFromDelegate(msg.sender);
        _updateTrackers(voter);

        require(hash != bytes32(0), "Invalid commit hash");
        require(getVotePhase() == Phase.Commit, "Cannot commit in reveal phase");
        PriceRequest storage priceRequest = _getPriceRequest(identifier, time, ancillaryData);
        require(_getRequestStatus(priceRequest, currentRoundId) == RequestStatus.Active, "Request must be active");

        priceRequest.voteInstances[currentRoundId].voteSubmissions[voter].commit = hash;

        emit VoteCommitted(voter, msg.sender, currentRoundId, identifier, time, ancillaryData);
    }

    /**
     * @notice Reveal a previously committed vote for identifier at time.
     * @dev The revealed price, salt, voter address, time, ancillaryData, current roundId, identifier must hash to the
     * latest hash that commitVote() was called with. Only the committer can reveal their vote.
     * @param identifier voted on in the commit phase. E.g. BTC/USD price pair.
     * @param time specifies the unix timestamp of the price being voted on.
     * @param price voted on during the commit phase.
     * @param ancillaryData arbitrary data appended to a price request to give the voters more info from the caller.
     * @param salt value used to hide the commitment price during the commit phase.
     */
    function revealVote(
        bytes32 identifier,
        uint256 time,
        int256 price,
        bytes memory ancillaryData,
        int256 salt
    ) public override nonReentrant onlyIfNotMigrated {
        uint32 currentRoundId = getCurrentRoundId();
        _freezeRoundVariables(currentRoundId);
        VoteInstance storage voteInstance =
            _getPriceRequest(identifier, time, ancillaryData).voteInstances[currentRoundId];
        address voter = getVoterFromDelegate(msg.sender);
        VoteSubmission storage voteSubmission = voteInstance.voteSubmissions[voter];

        require(getVotePhase() == Phase.Reveal, "Reveal phase has not started yet"); // Can only reveal in reveal phase.

        // Zero hashes are blocked in commit; they indicate a different error: voter did not commit or already revealed.
        require(voteSubmission.commit != bytes32(0), "Invalid hash reveal");

        // Check that the hash that was committed matches to the one that was revealed. Note that if the voter had
        // then they must reveal with the same account they had committed with.
        require(
            keccak256(
                abi.encodePacked(price, salt, msg.sender, time, ancillaryData, uint256(currentRoundId), identifier)
            ) == voteSubmission.commit,
            "Revealed data != commit hash"
        );

        delete voteSubmission.commit; // Small gas refund for clearing up storage.
        voteSubmission.revealHash = keccak256(abi.encode(price)); // Set the voter's submission.

        // Calculate the voters effective stake for this round as the difference between their stake and pending stake.
        // This allows for the voter to have staked during this reveal phase and not consider their pending stake.
        uint128 effectiveStake = voterStakes[voter].stake - voterStakes[voter].pendingStakes[currentRoundId];
        voteInstance.results.addVote(price, effectiveStake); // Add vote to the results.
        emit VoteRevealed(voter, msg.sender, currentRoundId, identifier, time, ancillaryData, price, effectiveStake);
    }

    /**
     * @notice Commits a vote and logs an event with a data blob, typically an encrypted version of the vote
     * @dev An encrypted version of the vote is emitted in an event EncryptedVote to allow off-chain infrastructure to
     * retrieve the commit. The contents of encryptedVote are never used on chain: it is purely for convenience.
     * @param identifier unique price pair identifier. E.g. BTC/USD price pair.
     * @param time unix timestamp of the price request.
     * @param ancillaryData arbitrary data appended to a price request to give the voters more info from the caller.
     * @param hash keccak256 hash of the price you want to vote for and a int256 salt.
     * @param encryptedVote offchain encrypted blob containing the voter's amount, time and salt.
     */
    function commitAndEmitEncryptedVote(
        bytes32 identifier,
        uint256 time,
        bytes memory ancillaryData,
        bytes32 hash,
        bytes memory encryptedVote
    ) public override {
        commitVote(identifier, time, ancillaryData, hash);
        emit EncryptedVote(msg.sender, getCurrentRoundId(), identifier, time, ancillaryData, encryptedVote);
    }

    /****************************************
     *        VOTING GETTER FUNCTIONS       *
     ****************************************/

    /**
     * @notice Gets the requests that are being voted on this round after resolving them when possible.
     * @return pendingRequests array containing identifiers of type PendingRequestAncillaryAugmented.
     */
    function getPendingRequests() external override returns (PendingRequestAncillaryAugmented[] memory) {
        // First, resolve any pending requests that can be resolved.
        processResolvablePriceRequests();
        // Solidity memory arrays aren't resizable (and reading storage is expensive). Hence this hackery to filter
        // pendingPriceRequestsIds only to those requests that have an Active RequestStatus.
        PendingRequestAncillaryAugmented[] memory unresolved =
            new PendingRequestAncillaryAugmented[](pendingPriceRequestsIds.length);
        uint256 numUnresolved = 0;

        for (uint256 i = 0; i < pendingPriceRequestsIds.length; i = unsafe_inc(i)) {
            PriceRequest storage priceRequest = priceRequests[pendingPriceRequestsIds[i]];

            if (_getRequestStatus(priceRequest, getCurrentRoundId()) == RequestStatus.Active) {
                unresolved[numUnresolved] = PendingRequestAncillaryAugmented({
                    lastVotingRound: priceRequest.lastVotingRound,
                    isGovernance: priceRequest.isGovernance,
                    time: priceRequest.time,
                    rollCount: priceRequest.rollCount,
                    identifier: priceRequest.identifier,
                    ancillaryData: priceRequest.ancillaryData
                });
                numUnresolved++;
            }
        }

        PendingRequestAncillaryAugmented[] memory pendingRequests =
            new PendingRequestAncillaryAugmented[](numUnresolved);
        for (uint256 i = 0; i < numUnresolved; i = unsafe_inc(i)) pendingRequests[i] = unresolved[i];

        return pendingRequests;
    }

    /**
     * @notice Checks if there are current active requests.
     * @return bool true if there are active requests, false otherwise.
     */
    function currentActiveRequests() public view returns (bool) {
        uint32 currentRoundId = getCurrentRoundId();
        for (uint256 i = 0; i < pendingPriceRequestsIds.length; i = unsafe_inc(i))
            if (_getRequestStatus(priceRequests[pendingPriceRequestsIds[i]], currentRoundId) == RequestStatus.Active)
                return true;

        return false;
    }

    /**
     * @notice Returns the current voting phase, as a function of the current time.
     * @return Phase to indicate the current phase. Either { Commit, Reveal, NUM_PHASES }.
     */
    function getVotePhase() public view override returns (Phase) {
        return Phase(uint256(voteTiming.computeCurrentPhase(getCurrentTime())));
    }

    /**
     * @notice Returns the current round ID, as a function of the current time.
     * @return uint256 the unique round ID.
     */
    function getCurrentRoundId() public view override returns (uint32) {
        return uint32(voteTiming.computeCurrentRoundId(getCurrentTime()));
    }

    /**
     * @notice Returns the round end time, as a function of the round number.
     * @param roundId representing the unique round ID.
     * @return uint256 representing the unique round ID.
     */
    function getRoundEndTime(uint256 roundId) external view returns (uint256) {
        return voteTiming.computeRoundEndTime(roundId);
    }

    /**
     * @notice Returns the number of resolved price requests over all time.
     * @return uint256 the total number of prices resolved over all time.
     */
    function getNumberOfResolvedPriceRequests() external view returns (uint256) {
        return resolvedPriceRequestIds.length;
    }

    /**
     * @notice Returns the number of current pending price requests to be voted.
     * @return uint256 the total number of pending prices requests.
     */
    function getNumberOfPendingPriceRequests() external view returns (uint256) {
        return pendingPriceRequestsIds.length;
    }

    /**
     * @notice Returns aggregate slashing trackers for a given request index.
     * @param requestIndex requestIndex the index of the request to fetch slashing trackers for.
     * @return SlashingTracker Tracker object contains the slashed UMA per staked UMA per wrong vote and no vote, the
     * total UMA slashed in the round and the total number of correct votes in the round.
     */
    function requestSlashingTrackers(uint256 requestIndex) public view returns (SlashingTracker memory) {
        PriceRequest storage priceRequest = priceRequests[resolvedPriceRequestIds[requestIndex]];
        uint32 lastVotingRound = priceRequest.lastVotingRound;
        VoteInstance storage voteInstance = priceRequest.voteInstances[lastVotingRound];

        uint256 totalVotes = voteInstance.results.totalVotes;
        uint256 totalCorrectVotes = voteInstance.results.getTotalCorrectlyVotedTokens();
        uint256 stakedAtRound = rounds[lastVotingRound].cumulativeStakeAtRound;
        bool isGovernance = priceRequest.isGovernance;

        (uint256 wrongVoteSlash, uint256 noVoteSlash) =
            slashingLibrary.calcSlashing(stakedAtRound, totalVotes, totalCorrectVotes, requestIndex, isGovernance);

        uint256 totalSlashed =
            ((noVoteSlash * (stakedAtRound - totalVotes)) + (wrongVoteSlash * (totalVotes - totalCorrectVotes))) / 1e18;

        return SlashingTracker(wrongVoteSlash, noVoteSlash, totalSlashed, totalCorrectVotes, lastVotingRound);
    }

    function getVoterParticipation(
        uint256 requestIndex,
        uint32 lastVotingRound,
        address voter
    ) public view returns (VoteParticipation) {
        VoteInstance storage voteInstance =
            priceRequests[resolvedPriceRequestIds[requestIndex]].voteInstances[lastVotingRound];
        bytes32 revealHash = voteInstance.voteSubmissions[voter].revealHash;
        if (revealHash == bytes32(0)) return VoteParticipation.DidNotVote;
        if (voteInstance.results.wasVoteCorrect(revealHash)) return VoteParticipation.CorrectVote;
        return VoteParticipation.WrongVote;
    }

    /****************************************
     *        OWNER ADMIN FUNCTIONS         *
     ****************************************/

    /**
     * @notice Disables this Voting contract in favor of the migrated one.
     * @dev Can only be called by the contract owner.
     * @param newVotingAddress the newly migrated contract address.
     */
    function setMigrated(address newVotingAddress) external override onlyOwner {
        migratedAddress = newVotingAddress;
        emit VotingContractMigrated(newVotingAddress);
    }

    /**
     * @notice Sets the maximum number of rounds to roll a request can have before the DVM auto deletes it.
     * @dev Can only be called by the contract owner.
     * @param newMaxRolls the new number of rounds to roll a request before the DVM auto deletes it.
     */
    function setMaxRolls(uint32 newMaxRolls) public override onlyOwner {
        maxRolls = newMaxRolls;
        emit MaxRollsChanged(newMaxRolls);
    }

    /**
     * @notice Sets the maximum number of requests that can be made in a single round. Used to bound the maximum
     * sequential slashing that can be applied within a single round.
     * @dev Can only be called by the contract owner.
     * @param newMaxRequestsPerRound the new maximum number of requests that can be made in a single round.
     */
    function setMaxRequestPerRound(uint32 newMaxRequestsPerRound) public override onlyOwner {
        require(newMaxRequestsPerRound > 0);
        maxRequestsPerRound = newMaxRequestsPerRound;
        emit MaxRequestsPerRoundChanged(newMaxRequestsPerRound);
    }

    /**
     * @notice Resets the GAT number and PAT percentage. GAT is the minimum number of tokens that must participate in a
     * vote for it to resolve (quorum number). SPAT is the minimum percentage of tokens that must agree on a result
     * for it to resolve (percentage of staked tokens) This change only applies to subsequent rounds.
     * @param newGat sets the next round's GAT and going forward.
     * @param newSpat sets the next round's SPAT and going forward.
     */
    function setGatAndSpat(uint128 newGat, uint64 newSpat) public override onlyOwner {
        require(newGat < votingToken.totalSupply() && newGat > 0);
        require(newSpat > 0 && newSpat < 1e18);
        gat = newGat;
        spat = newSpat;

        emit GatAndSpatChanged(newGat, newSpat);
    }

    /**
     * @notice Changes the slashing library used by this contract.
     * @param _newSlashingLibrary new slashing library address.
     */
    function setSlashingLibrary(address _newSlashingLibrary) public override onlyOwner {
        slashingLibrary = SlashingLibraryInterface(_newSlashingLibrary);
        emit SlashingLibraryChanged(_newSlashingLibrary);
    }

    /****************************************
     *          STAKING FUNCTIONS           *
     ****************************************/

    /**
     * @notice Updates the voter's trackers for staking and slashing. Applies all unapplied slashing to given staker.
     * @dev Can be called by anyone, but it is not necessary for the contract to function is run the other functions.
     * @param voter address of the voter to update the trackers for.
     */
    function updateTrackers(address voter) external {
        _updateTrackers(voter);
    }

    /**
     * @notice Updates the voter's trackers for staking and voting, specifying a maximum number of resolved requests to
     * traverse. This function can be used in place of updateTrackers to process the trackers in batches, hence avoiding
     * potential issues if the number of elements to be processed is large and the associated gas cost is too high.
     * @param voter address of the voter to update the trackers for.
     * @param maxTraversals maximum number of resolved requests to traverse in this call.
     */
    function updateTrackersRange(address voter, uint64 maxTraversals) external {
        processResolvablePriceRequests();
        _updateAccountSlashingTrackers(voter, maxTraversals);
    }

    // Updates the global and selected wallet's trackers for staking and voting. Note that the order of these calls is
    // very important due to the interplay between slashing and inactive/active liquidity.
    function _updateTrackers(address voter) internal override {
        processResolvablePriceRequests();
        _updateAccountSlashingTrackers(voter, UINT64_MAX);
        super._updateTrackers(voter);
    }

    /**
     * @notice Process and resolve all resolvable price requests. This function traverses all pending price requests and
     *  resolves them if they are resolvable. It also rolls and deletes requests, if required.
     */
    function processResolvablePriceRequests() public {
        _processResolvablePriceRequests(UINT64_MAX);
    }

    /**
     * @notice Process and resolve all resolvable price requests. This function traverses all pending price requests and
     * resolves them if they are resolvable. It also rolls and deletes requests, if required. This function can be used
     * in place of processResolvablePriceRequests to process the requests in batches, hence avoiding potential issues if
     * the number of elements to be processed is large and the associated gas cost is too high.
     * @param maxTraversals maximum number of resolved requests to traverse in this call.
     */
    function processResolvablePriceRequestsRange(uint64 maxTraversals) external {
        _processResolvablePriceRequests(maxTraversals);
    }

    // Starting index for a staker is the first value that nextIndexToProcess is set to and defines the first index that
    // a staker is suspectable to receiving slashing on. This is set to current length of the resolvedPriceRequestIds.
    // Note first call processResolvablePriceRequests to ensure that the resolvedPriceRequestIds array is up to date.
    function _getStartingIndexForStaker() internal override returns (uint64) {
        processResolvablePriceRequests();
        return SafeCast.toUint64(resolvedPriceRequestIds.length);
    }

    // Checks if we are in an active voting reveal phase (currently revealing votes). This impacts if a new staker's
    // stake should be activated immediately or if it should be frozen until the end of the reveal phase.
    function _inActiveReveal() internal view override returns (bool) {
        return (currentActiveRequests() && getVotePhase() == Phase.Reveal);
    }

    // This function must be called before any tokens are staked. It updates the voter's pending stakes to reflect the
    // new amount to stake. These updates are only made if we are in an active reveal. This is required to appropriately
    // calculate a voter's trackers and avoid slashing them for amounts staked during an active reveal phase.
    function _computePendingStakes(address voter, uint128 amount) internal override {
        if (_inActiveReveal()) {
            uint32 currentRoundId = getCurrentRoundId();
            // Freeze round variables to prevent cumulativeActiveStakeAtRound from changing based on the stakes during
            // the active reveal phase. This will happen if the first action within the reveal is someone staking.
            _freezeRoundVariables(currentRoundId);
            // Increment pending stake for voter by amount. With the omission of stake from cumulativeActiveStakeAtRound
            // for this round, ensure that the pending stakes is not included in the slashing calculation for this round.
            _incrementPendingStake(voter, currentRoundId, amount);
        }
    }

    // Updates the slashing trackers of a given account based on previous voting activity. This traverses all resolved
    // requests for each voter and for each request checks if the voter voted correctly or not. Based on the voters
    // voting activity the voters balance is updated accordingly. The caller can provide a maxTraversals parameter to
    // limit the number of resolved requests to traverse in this call to bound the gas used. Note each iteration of
    // this function re-uses a fresh slash variable to produce useful logs on the amount a voter is slashed.
    function _updateAccountSlashingTrackers(address voter, uint64 maxTraversals) internal {
        VoterStake storage voterStake = voterStakes[voter];
        uint64 requestIndex = voterStake.nextIndexToProcess; // Traverse all requests from the last considered request.

        // Traverse all elements within the resolvedPriceRequestIds array and update the voter's trackers according to
        // their voting activity. Bound the number of iterations to the maxTraversals parameter to cap the gas used.
        while (requestIndex < resolvedPriceRequestIds.length && maxTraversals > 0) {
            maxTraversals = unsafe_dec_64(maxTraversals); // reduce the number of traversals left & re-use the prop.

            // Get the slashing for this request. This comes from the slashing library and informs to the voter slash.
            SlashingTracker memory trackers = requestSlashingTrackers(requestIndex);

            // Use the effective stake as the difference between the current stake and pending stake. The staker will
            //have a pending stake if they staked during an active reveal for the voting round in question.
            uint256 effectiveStake = voterStake.stake - voterStake.pendingStakes[trackers.lastVotingRound];
            int256 slash; // The amount to slash the voter by for this request. Reset on each entry to emit useful logs.

            // Get the voter participation for this request. This informs if the voter voted correctly or not.
            VoteParticipation participation = getVoterParticipation(requestIndex, trackers.lastVotingRound, voter);

            // The voter did not reveal or did not commit. Slash at noVote rate.
            if (participation == VoteParticipation.DidNotVote)
                slash = -int256((effectiveStake * trackers.noVoteSlashPerToken) / 1e18);

                // The voter did not vote with the majority. Slash at wrongVote rate.
            else if (participation == VoteParticipation.WrongVote)
                slash = -int256((effectiveStake * trackers.wrongVoteSlashPerToken) / 1e18);

                // Else, the voter voted correctly. Receive a pro-rate share of the other voters slash.
            else slash = int256((effectiveStake * trackers.totalSlashed) / trackers.totalCorrectVotes);

            emit VoterSlashed(voter, requestIndex, int128(slash));
            voterStake.unappliedSlash += int128(slash);

            // If the next round is different to the current considered round, apply the slash to the voter.
            if (isNextRequestRoundDifferent(requestIndex)) _applySlashToVoter(voterStake, voter);

            requestIndex = unsafe_inc_64(requestIndex); // Increment the request index.
        }

        // Set the account's nextIndexToProcess to the requestIndex so the next entry starts where we left off.
        voterStake.nextIndexToProcess = requestIndex;
    }

    // Applies a given slash to a given voter's stake. In the event the sum of the slash and the voter's stake is less
    // than 0, the voter's stake is set to 0 to prevent the voter's stake from going negative. unappliedSlash tracked
    // all slashing the staker has received but not yet applied to their stake. Apply it then set it to zero.
    function _applySlashToVoter(VoterStake storage voterStake, address voter) internal {
        if (voterStake.unappliedSlash + int128(voterStake.stake) > 0)
            voterStake.stake = uint128(int128(voterStake.stake) + voterStake.unappliedSlash);
        else voterStake.stake = 0;
        emit VoterSlashApplied(voter, voterStake.unappliedSlash, voterStake.stake);
        voterStake.unappliedSlash = 0;
    }

    // Checks if the next round (index+1) is different to the current round (index).
    function isNextRequestRoundDifferent(uint64 index) internal view returns (bool) {
        if (index + 1 >= resolvedPriceRequestIds.length) return true;

        return
            priceRequests[resolvedPriceRequestIds[index]].lastVotingRound !=
            priceRequests[resolvedPriceRequestIds[index + 1]].lastVotingRound;
    }

    /****************************************
     *      MIGRATION SUPPORT FUNCTIONS     *
     ****************************************/

    /**
     * @notice Enable retrieval of rewards on a previously migrated away from voting contract. This function is intended
     * on being removed from future versions of the Voting contract and aims to solve a short term migration pain point.
     * @param voter voter for which rewards will be retrieved. Does not have to be the caller.
     * @param roundId the round from which voting rewards will be retrieved from.
     * @param toRetrieve array of PendingRequests which rewards are retrieved from.
     * @return uint256 the amount of rewards.
     */
    function retrieveRewardsOnMigratedVotingContract(
        address voter,
        uint256 roundId,
        MinimumVotingAncillaryInterface.PendingRequestAncillary[] memory toRetrieve
    ) public returns (uint256) {
        uint256 rewards =
            MinimumVotingAncillaryInterface(address(previousVotingContract))
                .retrieveRewards(voter, roundId, toRetrieve)
                .rawValue;
        return rewards;
    }

    /****************************************
     *    PRIVATE AND INTERNAL FUNCTIONS    *
     ****************************************/

    // Deletes a request from the pending requests array, based on index. Swap and pop.
    function _removeRequestFromPendingPriceRequestsIds(uint64 pendingRequestIndex) internal {
        pendingPriceRequestsIds[pendingRequestIndex] = pendingPriceRequestsIds[pendingPriceRequestsIds.length - 1];
        pendingPriceRequestsIds.pop();
    }

    // Returns the price for a given identifier. Three params are returns: bool if there was an error, int to represent
    // the resolved price and a string which is filled with an error message, if there was an error or "".
    function _getPriceOrError(
        bytes32 identifier,
        uint256 time,
        bytes memory ancillaryData
    )
        internal
        view
        returns (
            bool,
            int256,
            string memory
        )
    {
        PriceRequest storage priceRequest = _getPriceRequest(identifier, time, ancillaryData);
        uint32 currentRoundId = getCurrentRoundId();
        RequestStatus requestStatus = _getRequestStatus(priceRequest, currentRoundId);

        if (requestStatus == RequestStatus.Active) return (false, 0, "Current voting round not ended");
        if (requestStatus == RequestStatus.Resolved) {
            VoteInstance storage voteInstance = priceRequest.voteInstances[priceRequest.lastVotingRound];
            (, int256 resolvedPrice) = _getResolvedPrice(voteInstance, priceRequest.lastVotingRound);
            return (true, resolvedPrice, "");
        }

        if (requestStatus == RequestStatus.Future) return (false, 0, "Price is still to be voted on");
        (bool previouslyResolved, int256 previousPrice) =
            _getPriceFromPreviousVotingContract(identifier, time, ancillaryData);
        if (previouslyResolved) return (true, previousPrice, "");
        return (false, 0, "Price was never requested");
    }

    // Check the previousVotingContract to see if a given price request was resolved.
    // Returns true or false, and the resolved price or zero, depending on whether it was found or not.
    function _getPriceFromPreviousVotingContract(
        bytes32 identifier,
        uint256 time,
        bytes memory ancillaryData
    ) private view returns (bool, int256) {
        if (address(previousVotingContract) == address(0)) return (false, 0);
        if (previousVotingContract.hasPrice(identifier, time, ancillaryData))
            return (true, previousVotingContract.getPrice(identifier, time, ancillaryData));
        return (false, 0);
    }

    // Returns a price request object for a given identifier, time and ancillary data.
    function _getPriceRequest(
        bytes32 identifier,
        uint256 time,
        bytes memory ancillaryData
    ) private view returns (PriceRequest storage) {
        return priceRequests[_encodePriceRequest(identifier, time, ancillaryData)];
    }

    // Returns an encoded bytes32 representing a price request. Used when storing/referencing price requests.
    function _encodePriceRequest(
        bytes32 identifier,
        uint256 time,
        bytes memory ancillaryData
    ) private pure returns (bytes32) {
        return keccak256(abi.encode(identifier, time, ancillaryData));
    }

    // Stores ("freezes") variables that should not shift within an active voting round. Called on reveal but only makes
    // a state change if and only if the this is the first reveal.
    function _freezeRoundVariables(uint256 roundId) private {
        // Only freeze the round if this is the first request in the round.
        if (rounds[roundId].minParticipationRequirement == 0) {
            // The minimum required participation for a vote to settle within this round is the GAT (fixed number).
            rounds[roundId].minParticipationRequirement = gat;

            // The minimum votes on the modal outcome for the vote to settle within this round is the SPAT (percentage).
            rounds[roundId].minAgreementRequirement = uint128((spat * uint256(cumulativeStake)) / 1e18);
            rounds[roundId].cumulativeStakeAtRound = cumulativeStake; // Store the cumulativeStake to work slashing.
        }
    }

    // Traverse pending price requests and resolve any that are resolvable. If requests are rollable (they did not
    // resolve in the previous round and are to be voted in a subsequent round) then roll them. If requests can be
    // deleted (they have been rolled up to the maxRolls counter) then delete them. The caller can pass in maxTraversals
    // to limit the number of requests that are resolved in a single call to bound the total gas used by this function.
    // Note that the resolved index is stores for each round. This means that only the first caller of this function
    // per round needs to traverse the pending requests. After that subsequent calls to this are a no-op for that round.
    function _processResolvablePriceRequests(uint64 maxTraversals) private {
        uint32 currentRoundId = getCurrentRoundId();

        // Load in the last resolved index for this round to continue off from where the last caller left.
        uint64 requestIndex = rounds[currentRoundId].pendingResolvedIndex;
        // Traverse pendingPriceRequestsIds array and update the requests status according to the state of the request
        //(i.e settle, roll or delete request). Bound iterations to the maxTraversals parameter to cap the gas used.
        while (requestIndex < pendingPriceRequestsIds.length && maxTraversals > 0) {
            maxTraversals = unsafe_dec_64(maxTraversals);
            PriceRequest storage request = priceRequests[pendingPriceRequestsIds[requestIndex]];

            // If the last voting round is greater than or equal to the current round then this request is currently
            // being voted on or is enqueued for the next round. In this case, skip it and increment the request index.
            if (request.lastVotingRound >= currentRoundId) {
                requestIndex = unsafe_inc_64(requestIndex);
                continue; // Continue to the next request.
            }

            // Else, we are dealing with a request that can either be: a) deleted, b) rolled or c) resolved.
            VoteInstance storage voteInstance = request.voteInstances[request.lastVotingRound];
            (bool isResolvable, int256 resolvedPrice) = _getResolvedPrice(voteInstance, request.lastVotingRound);

            if (isResolvable) {
                // If resolvable, resolve. This involves a) moving the requestId from pendingPriceRequestsIds array to
                // resolvedPriceRequestIds array and b) removing requestId from pendingPriceRequestsIds. Don't need to
                // increment requestIndex as from pendingPriceRequestsIds amounts to decreasing the while loop bound.
                resolvedPriceRequestIds.push(pendingPriceRequestsIds[requestIndex]);
                _removeRequestFromPendingPriceRequestsIds(SafeCast.toUint64(requestIndex));
                emit RequestResolved(
                    request.lastVotingRound,
                    resolvedPriceRequestIds.length - 1,
                    request.identifier,
                    request.time,
                    request.ancillaryData,
                    resolvedPrice
                );
                continue; // Continue to the next request.
            }
            // If not resolvable, but the round has passed its voting round, then it must be deleted or rolled. First,
            // increment the rollCount. Use the difference between the current round and the last voting round to
            // accommodate the contract not being touched for any number of rounds during the roll.
            request.rollCount += currentRoundId - request.lastVotingRound;

            // If the roll count exceeds the threshold and the request is not governance then it is deletable.
            if (request.rollCount > maxRolls && !request.isGovernance) {
                emit RequestDeleted(request.identifier, request.time, request.ancillaryData, request.rollCount);
                delete priceRequests[pendingPriceRequestsIds[requestIndex]];
                _removeRequestFromPendingPriceRequestsIds(SafeCast.toUint64(requestIndex));
                continue;
            }
            // Else, the request should be rolled. This involves only moving forward the lastVotingRound.
            request.lastVotingRound = getRoundIdToVoteOnRequest(currentRoundId);
            ++rounds[request.lastVotingRound].numberOfRequestsToVoteOnInThisRound;
            emit RequestRolled(request.identifier, request.time, request.ancillaryData, request.rollCount);
            requestIndex = unsafe_inc_64(requestIndex);
        }

        rounds[currentRoundId].pendingResolvedIndex = requestIndex; // Store the index traversed up to for this round.
    }

    // Returns a price request status. A request is either: NotRequested, Active, Resolved or Future.
    function _getRequestStatus(PriceRequest storage priceRequest, uint32 currentRoundId)
        private
        view
        returns (RequestStatus)
    {
        if (priceRequest.lastVotingRound == 0) return RequestStatus.NotRequested;
        else if (priceRequest.lastVotingRound < currentRoundId) {
            VoteInstance storage voteInstance = priceRequest.voteInstances[priceRequest.lastVotingRound];
            (bool isResolved, ) = _getResolvedPrice(voteInstance, priceRequest.lastVotingRound);
            return isResolved ? RequestStatus.Resolved : RequestStatus.Active;
        } else if (priceRequest.lastVotingRound == currentRoundId) return RequestStatus.Active;
        else return RequestStatus.Future; // Means than priceRequest.lastVotingRound > currentRoundId
    }

    function _getResolvedPrice(VoteInstance storage voteInstance, uint256 lastVotingRound)
        internal
        view
        returns (bool isResolved, int256 price)
    {
        return
            voteInstance.results.getResolvedPrice(
                rounds[lastVotingRound].minParticipationRequirement,
                rounds[lastVotingRound].minAgreementRequirement
            );
    }

    // Gas optimized uint256 increment.
    function unsafe_inc(uint256 x) internal pure returns (uint256) {
        unchecked { return x + 1; }
    }

    // Gas optimized uint64 increment.
    function unsafe_inc_64(uint64 x) internal pure returns (uint64) {
        unchecked { return x + 1; }
    }

    // Gas optimized uint64 decrement.
    function unsafe_dec_64(uint64 x) internal pure returns (uint64) {
        unchecked { return x - 1; }
    }

    // Returns the registered identifier whitelist, stored in the finder.
    function _getIdentifierWhitelist() private view returns (IdentifierWhitelistInterface) {
        return IdentifierWhitelistInterface(finder.getImplementationAddress(OracleInterfaces.IdentifierWhitelist));
    }

    // Reverts if the contract has been migrated. Used in a modifier, defined as a private function for gas savings.
    function _requireNotMigrated() private view {
        require(migratedAddress == address(0), "Contract migrated");
    }

    // Enforces that a calling contract is registered.
    function _requireRegisteredContract() private view {
        RegistryInterface registry = RegistryInterface(finder.getImplementationAddress(OracleInterfaces.Registry));
        require(registry.isContractRegistered(msg.sender) || msg.sender == migratedAddress, "Caller not registered");
    }
}<|MERGE_RESOLUTION|>--- conflicted
+++ resolved
@@ -51,16 +51,10 @@
     }
 
     struct Round {
-<<<<<<< HEAD
         uint128 minParticipationRequirement; // Minimum staked tokens that must vote to resolve a request.
         uint128 minAgreementRequirement; // Minimum staked tokens that must agree on an outcome to resolve a request.
         uint128 cumulativeStakeAtRound; // Total staked tokens at the start of the round.
-=======
-        uint256 minParticipationRequirement; // Minimum staked tokens that must vote to resolve a request.
-        uint256 minAgreementRequirement; // Minimum staked tokens that must agree on an outcome to resolve a request.
-        uint256 cumulativeStakeAtRound; // Total staked tokens at the start of the round.
         uint32 numberOfRequestsToVoteOnInThisRound; // The number of requests that have been voted on in this round.
->>>>>>> 324f3093
         uint64 pendingResolvedIndex; // Index of pendingPriceRequestsIds that has been traversed this round.
     }
 
@@ -189,13 +183,9 @@
 
     event MaxRollsChanged(uint32 newMaxRolls);
 
-<<<<<<< HEAD
+    event MaxRequestsPerRoundChanged(uint32 newMaxRequestsPerRound);
+
     event VoterSlashApplied(address indexed voter, int128 slashedTokens, uint128 postStake);
-=======
-    event MaxRequestsPerRoundChanged(uint32 newMaxRequestsPerRound);
-
-    event VoterSlashApplied(address indexed voter, int256 slashedTokens, uint256 postStake);
->>>>>>> 324f3093
 
     event VoterSlashed(address indexed voter, uint256 indexed requestIndex, int128 slashedTokens);
 
@@ -218,14 +208,9 @@
         uint64 _unstakeCoolDown,
         uint64 _phaseLength,
         uint32 _maxRolls,
-<<<<<<< HEAD
+        uint32 _maxRequestsPerRound,
         uint128 _gat,
         uint64 _spat,
-=======
-        uint32 _maxRequestsPerRound,
-        uint256 _gat,
-        uint256 _spat,
->>>>>>> 324f3093
         address _votingToken,
         address _finder,
         address _slashingLibrary,

--- conflicted
+++ resolved
@@ -51,11 +51,7 @@
     }
 
     struct Round {
-<<<<<<< HEAD
         uint256 minParticipationRequirement; // Minimum staked tokens that must vote to resolve a price in this round.
-=======
-        uint256 gat; // GAT(governance activation threshold) is the required number of tokens to resolve a vote.
->>>>>>> ae4b3aab
         uint256 cumulativeStakeAtRound; // Total staked tokens at the start of the round.
         uint64 resolvedIndex; // Index of pendingPriceRequestsIds that has been traversed this round.
     }
@@ -106,16 +102,12 @@
 
     address public migratedAddress; // If non-zero, this contract has been migrated to this address.
 
-    uint256 public gat; // Number of tokens that must participate to resolve a vote.
-
-<<<<<<< HEAD
-    // GAT: Minimum number of tokens that must participate to resolve a vote. PAT: Minimum percentage of staked tokens
-    // that must participate to resolve a vote. The greater of the two is used as the minimum participation requirement.
-    uint256 public gat;
-    uint256 public pat;
-=======
+    // Each round has a minParticipationRequirement that is found from the GAT and PAT and defines the minimum number of
+    // tokens that must participate in a given request for it to resolve. The value used is MAX(GAT, PAT * stakedTokens)
+    uint256 public gat; // A minimum number of tokens that must participate to resolve a vote.
+    uint256 public pat; // PAT: Minimum percentage of staked tokens that must participate to resolve a vote.
+
     uint64 private constant UINT64_MAX = type(uint64).max; // Max value of an unsigned integer.
->>>>>>> ae4b3aab
 
     uint256 public constant ANCILLARY_BYTES_LIMIT = 8192; // Max length in bytes of ancillary data.
 
@@ -191,11 +183,7 @@
      * @param _phaseLength length of the voting phases in seconds.
      * @param _maxRolls number of times a vote must roll to be auto deleted by the DVM.
      * @param _gat number of tokens that must participate to resolve a vote.
-<<<<<<< HEAD
      * @param _pat percentage of staked tokens that must participate to resolve a vote.
-     * @param _startingRequestIndex offset index to increment the first index in the priceRequestIds array.
-=======
->>>>>>> ae4b3aab
      * @param _votingToken address of the UMA token contract used to commit votes.
      * @param _finder keeps track of all contracts within the system based on their interfaceName.
      * @param _slashingLibrary contract used to calculate voting slashing penalties based on voter participation.
@@ -207,11 +195,7 @@
         uint64 _phaseLength,
         uint32 _maxRolls,
         uint256 _gat,
-<<<<<<< HEAD
         uint256 _pat,
-        uint64 _startingRequestIndex,
-=======
->>>>>>> ae4b3aab
         address _votingToken,
         address _finder,
         address _slashingLibrary,
@@ -965,25 +949,6 @@
             (bool isResolvable, int256 resolvedPrice) =
                 voteInstance.results.getResolvedPrice(rounds[request.lastVotingRound].minParticipationRequirement);
 
-<<<<<<< HEAD
-            // If a request is not resolvable, but the round has passed its voting round, then it is either rollable or
-            // deletable (if it has rolled enough times).
-            if (!isResolvable) {
-                // Increment the rollCount. Use the difference between the current round and the last voting round to
-                // accommodate the contract not being touched for a few rounds during the roll.
-                request.rollCount += currentRoundId - request.lastVotingRound;
-                // If the roll count exceeds the threshold and the request is not governance then it is deletable.
-                if (request.rollCount > maxRolls && !request.isGovernance) {
-                    emit RequestDeleted(request.identifier, request.time, request.ancillaryData, request.rollCount);
-                    delete priceRequests[pendingPriceRequestsIds[requestIndex]];
-                    _removeRequestFromPendingPriceRequestsIds(SafeCast.toUint64(requestIndex));
-                } else {
-                    // Else, the request should be rolled. This involves only moving forward the lastVotingRound.
-                    request.lastVotingRound = currentRoundId;
-                    emit RequestRolled(request.identifier, request.time, request.ancillaryData, request.rollCount);
-                    requestIndex = unsafe_inc_64(requestIndex);
-                }
-=======
             if (isResolvable) {
                 // If resolvable, resolve. This involves a) moving the requestId from pendingPriceRequestsIds array to
                 // resolvedPriceRequestIds array and b) removing requestId from pendingPriceRequestsIds. Don't need to
@@ -998,7 +963,6 @@
                     request.ancillaryData,
                     resolvedPrice
                 );
->>>>>>> ae4b3aab
                 continue; // Continue to the next request.
             }
             // If not resolvable, but the round has passed its voting round, then it must be deleted or rolled. First,

// SPDX-License-Identifier: AGPL-3.0-only
pragma solidity 0.8.16;

import "./ResultComputationV2.sol";
import "./Staker.sol";
import "./VoteTiming.sol";
import "./Constants.sol";

import "../interfaces/MinimumVotingAncillaryInterface.sol";
import "../interfaces/FinderInterface.sol";
import "../interfaces/IdentifierWhitelistInterface.sol";
import "../interfaces/OracleAncillaryInterface.sol";
import "../interfaces/OracleGovernanceInterface.sol";
import "../interfaces/OracleInterface.sol";
import "../interfaces/VotingV2Interface.sol";
import "../interfaces/RegistryInterface.sol";
import "../interfaces/SlashingLibraryInterface.sol";

/**
 * @title VotingV2 contract for the UMA DVM.
 * @dev Handles receiving and resolving price requests via a commit-reveal voting schelling scheme.
 */

contract VotingV2 is Staker, OracleInterface, OracleAncillaryInterface, OracleGovernanceInterface, VotingV2Interface {
    using VoteTiming for VoteTiming.Data;
    using ResultComputationV2 for ResultComputationV2.Data;

    /****************************************
     *        VOTING DATA STRUCTURES        *
     ****************************************/

    // Identifies a unique price request. Tracks ongoing votes as well as the result of the vote.
    struct PriceRequest {
        uint32 lastVotingRound; // Last round that this price request was voted on. Updated when a request is rolled.
        bool isGovernance; // Denotes whether this is a governance request or not.
        uint64 time; // Timestamp used when evaluating the request.
        uint32 rollCount; // The number of rounds that a price request has rolled. Informs if a request can be deleted.
        bytes32 identifier; // Identifier that defines how the voters should resolve the request.
        mapping(uint256 => VoteInstance) voteInstances; // A map containing all votes for this price in various rounds.
        bytes ancillaryData; // Additional data used to resolve the request.
    }

    struct VoteInstance {
        mapping(address => VoteSubmission) voteSubmissions; // Maps (voter) to their submission.
        ResultComputationV2.Data results; // The data structure containing the computed voting results.
    }

    struct VoteSubmission {
        bytes32 commit; // A bytes32 of 0 indicates no commit or a commit that was already revealed.
        bytes32 revealHash; // The hash of the value that was revealed. This is only used for computation of rewards.
    }

    struct Round {
        uint256 minParticipationRequirement; // Minimum staked tokens that must vote to resolve a request.
        uint256 minAgreementRequirement; // Minimum staked tokens that must agree on an outcome to resolve a request.
        uint256 cumulativeStakeAtRound; // Total staked tokens at the start of the round.
<<<<<<< HEAD
        uint64 resolvedIndex; // Index of pendingPriceRequestsIds that has been traversed this round.
        uint32 requestToVoteOnInThisRound; // The number of requests that have been voted on in this round.
=======
        uint64 pendingResolvedIndex; // Index of pendingPriceRequestsIds that has been traversed this round.
    }

    struct SlashingTracker {
        uint256 wrongVoteSlashPerToken; // The amount of tokens slashed per token staked for a wrong vote.
        uint256 noVoteSlashPerToken; // The amount of tokens slashed per token staked for a no vote.
        uint256 totalSlashed; // The total amount of tokens slashed for a given request.
        uint256 totalCorrectVotes; // The total number of correct votes for a given request.
        uint32 lastVotingRound; // The last round that this request was voted on (when it resolved).
>>>>>>> 4968c743
    }

    // Represents the status a price request has.
    enum RequestStatus {
        NotRequested, // Was never requested.
        Active, // Is being voted on in the current round.
        Resolved, // Was resolved in a previous round.
        Future // Is scheduled to be voted on in a future round.
    }

    enum VoteParticipation {
        DidNotVote, // Voter did not vote.
        WrongVote, // Voter voted against the resolved price.
        CorrectVote // Voter voted with the resolved price.
    }

    // Only used as a return value in view methods -- never stored in the contract.
    struct RequestState {
        RequestStatus status;
        uint32 lastVotingRound;
    }

    /****************************************
     *            VOTING STATE              *
     ****************************************/

    FinderInterface private immutable finder; // Reference to the UMA Finder contract, used to find other UMA contracts.

    SlashingLibraryInterface public slashingLibrary; // Reference to Slashing Library, used to compute slashing amounts.

    VoteTiming.Data public voteTiming; // Vote timing library used to compute round timing related logic.

    OracleAncillaryInterface public immutable previousVotingContract; // Previous voting contract, if migrated.

    mapping(uint256 => Round) public rounds; // Maps round numbers to the rounds.

    mapping(bytes32 => PriceRequest) public priceRequests; // Maps price request IDs to the PriceRequest struct.

    bytes32[] public resolvedPriceRequestIds; // Array of resolved price requestIds. Used to track resolved requests.

    bytes32[] public pendingPriceRequestsIds; // Array of pending price requestIds. Can be resolved in the future.

    uint32 public maxRolls; // The maximum number of times a request can roll before it is deleted automatically.

<<<<<<< HEAD
    uint32 public maxRequestsPerRound; // The maximum number of requests that can be enqueued in a single round.

    FinderInterface private immutable finder; // Reference to the UMA Finder contract, used to find other UMA contracts.

    SlashingLibraryInterface public slashingLibrary; // Reference to Slashing Library, used to compute slashing amounts.

    VoteTiming.Data public voteTiming; // Vote timing library used to compute round timing related logic.

    OracleAncillaryInterface public immutable previousVotingContract; // Previous voting contract, if migrated.

=======
>>>>>>> 4968c743
    address public migratedAddress; // If non-zero, this contract has been migrated to this address.

    uint256 public gat; // GAT: A minimum number of tokens that must participate to resolve a vote.

    uint256 public spat; // SPAT: Minimum percentage of staked tokens that must agree on the answer to resolve a vote.

    uint64 private constant UINT64_MAX = type(uint64).max; // Max value of an unsigned integer.

    uint256 public constant ANCILLARY_BYTES_LIMIT = 8192; // Max length in bytes of ancillary data.

    /****************************************
     *                EVENTS                *
     ****************************************/

    event VoteCommitted(
        address indexed voter,
        address indexed caller,
        uint256 roundId,
        bytes32 indexed identifier,
        uint256 time,
        bytes ancillaryData
    );

    event EncryptedVote(
        address indexed caller,
        uint32 indexed roundId,
        bytes32 indexed identifier,
        uint256 time,
        bytes ancillaryData,
        bytes encryptedVote
    );

    event VoteRevealed(
        address indexed voter,
        address indexed caller,
        uint256 roundId,
        bytes32 indexed identifier,
        uint256 time,
        bytes ancillaryData,
        int256 price,
        uint256 numTokens
    );

    event RequestAdded(
        address indexed requester,
        uint32 indexed roundId,
        bytes32 indexed identifier,
        uint256 time,
        bytes ancillaryData,
        bool isGovernance
    );

    event RequestResolved(
        uint32 indexed roundId,
        uint256 indexed resolvedPriceRequestIndex,
        bytes32 indexed identifier,
        uint256 time,
        bytes ancillaryData,
        int256 price
    );

    event VotingContractMigrated(address newAddress);

    event RequestDeleted(bytes32 indexed identifier, uint256 indexed time, bytes ancillaryData, uint256 rollCount);

    event RequestRolled(bytes32 indexed identifier, uint256 indexed time, bytes ancillaryData, uint256 rollCount);

    event GatAndSpatChanged(uint256 newGat, uint256 newSpat);

    event SlashingLibraryChanged(address newAddress);

    event MaxRollsChanged(uint32 newMaxRolls);

    event MaxRequestsPerRoundChanged(uint32 newMaxRequestsPerRound);

    event VoterSlashApplied(address indexed voter, int256 slashedTokens, uint256 postStake);

    event VoterSlashed(address indexed voter, uint256 indexed requestIndex, int256 slashedTokens);

    /**
     * @notice Construct the VotingV2 contract.
     * @param _emissionRate amount of voting tokens that are emitted per second, split prorate between stakers.
     * @param _unstakeCoolDown time that a voter must wait to unstake after requesting to unstake.
     * @param _phaseLength length of the voting phases in seconds.
     * @param _maxRolls number of times a vote must roll to be auto deleted by the DVM.
     * @param _maxRequestsPerRound maximum number of requests that can be enqueued in a single round.
     * @param _gat number of tokens that must participate to resolve a vote.
     * @param _spat percentage of staked tokens that must agree on the result to resolve a vote.
     * @param _votingToken address of the UMA token contract used to commit votes.
     * @param _finder keeps track of all contracts within the system based on their interfaceName.
     * @param _slashingLibrary contract used to calculate voting slashing penalties based on voter participation.
     * @param _previousVotingContract previous voting contract address.
     */
    constructor(
        uint256 _emissionRate,
        uint64 _unstakeCoolDown,
        uint64 _phaseLength,
        uint32 _maxRolls,
        uint32 _maxRequestsPerRound,
        uint256 _gat,
        uint256 _spat,
        address _votingToken,
        address _finder,
        address _slashingLibrary,
        address _previousVotingContract
    ) Staker(_emissionRate, _unstakeCoolDown, _votingToken) {
        voteTiming.init(_phaseLength);
        finder = FinderInterface(_finder);
        previousVotingContract = OracleAncillaryInterface(_previousVotingContract);
        setGatAndSpat(_gat, _spat);
        setSlashingLibrary(_slashingLibrary);
        setMaxRequestPerRound(_maxRequestsPerRound);
        setMaxRolls(_maxRolls);
    }

    /***************************************
                    MODIFIERS
    ****************************************/

    modifier onlyRegisteredContract() {
        _requireRegisteredContract();
        _;
    }

    modifier onlyIfNotMigrated() {
        _requireNotMigrated();
        _;
    }

    /****************************************
     *  PRICE REQUEST AND ACCESS FUNCTIONS  *
     ****************************************/

    /**
     * @notice Enqueues a request (if a request isn't already present) for the identifier, time and ancillary data.
     * @dev Time must be in the past and the identifier must be supported. The length of the ancillary data is limited.
     * @param identifier uniquely identifies the price requested. E.g. BTC/USD (encoded as bytes32) could be requested.
     * @param time unix timestamp for the price request.
     * @param ancillaryData arbitrary data appended to a price request to give the voters more info from the caller.
     */
    function requestPrice(
        bytes32 identifier,
        uint256 time,
        bytes memory ancillaryData
    ) public override nonReentrant onlyIfNotMigrated onlyRegisteredContract {
        _requestPrice(identifier, time, ancillaryData, false);
    }

    /**
     * @notice Enqueues a governance action request (if not already present) for identifier, time and ancillary data.
     * @dev Only the owner of the Voting contract can call this. In normal operation this is the Governor contract.
     * @param identifier uniquely identifies the price requested. E.g. Admin 0 (encoded as bytes32) could be requested.
     * @param time unix timestamp for the price request.
     * @param ancillaryData arbitrary data appended to a price request to give the voters more info from the caller.
     */
    function requestGovernanceAction(
        bytes32 identifier,
        uint256 time,
        bytes memory ancillaryData
    ) external override onlyOwner onlyIfNotMigrated {
        _requestPrice(identifier, time, ancillaryData, true);
    }

    /**
     * @notice Enqueues a request (if a request isn't already present) for the identifier, time pair.
     * @dev Overloaded method to enable short term backwards compatibility when ancillary data is not included.
     * @param identifier uniquely identifies the price requested. E.g. BTC/USD (encoded as bytes32) could be requested.
     * @param time unix timestamp for the price request.
     */
    function requestPrice(bytes32 identifier, uint256 time) external override {
        requestPrice(identifier, time, "");
    }

    // Enqueues a request (if a request isn't already present) for the given identifier, time and ancillary data.
    function _requestPrice(
        bytes32 identifier,
        uint256 time,
        bytes memory ancillaryData,
        bool isGovernance
    ) internal {
        require(time <= getCurrentTime(), "Can only request in past");
        require(isGovernance || _getIdentifierWhitelist().isIdentifierSupported(identifier), "Unsupported identifier");
        require(ancillaryData.length <= ANCILLARY_BYTES_LIMIT, "Invalid ancillary data");

        bytes32 priceRequestId = _encodePriceRequest(identifier, time, ancillaryData);
        PriceRequest storage priceRequest = priceRequests[priceRequestId];

        // Price has never been requested.
        uint32 currentRoundId = getCurrentRoundId();
        if (_getRequestStatus(priceRequest, currentRoundId) == RequestStatus.NotRequested) {
            uint32 roundIdToVoteOn = getRoundIdToVoteOnRequest(currentRoundId + 1);
            ++rounds[roundIdToVoteOn].requestToVoteOnInThisRound;
            priceRequest.identifier = identifier;
            priceRequest.time = SafeCast.toUint64(time);
            priceRequest.ancillaryData = ancillaryData;
            priceRequest.lastVotingRound = roundIdToVoteOn;
            if (isGovernance) priceRequest.isGovernance = isGovernance;

            pendingPriceRequestsIds.push(priceRequestId);
            emit RequestAdded(msg.sender, roundIdToVoteOn, identifier, time, ancillaryData, isGovernance);
        }
    }

    function getRoundIdToVoteOnRequest(uint32 targetRoundId) public view returns (uint32) {
        while (rounds[targetRoundId].requestToVoteOnInThisRound >= maxRequestsPerRound) ++targetRoundId;
        return targetRoundId;
    }

    /**
     * @notice Returns whether the price for identifier, time and ancillary data is available.
     * @param identifier uniquely identifies the price requested. E.g. BTC/USD (encoded as bytes32) could be requested.
     * @param time unix timestamp of the price request.
     * @param ancillaryData arbitrary data appended to a price request to give the voters more info from the caller.
     * @return bool if the DVM has resolved to a price for the given identifier, timestamp and ancillary data.
     */
    function hasPrice(
        bytes32 identifier,
        uint256 time,
        bytes memory ancillaryData
    ) public view override onlyRegisteredContract returns (bool) {
        (bool _hasPrice, , ) = _getPriceOrError(identifier, time, ancillaryData);
        return _hasPrice;
    }

    /**
     * @notice Whether the price for identifier and time is available.
     * @dev Overloaded method to enable short term backwards compatibility when ancillary data is not included.
     * @param identifier uniquely identifies the price requested. E.g. BTC/USD (encoded as bytes32) could be requested.
     * @param time unix timestamp of the price request.
     * @return bool if the DVM has resolved to a price for the given identifier and timestamp.
     */
    function hasPrice(bytes32 identifier, uint256 time) public view override returns (bool) {
        return hasPrice(identifier, time, "");
    }

    /**
     * @notice Gets the price for identifier, time and ancillary data if it has already been requested and resolved.
     * @dev If the price is not available, the method reverts.
     * @param identifier uniquely identifies the price requested. E.g. BTC/USD (encoded as bytes32) could be requested.
     * @param time unix timestamp of the price request.
     * @param ancillaryData arbitrary data appended to a price request to give the voters more info from the caller.
     * @return int256 representing the resolved price for the given identifier, timestamp and ancillary data.
     */
    function getPrice(
        bytes32 identifier,
        uint256 time,
        bytes memory ancillaryData
    ) public view override onlyRegisteredContract returns (int256) {
        (bool _hasPrice, int256 price, string memory message) = _getPriceOrError(identifier, time, ancillaryData);

        // If the price wasn't available, revert with the provided message.
        require(_hasPrice, message);
        return price;
    }

    /**
     * @notice Gets the price for identifier and time if it has already been requested and resolved.
     * @dev Overloaded method to enable short term backwards compatibility when ancillary data is not included.
     * @dev If the price is not available, the method reverts.
     * @param identifier uniquely identifies the price requested. E.g. BTC/USD (encoded as bytes32) could be requested.
     * @param time unix timestamp of the price request.
     * @return int256 representing the resolved price for the given identifier and timestamp.
     */
    function getPrice(bytes32 identifier, uint256 time) external view override returns (int256) {
        return getPrice(identifier, time, "");
    }

    /**
     * @notice Gets the status of a list of price requests, identified by their identifier and time.
     * @dev If the status for a particular request is NotRequested, the lastVotingRound will always be 0.
     * @param requests array of pending requests which includes identifier, timestamp & ancillary data for the requests.
     * @return requestStates a list, in the same order as the input list, giving the status of the specified requests.
     */
    function getPriceRequestStatuses(PendingRequestAncillary[] memory requests)
        public
        view
        returns (RequestState[] memory)
    {
        RequestState[] memory requestStates = new RequestState[](requests.length);
        uint32 currentRoundId = getCurrentRoundId();
        for (uint256 i = 0; i < requests.length; i = unsafe_inc(i)) {
            PriceRequest storage priceRequest =
                _getPriceRequest(requests[i].identifier, requests[i].time, requests[i].ancillaryData);

            RequestStatus status = _getRequestStatus(priceRequest, currentRoundId);

            // If it's an active request, its true lastVotingRound is the current one, even if it hasn't been updated.
            if (status == RequestStatus.Active) requestStates[i].lastVotingRound = currentRoundId;
            else requestStates[i].lastVotingRound = priceRequest.lastVotingRound;
            requestStates[i].status = status;
        }
        return requestStates;
    }

    /****************************************
     *          VOTING FUNCTIONS            *
     ****************************************/

    /**
     * @notice Commit a vote for a price request for identifier at time.
     * @dev identifier, time must correspond to a price request that's currently in the commit phase.
     * Commits can be changed.
     * @dev Since transaction data is public, the salt will be revealed with the vote. While this is the system’s
     * expected behavior, voters should never reuse salts. If someone else is able to guess the voted price and knows
     * that a salt will be reused, then they can determine the vote pre-reveal.
     * @param identifier uniquely identifies the committed vote. E.g. BTC/USD price pair.
     * @param time unix timestamp of the price being voted on.
     * @param ancillaryData arbitrary data appended to a price request to give the voters more info from the caller.
     * @param hash keccak256 hash of the price, salt, voter address, time, ancillaryData, current roundId, identifier.
     */
    function commitVote(
        bytes32 identifier,
        uint256 time,
        bytes memory ancillaryData,
        bytes32 hash
    ) public override nonReentrant onlyIfNotMigrated {
        uint32 currentRoundId = getCurrentRoundId();
        address voter = getVoterFromDelegate(msg.sender);
        _updateTrackers(voter);

        require(hash != bytes32(0), "Invalid commit hash");
        require(getVotePhase() == Phase.Commit, "Cannot commit in reveal phase");
        PriceRequest storage priceRequest = _getPriceRequest(identifier, time, ancillaryData);
        require(_getRequestStatus(priceRequest, currentRoundId) == RequestStatus.Active, "Request must be active");

        priceRequest.voteInstances[currentRoundId].voteSubmissions[voter].commit = hash;

        emit VoteCommitted(voter, msg.sender, currentRoundId, identifier, time, ancillaryData);
    }

    /**
     * @notice Reveal a previously committed vote for identifier at time.
     * @dev The revealed price, salt, voter address, time, ancillaryData, current roundId, identifier must hash to the
     * latest hash that commitVote() was called with. Only the committer can reveal their vote.
     * @param identifier voted on in the commit phase. E.g. BTC/USD price pair.
     * @param time specifies the unix timestamp of the price being voted on.
     * @param price voted on during the commit phase.
     * @param ancillaryData arbitrary data appended to a price request to give the voters more info from the caller.
     * @param salt value used to hide the commitment price during the commit phase.
     */
    function revealVote(
        bytes32 identifier,
        uint256 time,
        int256 price,
        bytes memory ancillaryData,
        int256 salt
    ) public override nonReentrant onlyIfNotMigrated {
        uint32 currentRoundId = getCurrentRoundId();
        _freezeRoundVariables(currentRoundId);
        VoteInstance storage voteInstance =
            _getPriceRequest(identifier, time, ancillaryData).voteInstances[currentRoundId];
        address voter = getVoterFromDelegate(msg.sender);
        VoteSubmission storage voteSubmission = voteInstance.voteSubmissions[voter];

        require(getVotePhase() == Phase.Reveal, "Reveal phase has not started yet"); // Can only reveal in reveal phase.

        // Zero hashes are blocked in commit; they indicate a different error: voter did not commit or already revealed.
        require(voteSubmission.commit != bytes32(0), "Invalid hash reveal");

        // Check that the hash that was committed matches to the one that was revealed. Note that if the voter had
        // then they must reveal with the same account they had committed with.
        require(
            keccak256(
                abi.encodePacked(price, salt, msg.sender, time, ancillaryData, uint256(currentRoundId), identifier)
            ) == voteSubmission.commit,
            "Revealed data != commit hash"
        );

        delete voteSubmission.commit; // Small gas refund for clearing up storage.
        voteSubmission.revealHash = keccak256(abi.encode(price)); // Set the voter's submission.

        // Calculate the voters effective stake for this round as the difference between their stake and pending stake.
        // This allows for the voter to have staked during this reveal phase and not consider their pending stake.
        uint256 effectiveStake = voterStakes[voter].stake - voterStakes[voter].pendingStakes[currentRoundId];
        voteInstance.results.addVote(price, effectiveStake); // Add vote to the results.
        emit VoteRevealed(voter, msg.sender, currentRoundId, identifier, time, ancillaryData, price, effectiveStake);
    }

    /**
     * @notice Commits a vote and logs an event with a data blob, typically an encrypted version of the vote
     * @dev An encrypted version of the vote is emitted in an event EncryptedVote to allow off-chain infrastructure to
     * retrieve the commit. The contents of encryptedVote are never used on chain: it is purely for convenience.
     * @param identifier unique price pair identifier. E.g. BTC/USD price pair.
     * @param time unix timestamp of the price request.
     * @param ancillaryData arbitrary data appended to a price request to give the voters more info from the caller.
     * @param hash keccak256 hash of the price you want to vote for and a int256 salt.
     * @param encryptedVote offchain encrypted blob containing the voter's amount, time and salt.
     */
    function commitAndEmitEncryptedVote(
        bytes32 identifier,
        uint256 time,
        bytes memory ancillaryData,
        bytes32 hash,
        bytes memory encryptedVote
    ) public override {
        commitVote(identifier, time, ancillaryData, hash);
        emit EncryptedVote(msg.sender, getCurrentRoundId(), identifier, time, ancillaryData, encryptedVote);
    }

    /****************************************
     *        VOTING GETTER FUNCTIONS       *
     ****************************************/

    /**
     * @notice Gets the requests that are being voted on this round after resolving them when possible.
     * @return pendingRequests array containing identifiers of type PendingRequestAncillaryAugmented.
     */
    function getPendingRequests() external override returns (PendingRequestAncillaryAugmented[] memory) {
        // First, resolve any pending requests that can be resolved.
        processResolvablePriceRequests();
        // Solidity memory arrays aren't resizable (and reading storage is expensive). Hence this hackery to filter
        // pendingPriceRequestsIds only to those requests that have an Active RequestStatus.
        PendingRequestAncillaryAugmented[] memory unresolved =
            new PendingRequestAncillaryAugmented[](pendingPriceRequestsIds.length);
        uint256 numUnresolved = 0;

        for (uint256 i = 0; i < pendingPriceRequestsIds.length; i = unsafe_inc(i)) {
            PriceRequest storage priceRequest = priceRequests[pendingPriceRequestsIds[i]];

            if (_getRequestStatus(priceRequest, getCurrentRoundId()) == RequestStatus.Active) {
                unresolved[numUnresolved] = PendingRequestAncillaryAugmented({
                    lastVotingRound: priceRequest.lastVotingRound,
                    isGovernance: priceRequest.isGovernance,
                    time: priceRequest.time,
                    rollCount: priceRequest.rollCount,
                    identifier: priceRequest.identifier,
                    ancillaryData: priceRequest.ancillaryData
                });
                numUnresolved++;
            }
        }

        PendingRequestAncillaryAugmented[] memory pendingRequests =
            new PendingRequestAncillaryAugmented[](numUnresolved);
        for (uint256 i = 0; i < numUnresolved; i = unsafe_inc(i)) pendingRequests[i] = unresolved[i];

        return pendingRequests;
    }

    /**
     * @notice Checks if there are current active requests.
     * @return bool true if there are active requests, false otherwise.
     */
    function currentActiveRequests() public view returns (bool) {
        uint32 currentRoundId = getCurrentRoundId();
        for (uint256 i = 0; i < pendingPriceRequestsIds.length; i = unsafe_inc(i))
            if (_getRequestStatus(priceRequests[pendingPriceRequestsIds[i]], currentRoundId) == RequestStatus.Active)
                return true;

        return false;
    }

    /**
     * @notice Returns the current voting phase, as a function of the current time.
     * @return Phase to indicate the current phase. Either { Commit, Reveal, NUM_PHASES }.
     */
    function getVotePhase() public view override returns (Phase) {
        return Phase(uint256(voteTiming.computeCurrentPhase(getCurrentTime())));
    }

    /**
     * @notice Returns the current round ID, as a function of the current time.
     * @return uint256 the unique round ID.
     */
    function getCurrentRoundId() public view override returns (uint32) {
        return uint32(voteTiming.computeCurrentRoundId(getCurrentTime()));
    }

    /**
     * @notice Returns the round end time, as a function of the round number.
     * @param roundId representing the unique round ID.
     * @return uint256 representing the unique round ID.
     */
    function getRoundEndTime(uint256 roundId) external view returns (uint256) {
        return voteTiming.computeRoundEndTime(roundId);
    }

    /**
     * @notice Returns the number of resolved price requests over all time.
     * @return uint256 the total number of prices resolved over all time.
     */
    function getNumberOfResolvedPriceRequests() external view returns (uint256) {
        return resolvedPriceRequestIds.length;
    }

    /**
     * @notice Returns the number of current pending price requests to be voted.
     * @return uint256 the total number of pending prices requests.
     */
    function getNumberOfPendingPriceRequests() external view returns (uint256) {
        return pendingPriceRequestsIds.length;
    }

    /**
     * @notice Returns aggregate slashing trackers for a given request index.
     * @param requestIndex requestIndex the index of the request to fetch slashing trackers for.
     * @return SlashingTracker Tracker object contains the slashed UMA per staked UMA per wrong vote and no vote, the
     * total UMA slashed in the round and the total number of correct votes in the round.
     */
    function requestSlashingTrackers(uint256 requestIndex) public view returns (SlashingTracker memory) {
        PriceRequest storage priceRequest = priceRequests[resolvedPriceRequestIds[requestIndex]];
        uint32 lastVotingRound = priceRequest.lastVotingRound;
        VoteInstance storage voteInstance = priceRequest.voteInstances[lastVotingRound];

        uint256 totalVotes = voteInstance.results.totalVotes;
        uint256 totalCorrectVotes = voteInstance.results.getTotalCorrectlyVotedTokens();
        uint256 stakedAtRound = rounds[lastVotingRound].cumulativeStakeAtRound;
        bool isGovernance = priceRequest.isGovernance;

        (uint256 wrongVoteSlash, uint256 noVoteSlash) =
            slashingLibrary.calcSlashing(stakedAtRound, totalVotes, totalCorrectVotes, requestIndex, isGovernance);

        uint256 totalSlashed =
            ((noVoteSlash * (stakedAtRound - totalVotes)) + (wrongVoteSlash * (totalVotes - totalCorrectVotes))) / 1e18;

        return SlashingTracker(wrongVoteSlash, noVoteSlash, totalSlashed, totalCorrectVotes, lastVotingRound);
    }

    function getVoterParticipation(
        uint256 requestIndex,
        uint32 lastVotingRound,
        address voter
    ) public view returns (VoteParticipation) {
        VoteInstance storage voteInstance =
            priceRequests[resolvedPriceRequestIds[requestIndex]].voteInstances[lastVotingRound];
        bytes32 revealHash = voteInstance.voteSubmissions[voter].revealHash;
        if (revealHash == bytes32(0)) return VoteParticipation.DidNotVote;
        if (voteInstance.results.wasVoteCorrect(revealHash)) return VoteParticipation.CorrectVote;
        return VoteParticipation.WrongVote;
    }

    /****************************************
     *        OWNER ADMIN FUNCTIONS         *
     ****************************************/

    /**
     * @notice Disables this Voting contract in favor of the migrated one.
     * @dev Can only be called by the contract owner.
     * @param newVotingAddress the newly migrated contract address.
     */
    function setMigrated(address newVotingAddress) external override onlyOwner {
        migratedAddress = newVotingAddress;
        emit VotingContractMigrated(newVotingAddress);
    }

    /**
     * @notice Sets the maximum number of rounds to roll a request can have before the DVM auto deletes it.
     * @dev Can only be called by the contract owner.
     * @param newMaxRolls the new number of rounds to roll a request before the DVM auto deletes it.
     */
    function setMaxRolls(uint32 newMaxRolls) public override onlyOwner {
        maxRolls = newMaxRolls;
        emit MaxRollsChanged(newMaxRolls);
    }

    /**
     * @notice Sets the maximum number of requests that can be made in a single round. Used to bound the maximum
     * sequential slashing that can be applied within a single round.
     * @dev Can only be called by the contract owner.
     * @param newMaxRequestsPerRound the new maximum number of requests that can be made in a single round.
     */
    function setMaxRequestPerRound(uint32 newMaxRequestsPerRound) public override onlyOwner {
        maxRequestsPerRound = newMaxRequestsPerRound;
        emit MaxRequestsPerRoundChanged(newMaxRequestsPerRound);
    }

    /**
     * @notice Resets the GAT number and PAT percentage. GAT is the minimum number of tokens that must participate in a
     * vote for it to resolve (quorum number). SPAT is the minimum percentage of tokens that must agree on a result
     * for it to resolve (percentage of staked tokens) This change only applies to subsequent rounds.
     * @param newGat sets the next round's GAT and going forward.
     * @param newSpat sets the next round's SPAT and going forward.
     */
    function setGatAndSpat(uint256 newGat, uint256 newSpat) public override onlyOwner {
        require(newGat < votingToken.totalSupply() && newGat > 0);
        require(newSpat > 0 && newSpat < 1e18);
        gat = newGat;
        spat = newSpat;

        emit GatAndSpatChanged(newGat, newSpat);
    }

    /**
     * @notice Changes the slashing library used by this contract.
     * @param _newSlashingLibrary new slashing library address.
     */
    function setSlashingLibrary(address _newSlashingLibrary) public override onlyOwner {
        slashingLibrary = SlashingLibraryInterface(_newSlashingLibrary);
        emit SlashingLibraryChanged(_newSlashingLibrary);
    }

    /****************************************
     *          STAKING FUNCTIONS           *
     ****************************************/

    /**
     * @notice Updates the voter's trackers for staking and slashing. Applies all unapplied slashing to given staker.
     * @dev Can be called by anyone, but it is not necessary for the contract to function is run the other functions.
     * @param voter address of the voter to update the trackers for.
     */
    function updateTrackers(address voter) external {
        _updateTrackers(voter);
    }

    /**
     * @notice Updates the voter's trackers for staking and voting, specifying a maximum number of resolved requests to
     * traverse. This function can be used in place of updateTrackers to process the trackers in batches, hence avoiding
     * potential issues if the number of elements to be processed is large and the associated gas cost is too high.
     * @param voter address of the voter to update the trackers for.
     * @param maxTraversals maximum number of resolved requests to traverse in this call.
     */
    function updateTrackersRange(address voter, uint64 maxTraversals) external {
        processResolvablePriceRequests();
        _updateAccountSlashingTrackers(voter, maxTraversals);
    }

    // Updates the global and selected wallet's trackers for staking and voting. Note that the order of these calls is
    // very important due to the interplay between slashing and inactive/active liquidity.
    function _updateTrackers(address voter) internal override {
        processResolvablePriceRequests();
        _updateAccountSlashingTrackers(voter, UINT64_MAX);
        super._updateTrackers(voter);
    }

    /**
     * @notice Process and resolve all resolvable price requests. This function traverses all pending price requests and
     *  resolves them if they are resolvable. It also rolls and deletes requests, if required.
     */
    function processResolvablePriceRequests() public {
        _processResolvablePriceRequests(UINT64_MAX);
    }

    /**
     * @notice Process and resolve all resolvable price requests. This function traverses all pending price requests and
     * resolves them if they are resolvable. It also rolls and deletes requests, if required. This function can be used
     * in place of processResolvablePriceRequests to process the requests in batches, hence avoiding potential issues if
     * the number of elements to be processed is large and the associated gas cost is too high.
     * @param maxTraversals maximum number of resolved requests to traverse in this call.
     */
    function processResolvablePriceRequestsRange(uint64 maxTraversals) external {
        _processResolvablePriceRequests(maxTraversals);
    }

    // Starting index for a staker is the first value that nextIndexToProcess is set to and defines the first index that
    // a staker is suspectable to receiving slashing on. This is set to current length of the resolvedPriceRequestIds.
    // Note first call processResolvablePriceRequests to ensure that the resolvedPriceRequestIds array is up to date.
    function _getStartingIndexForStaker() internal override returns (uint64) {
        processResolvablePriceRequests();
        return SafeCast.toUint64(resolvedPriceRequestIds.length);
    }

    // Checks if we are in an active voting reveal phase (currently revealing votes). This impacts if a new staker's
    // stake should be activated immediately or if it should be frozen until the end of the reveal phase.
    function _inActiveReveal() internal view override returns (bool) {
        return (currentActiveRequests() && getVotePhase() == Phase.Reveal);
    }

    // This function must be called before any tokens are staked. It updates the voter's pending stakes to reflect the
    // new amount to stake. These updates are only made if we are in an active reveal. This is required to appropriately
    // calculate a voter's trackers and avoid slashing them for amounts staked during an active reveal phase.
    function _computePendingStakes(address voter, uint256 amount) internal override {
        if (_inActiveReveal()) {
            uint32 currentRoundId = getCurrentRoundId();
            // Freeze round variables to prevent cumulativeActiveStakeAtRound from changing based on the stakes during
            // the active reveal phase. This will happen if the first action within the reveal is someone staking.
            _freezeRoundVariables(currentRoundId);
            // Increment pending stake for voter by amount. With the omission of stake from cumulativeActiveStakeAtRound
            // for this round, ensure that the pending stakes is not included in the slashing calculation for this round.
            _incrementPendingStake(voter, currentRoundId, amount);
        }
    }

    // Updates the slashing trackers of a given account based on previous voting activity. This traverses all resolved
    // requests for each voter and for each request checks if the voter voted correctly or not. Based on the voters
    // voting activity the voters balance is updated accordingly. The caller can provide a maxTraversals parameter to
    // limit the number of resolved requests to traverse in this call to bound the gas used. Note each iteration of
    // this function re-uses a fresh slash variable to produce useful logs on the amount a voter is slashed.
    function _updateAccountSlashingTrackers(address voter, uint64 maxTraversals) internal {
        VoterStake storage voterStake = voterStakes[voter];
        uint64 requestIndex = voterStake.nextIndexToProcess; // Traverse all requests from the last considered request.

        // Traverse all elements within the resolvedPriceRequestIds array and update the voter's trackers according to
        // their voting activity. Bound the number of iterations to the maxTraversals parameter to cap the gas used.
        while (requestIndex < resolvedPriceRequestIds.length && maxTraversals > 0) {
            maxTraversals = unsafe_dec_64(maxTraversals); // reduce the number of traversals left & re-use the prop.

            // Get the slashing for this request. This comes from the slashing library and informs to the voter slash.
            SlashingTracker memory trackers = requestSlashingTrackers(requestIndex);

            // Use the effective stake as the difference between the current stake and pending stake. The staker will
            //have a pending stake if they staked during an active reveal for the voting round in question.
            uint256 effectiveStake = voterStake.stake - voterStake.pendingStakes[trackers.lastVotingRound];
            int256 slash; // The amount to slash the voter by for this request. Reset on each entry to emit useful logs.

            // Get the voter participation for this request. This informs if the voter voted correctly or not.
            VoteParticipation participation = getVoterParticipation(requestIndex, trackers.lastVotingRound, voter);

            // The voter did not reveal or did not commit. Slash at noVote rate.
            if (participation == VoteParticipation.DidNotVote)
                slash = -int256((effectiveStake * trackers.noVoteSlashPerToken) / 1e18);

                // The voter did not vote with the majority. Slash at wrongVote rate.
            else if (participation == VoteParticipation.WrongVote)
                slash = -int256((effectiveStake * trackers.wrongVoteSlashPerToken) / 1e18);

                // Else, the voter voted correctly. Receive a pro-rate share of the other voters slash.
            else slash = int256((effectiveStake * trackers.totalSlashed) / trackers.totalCorrectVotes);

            emit VoterSlashed(voter, requestIndex, slash);
            voterStake.unappliedSlash += slash;

            // If the next round is different to the current considered round, apply the slash to the voter.
            if (isNextRequestRoundDifferent(requestIndex)) _applySlashToVoter(voterStake, voter);

            requestIndex = unsafe_inc_64(requestIndex); // Increment the request index.
        }

        // Set the account's nextIndexToProcess to the requestIndex so the next entry starts where we left off.
        voterStake.nextIndexToProcess = requestIndex;
    }

    // Applies a given slash to a given voter's stake. In the event the sum of the slash and the voter's stake is less
    // than 0, the voter's stake is set to 0 to prevent the voter's stake from going negative. unappliedSlash tracked
    // all slashing the staker has received but not yet applied to their stake. Apply it then set it to zero.
    function _applySlashToVoter(VoterStake storage voterStake, address voter) internal {
        if (voterStake.unappliedSlash + int256(voterStake.stake) > 0)
            voterStake.stake = uint256(int256(voterStake.stake) + voterStake.unappliedSlash);
        else voterStake.stake = 0;
        emit VoterSlashApplied(voter, voterStake.unappliedSlash, voterStake.stake);
        voterStake.unappliedSlash = 0;
    }

    // Checks if the next round (index+1) is different to the current round (index).
    function isNextRequestRoundDifferent(uint64 index) internal view returns (bool) {
        if (index + 1 >= resolvedPriceRequestIds.length) return true;

        return
            priceRequests[resolvedPriceRequestIds[index]].lastVotingRound !=
            priceRequests[resolvedPriceRequestIds[index + 1]].lastVotingRound;
    }

    /****************************************
     *      MIGRATION SUPPORT FUNCTIONS     *
     ****************************************/

    /**
     * @notice Enable retrieval of rewards on a previously migrated away from voting contract. This function is intended
     * on being removed from future versions of the Voting contract and aims to solve a short term migration pain point.
     * @param voter voter for which rewards will be retrieved. Does not have to be the caller.
     * @param roundId the round from which voting rewards will be retrieved from.
     * @param toRetrieve array of PendingRequests which rewards are retrieved from.
     * @return uint256 the amount of rewards.
     */
    function retrieveRewardsOnMigratedVotingContract(
        address voter,
        uint256 roundId,
        MinimumVotingAncillaryInterface.PendingRequestAncillary[] memory toRetrieve
    ) public returns (uint256) {
        uint256 rewards =
            MinimumVotingAncillaryInterface(address(previousVotingContract))
                .retrieveRewards(voter, roundId, toRetrieve)
                .rawValue;
        return rewards;
    }

    /****************************************
     *    PRIVATE AND INTERNAL FUNCTIONS    *
     ****************************************/

    // Deletes a request from the pending requests array, based on index. Swap and pop.
    function _removeRequestFromPendingPriceRequestsIds(uint64 pendingRequestIndex) internal {
        pendingPriceRequestsIds[pendingRequestIndex] = pendingPriceRequestsIds[pendingPriceRequestsIds.length - 1];
        pendingPriceRequestsIds.pop();
    }

    // Returns the price for a given identifier. Three params are returns: bool if there was an error, int to represent
    // the resolved price and a string which is filled with an error message, if there was an error or "".
    function _getPriceOrError(
        bytes32 identifier,
        uint256 time,
        bytes memory ancillaryData
    )
        internal
        view
        returns (
            bool,
            int256,
            string memory
        )
    {
        PriceRequest storage priceRequest = _getPriceRequest(identifier, time, ancillaryData);
        uint32 currentRoundId = getCurrentRoundId();
        RequestStatus requestStatus = _getRequestStatus(priceRequest, currentRoundId);

        if (requestStatus == RequestStatus.Active) return (false, 0, "Current voting round not ended");
        if (requestStatus == RequestStatus.Resolved) {
            VoteInstance storage voteInstance = priceRequest.voteInstances[priceRequest.lastVotingRound];
            (, int256 resolvedPrice) = _getResolvedPrice(voteInstance, priceRequest.lastVotingRound);
            return (true, resolvedPrice, "");
        }

        if (requestStatus == RequestStatus.Future) return (false, 0, "Price is still to be voted on");
        (bool previouslyResolved, int256 previousPrice) =
            _getPriceFromPreviousVotingContract(identifier, time, ancillaryData);
        if (previouslyResolved) return (true, previousPrice, "");
        return (false, 0, "Price was never requested");
    }

    // Check the previousVotingContract to see if a given price request was resolved.
    // Returns true or false, and the resolved price or zero, depending on whether it was found or not.
    function _getPriceFromPreviousVotingContract(
        bytes32 identifier,
        uint256 time,
        bytes memory ancillaryData
    ) private view returns (bool, int256) {
        if (address(previousVotingContract) == address(0)) return (false, 0);
        if (previousVotingContract.hasPrice(identifier, time, ancillaryData))
            return (true, previousVotingContract.getPrice(identifier, time, ancillaryData));
        return (false, 0);
    }

    // Returns a price request object for a given identifier, time and ancillary data.
    function _getPriceRequest(
        bytes32 identifier,
        uint256 time,
        bytes memory ancillaryData
    ) private view returns (PriceRequest storage) {
        return priceRequests[_encodePriceRequest(identifier, time, ancillaryData)];
    }

    // Returns an encoded bytes32 representing a price request. Used when storing/referencing price requests.
    function _encodePriceRequest(
        bytes32 identifier,
        uint256 time,
        bytes memory ancillaryData
    ) private pure returns (bytes32) {
        return keccak256(abi.encode(identifier, time, ancillaryData));
    }

    // Stores ("freezes") variables that should not shift within an active voting round. Called on reveal but only makes
    // a state change if and only if the this is the first reveal.
    function _freezeRoundVariables(uint256 roundId) private {
        // Only freeze the round if this is the first request in the round.
        if (rounds[roundId].minParticipationRequirement == 0) {
            // The minimum required participation for a vote to settle within this round is the GAT (fixed number).
            rounds[roundId].minParticipationRequirement = gat;

            // The minimum votes on the modal outcome for the vote to settle within this round is the SPAT (percentage).
            rounds[roundId].minAgreementRequirement = (spat * cumulativeStake) / 1e18;
            rounds[roundId].cumulativeStakeAtRound = cumulativeStake; // Store the cumulativeStake to work slashing.
        }
    }

    // Traverse pending price requests and resolve any that are resolvable. If requests are rollable (they did not
    // resolve in the previous round and are to be voted in a subsequent round) then roll them. If requests can be
    // deleted (they have been rolled up to the maxRolls counter) then delete them. The caller can pass in maxTraversals
    // to limit the number of requests that are resolved in a single call to bound the total gas used by this function.
    // Note that the resolved index is stores for each round. This means that only the first caller of this function
    // per round needs to traverse the pending requests. After that subsequent calls to this are a no-op for that round.
    function _processResolvablePriceRequests(uint64 maxTraversals) private {
        uint32 currentRoundId = getCurrentRoundId();

        // Load in the last resolved index for this round to continue off from where the last caller left.
        uint64 requestIndex = rounds[currentRoundId].pendingResolvedIndex;
        // Traverse pendingPriceRequestsIds array and update the requests status according to the state of the request
        //(i.e settle, roll or delete request). Bound iterations to the maxTraversals parameter to cap the gas used.
        while (requestIndex < pendingPriceRequestsIds.length && maxTraversals > 0) {
            maxTraversals = unsafe_dec_64(maxTraversals);
            PriceRequest storage request = priceRequests[pendingPriceRequestsIds[requestIndex]];

            // If the last voting round is greater than or equal to the current round then this request is currently
            // being voted on or is enqueued for the next round. In this case, skip it and increment the request index.
            if (request.lastVotingRound >= currentRoundId) {
                requestIndex = unsafe_inc_64(requestIndex);
                continue; // Continue to the next request.
            }

            // Else, we are dealing with a request that can either be: a) deleted, b) rolled or c) resolved.
            VoteInstance storage voteInstance = request.voteInstances[request.lastVotingRound];
            (bool isResolvable, int256 resolvedPrice) = _getResolvedPrice(voteInstance, request.lastVotingRound);

            if (isResolvable) {
                // If resolvable, resolve. This involves a) moving the requestId from pendingPriceRequestsIds array to
                // resolvedPriceRequestIds array and b) removing requestId from pendingPriceRequestsIds. Don't need to
                // increment requestIndex as from pendingPriceRequestsIds amounts to decreasing the while loop bound.
                resolvedPriceRequestIds.push(pendingPriceRequestsIds[requestIndex]);
                _removeRequestFromPendingPriceRequestsIds(SafeCast.toUint64(requestIndex));
                emit RequestResolved(
                    request.lastVotingRound,
                    resolvedPriceRequestIds.length - 1,
                    request.identifier,
                    request.time,
                    request.ancillaryData,
                    resolvedPrice
                );
                continue; // Continue to the next request.
            }
            // If not resolvable, but the round has passed its voting round, then it must be deleted or rolled. First,
            // increment the rollCount. Use the difference between the current round and the last voting round to
            // accommodate the contract not being touched for any number of rounds during the roll.
            request.rollCount += currentRoundId - request.lastVotingRound;

            // If the roll count exceeds the threshold and the request is not governance then it is deletable.
            if (request.rollCount > maxRolls && !request.isGovernance) {
                emit RequestDeleted(request.identifier, request.time, request.ancillaryData, request.rollCount);
                delete priceRequests[pendingPriceRequestsIds[requestIndex]];
                _removeRequestFromPendingPriceRequestsIds(SafeCast.toUint64(requestIndex));
                continue;
            }
            // Else, the request should be rolled. This involves only moving forward the lastVotingRound.
            request.lastVotingRound = getRoundIdToVoteOnRequest(currentRoundId);
            ++rounds[request.lastVotingRound].requestToVoteOnInThisRound;
            emit RequestRolled(request.identifier, request.time, request.ancillaryData, request.rollCount);
            requestIndex = unsafe_inc_64(requestIndex);
        }

        rounds[currentRoundId].pendingResolvedIndex = requestIndex; // Store the index traversed up to for this round.
    }

    // Returns a price request status. A request is either: NotRequested, Active, Resolved or Future.
    function _getRequestStatus(PriceRequest storage priceRequest, uint32 currentRoundId)
        private
        view
        returns (RequestStatus)
    {
        if (priceRequest.lastVotingRound == 0) return RequestStatus.NotRequested;
        else if (priceRequest.lastVotingRound < currentRoundId) {
            VoteInstance storage voteInstance = priceRequest.voteInstances[priceRequest.lastVotingRound];
            (bool isResolved, ) = _getResolvedPrice(voteInstance, priceRequest.lastVotingRound);
            return isResolved ? RequestStatus.Resolved : RequestStatus.Active;
        } else if (priceRequest.lastVotingRound == currentRoundId) return RequestStatus.Active;
        else return RequestStatus.Future; // Means than priceRequest.lastVotingRound > currentRoundId
    }

    function _getResolvedPrice(VoteInstance storage voteInstance, uint256 lastVotingRound)
        internal
        view
        returns (bool isResolved, int256 price)
    {
        return
            voteInstance.results.getResolvedPrice(
                rounds[lastVotingRound].minParticipationRequirement,
                rounds[lastVotingRound].minAgreementRequirement
            );
    }

    // Gas optimized uint256 increment.
    function unsafe_inc(uint256 x) internal pure returns (uint256) {
        unchecked { return x + 1; }
    }

    // Gas optimized uint64 increment.
    function unsafe_inc_64(uint64 x) internal pure returns (uint64) {
        unchecked { return x + 1; }
    }

    // Gas optimized uint64 decrement.
    function unsafe_dec_64(uint64 x) internal pure returns (uint64) {
        unchecked { return x - 1; }
    }

    // Returns the registered identifier whitelist, stored in the finder.
    function _getIdentifierWhitelist() private view returns (IdentifierWhitelistInterface) {
        return IdentifierWhitelistInterface(finder.getImplementationAddress(OracleInterfaces.IdentifierWhitelist));
    }

    // Reverts if the contract has been migrated. Used in a modifier, defined as a private function for gas savings.
    function _requireNotMigrated() private view {
        require(migratedAddress == address(0), "Contract migrated");
    }

    // Enforces that a calling contract is registered.
    function _requireRegisteredContract() private view {
        RegistryInterface registry = RegistryInterface(finder.getImplementationAddress(OracleInterfaces.Registry));
        require(registry.isContractRegistered(msg.sender) || msg.sender == migratedAddress, "Caller not registered");
    }
}<|MERGE_RESOLUTION|>--- conflicted
+++ resolved
@@ -54,10 +54,8 @@
         uint256 minParticipationRequirement; // Minimum staked tokens that must vote to resolve a request.
         uint256 minAgreementRequirement; // Minimum staked tokens that must agree on an outcome to resolve a request.
         uint256 cumulativeStakeAtRound; // Total staked tokens at the start of the round.
-<<<<<<< HEAD
         uint64 resolvedIndex; // Index of pendingPriceRequestsIds that has been traversed this round.
         uint32 requestToVoteOnInThisRound; // The number of requests that have been voted on in this round.
-=======
         uint64 pendingResolvedIndex; // Index of pendingPriceRequestsIds that has been traversed this round.
     }
 
@@ -67,7 +65,6 @@
         uint256 totalSlashed; // The total amount of tokens slashed for a given request.
         uint256 totalCorrectVotes; // The total number of correct votes for a given request.
         uint32 lastVotingRound; // The last round that this request was voted on (when it resolved).
->>>>>>> 4968c743
     }
 
     // Represents the status a price request has.
@@ -112,19 +109,8 @@
 
     uint32 public maxRolls; // The maximum number of times a request can roll before it is deleted automatically.
 
-<<<<<<< HEAD
     uint32 public maxRequestsPerRound; // The maximum number of requests that can be enqueued in a single round.
 
-    FinderInterface private immutable finder; // Reference to the UMA Finder contract, used to find other UMA contracts.
-
-    SlashingLibraryInterface public slashingLibrary; // Reference to Slashing Library, used to compute slashing amounts.
-
-    VoteTiming.Data public voteTiming; // Vote timing library used to compute round timing related logic.
-
-    OracleAncillaryInterface public immutable previousVotingContract; // Previous voting contract, if migrated.
-
-=======
->>>>>>> 4968c743
     address public migratedAddress; // If non-zero, this contract has been migrated to this address.
 
     uint256 public gat; // GAT: A minimum number of tokens that must participate to resolve a vote.

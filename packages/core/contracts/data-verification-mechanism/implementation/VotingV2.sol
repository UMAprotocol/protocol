--- conflicted
+++ resolved
@@ -484,27 +484,9 @@
         delete voteSubmission.commit; // Small gas refund for clearing up storage.
 
         voteSubmission.revealHash = keccak256(abi.encode(price)); // Set the voter's submission.
-<<<<<<< HEAD
-        // Compute the voters effective slash as the difference between their pending stake for this round and their
-        // stake. pending stake for this round is only non-zero if the voter staked during this votes reveal phase.
         uint256 effectiveStake = voterStakes[voter].stake - voterStakes[voter].pendingStakes[currentRoundId];
-        voteInstance.resultComputation.addVote(price, effectiveStake); // Add vote to the results.
-        emit VoteRevealed(
-            voter,
-            msg.sender,
-            currentRoundId,
-            _getPriceRequest(identifier, time, ancillaryData).priceRequestIndex,
-            identifier,
-            time,
-            ancillaryData,
-            price,
-            effectiveStake
-        );
-=======
-        uint256 stake = voterStakes[voter].stake;
-        voteInstance.results.addVote(price, stake); // Add vote to the results.
-        emit VoteRevealed(voter, msg.sender, currentRoundId, identifier, time, ancillaryData, price, stake);
->>>>>>> da40c32f
+        voteInstance.results.addVote(price, effectiveStake); // Add vote to the results.
+        emit VoteRevealed(voter, msg.sender, currentRoundId, identifier, time, ancillaryData, price, effectiveStake);
     }
 
     /**
@@ -840,122 +822,8 @@
         emit VoterSlashed(voterAddress, slash, voterStake.stake);
     }
 
-<<<<<<< HEAD
-    /****************************************
-     *       SPAM DELETION FUNCTIONS        *
-     ****************************************/
-
-    /**
-     * @notice Declare a specific price requests range to be spam and request its deletion.
-     * @dev note that this method should almost never be used. The bond to call this should be set to
-     * a very large number (say 10k UMA) as it could be abused if set too low. Function constructs a price
-     * request that, if passed, enables pending requests to be disregarded by the contract.
-     * @param spamRequestIndices list of request indices to be declared as spam. Each element is a
-     * pair of uint256s representing the start and end of the range.
-     */
-    function signalRequestsAsSpamForDeletion(uint256[2][] calldata spamRequestIndices)
-        external
-        nonReentrant()
-        onlyIfNotMigrated()
-    {
-        votingToken.transferFrom(msg.sender, address(this), spamDeletionProposalBond);
-        uint256 currentTime = getCurrentTime();
-        uint256 runningValidationIndex;
-        uint256 spamRequestIndicesLength = spamRequestIndices.length;
-        for (uint256 i = 0; i < spamRequestIndicesLength; i = unsafe_inc(i)) {
-            uint256[2] memory spamRequestIndex = spamRequestIndices[i];
-
-            // Check request end index is greater than start index, endIndex is less than the total number of requests,
-            // and validate index continuity (each sequential element within the spamRequestIndices array is sequential
-            // and increasing in size).
-            require(
-                spamRequestIndex[0] <= spamRequestIndex[1] &&
-                    spamRequestIndex[1] < priceRequestIds.length &&
-                    spamRequestIndex[1] > runningValidationIndex
-            );
-
-            runningValidationIndex = spamRequestIndex[1];
-        }
-
-        spamDeletionProposals.push(
-            SpamDeletionRequest({
-                spamRequestIndices: spamRequestIndices,
-                requestTime: currentTime,
-                executed: false,
-                proposer: msg.sender,
-                bond: spamDeletionProposalBond
-            })
-        );
-
-        uint256 proposalId = spamDeletionProposals.length - 1;
-
-        // Note that for proposalId>= 10^11 the generated identifier will no longer be unique but the manner
-        // in which the priceRequest id is encoded in _encodePriceRequest guarantees its uniqueness.
-        bytes32 identifier = SpamGuardIdentifierLib._constructIdentifier(SafeCast.toUint32(proposalId));
-
-        _requestPrice(identifier, currentTime, "", true);
-
-        emit SignaledRequestsAsSpamForDeletion(proposalId, msg.sender, spamRequestIndices);
-    }
-
-    /**
-     * @notice Execute the spam deletion proposal if it has been approved by voting.
-     * @param proposalId spam deletion proposal id.
-     */
-
-    function executeSpamDeletion(uint256 proposalId) external nonReentrant() {
-        require(spamDeletionProposals[proposalId].executed == false, "Proposal already executed");
-        spamDeletionProposals[proposalId].executed = true;
-
-        bytes32 identifier = SpamGuardIdentifierLib._constructIdentifier(SafeCast.toUint32(proposalId));
-
-        (bool hasPrice, int256 resolutionPrice, ) =
-            _getPriceOrError(identifier, spamDeletionProposals[proposalId].requestTime, "");
-        require(hasPrice, "Spam proposal has not resolved");
-
-        // If the price is non zero then the spam deletion request was voted up to delete the requests. Execute delete.
-        if (resolutionPrice != 0) {
-            // Delete the price requests associated with the spam.
-            for (uint256 i = 0; i < spamDeletionProposals[proposalId].spamRequestIndices.length; i = unsafe_inc(i)) {
-                uint64 startIndex = SafeCast.toUint64(spamDeletionProposals[proposalId].spamRequestIndices[i][0]);
-                uint64 endIndex = SafeCast.toUint64(spamDeletionProposals[proposalId].spamRequestIndices[i][1]);
-                for (uint256 j = startIndex; j <= endIndex; j++) {
-                    bytes32 requestId = priceRequestIds[j];
-                    // Remove from pendingPriceRequests.
-                    _removeRequestFromPendingPriceRequests(priceRequests[requestId].pendingRequestIndex);
-
-                    // Remove the request from the priceRequests mapping.
-                    delete priceRequests[requestId];
-                }
-
-                // Set the deletion request jump mapping. This enables the for loops that iterate over requests to skip
-                // the deleted requests via a "jump" over the removed elements from the array.
-                skippedRequestIndexes[startIndex] = endIndex;
-            }
-
-            // Return the spamDeletionProposalBond.
-            votingToken.transfer(spamDeletionProposals[proposalId].proposer, spamDeletionProposals[proposalId].bond);
-            emit ExecutedSpamDeletion(proposalId, true);
-        }
-        // Else, the spam deletion request was voted down. In this case we send the spamDeletionProposalBond to the store.
-        else {
-            votingToken.transfer(finder.getImplementationAddress(OracleInterfaces.Store), spamDeletionProposalBond);
-            emit ExecutedSpamDeletion(proposalId, false);
-        }
-    }
-
-    /**
-     * @notice Set the spam deletion proposal bond.
-     * @param _spamDeletionProposalBond new spam deletion proposal bond.
-     */
-    function setSpamDeletionProposalBond(uint256 _spamDeletionProposalBond) public onlyOwner() {
-        spamDeletionProposalBond = _spamDeletionProposalBond;
-        emit SpamDeletionProposalBondChanged(_spamDeletionProposalBond);
-    }
-=======
     function isNextRequestRoundDifferent(uint64 index) internal view returns (bool) {
         if (index + 1 >= resolvedPriceRequestIds.length) return true;
->>>>>>> da40c32f
 
         return
             priceRequests[resolvedPriceRequestIds[index]].lastVotingRound !=

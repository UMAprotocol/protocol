// SPDX-License-Identifier: AGPL-3.0-only
pragma solidity 0.8.16;

import "./ResultComputationV2.sol";
import "./Staker.sol";
import "./VoteTiming.sol";
import "./Constants.sol";

import "../interfaces/MinimumVotingAncillaryInterface.sol";
import "../interfaces/FinderInterface.sol";
import "../interfaces/IdentifierWhitelistInterface.sol";
import "../interfaces/OracleAncillaryInterface.sol";
import "../interfaces/OracleGovernanceInterface.sol";
import "../interfaces/OracleInterface.sol";
import "../interfaces/VotingV2Interface.sol";
import "../interfaces/RegistryInterface.sol";
import "../interfaces/SlashingLibraryInterface.sol";

/**
 * @title VotingV2 contract for the UMA DVM.
 * @dev Handles receiving and resolving price requests via a commit-reveal voting schelling scheme.
 */

contract VotingV2 is Staker, OracleInterface, OracleAncillaryInterface, OracleGovernanceInterface, VotingV2Interface {
    using VoteTiming for VoteTiming.Data;
    using ResultComputationV2 for ResultComputationV2.Data;

    /****************************************
     *        VOTING DATA STRUCTURES        *
     ****************************************/

    // Identifies a unique price request. Tracks ongoing votes as well as the result of the vote.
    struct PriceRequest {
        uint32 lastVotingRound; // Last round that this price request was voted on. Updated when a request is rolled.
        bool isGovernance; // Denotes whether this is a governance request or not.
        uint64 time; // Timestamp used when evaluating the request.
        uint32 rollCount; // The number of rounds that this price request has been rolled. Informs if a request should be deleted.
        bytes32 identifier; // Identifier that defines how the voters should resolve the request.
        mapping(uint256 => VoteInstance) voteInstances; // A map containing all votes for this price in various rounds.
        bytes ancillaryData; // Additional data used to resolve the request.
    }

    struct VoteInstance {
        mapping(address => VoteSubmission) voteSubmissions; // Maps (voterAddress) to their submission.
        ResultComputationV2.Data results; // The data structure containing the computed voting results.
    }

    struct VoteSubmission {
        bytes32 commit; // A bytes32 of 0 indicates no commit or a commit that was already revealed.
        bytes32 revealHash; // The hash of the value that was revealed. This is only used for computation of rewards.
    }

    struct Round {
        uint256 gat; // GAT is the required number of tokens to vote to not roll the vote.
        uint256 cumulativeStakeAtRound; // Total staked tokens at the start of the round.
        uint64 resolvedIndex; // Index of pendingPriceRequestsIds that has been resolved in this round.
    }

    // Represents the status a price request has.
    enum RequestStatus {
        NotRequested, // Was never requested.
        Active, // Is being voted on in the current round.
        Resolved, // Was resolved in a previous round.
        Future // Is scheduled to be voted on in a future round.
    }

    // Only used as a return value in view methods -- never stored in the contract.
    struct RequestState {
        RequestStatus status;
        uint256 lastVotingRound;
    }

    // Only used as a return value in view methods -- never stored in the contract.
    struct SlashingTracker {
        uint256 wrongVoteSlashPerToken;
        uint256 noVoteSlashPerToken;
        uint256 totalSlashed;
        uint256 totalCorrectVotes;
    }

    /****************************************
     *            VOTING STATE              *
     ****************************************/

    // Maps round numbers to the rounds.
    mapping(uint256 => Round) public rounds;

    // Maps price request IDs to the PriceRequest struct.
    mapping(bytes32 => PriceRequest) public priceRequests;

    // Maps skipped request indexes to the next request index.

    // Array of resolved price requestIds. Used to track requests that are resolved.
    bytes32[] public resolvedPriceRequestIds;

    // RequestIds for requests that are not resolved. May be for future rounds.
    bytes32[] public pendingPriceRequestsIds;

    // A maximum number of times a request can roll before it is deleted automatically.
    uint32 public maxRolls;

    // Vote timing library used to compute round timing related logic.
    VoteTiming.Data public voteTiming;

    // Reference to the UMA Finder contract, used to find other UMA contracts.
    FinderInterface private immutable finder;

    // Reference to Slashing Library, used to compute slashing amounts.
    SlashingLibraryInterface public slashingLib;

    // Address of the previous voting contract.
    OracleAncillaryInterface public immutable previousVotingContract;

    // If non-zero, this contract has been migrated to this address.
    address public migratedAddress;

    // Number of tokens that must participate to resolve a vote.
    uint256 public gat;

    // Max value of an unsigned integer.
    uint64 private constant UINT64_MAX = type(uint64).max;

    // Max length in bytes of ancillary data.
    uint256 public constant ANCILLARY_BYTES_LIMIT = 8192;

    /****************************************
     *                EVENTS                *
     ****************************************/

    event VoteCommitted(
        address indexed voter,
        address indexed caller,
        uint256 roundId,
        bytes32 indexed identifier,
        uint256 time,
        bytes ancillaryData
    );

    event EncryptedVote(
        address indexed caller,
        uint256 indexed roundId,
        bytes32 indexed identifier,
        uint256 time,
        bytes ancillaryData,
        bytes encryptedVote
    );

    event VoteRevealed(
        address indexed voter,
        address indexed caller,
        uint256 roundId,
        bytes32 indexed identifier,
        uint256 time,
        bytes ancillaryData,
        int256 price,
        uint256 numTokens
    );

    event RequestAdded(
        address indexed requester,
        uint256 indexed roundId,
        bytes32 indexed identifier,
        uint256 time,
        bytes ancillaryData,
        bool isGovernance
    );

    event RequestResolved(
        uint256 indexed roundId,
        uint256 indexed resolvedPriceRequestIndex,
        bytes32 indexed identifier,
        uint256 time,
        bytes ancillaryData,
        int256 price
    );

    event VotingContractMigrated(address newAddress);

    event RequestDeleted(bytes32 indexed identifier, uint256 indexed time, bytes ancillaryData, uint256 rollCount);

    event RequestRolled(bytes32 indexed identifier, uint256 indexed time, bytes ancillaryData, uint256 rollCount);

    event GatChanged(uint256 newGat);

    event SlashingLibraryChanged(address newAddress);

    event MaxRollsChanged(uint32 newMaxRolls);

    event VoterSlashed(address indexed voter, int256 slashedTokens, uint256 postStake);

    /**
     * @notice Construct the VotingV2 contract.
     * @param _emissionRate amount of voting tokens that are emitted per second, split prorate between stakers.
     * @param _unstakeCoolDown time that a voter must wait to unstake after requesting to unstake.
     * @param _phaseLength length of the voting phases in seconds.
     * @param _maxRolls number of times a vote must roll to be auto deleted by the DVM.
     * @param _startingRequestIndex offset index to increment the first index in the resolvedPriceRequestIds array.
     * @param _gat number of tokens that must participate to resolve a vote.
     * @param _votingToken address of the UMA token contract used to commit votes.
     * @param _finder keeps track of all contracts within the system based on their interfaceName.
     * @param _slashingLibrary contract used to calculate voting slashing penalties based on voter participation.
     * @param _previousVotingContract previous voting contract address.
     */
    constructor(
        uint256 _emissionRate,
        uint64 _unstakeCoolDown,
        uint64 _phaseLength,
        uint32 _maxRolls,
        uint256 _gat,
        uint64 _startingRequestIndex,
        address _votingToken,
        address _finder,
        address _slashingLibrary,
        address _previousVotingContract
    ) Staker(_emissionRate, _unstakeCoolDown, _votingToken) {
        voteTiming.init(_phaseLength);
        finder = FinderInterface(_finder);
        previousVotingContract = OracleAncillaryInterface(_previousVotingContract);
        setGat(_gat);
        setSlashingLibrary(_slashingLibrary);
        setMaxRolls(_maxRolls);

        // We assume indices never get above 2^64. So we should never start with an index above half that range.
        require(_startingRequestIndex < type(uint64).max / 2);

        assembly {
            sstore(resolvedPriceRequestIds.slot, _startingRequestIndex)
        }
    }

    /***************************************
                    MODIFIERS
    ****************************************/

    modifier onlyRegisteredContract() {
        _requireRegisteredContract();
        _;
    }

    modifier onlyIfNotMigrated() {
        _requireNotMigrated();
        _;
    }

    /****************************************
     *  PRICE REQUEST AND ACCESS FUNCTIONS  *
     ****************************************/

    /**
     * @notice Enqueues a request (if a request isn't already present) for the identifier, time pair.
     * @dev Time must be in the past and the identifier must be supported. The length of the ancillary data
     * is limited such that this method abides by the EVM transaction gas limit.
     * @param identifier uniquely identifies the price requested. E.g. BTC/USD (encoded as bytes32) could be requested.
     * @param time unix timestamp for the price request.
     * @param ancillaryData arbitrary data appended to a price request to give the voters more info from the caller.
     */
    function requestPrice(
        bytes32 identifier,
        uint256 time,
        bytes memory ancillaryData
    ) public override nonReentrant() onlyIfNotMigrated() onlyRegisteredContract() {
        _requestPrice(identifier, time, ancillaryData, false);
    }

    /**
     * @notice Enqueues a governance action request (if a request isn't already present) for identifier, time pair.
     * @dev Time must be in the past and the identifier must be supported. The length of the ancillary data
     * is limited such that this method abides by the EVM transaction gas limit.
     * @param identifier uniquely identifies the price requested. E.g. BTC/USD (encoded as bytes32) could be requested.
     * @param time unix timestamp for the price request.
     * @param ancillaryData arbitrary data appended to a price request to give the voters more info from the caller.
     */
    function requestGovernanceAction(
        bytes32 identifier,
        uint256 time,
        bytes memory ancillaryData
    ) external override onlyOwner() onlyIfNotMigrated() {
        _requestPrice(identifier, time, ancillaryData, true);
    }

    // Enqueues a request (if a request isn't already present) for the given identifier, time and ancillary data. Time
    // must be in the  past and the identifier must be supported. The length of the ancillary data is limited such that
    // this method abides by the EVM transaction gas limit. Identifier uniquely identifies the requested (E.g. BTC/USD)
    // as encoded as bytes32 & time unix timestamp for the request. ancillaryData arbitrary data appended to a request
    // to give the voters more information. isGovernance indicates whether the request is for a governance action.
    function _requestPrice(
        bytes32 identifier,
        uint256 time,
        bytes memory ancillaryData,
        bool isGovernance
    ) internal {
        uint256 blockTime = getCurrentTime();
        require(time <= blockTime, "Can only request in past");
        require(
            isGovernance || _getIdentifierWhitelist().isIdentifierSupported(identifier),
            "Unsupported identifier request"
        );
        require(ancillaryData.length <= ANCILLARY_BYTES_LIMIT, "Invalid ancillary data");

        bytes32 priceRequestId = _encodePriceRequest(identifier, time, ancillaryData);
        PriceRequest storage priceRequest = priceRequests[priceRequestId];
        uint256 currentRoundId = voteTiming.computeCurrentRoundId(blockTime);

        RequestStatus requestStatus = _getRequestStatus(priceRequest, currentRoundId);

        // Price has never been requested.
        if (requestStatus == RequestStatus.NotRequested) {
<<<<<<< HEAD
            // If the price request is a governance action then always place it in the following round. If the price
            // request is a normal request then either place it in the next round or the following round based off
            // the minRollToNextRoundLength. This limits when a request must be made for it to occur in the next round.
            uint256 roundIdToVoteOnPriceRequest =
                isGovernance ? currentRoundId + 1 : voteTiming.computeRoundToVoteOnPriceRequest(blockTime);
            priceRequest.identifier = identifier;
            priceRequest.time = SafeCast.toUint64(time);
            priceRequest.lastVotingRound = SafeCast.toUint32(roundIdToVoteOnPriceRequest);
            priceRequest.pendingRequestIndex = SafeCast.toUint64(pendingPriceRequests.length);
            priceRequest.priceRequestIndex = SafeCast.toUint64(priceRequestIds.length);
            priceRequest.ancillaryData = ancillaryData;
            if (isGovernance) priceRequest.isGovernance = isGovernance;

            pendingPriceRequests.push(priceRequestId);
            priceRequestIds.push(priceRequestId);

            emit PriceRequestAdded(
                msg.sender,
                roundIdToVoteOnPriceRequest,
                priceRequest.priceRequestIndex,
                identifier,
                time,
                ancillaryData,
                isGovernance
            );
=======
            uint256 roundIdToVoteOn = currentRoundId + 1; // Vote on request in the following round.
            PriceRequest storage newPriceRequest = priceRequests[priceRequestId];
            newPriceRequest.identifier = identifier;
            newPriceRequest.time = SafeCast.toUint64(time);
            newPriceRequest.lastVotingRound = SafeCast.toUint32(roundIdToVoteOn);

            newPriceRequest.ancillaryData = ancillaryData;
            if (isGovernance) newPriceRequest.isGovernance = isGovernance;

            pendingPriceRequestsIds.push(priceRequestId);

            emit RequestAdded(msg.sender, roundIdToVoteOn, identifier, time, ancillaryData, isGovernance);
>>>>>>> c1b25eb1
        }
    }

    // Overloaded method to enable short term backwards compatibility. Will be deprecated in the next DVM version.
    function requestPrice(bytes32 identifier, uint256 time) external override {
        requestPrice(identifier, time, "");
    }

    /**
     * @notice Whether the price for identifier and time is available.
     * @dev Time must be in the past and the identifier must be supported.
     * @param identifier uniquely identifies the price requested. E.g. BTC/USD (encoded as bytes32) could be requested.
     * @param time unix timestamp of the price request.
     * @param ancillaryData arbitrary data appended to a price request to give the voters more info from the caller.
     * @return _hasPrice bool if the DVM has resolved to a price for the given identifier and timestamp.
     */
    function hasPrice(
        bytes32 identifier,
        uint256 time,
        bytes memory ancillaryData
    ) public view override onlyRegisteredContract() returns (bool) {
        (bool _hasPrice, , ) = _getPriceOrError(identifier, time, ancillaryData);
        return _hasPrice;
    }

    // Overloaded method to enable short term backwards compatibility. Will be deprecated in the next DVM version.
    function hasPrice(bytes32 identifier, uint256 time) public view override returns (bool) {
        return hasPrice(identifier, time, "");
    }

    /**
     * @notice Gets the price for identifier and time if it has already been requested and resolved.
     * @dev If the price is not available, the method reverts.
     * @param identifier uniquely identifies the price requested. E.g. BTC/USD (encoded as bytes32) could be requested.
     * @param time unix timestamp of the price request.
     * @param ancillaryData arbitrary data appended to a price request to give the voters more info from the caller.
     * @return int256 representing the resolved price for the given identifier and timestamp.
     */
    function getPrice(
        bytes32 identifier,
        uint256 time,
        bytes memory ancillaryData
    ) public view override onlyRegisteredContract() returns (int256) {
        (bool _hasPrice, int256 price, string memory message) = _getPriceOrError(identifier, time, ancillaryData);

        // If the price wasn't available, revert with the provided message.
        require(_hasPrice, message);
        return price;
    }

    // Overloaded method to enable short term backwards compatibility. Will be deprecated in the next DVM version.
    function getPrice(bytes32 identifier, uint256 time) external view override returns (int256) {
        return getPrice(identifier, time, "");
    }

    /**
     * @notice Gets the status of a list of price requests, identified by their identifier and time.
     * @dev If the status for a particular request is NotRequested, the lastVotingRound will always be 0.
     * @param requests array of pending requests which includes identifier, timestamp & ancillary data for the requests.
     * @return requestStates a list, in the same order as the input list, giving the status of the specified requests.
     */
    function getPriceRequestStatuses(PendingRequestAncillary[] memory requests)
        public
        view
        returns (RequestState[] memory)
    {
        RequestState[] memory requestStates = new RequestState[](requests.length);
        uint256 currentRoundId = getCurrentRoundId();
        for (uint256 i = 0; i < requests.length; i = unsafe_inc(i)) {
            PriceRequest storage priceRequest =
                _getPriceRequest(requests[i].identifier, requests[i].time, requests[i].ancillaryData);

            RequestStatus status = _getRequestStatus(priceRequest, currentRoundId);

            // If it's an active request, its true lastVotingRound is the current one, even if it hasn't been updated.
            if (status == RequestStatus.Active) requestStates[i].lastVotingRound = currentRoundId;
            else requestStates[i].lastVotingRound = priceRequest.lastVotingRound;
            requestStates[i].status = status;
        }
        return requestStates;
    }

    /****************************************
     *          VOTING FUNCTIONS            *
     ****************************************/

    /**
     * @notice Commit a vote for a price request for identifier at time.
     * @dev identifier, time must correspond to a price request that's currently in the commit phase.
     * Commits can be changed.
     * @dev Since transaction data is public, the salt will be revealed with the vote. While this is the system’s
     * expected behavior, voters should never reuse salts. If someone else is able to guess the voted price and knows
     * that a salt will be reused, then they can determine the vote pre-reveal.
     * @param identifier uniquely identifies the committed vote. E.g. BTC/USD price pair.
     * @param time unix timestamp of the price being voted on.
     * @param ancillaryData arbitrary data appended to a price request to give the voters more info from the caller.
     * @param hash keccak256 hash of the price, salt, voter address, time, ancillaryData, current roundId, identifier.
     */
    function commitVote(
        bytes32 identifier,
        uint256 time,
        bytes memory ancillaryData,
        bytes32 hash
    ) public override nonReentrant() onlyIfNotMigrated() {
        uint256 currentRoundId = getCurrentRoundId();
        address voter = getVoterFromDelegate(msg.sender);
        _updateTrackers(voter);
        require(hash != bytes32(0), "Invalid commit hash");
        require(getVotePhase() == Phase.Commit, "Cannot commit in reveal phase");

        PriceRequest storage priceRequest = _getPriceRequest(identifier, time, ancillaryData);
        require(
            _getRequestStatus(priceRequest, currentRoundId) == RequestStatus.Active,
            "Cannot commit inactive request"
        );

        VoteInstance storage voteInstance = priceRequest.voteInstances[currentRoundId];
        voteInstance.voteSubmissions[voter].commit = hash;

        emit VoteCommitted(voter, msg.sender, currentRoundId, identifier, time, ancillaryData);
    }

    /**
     * @notice Reveal a previously committed vote for identifier at time.
     * @dev The revealed price, salt, voter address, time, ancillaryData, current roundId, identifier must hash to the
     * latest hash that commitVote() was called with. Only the committer can reveal their vote.
     * @param identifier voted on in the commit phase. E.g. BTC/USD price pair.
     * @param time specifies the unix timestamp of the price being voted on.
     * @param price voted on during the commit phase.
     * @param ancillaryData arbitrary data appended to a price request to give the voters more info from the caller.
     * @param salt value used to hide the commitment price during the commit phase.
     */
    function revealVote(
        bytes32 identifier,
        uint256 time,
        int256 price,
        bytes memory ancillaryData,
        int256 salt
    ) public override nonReentrant() onlyIfNotMigrated() {
        // Note: computing the current round is needed to disallow people from revealing an old commit after the round.
        uint256 currentRoundId = getCurrentRoundId();
        _freezeRoundVariables(currentRoundId);
        VoteInstance storage voteInstance =
            _getPriceRequest(identifier, time, ancillaryData).voteInstances[currentRoundId];
        address voter = getVoterFromDelegate(msg.sender);
        VoteSubmission storage voteSubmission = voteInstance.voteSubmissions[voter];

        // Scoping to get rid of a stack too deep errors for require messages.
        {
            // Can only reveal in the reveal phase.
            require(getVotePhase() == Phase.Reveal, "Reveal phase has not started yet");
            // 0 hashes are disallowed in the commit phase, so they indicate a different error.
            // Cannot reveal an uncommitted or previously revealed hash
            require(voteSubmission.commit != bytes32(0), "Invalid hash reveal");

            // Check that the hash that was committed matches to the one that was revealed. Note that if the voter had
            // delegated this means that they must reveal with the same account they had committed with.
            require(
                keccak256(abi.encodePacked(price, salt, msg.sender, time, ancillaryData, currentRoundId, identifier)) ==
                    voteSubmission.commit,
                "Revealed data != commit hash"
            );
        }

        delete voteSubmission.commit; // Small gas refund for clearing up storage.

        voteSubmission.revealHash = keccak256(abi.encode(price)); // Set the voter's submission.
        uint256 stake = voterStakes[voter].stake;
        voteInstance.results.addVote(price, stake); // Add vote to the results.
        emit VoteRevealed(voter, msg.sender, currentRoundId, identifier, time, ancillaryData, price, stake);
    }

    /**
     * @notice Commits a vote and logs an event with a data blob, typically an encrypted version of the vote
     * @dev An encrypted version of the vote is emitted in an event EncryptedVote to allow off-chain infrastructure to
     * retrieve the commit. The contents of encryptedVote are never used on chain: it is purely for convenience.
     * @param identifier unique price pair identifier. E.g. BTC/USD price pair.
     * @param time unix timestamp of the price request.
     * @param ancillaryData arbitrary data appended to a price request to give the voters more info from the caller.
     * @param hash keccak256 hash of the price you want to vote for and a int256 salt.
     * @param encryptedVote offchain encrypted blob containing the voter's amount, time and salt.
     */
    function commitAndEmitEncryptedVote(
        bytes32 identifier,
        uint256 time,
        bytes memory ancillaryData,
        bytes32 hash,
        bytes memory encryptedVote
    ) public override {
        commitVote(identifier, time, ancillaryData, hash);
        emit EncryptedVote(msg.sender, getCurrentRoundId(), identifier, time, ancillaryData, encryptedVote);
    }

    /****************************************
     *        VOTING GETTER FUNCTIONS       *
     ****************************************/

    /**
     * @notice Gets the queries that are being voted on this round.
     * @return pendingRequests array containing identifiers of type PendingRequestAncillary.
     */
    function getPendingRequests() external view override returns (PendingRequestAncillaryAugmented[] memory) {
        // Solidity memory arrays aren't resizable (and reading storage is expensive). Hence this hackery to filter
        // pendingPriceRequestsIds only to those requests that have an Active RequestStatus.
        PendingRequestAncillaryAugmented[] memory unresolved =
            new PendingRequestAncillaryAugmented[](pendingPriceRequestsIds.length);
        uint256 numUnresolved = 0;

        for (uint256 i = 0; i < pendingPriceRequestsIds.length; i = unsafe_inc(i)) {
            PriceRequest storage priceRequest = priceRequests[pendingPriceRequestsIds[i]];

            if (_getRequestStatus(priceRequest, getCurrentRoundId()) == RequestStatus.Active) {
                unresolved[numUnresolved] = PendingRequestAncillaryAugmented({
                    identifier: priceRequest.identifier,
                    time: priceRequest.time,
                    ancillaryData: priceRequest.ancillaryData
                });
                numUnresolved++;
            }
        }

        PendingRequestAncillaryAugmented[] memory pendingRequests =
            new PendingRequestAncillaryAugmented[](numUnresolved);
        for (uint256 i = 0; i < numUnresolved; i = unsafe_inc(i)) pendingRequests[i] = unresolved[i];

        return pendingRequests;
    }

    /**
     * @notice Checks if there are current active requests.
     * @return bool true if there are active requests, false otherwise.
     */
    function currentActiveRequests() public view returns (bool) {
        uint256 currentRoundId = getCurrentRoundId();
        for (uint256 i = 0; i < pendingPriceRequestsIds.length; i = unsafe_inc(i)) {
            if (_getRequestStatus(priceRequests[pendingPriceRequestsIds[i]], currentRoundId) == RequestStatus.Active)
                return true;
        }
        return false;
    }

    /**
     * @notice Returns the current voting phase, as a function of the current time.
     * @return Phase to indicate the current phase. Either { Commit, Reveal, NUM_PHASES }.
     */
    function getVotePhase() public view override returns (Phase) {
        return Phase(uint256(voteTiming.computeCurrentPhase(getCurrentTime())));
    }

    /**
     * @notice Returns the current round ID, as a function of the current time.
     * @return uint256 the unique round ID.
     */
    function getCurrentRoundId() public view override returns (uint256) {
        return voteTiming.computeCurrentRoundId(getCurrentTime());
    }

    /**
     * @notice Returns the round end time, as a function of the round number.
     * @param roundId representing the unique round ID.
     * @return uint256 representing the unique round ID.
     */
    function getRoundEndTime(uint256 roundId) external view returns (uint256) {
        return voteTiming.computeRoundEndTime(roundId);
    }

    /**
     * @notice Returns the total number of price requests enqueued into the oracle over all time.
     * Note that a rolled vote is re-enqueued and as such will increment the number of requests, when rolled.
     * @return uint256 the total number of prices requested.
     */
    function getNumberOfResolvedPriceRequests() external view returns (uint256) {
        return resolvedPriceRequestIds.length;
    }

    function getNumberOfPendingPriceRequests() external view returns (uint256) {
        return pendingPriceRequestsIds.length;
    }

    /**
     * @notice Returns aggregate slashing trackers for a given request index.
     * @param requestIndex requestIndex the index of the request to fetch slashing trackers for.
     * @return SlashingTracker Tracker object contains the slashed UMA per staked UMA per wrong vote and no vote, the
     * total UMA slashed in the round and the total number of correct votes in the round.
     */
    function requestSlashingTrackers(uint256 requestIndex) public view returns (SlashingTracker memory) {
        uint256 currentRoundId = getCurrentRoundId();
        PriceRequest storage priceRequest = priceRequests[resolvedPriceRequestIds[requestIndex]];

        // If the request is not resolved return zeros for everything.
        if (_getRequestStatus(priceRequest, currentRoundId) != RequestStatus.Resolved)
            return SlashingTracker(0, 0, 0, 0);

        VoteInstance storage voteInstance = priceRequest.voteInstances[priceRequest.lastVotingRound];

        uint256 totalVotes = voteInstance.results.totalVotes;
        uint256 totalCorrectVotes = voteInstance.results.getTotalCorrectlyVotedTokens();
        uint256 stakedAtRound = rounds[priceRequest.lastVotingRound].cumulativeStakeAtRound;

        (uint256 wrongVoteSlash, uint256 noVoteSlash) =
            slashingLib.calcSlashing(stakedAtRound, totalVotes, totalCorrectVotes, priceRequest.isGovernance);

        uint256 totalSlashed =
            ((noVoteSlash * (stakedAtRound - totalVotes)) / 1e18) +
                ((wrongVoteSlash * (totalVotes - totalCorrectVotes)) / 1e18);

        return SlashingTracker(wrongVoteSlash, noVoteSlash, totalSlashed, totalCorrectVotes);
    }

    /****************************************
     *        OWNER ADMIN FUNCTIONS         *
     ****************************************/

    /**
     * @notice Disables this Voting contract in favor of the migrated one.
     * @dev Can only be called by the contract owner.
     * @param newVotingAddress the newly migrated contract address.
     */
    function setMigrated(address newVotingAddress) external override onlyOwner {
        migratedAddress = newVotingAddress;
        emit VotingContractMigrated(newVotingAddress);
    }

    /**
     * @notice Sets the maximum number of rounds to roll a request can have before the DVM auto deletes it.
     * @dev Can only be called by the contract owner.
     * @param newMaxRolls the new number of rounds to roll a request before the DVM auto deletes it.
     */
    function setMaxRolls(uint32 newMaxRolls) public override onlyOwner {
        require(newMaxRolls > 0, "Cannot set to 0");
        maxRolls = newMaxRolls;
        emit MaxRollsChanged(newMaxRolls);
    }

    /**
     * @notice Resets the Gat percentage. Note: this change only applies to rounds that have not yet begun.
     * @param newGat sets the next round's Gat.
     */
    function setGat(uint256 newGat) public override onlyOwner {
        require(newGat < votingToken.totalSupply() && newGat > 0);
        gat = newGat;
        emit GatChanged(newGat);
    }

    // Here for abi compatibility. to be removed.
    function setRewardsExpirationTimeout(uint256 NewRewardsExpirationTimeout) external override onlyOwner {}

    /**
     * @notice Changes the slashing library used by this contract.
     * @param _newSlashingLibrary new slashing library address.
     */
    function setSlashingLibrary(address _newSlashingLibrary) public override onlyOwner {
        slashingLib = SlashingLibraryInterface(_newSlashingLibrary);
        emit SlashingLibraryChanged(_newSlashingLibrary);
    }

    /****************************************
     *          STAKING FUNCTIONS           *
     ****************************************/

    /**
     * @notice Updates the voter's trackers for staking and slashing.
     * @dev This function can be called by anyone, but it is not necessary for the contract to work because
     * it is automatically run in the other functions.
     * @param voterAddress address of the voter to update the trackers for.
     */
    function updateTrackers(address voterAddress) external {
        _updateTrackers(voterAddress);
    }

    /**
     * @notice Updates the voter's trackers for staking and voting, specifying a maximum number of resolved requests to
     * traverse. This function can be used in place of updateTrackers to process the trackers in batches, hence avoiding
     * potential issues if the number of elements to be processed is big and the associated gas cost is too high.
     * @param voterAddress address of the voter to update the trackers for.
     * @param maxTraversals last price request index to update the trackers for.
     */
    function updateTrackersRange(address voterAddress, uint64 maxTraversals) external {
        resolveResolvablePriceRequests();
        _updateAccountSlashingTrackers(voterAddress, maxTraversals);
    }

    function resolveResolvablePriceRequests() public {
        _resolveResolvablePriceRequests(UINT64_MAX);
    }

    function resolveResolvablePriceRequestsRange(uint64 maxTraversals) external {
        _resolveResolvablePriceRequests(maxTraversals);
    }

    // Updates the global and selected wallet's trackers for staking and voting. Note that the order of these calls is
    // very important due to the interplay between slashing and inactive/active liquidity.
    function _updateTrackers(address voterAddress) internal override {
        resolveResolvablePriceRequests();
        _updateAccountSlashingTrackers(voterAddress, UINT64_MAX);
        super._updateTrackers(voterAddress);
    }

    // Starting index for a staker is the first value that nextIndexToProcess is set to and defines the first index that
    // a staker is suspectable to receiving slashing on. This is set to current length of the resolvedPriceRequestIds.
    function _getStartingIndexForStaker() internal override returns (uint64) {
        resolveResolvablePriceRequests();
        return SafeCast.toUint64(resolvedPriceRequestIds.length);
    }

    // Checks if we are in an active voting reveal phase (currently revealing votes).
    function _inActiveReveal() internal view override returns (bool) {
        return (currentActiveRequests() && getVotePhase() == Phase.Reveal);
    }

    // This function must be called before any tokens are staked. It updates the voter's pending stakes to reflect the
    // new amount to stake. These updates are only made if we are in an active reveal. This is required to appropriately
    // calculate a voter's trackers and avoid slashing them for amounts staked during an active reveal phase.
    function _computePendingStakes(address voterAddress, uint256 amount) internal override {
        if (_inActiveReveal()) {
            uint256 currentRoundId = getCurrentRoundId();
            // Now freeze, the round variables as we do not want the cumulativeActiveStakeAtRound to change based on the
            // stakes during the active reveal phase. This only happens if the first action within the active reveal is
            // someone staking, rather than someone revealing their vote.
            _freezeRoundVariables(currentRoundId);
            // Finally increment the pending stake for the voter by the amount to stake. Together with the omission of
            // the new stakes from the cumulativeActiveStakeAtRound for this round, this ensures that the pending stakes
            // of any voter are not included in the slashing calculation for this round.
            _setPendingStake(voterAddress, currentRoundId, amount);
        }
    }

    // Updates the slashing trackers of a given account based on previous voting activity. This traverses all resolved
    // requests for each voter and for each request checks if the voter voted correctly or not. Based on the voters
    // voting activity the voters balance is updated accordingly. The caller can provide a maxTraversals parameter to
    // limit the number of resolved requests to traverse in this call. This is useful if the number of resolved requests
    // is large and the update needs to be split over multiple transactions.
    function _updateAccountSlashingTrackers(address voterAddress, uint64 maxTraversals) internal {
        VoterStake storage voterStake = voterStakes[voterAddress];
        int256 slash = voterStake.unappliedSlash; // Load in any unapplied slashing from the previous iteration.
        uint64 requestIndex = voterStake.nextIndexToProcess; // Traverse all requests from the last considered request.
        uint64 requestsTraversed = 0; // Tracker to limit the number of requests to traverse in this call.
        while (requestIndex < resolvedPriceRequestIds.length && requestsTraversed < maxTraversals) {
            requestsTraversed = unsafe_inc_64(requestsTraversed);

            PriceRequest storage request = priceRequests[resolvedPriceRequestIds[requestIndex]];
            VoteInstance storage vote = request.voteInstances[request.lastVotingRound];

            uint256 totalStaked = rounds[request.lastVotingRound].cumulativeStakeAtRound;
            uint256 totalCorrectVotes = vote.results.getTotalCorrectlyVotedTokens();

            // Calculate aggregate metrics for this round.
            (uint256 wrongVoteSlashPerToken, uint256 noVoteSlashPerToken) =
                slashingLib.calcSlashing(totalStaked, vote.results.totalVotes, totalCorrectVotes, request.isGovernance);

            // During this round's tracker calculation, we deduct the pending stake from the voter's total stake. Also,
            // the pending stakes of voters in a given round are excluded from the cumulativeStakeAtRound;
            // _computePendingStakes handles this. Thus, the voter's stakes during the active reveal phase of this round
            // won't be included in the slashes calculations.
            uint256 effectiveStake = voterStake.stake - voterStake.pendingStakes[request.lastVotingRound];

            // The voter did not reveal or did not commit. Slash at noVote rate.
            if (vote.voteSubmissions[voterAddress].revealHash == 0)
                slash -= int256((effectiveStake * noVoteSlashPerToken) / 1e18);

                // The voter did not vote with the majority. Slash at wrongVote rate.
            else if (!vote.results.wasVoteCorrect(vote.voteSubmissions[voterAddress].revealHash))
                slash -= int256((effectiveStake * wrongVoteSlashPerToken) / 1e18);

                // The voter voted correctly. Receive a pro-rate share of the other voters slashed amounts as a reward.
            else {
                // Compute the total amount slashed over all stakers. This is the sum of total slashed for not voting
                // and the total slashed for voting incorrectly. Use this to work out the stakers prorate share.
                uint256 totalSlashed =
                    ((noVoteSlashPerToken * (totalStaked - vote.results.totalVotes)) +
                        ((wrongVoteSlashPerToken * (vote.results.totalVotes - totalCorrectVotes)))) / 1e18;
                slash += int256(((effectiveStake * totalSlashed)) / totalCorrectVotes);
            }

            // If the next round is different to the current considered round, apply the slash to the voter and set the
            // slash to 0. By doing this each request within a round is slashed independently of one another.
            if (isNextRequestRoundDifferent(requestIndex)) {
                _applySlashToVoter(slash, voterStake, voterAddress);
                slash = 0;
            }
            requestIndex = unsafe_inc_64(requestIndex); // Increment the request index.
        }

        // Once we've traversed all requests, apply any remaining slash to the voter. This would be the case if the we
        // had not traversed all settled requests in the above loop due to the maxTraversals parameter. If the following
        // request round is the same as the current round and we have an unapplied slash then store it within the voters
        // unappliedSlash tracker so that the next iteration of this method continues off from where we end now.
        if (slash != 0 && !isNextRequestRoundDifferent(requestIndex - 1)) voterStake.unappliedSlash = slash;

        // Set the account's next index to process to the next index so the next entry starts where we left off.
        voterStake.nextIndexToProcess = requestIndex;
    }

    // Applies a given slash to a given voter's stake.
    function _applySlashToVoter(
        int256 slash,
        VoterStake storage voterStake,
        address voterAddress
    ) internal {
        if (slash + int256(voterStake.stake) > 0) voterStake.stake = uint256(int256(voterStake.stake) + slash);
        else voterStake.stake = 0;
        voterStake.unappliedSlash = 0;
        emit VoterSlashed(voterAddress, slash, voterStake.stake);
    }

    function isNextRequestRoundDifferent(uint64 index) internal view returns (bool) {
        if (index + 1 >= resolvedPriceRequestIds.length) return true;

        return
            priceRequests[resolvedPriceRequestIds[index]].lastVotingRound !=
            priceRequests[resolvedPriceRequestIds[index + 1]].lastVotingRound;
    }

    /****************************************
     *      MIGRATION SUPPORT FUNCTIONS     *
     ****************************************/

    /**
     * @notice Enable retrieval of rewards on a previously migrated away from voting contract. This function is intended
     * on being removed from future versions of the Voting contract and aims to solve a short term migration pain point.
     * @param voterAddress voter for which rewards will be retrieved. Does not have to be the caller.
     * @param roundId the round from which voting rewards will be retrieved from.
     * @param toRetrieve array of PendingRequests which rewards are retrieved from.
     * @return uint256 the amount of rewards.
     */
    function retrieveRewardsOnMigratedVotingContract(
        address voterAddress,
        uint256 roundId,
        MinimumVotingAncillaryInterface.PendingRequestAncillary[] memory toRetrieve
    ) public returns (uint256) {
        uint256 rewards =
            MinimumVotingAncillaryInterface(address(previousVotingContract))
                .retrieveRewards(voterAddress, roundId, toRetrieve)
                .rawValue;
        return rewards;
    }

    /****************************************
     *    PRIVATE AND INTERNAL FUNCTIONS    *
     ****************************************/

    // Deletes a request from the pending requests array, based on index. Swap and pop.
    function _removeRequestFromPendingPriceRequestsIds(uint64 pendingRequestIndex) internal {
        pendingPriceRequestsIds[pendingRequestIndex] = pendingPriceRequestsIds[pendingPriceRequestsIds.length - 1];
        pendingPriceRequestsIds.pop();
    }

    // Returns the price for a given identifier. Three params are returns: bool if there was an error, int to represent
    // the resolved price and a string which is filled with an error message, if there was an error or "".
    function _getPriceOrError(
        bytes32 identifier,
        uint256 time,
        bytes memory ancillaryData
    )
        internal
        view
        returns (
            bool,
            int256,
            string memory
        )
    {
        PriceRequest storage priceRequest = _getPriceRequest(identifier, time, ancillaryData);
        uint256 currentRoundId = getCurrentRoundId();
        RequestStatus requestStatus = _getRequestStatus(priceRequest, currentRoundId);

        if (requestStatus == RequestStatus.Active) return (false, 0, "Current voting round not ended");
        if (requestStatus == RequestStatus.Resolved) {
            VoteInstance storage voteInstance = priceRequest.voteInstances[priceRequest.lastVotingRound];
            (, int256 resolvedPrice) = voteInstance.results.getResolvedPrice(_computeGat(priceRequest.lastVotingRound));
            return (true, resolvedPrice, "");
        }

        if (requestStatus == RequestStatus.Future) return (false, 0, "Price is still to be voted on");
        (bool previouslyResolved, int256 previousPrice) =
            _getPriceFromPreviousVotingContract(identifier, time, ancillaryData);
        if (previouslyResolved) return (true, previousPrice, "");
        return (false, 0, "Price was never requested");
    }

    // Check the previousVotingContract to see if a given price request was resolved.
    // Returns true or false, and the resolved price or zero, depending on whether it was found or not.
    function _getPriceFromPreviousVotingContract(
        bytes32 identifier,
        uint256 time,
        bytes memory ancillaryData
    ) private view returns (bool, int256) {
        if (address(previousVotingContract) == address(0)) return (false, 0);

        if (previousVotingContract.hasPrice(identifier, time, ancillaryData))
            return (true, previousVotingContract.getPrice(identifier, time, ancillaryData));
        return (false, 0);
    }

    // Returns a price request object for a given identifier, time and ancillary data.
    function _getPriceRequest(
        bytes32 identifier,
        uint256 time,
        bytes memory ancillaryData
    ) private view returns (PriceRequest storage) {
        return priceRequests[_encodePriceRequest(identifier, time, ancillaryData)];
    }

    // Returns an encoded bytes32 representing a price request. Used when storing/referencing price requests.
    function _encodePriceRequest(
        bytes32 identifier,
        uint256 time,
        bytes memory ancillaryData
    ) private pure returns (bytes32) {
        return keccak256(abi.encode(identifier, time, ancillaryData));
    }

    // Stores ("freezes") variables that should not shift within an active voting round. Called on reveal but only makes
    // a state change if and only if the this is the first reveal.
    function _freezeRoundVariables(uint256 roundId) private {
        // Only freeze the round if this is the first request in the round.
        if (rounds[roundId].gat == 0) {
            // Set the round gat percentage to the current global gat rate.

            rounds[roundId].gat = gat;

            // Store the cumulativeStake at this roundId to work out slashing and voting trackers.
            rounds[roundId].cumulativeStakeAtRound = cumulativeStake;
        }
    }

    // Traverse pending price requests and resolve any that are resolvable. If requests are rollable (they did not
    // resolve in the previous round and are to be voted in a subsequent round) then roll them. If requests can be
    // deleted (they have been rolled up to the maxRolls counter) then delete them. The caller can pass in maxTraversals
    // to limit the number of requests that are resolved in a single call to bound the total gas used by this function.
    // Note that the resolved index is stores for each round. This means that only the first caller of this function
    // per round needs to traverse the pending requests. After that subsequent calls to this are a no-op for that round.
    function _resolveResolvablePriceRequests(uint64 maxTraversals) private {
        uint32 currentRoundId = uint32(getCurrentRoundId());

        // Load in the last resolved index for this round. This means
        uint64 requestIndex = rounds[currentRoundId].resolvedIndex;
        uint64 requestsTraversed = 0;
        // Traverse over all pending requests, bounded by maxTraversals.
        while (requestIndex < pendingPriceRequestsIds.length && requestsTraversed < maxTraversals) {
            requestsTraversed = unsafe_inc_64(requestsTraversed);

            PriceRequest storage request = priceRequests[pendingPriceRequestsIds[requestIndex]];
            // If the last voting round is greater than or equal to the current round then this request is currently
            // being voted on or is endued for the next round. In that case, skip it and increment the request index.
            if (request.lastVotingRound >= currentRoundId) {
                requestIndex = unsafe_inc_64(requestIndex);
                continue;
            }
            VoteInstance storage voteInstance = request.voteInstances[request.lastVotingRound];
            (bool isResolvable, int256 resolvedPrice) =
                voteInstance.results.getResolvedPrice(_computeGat(request.lastVotingRound));

            // If a request is not resolvable, but the round has passed its voting round, then it is either rollable or
            // deletable (if it has rolled enough times.)
            if (!isResolvable) {
                // Increment the rollCount. Use the difference between the current round and the last voting round to
                // accommodate the contract not being touched for a few rounds during the roll.
                request.rollCount += currentRoundId - request.lastVotingRound;
                // If the roll count exceeds the threshold and the request is not governance then it is deletable.
                if (request.rollCount > maxRolls && !request.isGovernance) {
                    emit RequestDeleted(request.identifier, request.time, request.ancillaryData, request.rollCount);
                    delete priceRequests[pendingPriceRequestsIds[requestIndex]];
                    _removeRequestFromPendingPriceRequestsIds(SafeCast.toUint64(requestIndex));
                } else {
                    // Else, the request shouuld be rolled. This involves only moving forward the lastVotingRound.
                    request.lastVotingRound = currentRoundId;
                    emit RequestRolled(request.identifier, request.time, request.ancillaryData, request.rollCount);
                    requestIndex = unsafe_inc_64(requestIndex);
                }
                continue; // Continue to the next request.
            }

            // Else, if we got here then the request is resolvable. Resolve it. This involves removing the request Id
            // from the pendingPriceRequestsIds array to the resolvedPriceRequestIds array and removing it from the
            // pendingPriceRequestsIds. Note that we dont need to increment the requestIndex here because we are removing
            // the element from the pendingPriceRequestsIds which amounts to decreasing the overall while loop bound.
            resolvedPriceRequestIds.push(pendingPriceRequestsIds[requestIndex]);
            _removeRequestFromPendingPriceRequestsIds(SafeCast.toUint64(requestIndex));

            emit RequestResolved(
                request.lastVotingRound,
                resolvedPriceRequestIds.length - 1,
                request.identifier,
                request.time,
                request.ancillaryData,
                resolvedPrice
            );
        }
        rounds[currentRoundId].resolvedIndex = requestIndex; // Store the index traversed up to for this round.
    }

    // Return the GAT: the minimum number of tokens needed to participate to resolve a vote.
    function _computeGat(uint256 roundId) internal view returns (uint256) {
        return rounds[roundId].gat;
    }

    // Returns a price request status. A request is either: NotRequested, Active, Resolved or Future.
    function _getRequestStatus(PriceRequest storage priceRequest, uint256 currentRoundId)
        private
        view
        returns (RequestStatus)
    {
        if (priceRequest.lastVotingRound == 0) return RequestStatus.NotRequested;
        else if (priceRequest.lastVotingRound < currentRoundId) {
            VoteInstance storage voteInstance = priceRequest.voteInstances[priceRequest.lastVotingRound];
            (bool isResolved, ) = voteInstance.results.getResolvedPrice(_computeGat(priceRequest.lastVotingRound));

            return isResolved ? RequestStatus.Resolved : RequestStatus.Active;
        } else if (priceRequest.lastVotingRound == currentRoundId) return RequestStatus.Active;
        // Means than priceRequest.lastVotingRound > currentRoundId
        else return RequestStatus.Future;
    }

    // Gas optimized uint256 increment.
    function unsafe_inc(uint256 x) internal pure returns (uint256) {
        unchecked { return x + 1; }
    }

    // Gas optimized uint64 increment.
    function unsafe_inc_64(uint64 x) internal pure returns (uint64) {
        unchecked { return x + 1; }
    }

    // Returns the registered identifier whitelist, stored in the finder.
    function _getIdentifierWhitelist() private view returns (IdentifierWhitelistInterface) {
        return IdentifierWhitelistInterface(finder.getImplementationAddress(OracleInterfaces.IdentifierWhitelist));
    }

    // Reverts if the contract has been migrated. Used in a modifier, defined as a private function for gas savings.
    function _requireNotMigrated() private view {
        require(migratedAddress == address(0), "Contract migrated");
    }

    // Enforces that a calling contract is registered.
    function _requireRegisteredContract() private view {
        RegistryInterface registry = RegistryInterface(finder.getImplementationAddress(OracleInterfaces.Registry));
        require(
            registry.isContractRegistered(msg.sender) || msg.sender == migratedAddress,
            "Caller must be registered"
        );
    }
}<|MERGE_RESOLUTION|>--- conflicted
+++ resolved
@@ -299,52 +299,20 @@
 
         bytes32 priceRequestId = _encodePriceRequest(identifier, time, ancillaryData);
         PriceRequest storage priceRequest = priceRequests[priceRequestId];
-        uint256 currentRoundId = voteTiming.computeCurrentRoundId(blockTime);
-
-        RequestStatus requestStatus = _getRequestStatus(priceRequest, currentRoundId);
+        uint32 currentRoundId = getCurrentRoundId();
 
         // Price has never been requested.
-        if (requestStatus == RequestStatus.NotRequested) {
-<<<<<<< HEAD
-            // If the price request is a governance action then always place it in the following round. If the price
-            // request is a normal request then either place it in the next round or the following round based off
-            // the minRollToNextRoundLength. This limits when a request must be made for it to occur in the next round.
-            uint256 roundIdToVoteOnPriceRequest =
-                isGovernance ? currentRoundId + 1 : voteTiming.computeRoundToVoteOnPriceRequest(blockTime);
-            priceRequest.identifier = identifier;
-            priceRequest.time = SafeCast.toUint64(time);
-            priceRequest.lastVotingRound = SafeCast.toUint32(roundIdToVoteOnPriceRequest);
-            priceRequest.pendingRequestIndex = SafeCast.toUint64(pendingPriceRequests.length);
-            priceRequest.priceRequestIndex = SafeCast.toUint64(priceRequestIds.length);
-            priceRequest.ancillaryData = ancillaryData;
-            if (isGovernance) priceRequest.isGovernance = isGovernance;
-
-            pendingPriceRequests.push(priceRequestId);
-            priceRequestIds.push(priceRequestId);
-
-            emit PriceRequestAdded(
-                msg.sender,
-                roundIdToVoteOnPriceRequest,
-                priceRequest.priceRequestIndex,
-                identifier,
-                time,
-                ancillaryData,
-                isGovernance
-            );
-=======
-            uint256 roundIdToVoteOn = currentRoundId + 1; // Vote on request in the following round.
-            PriceRequest storage newPriceRequest = priceRequests[priceRequestId];
-            newPriceRequest.identifier = identifier;
-            newPriceRequest.time = SafeCast.toUint64(time);
-            newPriceRequest.lastVotingRound = SafeCast.toUint32(roundIdToVoteOn);
-
-            newPriceRequest.ancillaryData = ancillaryData;
-            if (isGovernance) newPriceRequest.isGovernance = isGovernance;
+        if (requestStatus == _getRequestStatus(priceRequest, currentRoundId).NotRequested) {
+            uint32 roundIdToVoteOn = currentRoundId + 1; // Vote on request in the following round.
+            priceRequests[priceRequestId].identifier = identifier;
+            priceRequests[priceRequestId].time = SafeCast.toUint64(time);
+            priceRequests[priceRequestId].ancillaryData = ancillaryData;
+            priceRequests[priceRequestId].lastVotingRound = roundIdToVoteOn;
+            if (isGovernance) priceRequests[priceRequestId].isGovernance = isGovernance;
 
             pendingPriceRequestsIds.push(priceRequestId);
 
             emit RequestAdded(msg.sender, roundIdToVoteOn, identifier, time, ancillaryData, isGovernance);
->>>>>>> c1b25eb1
         }
     }
 
@@ -599,7 +567,7 @@
      * @return uint256 the unique round ID.
      */
     function getCurrentRoundId() public view override returns (uint256) {
-        return voteTiming.computeCurrentRoundId(getCurrentTime());
+        return uint32(voteTiming.computeCurrentRoundId(getCurrentTime()));
     }
 
     /**

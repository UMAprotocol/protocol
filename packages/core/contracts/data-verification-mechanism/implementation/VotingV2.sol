// SPDX-License-Identifier: AGPL-3.0-only
pragma solidity 0.8.16;

import "./ResultComputationV2.sol";
import "./Staker.sol";
import "./VoteTiming.sol";
import "./Constants.sol";

import "../interfaces/MinimumVotingAncillaryInterface.sol";
import "../interfaces/FinderInterface.sol";
import "../interfaces/IdentifierWhitelistInterface.sol";
import "../interfaces/OracleAncillaryInterface.sol";
import "../interfaces/OracleGovernanceInterface.sol";
import "../interfaces/OracleInterface.sol";
import "../interfaces/VotingV2Interface.sol";
import "../interfaces/RegistryInterface.sol";
import "../interfaces/SlashingLibraryInterface.sol";

/**
 * @title VotingV2 contract for the UMA DVM.
 * @dev Handles receiving and resolving price requests via a commit-reveal voting schelling scheme.
 */

contract VotingV2 is Staker, OracleInterface, OracleAncillaryInterface, OracleGovernanceInterface, VotingV2Interface {
    using VoteTiming for VoteTiming.Data;
    using ResultComputationV2 for ResultComputationV2.Data;

    /****************************************
     *        VOTING DATA STRUCTURES        *
     ****************************************/

    // Identifies a unique price request. Tracks ongoing votes as well as the result of the vote.
    struct PriceRequest {
        uint32 lastVotingRound; // Last round that this price request was voted on. Updated when a request is rolled.
        bool isGovernance; // Denotes whether this is a governance request or not.
        uint64 time; // Timestamp used when evaluating the request.
        uint32 rollCount; // The number of rounds that this price request has been rolled. Informs if a request should be deleted.
        bytes32 identifier; // Identifier that defines how the voters should resolve the request.
        mapping(uint256 => VoteInstance) voteInstances; // A map containing all votes for this price in various rounds.
        bytes ancillaryData; // Additional data used to resolve the request.
    }

    struct VoteInstance {
        mapping(address => VoteSubmission) voteSubmissions; // Maps (voterAddress) to their submission.
        ResultComputationV2.Data results; // The data structure containing the computed voting results.
    }

    struct VoteSubmission {
        bytes32 commit; // A bytes32 of 0 indicates no commit or a commit that was already revealed.
        bytes32 revealHash; // The hash of the value that was revealed. This is only used for computation of rewards.
    }

    struct Round {
        uint256 gat; // GAT is the required number of tokens to vote to not roll the vote.
        uint256 cumulativeStakeAtRound; // Total staked tokens at the start of the round.
        uint64 resolvedIndex; // Index of pendingPriceRequestsIds that has been resolved in this round.
    }

    // Represents the status a price request has.
    enum RequestStatus {
        NotRequested, // Was never requested.
        Active, // Is being voted on in the current round.
        Resolved, // Was resolved in a previous round.
        Future // Is scheduled to be voted on in a future round.
    }

    // Only used as a return value in view methods -- never stored in the contract.
    struct RequestState {
        RequestStatus status;
        uint256 lastVotingRound;
    }

    // Only used as a return value in view methods -- never stored in the contract.
    struct SlashingTracker {
        uint256 wrongVoteSlashPerToken;
        uint256 noVoteSlashPerToken;
        uint256 totalSlashed;
        uint256 totalCorrectVotes;
    }

    /****************************************
     *            VOTING STATE              *
     ****************************************/

    // Maps round numbers to the rounds.
    mapping(uint256 => Round) public rounds;

    // Maps price request IDs to the PriceRequest struct.
    mapping(bytes32 => PriceRequest) public priceRequests;

    // Maps skipped request indexes to the next request index.

    // Array of resolved price requestIds. Used to track requests that are resolved.
    bytes32[] public resolvedPriceRequestIds;

    // RequestIds for requests that are not resolved. May be for future rounds.
    bytes32[] public pendingPriceRequestsIds;

    // A maximum number of times a request can roll before it is deleted automatically.
    uint32 public maxRolls;

    // Vote timing library used to compute round timing related logic.
    VoteTiming.Data public voteTiming;

    // Reference to the UMA Finder contract, used to find other UMA contracts.
    FinderInterface private immutable finder;

    // Reference to Slashing Library, used to compute slashing amounts.
    SlashingLibraryInterface public slashingLib;

    // Address of the previous voting contract.
    OracleAncillaryInterface public immutable previousVotingContract;

    // If non-zero, this contract has been migrated to this address.
    address public migratedAddress;

    // Number of tokens that must participate to resolve a vote.
    uint256 public gat;

    // Max value of an unsigned integer.
    uint64 private constant UINT64_MAX = type(uint64).max;

    // Max length in bytes of ancillary data.
    uint256 public constant ANCILLARY_BYTES_LIMIT = 8192;

    /****************************************
     *                EVENTS                *
     ****************************************/

    event VoteCommitted(
        address indexed voter,
        address indexed caller,
        uint256 roundId,
        bytes32 indexed identifier,
        uint256 time,
        bytes ancillaryData
    );

    event EncryptedVote(
        address indexed caller,
        uint256 indexed roundId,
        bytes32 indexed identifier,
        uint256 time,
        bytes ancillaryData,
        bytes encryptedVote
    );

    event VoteRevealed(
        address indexed voter,
        address indexed caller,
        uint256 roundId,
        bytes32 indexed identifier,
        uint256 time,
        bytes ancillaryData,
        int256 price,
        uint256 numTokens
    );

    event RequestAdded(
        address indexed requester,
        uint256 indexed roundId,
        bytes32 indexed identifier,
        uint256 time,
        bytes ancillaryData,
        bool isGovernance
    );

    event RequestResolved(
        uint256 indexed roundId,
        uint256 indexed resolvedPriceRequestIndex,
        bytes32 indexed identifier,
        uint256 time,
        bytes ancillaryData,
        int256 price
    );

    event VotingContractMigrated(address newAddress);

    event RequestDeleted(bytes32 indexed identifier, uint256 indexed time, bytes ancillaryData, uint256 rollCount);

    event RequestRolled(bytes32 indexed identifier, uint256 indexed time, bytes ancillaryData, uint256 rollCount);

    event GatChanged(uint256 newGat);

    event SlashingLibraryChanged(address newAddress);

    event MaxRollsChanged(uint32 newMaxRolls);

    event VoterSlashed(address indexed voter, int256 slashedTokens, uint256 postStake);

    /**
     * @notice Construct the VotingV2 contract.
     * @param _emissionRate amount of voting tokens that are emitted per second, split prorate between stakers.
     * @param _unstakeCoolDown time that a voter must wait to unstake after requesting to unstake.
     * @param _phaseLength length of the voting phases in seconds.
<<<<<<< HEAD
     * @param _minRollToNextRoundLength time before the end of a round in which a request must be made for the request
     *  to be voted on in the next round. If after this, the request is rolled to a round after the next round.
=======
     * @param _maxRolls number of times a vote must roll to be auto deleted by the DVM.
     * @param _startingRequestIndex offset index to increment the first index in the resolvedPriceRequestIds array.
>>>>>>> 5d42674a
     * @param _gat number of tokens that must participate to resolve a vote.
     * @param _startingRequestIndex offset index to increment the first index in the priceRequestIds array.
     * @param _votingToken address of the UMA token contract used to commit votes.
     * @param _finder keeps track of all contracts within the system based on their interfaceName.
     * @param _slashingLibrary contract used to calculate voting slashing penalties based on voter participation.
     * @param _previousVotingContract previous voting contract address.
     */
    constructor(
        uint256 _emissionRate,
        uint64 _unstakeCoolDown,
        uint64 _phaseLength,
        uint32 _maxRolls,
        uint256 _gat,
        uint64 _startingRequestIndex,
        address _votingToken,
        address _finder,
        address _slashingLibrary,
        address _previousVotingContract
    ) Staker(_emissionRate, _unstakeCoolDown, _votingToken) {
        voteTiming.init(_phaseLength);
        finder = FinderInterface(_finder);
        previousVotingContract = OracleAncillaryInterface(_previousVotingContract);
        setGat(_gat);
        setSlashingLibrary(_slashingLibrary);
        setMaxRolls(_maxRolls);

        // We assume indices never get above 2^64. So we should never start with an index above half that range.
        require(_startingRequestIndex < type(uint64).max / 2);

        assembly {
            sstore(resolvedPriceRequestIds.slot, _startingRequestIndex)
        }
    }

    /***************************************
                    MODIFIERS
    ****************************************/

    modifier onlyRegisteredContract() {
        _requireRegisteredContract();
        _;
    }

    modifier onlyIfNotMigrated() {
        _requireNotMigrated();
        _;
    }

    /****************************************
     *  PRICE REQUEST AND ACCESS FUNCTIONS  *
     ****************************************/

    /**
     * @notice Enqueues a request (if a request isn't already present) for the identifier, time and ancillary data.
     * @dev Time must be in the past and the identifier must be supported. The length of the ancillary data
     * is limited such that this method abides by the EVM transaction gas limit.
     * @param identifier uniquely identifies the price requested. E.g. BTC/USD (encoded as bytes32) could be requested.
     * @param time unix timestamp for the price request.
     * @param ancillaryData arbitrary data appended to a price request to give the voters more info from the caller.
     */
    function requestPrice(
        bytes32 identifier,
        uint256 time,
        bytes memory ancillaryData
    ) public override nonReentrant() onlyIfNotMigrated() onlyRegisteredContract() {
        _requestPrice(identifier, time, ancillaryData, false);
    }

    /**
     * @notice Enqueues a governance action request (if a request isn't already present) for identifier, time and
     * ancillary data.
     * @dev Time must be in the past and the identifier must be supported. The length of the ancillary data
     * is limited such that this method abides by the EVM transaction gas limit.
     * @param identifier uniquely identifies the price requested. E.g. BTC/USD (encoded as bytes32) could be requested.
     * @param time unix timestamp for the price request.
     * @param ancillaryData arbitrary data appended to a price request to give the voters more info from the caller.
     */
    function requestGovernanceAction(
        bytes32 identifier,
        uint256 time,
        bytes memory ancillaryData
    ) external override onlyOwner() onlyIfNotMigrated() {
        _requestPrice(identifier, time, ancillaryData, true);
    }

    // Enqueues a request (if a request isn't already present) for the given identifier, time and ancillary data. Time
    // must be in the  past and the identifier must be supported. The length of the ancillary data is limited such that
    // this method abides by the EVM transaction gas limit. Identifier uniquely identifies the requested (E.g. BTC/USD)
    // as encoded as bytes32 & time unix timestamp for the request. ancillaryData arbitrary data appended to a request
    // to give the voters more information. isGovernance indicates whether the request is for a governance action.
    function _requestPrice(
        bytes32 identifier,
        uint256 time,
        bytes memory ancillaryData,
        bool isGovernance
    ) internal {
        uint256 blockTime = getCurrentTime();
        require(time <= blockTime, "Can only request in past");
        require(
            isGovernance || _getIdentifierWhitelist().isIdentifierSupported(identifier),
            "Unsupported identifier request"
        );
        require(ancillaryData.length <= ANCILLARY_BYTES_LIMIT, "Invalid ancillary data");

        bytes32 priceRequestId = _encodePriceRequest(identifier, time, ancillaryData);
        PriceRequest storage priceRequest = priceRequests[priceRequestId];
        uint256 currentRoundId = voteTiming.computeCurrentRoundId(blockTime);

        RequestStatus requestStatus = _getRequestStatus(priceRequest, currentRoundId);

        // Price has never been requested.
        if (requestStatus == RequestStatus.NotRequested) {
            uint256 roundIdToVoteOn = currentRoundId + 1; // Vote on request in the following round.
            PriceRequest storage newPriceRequest = priceRequests[priceRequestId];
            newPriceRequest.identifier = identifier;
            newPriceRequest.time = SafeCast.toUint64(time);
            newPriceRequest.lastVotingRound = SafeCast.toUint32(roundIdToVoteOn);

            newPriceRequest.ancillaryData = ancillaryData;
            if (isGovernance) newPriceRequest.isGovernance = isGovernance;

            pendingPriceRequestsIds.push(priceRequestId);

            emit RequestAdded(msg.sender, roundIdToVoteOn, identifier, time, ancillaryData, isGovernance);
        }
    }

    /**
     * @notice Enqueues a request (if a request isn't already present) for the identifier, time pair.
     * @dev Overloaded method to enable short term backwards compatibility. Will be deprecated in the next DVM version.
     * @param identifier uniquely identifies the price requested. E.g. BTC/USD (encoded as bytes32) could be requested.
     * @param time unix timestamp for the price request.
     */
    function requestPrice(bytes32 identifier, uint256 time) external override {
        requestPrice(identifier, time, "");
    }

    /**
     * @notice Whether the price for identifier, time and ancillary data is available.
     * @dev Time must be in the past and the identifier must be supported.
     * @param identifier uniquely identifies the price requested. E.g. BTC/USD (encoded as bytes32) could be requested.
     * @param time unix timestamp of the price request.
     * @param ancillaryData arbitrary data appended to a price request to give the voters more info from the caller.
     * @return bool if the DVM has resolved to a price for the given identifier, timestamp and ancillary data.
     */
    function hasPrice(
        bytes32 identifier,
        uint256 time,
        bytes memory ancillaryData
    ) public view override onlyRegisteredContract() returns (bool) {
        (bool _hasPrice, , ) = _getPriceOrError(identifier, time, ancillaryData);
        return _hasPrice;
    }

    /**
     * @notice Whether the price for identifier and time is available.
     * @dev Overloaded method to enable short term backwards compatibility. Will be deprecated in the next DVM version.
     * @param identifier uniquely identifies the price requested. E.g. BTC/USD (encoded as bytes32) could be requested.
     * @param time unix timestamp of the price request.
     * @return bool if the DVM has resolved to a price for the given identifier and timestamp.
     */
    function hasPrice(bytes32 identifier, uint256 time) public view override returns (bool) {
        return hasPrice(identifier, time, "");
    }

    /**
     * @notice Gets the price for identifier, time and ancillary data if it has already been requested and resolved.
     * @dev If the price is not available, the method reverts.
     * @param identifier uniquely identifies the price requested. E.g. BTC/USD (encoded as bytes32) could be requested.
     * @param time unix timestamp of the price request.
     * @param ancillaryData arbitrary data appended to a price request to give the voters more info from the caller.
     * @return int256 representing the resolved price for the given identifier, timestamp and ancillary data.
     */
    function getPrice(
        bytes32 identifier,
        uint256 time,
        bytes memory ancillaryData
    ) public view override onlyRegisteredContract() returns (int256) {
        (bool _hasPrice, int256 price, string memory message) = _getPriceOrError(identifier, time, ancillaryData);

        // If the price wasn't available, revert with the provided message.
        require(_hasPrice, message);
        return price;
    }

    /**
     * @notice Gets the price for identifier and time if it has already been requested and resolved.
     * @dev Overloaded method to enable short term backwards compatibility. Will be deprecated in the next DVM version.
     * @dev If the price is not available, the method reverts.
     * @param identifier uniquely identifies the price requested. E.g. BTC/USD (encoded as bytes32) could be requested.
     * @param time unix timestamp of the price request.
     * @return int256 representing the resolved price for the given identifier and timestamp.
     */
    function getPrice(bytes32 identifier, uint256 time) external view override returns (int256) {
        return getPrice(identifier, time, "");
    }

    /**
     * @notice Gets the status of a list of price requests, identified by their identifier and time.
     * @dev If the status for a particular request is NotRequested, the lastVotingRound will always be 0.
     * @param requests array of pending requests which includes identifier, timestamp & ancillary data for the requests.
     * @return requestStates a list, in the same order as the input list, giving the status of the specified requests.
     */
    function getPriceRequestStatuses(PendingRequestAncillary[] memory requests)
        public
        view
        returns (RequestState[] memory)
    {
        RequestState[] memory requestStates = new RequestState[](requests.length);
        uint256 currentRoundId = getCurrentRoundId();
        for (uint256 i = 0; i < requests.length; i = unsafe_inc(i)) {
            PriceRequest storage priceRequest =
                _getPriceRequest(requests[i].identifier, requests[i].time, requests[i].ancillaryData);

            RequestStatus status = _getRequestStatus(priceRequest, currentRoundId);

            // If it's an active request, its true lastVotingRound is the current one, even if it hasn't been updated.
            if (status == RequestStatus.Active) requestStates[i].lastVotingRound = currentRoundId;
            else requestStates[i].lastVotingRound = priceRequest.lastVotingRound;
            requestStates[i].status = status;
        }
        return requestStates;
    }

    /****************************************
     *          VOTING FUNCTIONS            *
     ****************************************/

    /**
     * @notice Commit a vote for a price request for identifier at time.
     * @dev identifier, time must correspond to a price request that's currently in the commit phase.
     * Commits can be changed.
     * @dev Since transaction data is public, the salt will be revealed with the vote. While this is the system’s
     * expected behavior, voters should never reuse salts. If someone else is able to guess the voted price and knows
     * that a salt will be reused, then they can determine the vote pre-reveal.
     * @param identifier uniquely identifies the committed vote. E.g. BTC/USD price pair.
     * @param time unix timestamp of the price being voted on.
     * @param ancillaryData arbitrary data appended to a price request to give the voters more info from the caller.
     * @param hash keccak256 hash of the price, salt, voter address, time, ancillaryData, current roundId, identifier.
     */
    function commitVote(
        bytes32 identifier,
        uint256 time,
        bytes memory ancillaryData,
        bytes32 hash
    ) public override nonReentrant() onlyIfNotMigrated() {
        uint256 currentRoundId = getCurrentRoundId();
        address voter = getVoterFromDelegate(msg.sender);
        _updateTrackers(voter);
        require(hash != bytes32(0), "Invalid commit hash");
        require(getVotePhase() == Phase.Commit, "Cannot commit in reveal phase");

        PriceRequest storage priceRequest = _getPriceRequest(identifier, time, ancillaryData);
        require(
            _getRequestStatus(priceRequest, currentRoundId) == RequestStatus.Active,
            "Cannot commit inactive request"
        );

        VoteInstance storage voteInstance = priceRequest.voteInstances[currentRoundId];
        voteInstance.voteSubmissions[voter].commit = hash;

        emit VoteCommitted(voter, msg.sender, currentRoundId, identifier, time, ancillaryData);
    }

    /**
     * @notice Reveal a previously committed vote for identifier at time.
     * @dev The revealed price, salt, voter address, time, ancillaryData, current roundId, identifier must hash to the
     * latest hash that commitVote() was called with. Only the committer can reveal their vote.
     * @param identifier voted on in the commit phase. E.g. BTC/USD price pair.
     * @param time specifies the unix timestamp of the price being voted on.
     * @param price voted on during the commit phase.
     * @param ancillaryData arbitrary data appended to a price request to give the voters more info from the caller.
     * @param salt value used to hide the commitment price during the commit phase.
     */
    function revealVote(
        bytes32 identifier,
        uint256 time,
        int256 price,
        bytes memory ancillaryData,
        int256 salt
    ) public override nonReentrant() onlyIfNotMigrated() {
        // Note: computing the current round is needed to disallow people from revealing an old commit after the round.
        uint256 currentRoundId = getCurrentRoundId();
        _freezeRoundVariables(currentRoundId);
        VoteInstance storage voteInstance =
            _getPriceRequest(identifier, time, ancillaryData).voteInstances[currentRoundId];
        address voter = getVoterFromDelegate(msg.sender);
        VoteSubmission storage voteSubmission = voteInstance.voteSubmissions[voter];

        // Scoping to get rid of a stack too deep errors for require messages.
        {
            // Can only reveal in the reveal phase.
            require(getVotePhase() == Phase.Reveal, "Reveal phase has not started yet");
            // 0 hashes are disallowed in the commit phase, so they indicate a different error.
            // Cannot reveal an uncommitted or previously revealed hash
            require(voteSubmission.commit != bytes32(0), "Invalid hash reveal");

            // Check that the hash that was committed matches to the one that was revealed. Note that if the voter had
            // delegated this means that they must reveal with the same account they had committed with.
            require(
                keccak256(abi.encodePacked(price, salt, msg.sender, time, ancillaryData, currentRoundId, identifier)) ==
                    voteSubmission.commit,
                "Revealed data != commit hash"
            );
        }

        delete voteSubmission.commit; // Small gas refund for clearing up storage.

        voteSubmission.revealHash = keccak256(abi.encode(price)); // Set the voter's submission.
        uint256 stake = voterStakes[voter].stake;
        voteInstance.results.addVote(price, stake); // Add vote to the results.
        emit VoteRevealed(voter, msg.sender, currentRoundId, identifier, time, ancillaryData, price, stake);
    }

    /**
     * @notice Commits a vote and logs an event with a data blob, typically an encrypted version of the vote
     * @dev An encrypted version of the vote is emitted in an event EncryptedVote to allow off-chain infrastructure to
     * retrieve the commit. The contents of encryptedVote are never used on chain: it is purely for convenience.
     * @param identifier unique price pair identifier. E.g. BTC/USD price pair.
     * @param time unix timestamp of the price request.
     * @param ancillaryData arbitrary data appended to a price request to give the voters more info from the caller.
     * @param hash keccak256 hash of the price you want to vote for and a int256 salt.
     * @param encryptedVote offchain encrypted blob containing the voter's amount, time and salt.
     */
    function commitAndEmitEncryptedVote(
        bytes32 identifier,
        uint256 time,
        bytes memory ancillaryData,
        bytes32 hash,
        bytes memory encryptedVote
    ) public override {
        commitVote(identifier, time, ancillaryData, hash);
        emit EncryptedVote(msg.sender, getCurrentRoundId(), identifier, time, ancillaryData, encryptedVote);
    }

    /****************************************
     *        VOTING GETTER FUNCTIONS       *
     ****************************************/

    /**
     * @notice Gets the queries that are being voted on this round.
     * @return pendingRequests array containing identifiers of type PendingRequestAncillary.
     */
    function getPendingRequests() external view override returns (PendingRequestAncillaryAugmented[] memory) {
        // Solidity memory arrays aren't resizable (and reading storage is expensive). Hence this hackery to filter
        // pendingPriceRequestsIds only to those requests that have an Active RequestStatus.
        PendingRequestAncillaryAugmented[] memory unresolved =
            new PendingRequestAncillaryAugmented[](pendingPriceRequestsIds.length);
        uint256 numUnresolved = 0;

        for (uint256 i = 0; i < pendingPriceRequestsIds.length; i = unsafe_inc(i)) {
            PriceRequest storage priceRequest = priceRequests[pendingPriceRequestsIds[i]];

            if (_getRequestStatus(priceRequest, getCurrentRoundId()) == RequestStatus.Active) {
                unresolved[numUnresolved] = PendingRequestAncillaryAugmented({
                    identifier: priceRequest.identifier,
                    time: priceRequest.time,
                    ancillaryData: priceRequest.ancillaryData
                });
                numUnresolved++;
            }
        }

        PendingRequestAncillaryAugmented[] memory pendingRequests =
            new PendingRequestAncillaryAugmented[](numUnresolved);
        for (uint256 i = 0; i < numUnresolved; i = unsafe_inc(i)) pendingRequests[i] = unresolved[i];

        return pendingRequests;
    }

    /**
     * @notice Checks if there are current active requests.
     * @return bool true if there are active requests, false otherwise.
     */
    function currentActiveRequests() public view returns (bool) {
        uint256 currentRoundId = getCurrentRoundId();
        for (uint256 i = 0; i < pendingPriceRequestsIds.length; i = unsafe_inc(i)) {
            if (_getRequestStatus(priceRequests[pendingPriceRequestsIds[i]], currentRoundId) == RequestStatus.Active)
                return true;
        }
        return false;
    }

    /**
     * @notice Returns the current voting phase, as a function of the current time.
     * @return Phase to indicate the current phase. Either { Commit, Reveal, NUM_PHASES }.
     */
    function getVotePhase() public view override returns (Phase) {
        return Phase(uint256(voteTiming.computeCurrentPhase(getCurrentTime())));
    }

    /**
     * @notice Returns the current round ID, as a function of the current time.
     * @return uint256 the unique round ID.
     */
    function getCurrentRoundId() public view override returns (uint256) {
        return voteTiming.computeCurrentRoundId(getCurrentTime());
    }

    /**
     * @notice Returns the round end time, as a function of the round number.
     * @param roundId representing the unique round ID.
     * @return uint256 representing the unique round ID.
     */
    function getRoundEndTime(uint256 roundId) external view returns (uint256) {
        return voteTiming.computeRoundEndTime(roundId);
    }

    /**
     * @notice Returns the total number of price requests enqueued into the oracle over all time.
     * Note that a rolled vote is re-enqueued and as such will increment the number of requests, when rolled.
     * @return uint256 the total number of prices requested.
     */
    function getNumberOfResolvedPriceRequests() external view returns (uint256) {
        return resolvedPriceRequestIds.length;
    }

    function getNumberOfPendingPriceRequests() external view returns (uint256) {
        return pendingPriceRequestsIds.length;
    }

    /**
     * @notice Returns aggregate slashing trackers for a given request index.
     * @param requestIndex requestIndex the index of the request to fetch slashing trackers for.
     * @return SlashingTracker Tracker object contains the slashed UMA per staked UMA per wrong vote and no vote, the
     * total UMA slashed in the round and the total number of correct votes in the round.
     */
    function requestSlashingTrackers(uint256 requestIndex) public view returns (SlashingTracker memory) {
        uint256 currentRoundId = getCurrentRoundId();
        PriceRequest storage priceRequest = priceRequests[resolvedPriceRequestIds[requestIndex]];

        // If the request is not resolved return zeros for everything.
        if (_getRequestStatus(priceRequest, currentRoundId) != RequestStatus.Resolved)
            return SlashingTracker(0, 0, 0, 0);

        VoteInstance storage voteInstance = priceRequest.voteInstances[priceRequest.lastVotingRound];

        uint256 totalVotes = voteInstance.results.totalVotes;
        uint256 totalCorrectVotes = voteInstance.results.getTotalCorrectlyVotedTokens();
        uint256 stakedAtRound = rounds[priceRequest.lastVotingRound].cumulativeStakeAtRound;

        (uint256 wrongVoteSlash, uint256 noVoteSlash) =
            slashingLib.calcSlashing(stakedAtRound, totalVotes, totalCorrectVotes, priceRequest.isGovernance);

        uint256 totalSlashed =
            ((noVoteSlash * (stakedAtRound - totalVotes)) / 1e18) +
                ((wrongVoteSlash * (totalVotes - totalCorrectVotes)) / 1e18);

        return SlashingTracker(wrongVoteSlash, noVoteSlash, totalSlashed, totalCorrectVotes);
    }

    /****************************************
     *        OWNER ADMIN FUNCTIONS         *
     ****************************************/

    /**
     * @notice Disables this Voting contract in favor of the migrated one.
     * @dev Can only be called by the contract owner.
     * @param newVotingAddress the newly migrated contract address.
     */
    function setMigrated(address newVotingAddress) external override onlyOwner {
        migratedAddress = newVotingAddress;
        emit VotingContractMigrated(newVotingAddress);
    }

    /**
     * @notice Sets the maximum number of rounds to roll a request can have before the DVM auto deletes it.
     * @dev Can only be called by the contract owner.
     * @param newMaxRolls the new number of rounds to roll a request before the DVM auto deletes it.
     */
    function setMaxRolls(uint32 newMaxRolls) public override onlyOwner {
        require(newMaxRolls > 0, "Cannot set to 0");
        maxRolls = newMaxRolls;
        emit MaxRollsChanged(newMaxRolls);
    }

    /**
     * @notice Resets the Gat percentage. Note: this change only applies to rounds that have not yet begun.
     * @param newGat sets the next round's Gat.
     */
    function setGat(uint256 newGat) public override onlyOwner {
        require(newGat < votingToken.totalSupply() && newGat > 0);
        gat = newGat;
        emit GatChanged(newGat);
    }

    /**
     * @notice Does nothing.
     * @dev Here for abi compatibility only, to be removed.
     * @param NewRewardsExpirationTimeout how long a caller can wait before choosing to withdraw their rewards.
     */
    function setRewardsExpirationTimeout(uint256 NewRewardsExpirationTimeout) external override onlyOwner {}

    /**
     * @notice Changes the slashing library used by this contract.
     * @param _newSlashingLibrary new slashing library address.
     */
    function setSlashingLibrary(address _newSlashingLibrary) public override onlyOwner {
        slashingLib = SlashingLibraryInterface(_newSlashingLibrary);
        emit SlashingLibraryChanged(_newSlashingLibrary);
    }

    /****************************************
     *          STAKING FUNCTIONS           *
     ****************************************/

    /**
     * @notice Updates the voter's trackers for staking and slashing.
     * @dev This function can be called by anyone, but it is not necessary for the contract to work because
     * it is automatically run in the other functions.
     * @param voterAddress address of the voter to update the trackers for.
     */
    function updateTrackers(address voterAddress) external {
        _updateTrackers(voterAddress);
    }

    /**
     * @notice Updates the voter's trackers for staking and voting, specifying a maximum number of resolved requests to
     * traverse. This function can be used in place of updateTrackers to process the trackers in batches, hence avoiding
     * potential issues if the number of elements to be processed is big and the associated gas cost is too high.
     * @param voterAddress address of the voter to update the trackers for.
     * @param maxTraversals last price request index to update the trackers for.
     */
    function updateTrackersRange(address voterAddress, uint64 maxTraversals) external {
        resolveResolvablePriceRequests();
        _updateAccountSlashingTrackers(voterAddress, maxTraversals);
    }

    function resolveResolvablePriceRequests() public {
        _resolveResolvablePriceRequests(UINT64_MAX);
    }

    function resolveResolvablePriceRequestsRange(uint64 maxTraversals) external {
        _resolveResolvablePriceRequests(maxTraversals);
    }

    // Updates the global and selected wallet's trackers for staking and voting. Note that the order of these calls is
    // very important due to the interplay between slashing and inactive/active liquidity.
    function _updateTrackers(address voterAddress) internal override {
        resolveResolvablePriceRequests();
        _updateAccountSlashingTrackers(voterAddress, UINT64_MAX);
        super._updateTrackers(voterAddress);
    }

    // Starting index for a staker is the first value that nextIndexToProcess is set to and defines the first index that
    // a staker is suspectable to receiving slashing on. This is set to current length of the resolvedPriceRequestIds.
    function _getStartingIndexForStaker() internal override returns (uint64) {
        resolveResolvablePriceRequests();
        return SafeCast.toUint64(resolvedPriceRequestIds.length);
    }

    // Checks if we are in an active voting reveal phase (currently revealing votes).
    function _inActiveReveal() internal view override returns (bool) {
        return (currentActiveRequests() && getVotePhase() == Phase.Reveal);
    }

    // This function must be called before any tokens are staked. It updates the voter's pending stakes to reflect the
    // new amount to stake. These updates are only made if we are in an active reveal. This is required to appropriately
    // calculate a voter's trackers and avoid slashing them for amounts staked during an active reveal phase.
    function _computePendingStakes(address voterAddress, uint256 amount) internal override {
        if (_inActiveReveal()) {
            uint256 currentRoundId = getCurrentRoundId();
            // Now freeze, the round variables as we do not want the cumulativeActiveStakeAtRound to change based on the
            // stakes during the active reveal phase. This only happens if the first action within the active reveal is
            // someone staking, rather than someone revealing their vote.
            _freezeRoundVariables(currentRoundId);
            // Finally increment the pending stake for the voter by the amount to stake. Together with the omission of
            // the new stakes from the cumulativeActiveStakeAtRound for this round, this ensures that the pending stakes
            // of any voter are not included in the slashing calculation for this round.
            _setPendingStake(voterAddress, currentRoundId, amount);
        }
    }

    // Updates the slashing trackers of a given account based on previous voting activity. This traverses all resolved
    // requests for each voter and for each request checks if the voter voted correctly or not. Based on the voters
    // voting activity the voters balance is updated accordingly. The caller can provide a maxTraversals parameter to
    // limit the number of resolved requests to traverse in this call. This is useful if the number of resolved requests
    // is large and the update needs to be split over multiple transactions.
    function _updateAccountSlashingTrackers(address voterAddress, uint64 maxTraversals) internal {
        VoterStake storage voterStake = voterStakes[voterAddress];
        int256 slash = voterStake.unappliedSlash; // Load in any unapplied slashing from the previous iteration.
        uint64 requestIndex = voterStake.nextIndexToProcess; // Traverse all requests from the last considered request.
        uint64 requestsTraversed = 0; // Tracker to limit the number of requests to traverse in this call.
        while (requestIndex < resolvedPriceRequestIds.length && requestsTraversed < maxTraversals) {
            requestsTraversed = unsafe_inc_64(requestsTraversed);

            PriceRequest storage request = priceRequests[resolvedPriceRequestIds[requestIndex]];
            VoteInstance storage vote = request.voteInstances[request.lastVotingRound];

            uint256 totalStaked = rounds[request.lastVotingRound].cumulativeStakeAtRound;
            uint256 totalCorrectVotes = vote.results.getTotalCorrectlyVotedTokens();

            // Calculate aggregate metrics for this round.
            (uint256 wrongVoteSlashPerToken, uint256 noVoteSlashPerToken) =
                slashingLib.calcSlashing(totalStaked, vote.results.totalVotes, totalCorrectVotes, request.isGovernance);

            // During this round's tracker calculation, we deduct the pending stake from the voter's total stake. Also,
            // the pending stakes of voters in a given round are excluded from the cumulativeStakeAtRound;
            // _computePendingStakes handles this. Thus, the voter's stakes during the active reveal phase of this round
            // won't be included in the slashes calculations.
            uint256 effectiveStake = voterStake.stake - voterStake.pendingStakes[request.lastVotingRound];

            // The voter did not reveal or did not commit. Slash at noVote rate.
            if (vote.voteSubmissions[voterAddress].revealHash == 0)
                slash -= int256((effectiveStake * noVoteSlashPerToken) / 1e18);

                // The voter did not vote with the majority. Slash at wrongVote rate.
            else if (!vote.results.wasVoteCorrect(vote.voteSubmissions[voterAddress].revealHash))
                slash -= int256((effectiveStake * wrongVoteSlashPerToken) / 1e18);

                // The voter voted correctly. Receive a pro-rate share of the other voters slashed amounts as a reward.
            else {
                // Compute the total amount slashed over all stakers. This is the sum of total slashed for not voting
                // and the total slashed for voting incorrectly. Use this to work out the stakers prorate share.
                uint256 totalSlashed =
                    ((noVoteSlashPerToken * (totalStaked - vote.results.totalVotes)) +
                        ((wrongVoteSlashPerToken * (vote.results.totalVotes - totalCorrectVotes)))) / 1e18;
                slash += int256(((effectiveStake * totalSlashed)) / totalCorrectVotes);
            }

            // If the next round is different to the current considered round, apply the slash to the voter and set the
            // slash to 0. By doing this each request within a round is slashed independently of one another.
            if (isNextRequestRoundDifferent(requestIndex)) {
                _applySlashToVoter(slash, voterStake, voterAddress);
                slash = 0;
            }
            requestIndex = unsafe_inc_64(requestIndex); // Increment the request index.
        }

        // Once we've traversed all requests, apply any remaining slash to the voter. This would be the case if the we
        // had not traversed all settled requests in the above loop due to the maxTraversals parameter. If the following
        // request round is the same as the current round and we have an unapplied slash then store it within the voters
        // unappliedSlash tracker so that the next iteration of this method continues off from where we end now.
        if (slash != 0 && !isNextRequestRoundDifferent(requestIndex - 1)) voterStake.unappliedSlash = slash;

        // Set the account's next index to process to the next index so the next entry starts where we left off.
        voterStake.nextIndexToProcess = requestIndex;
    }

    // Applies a given slash to a given voter's stake.
    function _applySlashToVoter(
        int256 slash,
        VoterStake storage voterStake,
        address voterAddress
    ) internal {
        if (slash + int256(voterStake.stake) > 0) voterStake.stake = uint256(int256(voterStake.stake) + slash);
        else voterStake.stake = 0;
        voterStake.unappliedSlash = 0;
        emit VoterSlashed(voterAddress, slash, voterStake.stake);
    }

    function isNextRequestRoundDifferent(uint64 index) internal view returns (bool) {
        if (index + 1 >= resolvedPriceRequestIds.length) return true;

        return
            priceRequests[resolvedPriceRequestIds[index]].lastVotingRound !=
            priceRequests[resolvedPriceRequestIds[index + 1]].lastVotingRound;
    }

    /****************************************
     *      MIGRATION SUPPORT FUNCTIONS     *
     ****************************************/

    /**
     * @notice Enable retrieval of rewards on a previously migrated away from voting contract. This function is intended
     * on being removed from future versions of the Voting contract and aims to solve a short term migration pain point.
     * @param voterAddress voter for which rewards will be retrieved. Does not have to be the caller.
     * @param roundId the round from which voting rewards will be retrieved from.
     * @param toRetrieve array of PendingRequests which rewards are retrieved from.
     * @return uint256 the amount of rewards.
     */
    function retrieveRewardsOnMigratedVotingContract(
        address voterAddress,
        uint256 roundId,
        MinimumVotingAncillaryInterface.PendingRequestAncillary[] memory toRetrieve
    ) public returns (uint256) {
        uint256 rewards =
            MinimumVotingAncillaryInterface(address(previousVotingContract))
                .retrieveRewards(voterAddress, roundId, toRetrieve)
                .rawValue;
        return rewards;
    }

    /****************************************
     *    PRIVATE AND INTERNAL FUNCTIONS    *
     ****************************************/

    // Deletes a request from the pending requests array, based on index. Swap and pop.
    function _removeRequestFromPendingPriceRequestsIds(uint64 pendingRequestIndex) internal {
        pendingPriceRequestsIds[pendingRequestIndex] = pendingPriceRequestsIds[pendingPriceRequestsIds.length - 1];
        pendingPriceRequestsIds.pop();
    }

    // Returns the price for a given identifier. Three params are returns: bool if there was an error, int to represent
    // the resolved price and a string which is filled with an error message, if there was an error or "".
    function _getPriceOrError(
        bytes32 identifier,
        uint256 time,
        bytes memory ancillaryData
    )
        internal
        view
        returns (
            bool,
            int256,
            string memory
        )
    {
        PriceRequest storage priceRequest = _getPriceRequest(identifier, time, ancillaryData);
        uint256 currentRoundId = getCurrentRoundId();
        RequestStatus requestStatus = _getRequestStatus(priceRequest, currentRoundId);

        if (requestStatus == RequestStatus.Active) return (false, 0, "Current voting round not ended");
        if (requestStatus == RequestStatus.Resolved) {
            VoteInstance storage voteInstance = priceRequest.voteInstances[priceRequest.lastVotingRound];
            (, int256 resolvedPrice) = voteInstance.results.getResolvedPrice(_computeGat(priceRequest.lastVotingRound));
            return (true, resolvedPrice, "");
        }

        if (requestStatus == RequestStatus.Future) return (false, 0, "Price is still to be voted on");
        (bool previouslyResolved, int256 previousPrice) =
            _getPriceFromPreviousVotingContract(identifier, time, ancillaryData);
        if (previouslyResolved) return (true, previousPrice, "");
        return (false, 0, "Price was never requested");
    }

    // Check the previousVotingContract to see if a given price request was resolved.
    // Returns true or false, and the resolved price or zero, depending on whether it was found or not.
    function _getPriceFromPreviousVotingContract(
        bytes32 identifier,
        uint256 time,
        bytes memory ancillaryData
    ) private view returns (bool, int256) {
        if (address(previousVotingContract) == address(0)) return (false, 0);

        if (previousVotingContract.hasPrice(identifier, time, ancillaryData))
            return (true, previousVotingContract.getPrice(identifier, time, ancillaryData));
        return (false, 0);
    }

    // Returns a price request object for a given identifier, time and ancillary data.
    function _getPriceRequest(
        bytes32 identifier,
        uint256 time,
        bytes memory ancillaryData
    ) private view returns (PriceRequest storage) {
        return priceRequests[_encodePriceRequest(identifier, time, ancillaryData)];
    }

    // Returns an encoded bytes32 representing a price request. Used when storing/referencing price requests.
    function _encodePriceRequest(
        bytes32 identifier,
        uint256 time,
        bytes memory ancillaryData
    ) private pure returns (bytes32) {
        return keccak256(abi.encode(identifier, time, ancillaryData));
    }

    // Stores ("freezes") variables that should not shift within an active voting round. Called on reveal but only makes
    // a state change if and only if the this is the first reveal.
    function _freezeRoundVariables(uint256 roundId) private {
        // Only freeze the round if this is the first request in the round.
        if (rounds[roundId].gat == 0) {
            // Set the round gat percentage to the current global gat rate.

            rounds[roundId].gat = gat;

            // Store the cumulativeStake at this roundId to work out slashing and voting trackers.
            rounds[roundId].cumulativeStakeAtRound = cumulativeStake;
        }
    }

    // Traverse pending price requests and resolve any that are resolvable. If requests are rollable (they did not
    // resolve in the previous round and are to be voted in a subsequent round) then roll them. If requests can be
    // deleted (they have been rolled up to the maxRolls counter) then delete them. The caller can pass in maxTraversals
    // to limit the number of requests that are resolved in a single call to bound the total gas used by this function.
    // Note that the resolved index is stores for each round. This means that only the first caller of this function
    // per round needs to traverse the pending requests. After that subsequent calls to this are a no-op for that round.
    function _resolveResolvablePriceRequests(uint64 maxTraversals) private {
        uint32 currentRoundId = uint32(getCurrentRoundId());

        // Load in the last resolved index for this round. This means
        uint64 requestIndex = rounds[currentRoundId].resolvedIndex;
        uint64 requestsTraversed = 0;
        // Traverse over all pending requests, bounded by maxTraversals.
        while (requestIndex < pendingPriceRequestsIds.length && requestsTraversed < maxTraversals) {
            requestsTraversed = unsafe_inc_64(requestsTraversed);

            PriceRequest storage request = priceRequests[pendingPriceRequestsIds[requestIndex]];
            // If the last voting round is greater than or equal to the current round then this request is currently
            // being voted on or is endued for the next round. In that case, skip it and increment the request index.
            if (request.lastVotingRound >= currentRoundId) {
                requestIndex = unsafe_inc_64(requestIndex);
                continue;
            }
            VoteInstance storage voteInstance = request.voteInstances[request.lastVotingRound];
            (bool isResolvable, int256 resolvedPrice) =
                voteInstance.results.getResolvedPrice(_computeGat(request.lastVotingRound));

            // If a request is not resolvable, but the round has passed its voting round, then it is either rollable or
            // deletable (if it has rolled enough times.)
            if (!isResolvable) {
                // Increment the rollCount. Use the difference between the current round and the last voting round to
                // accommodate the contract not being touched for a few rounds during the roll.
                request.rollCount += currentRoundId - request.lastVotingRound;
                // If the roll count exceeds the threshold and the request is not governance then it is deletable.
                if (request.rollCount > maxRolls && !request.isGovernance) {
                    emit RequestDeleted(request.identifier, request.time, request.ancillaryData, request.rollCount);
                    delete priceRequests[pendingPriceRequestsIds[requestIndex]];
                    _removeRequestFromPendingPriceRequestsIds(SafeCast.toUint64(requestIndex));
                } else {
                    // Else, the request shouuld be rolled. This involves only moving forward the lastVotingRound.
                    request.lastVotingRound = currentRoundId;
                    emit RequestRolled(request.identifier, request.time, request.ancillaryData, request.rollCount);
                    requestIndex = unsafe_inc_64(requestIndex);
                }
                continue; // Continue to the next request.
            }

            // Else, if we got here then the request is resolvable. Resolve it. This involves removing the request Id
            // from the pendingPriceRequestsIds array to the resolvedPriceRequestIds array and removing it from the
            // pendingPriceRequestsIds. Note that we dont need to increment the requestIndex here because we are removing
            // the element from the pendingPriceRequestsIds which amounts to decreasing the overall while loop bound.
            resolvedPriceRequestIds.push(pendingPriceRequestsIds[requestIndex]);
            _removeRequestFromPendingPriceRequestsIds(SafeCast.toUint64(requestIndex));

            emit RequestResolved(
                request.lastVotingRound,
                resolvedPriceRequestIds.length - 1,
                request.identifier,
                request.time,
                request.ancillaryData,
                resolvedPrice
            );
        }
        rounds[currentRoundId].resolvedIndex = requestIndex; // Store the index traversed up to for this round.
    }

    // Return the GAT: the minimum number of tokens needed to participate to resolve a vote.
    function _computeGat(uint256 roundId) internal view returns (uint256) {
        return rounds[roundId].gat;
    }

    // Returns a price request status. A request is either: NotRequested, Active, Resolved or Future.
    function _getRequestStatus(PriceRequest storage priceRequest, uint256 currentRoundId)
        private
        view
        returns (RequestStatus)
    {
        if (priceRequest.lastVotingRound == 0) return RequestStatus.NotRequested;
        else if (priceRequest.lastVotingRound < currentRoundId) {
            VoteInstance storage voteInstance = priceRequest.voteInstances[priceRequest.lastVotingRound];
            (bool isResolved, ) = voteInstance.results.getResolvedPrice(_computeGat(priceRequest.lastVotingRound));

            return isResolved ? RequestStatus.Resolved : RequestStatus.Active;
        } else if (priceRequest.lastVotingRound == currentRoundId) return RequestStatus.Active;
        // Means than priceRequest.lastVotingRound > currentRoundId
        else return RequestStatus.Future;
    }

    // Gas optimized uint256 increment.
    function unsafe_inc(uint256 x) internal pure returns (uint256) {
        unchecked { return x + 1; }
    }

    // Gas optimized uint64 increment.
    function unsafe_inc_64(uint64 x) internal pure returns (uint64) {
        unchecked { return x + 1; }
    }

    // Returns the registered identifier whitelist, stored in the finder.
    function _getIdentifierWhitelist() private view returns (IdentifierWhitelistInterface) {
        return IdentifierWhitelistInterface(finder.getImplementationAddress(OracleInterfaces.IdentifierWhitelist));
    }

    // Reverts if the contract has been migrated. Used in a modifier, defined as a private function for gas savings.
    function _requireNotMigrated() private view {
        require(migratedAddress == address(0), "Contract migrated");
    }

    // Enforces that a calling contract is registered.
    function _requireRegisteredContract() private view {
        RegistryInterface registry = RegistryInterface(finder.getImplementationAddress(OracleInterfaces.Registry));
        require(
            registry.isContractRegistered(msg.sender) || msg.sender == migratedAddress,
            "Caller must be registered"
        );
    }
}<|MERGE_RESOLUTION|>--- conflicted
+++ resolved
@@ -193,13 +193,7 @@
      * @param _emissionRate amount of voting tokens that are emitted per second, split prorate between stakers.
      * @param _unstakeCoolDown time that a voter must wait to unstake after requesting to unstake.
      * @param _phaseLength length of the voting phases in seconds.
-<<<<<<< HEAD
-     * @param _minRollToNextRoundLength time before the end of a round in which a request must be made for the request
-     *  to be voted on in the next round. If after this, the request is rolled to a round after the next round.
-=======
      * @param _maxRolls number of times a vote must roll to be auto deleted by the DVM.
-     * @param _startingRequestIndex offset index to increment the first index in the resolvedPriceRequestIds array.
->>>>>>> 5d42674a
      * @param _gat number of tokens that must participate to resolve a vote.
      * @param _startingRequestIndex offset index to increment the first index in the priceRequestIds array.
      * @param _votingToken address of the UMA token contract used to commit votes.

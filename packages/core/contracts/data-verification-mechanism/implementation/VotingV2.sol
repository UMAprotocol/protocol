// SPDX-License-Identifier: AGPL-3.0-only
pragma solidity 0.8.16;

import "./ResultComputationV2.sol";
import "./Staker.sol";
import "./VoteTiming.sol";
import "./Constants.sol";

import "../interfaces/MinimumVotingAncillaryInterface.sol";
import "../interfaces/FinderInterface.sol";
import "../interfaces/IdentifierWhitelistInterface.sol";
import "../interfaces/OracleAncillaryInterface.sol";
import "../interfaces/OracleGovernanceInterface.sol";
import "../interfaces/OracleInterface.sol";
import "../interfaces/VotingV2Interface.sol";
import "../interfaces/RegistryInterface.sol";
import "../interfaces/SlashingLibraryInterface.sol";

/**
 * @title VotingV2 contract for the UMA DVM.
 * @dev Handles receiving and resolving price requests via a commit-reveal voting schelling scheme.
 */

contract VotingV2 is Staker, OracleInterface, OracleAncillaryInterface, OracleGovernanceInterface, VotingV2Interface {
    using VoteTiming for VoteTiming.Data;
    using ResultComputationV2 for ResultComputationV2.Data;

    /****************************************
     *        VOTING DATA STRUCTURES        *
     ****************************************/

    // Identifies a unique price request. Tracks ongoing votes as well as the result of the vote.
    struct PriceRequest {
        uint32 lastVotingRound; // Last round that this price request was voted on. Updated when a request is rolled.
        bool isGovernance; // Denotes whether this is a governance request or not.
        uint64 time; // Timestamp used when evaluating the request.
        uint32 rollCount; // The number of rounds that a price request has rolled. Informs if a request can be deleted.
        bytes32 identifier; // Identifier that defines how the voters should resolve the request.
        mapping(uint256 => VoteInstance) voteInstances; // A map containing all votes for this price in various rounds.
        bytes ancillaryData; // Additional data used to resolve the request.
    }

    struct VoteInstance {
        mapping(address => VoteSubmission) voteSubmissions; // Maps (voterAddress) to their submission.
        ResultComputationV2.Data results; // The data structure containing the computed voting results.
    }

    struct VoteSubmission {
        bytes32 commit; // A bytes32 of 0 indicates no commit or a commit that was already revealed.
        bytes32 revealHash; // The hash of the value that was revealed. This is only used for computation of rewards.
    }

    struct Round {
        uint256 gat; // GAT(governance activation threshold) is the required number of tokens to resolve a vote.
        uint256 cumulativeStakeAtRound; // Total staked tokens at the start of the round.
        uint64 resolvedIndex; // Index of pendingPriceRequestsIds that has been traversed this round.
    }

    // Represents the status a price request has.
    enum RequestStatus {
        NotRequested, // Was never requested.
        Active, // Is being voted on in the current round.
        Resolved, // Was resolved in a previous round.
        Future // Is scheduled to be voted on in a future round.
    }

    // Only used as a return value in view methods -- never stored in the contract.
    struct RequestState {
        RequestStatus status;
        uint256 lastVotingRound;
    }

    // Only used as a return value in view methods -- never stored in the contract.
    struct SlashingTracker {
        uint256 wrongVoteSlashPerToken;
        uint256 noVoteSlashPerToken;
        uint256 totalSlashed;
        uint256 totalCorrectVotes;
    }

    /****************************************
     *            VOTING STATE              *
     ****************************************/

    mapping(uint256 => Round) public rounds; // Maps round numbers to the rounds.

    mapping(bytes32 => PriceRequest) public priceRequests; // Maps price request IDs to the PriceRequest struct.

    bytes32[] public resolvedPriceRequestIds; // Array of resolved price requestIds. Used to track resolved requests.

    bytes32[] public pendingPriceRequestsIds; // Array of pending price requestIds. Can be resolved in the future.

    uint32 public maxRolls; // The maximum number of times a request can roll before it is deleted automatically.

    FinderInterface private immutable finder; // Reference to the UMA Finder contract, used to find other UMA contracts.

    SlashingLibraryInterface public slashingLibrary; // Reference to Slashing Library, used to compute slashing amounts.

    VoteTiming.Data public voteTiming; // Vote timing library used to compute round timing related logic.

<<<<<<< HEAD
    OracleAncillaryInterface public immutable previousVotingContract; // Previous voting contract, if migrated.
=======
    // Reference to Slashing Library, used to compute slashing amounts.
    SlashingLibraryInterface public slashingLibrary;
>>>>>>> 6cf49091

    address public migratedAddress; // If non-zero, this contract has been migrated to this address.

    uint256 public gat; // Number of tokens that must participate to resolve a vote.

    uint64 private constant UINT64_MAX = type(uint64).max; // Max value of an unsigned integer.

    uint256 public constant ANCILLARY_BYTES_LIMIT = 8192; // Max length in bytes of ancillary data.

    /****************************************
     *                EVENTS                *
     ****************************************/

    event VoteCommitted(
        address indexed voter,
        address indexed caller,
        uint256 roundId,
        bytes32 indexed identifier,
        uint256 time,
        bytes ancillaryData
    );

    event EncryptedVote(
        address indexed caller,
        uint256 indexed roundId,
        bytes32 indexed identifier,
        uint256 time,
        bytes ancillaryData,
        bytes encryptedVote
    );

    event VoteRevealed(
        address indexed voter,
        address indexed caller,
        uint256 roundId,
        bytes32 indexed identifier,
        uint256 time,
        bytes ancillaryData,
        int256 price,
        uint256 numTokens
    );

    event RequestAdded(
        address indexed requester,
        uint256 indexed roundId,
        bytes32 indexed identifier,
        uint256 time,
        bytes ancillaryData,
        bool isGovernance
    );

    event RequestResolved(
        uint256 indexed roundId,
        uint256 indexed resolvedPriceRequestIndex,
        bytes32 indexed identifier,
        uint256 time,
        bytes ancillaryData,
        int256 price
    );

    event VotingContractMigrated(address newAddress);

    event RequestDeleted(bytes32 indexed identifier, uint256 indexed time, bytes ancillaryData, uint256 rollCount);

    event RequestRolled(bytes32 indexed identifier, uint256 indexed time, bytes ancillaryData, uint256 rollCount);

    event GatChanged(uint256 newGat);

    event SlashingLibraryChanged(address newAddress);

    event MaxRollsChanged(uint32 newMaxRolls);

    event VoterSlashed(address indexed voter, int256 slashedTokens, uint256 postStake);

    /**
     * @notice Construct the VotingV2 contract.
     * @param _emissionRate amount of voting tokens that are emitted per second, split prorate between stakers.
     * @param _unstakeCoolDown time that a voter must wait to unstake after requesting to unstake.
     * @param _phaseLength length of the voting phases in seconds.
     * @param _maxRolls number of times a vote must roll to be auto deleted by the DVM.
     * @param _gat number of tokens that must participate to resolve a vote.
     * @param _votingToken address of the UMA token contract used to commit votes.
     * @param _finder keeps track of all contracts within the system based on their interfaceName.
     * @param _slashingLibrary contract used to calculate voting slashing penalties based on voter participation.
     * @param _previousVotingContract previous voting contract address.
     */
    constructor(
        uint256 _emissionRate,
        uint64 _unstakeCoolDown,
        uint64 _phaseLength,
        uint32 _maxRolls,
        uint256 _gat,
        address _votingToken,
        address _finder,
        address _slashingLibrary,
        address _previousVotingContract
    ) Staker(_emissionRate, _unstakeCoolDown, _votingToken) {
        voteTiming.init(_phaseLength);
        finder = FinderInterface(_finder);
        previousVotingContract = OracleAncillaryInterface(_previousVotingContract);
        setGat(_gat);
        setSlashingLibrary(_slashingLibrary);
        setMaxRolls(_maxRolls);
    }

    /***************************************
                    MODIFIERS
    ****************************************/

    modifier onlyRegisteredContract() {
        _requireRegisteredContract();
        _;
    }

    modifier onlyIfNotMigrated() {
        _requireNotMigrated();
        _;
    }

    /****************************************
     *  PRICE REQUEST AND ACCESS FUNCTIONS  *
     ****************************************/

    /**
     * @notice Enqueues a request (if a request isn't already present) for the identifier, time and ancillary data.
     * @dev Time must be in the past and the identifier must be supported. The length of the ancillary data is limited.
     * @param identifier uniquely identifies the price requested. E.g. BTC/USD (encoded as bytes32) could be requested.
     * @param time unix timestamp for the price request.
     * @param ancillaryData arbitrary data appended to a price request to give the voters more info from the caller.
     */
    function requestPrice(
        bytes32 identifier,
        uint256 time,
        bytes memory ancillaryData
    ) public override nonReentrant() onlyIfNotMigrated() onlyRegisteredContract() {
        _requestPrice(identifier, time, ancillaryData, false);
    }

    /**
     * @notice Enqueues a governance action request (if not already present) for identifier, time and ancillary data.
     * @dev Only the owner of the Voting contract can call this. In normal operation this is the Governor contract.
     * @param identifier uniquely identifies the price requested. E.g. Admin 0 (encoded as bytes32) could be requested.
     * @param time unix timestamp for the price request.
     * @param ancillaryData arbitrary data appended to a price request to give the voters more info from the caller.
     */
    function requestGovernanceAction(
        bytes32 identifier,
        uint256 time,
        bytes memory ancillaryData
    ) external override onlyOwner() onlyIfNotMigrated() {
        _requestPrice(identifier, time, ancillaryData, true);
    }

    /**
     * @notice Enqueues a request (if a request isn't already present) for the identifier, time pair.
     * @dev Overloaded method to enable short term backwards compatibility when ancillary data is not included.
     * @param identifier uniquely identifies the price requested. E.g. BTC/USD (encoded as bytes32) could be requested.
     * @param time unix timestamp for the price request.
     */
    function requestPrice(bytes32 identifier, uint256 time) external override {
        requestPrice(identifier, time, "");
    }

    // Enqueues a request (if a request isn't already present) for the given identifier, time and ancillary data.
    function _requestPrice(
        bytes32 identifier,
        uint64 time,
        bytes memory ancillaryData,
        bool isGovernance
    ) internal {
        uint256 blockTime = getCurrentTime();
        require(time <= blockTime, "Can only request in past");
        require(isGovernance || _getIdentifierWhitelist().isIdentifierSupported(identifier), "Unsupported identifier");
        require(ancillaryData.length <= ANCILLARY_BYTES_LIMIT, "Invalid ancillary data");

        bytes32 priceRequestId = _encodePriceRequest(identifier, time, ancillaryData);
        PriceRequest storage priceRequest = priceRequests[priceRequestId];
        uint32 currentRoundId = uint32(getCurrentRoundId());

        // Price has never been requested.
        if (_getRequestStatus(priceRequest, currentRoundId) == RequestStatus.NotRequested) {
            uint32 roundIdToVoteOn = currentRoundId + 1; // Vote on request in the following round.
            priceRequests[priceRequestId].identifier = identifier;
            priceRequests[priceRequestId].time = time;
            priceRequests[priceRequestId].ancillaryData = ancillaryData;
            priceRequests[priceRequestId].lastVotingRound = roundIdToVoteOn;
            if (isGovernance) priceRequests[priceRequestId].isGovernance = isGovernance;

            pendingPriceRequestsIds.push(priceRequestId);
            emit RequestAdded(msg.sender, roundIdToVoteOn, identifier, time, ancillaryData, isGovernance);
        }
    }

    /**
     * @notice Returns whether the price for identifier, time and ancillary data is available.
     * @param identifier uniquely identifies the price requested. E.g. BTC/USD (encoded as bytes32) could be requested.
     * @param time unix timestamp of the price request.
     * @param ancillaryData arbitrary data appended to a price request to give the voters more info from the caller.
     * @return bool if the DVM has resolved to a price for the given identifier, timestamp and ancillary data.
     */
    function hasPrice(
        bytes32 identifier,
        uint256 time,
        bytes memory ancillaryData
    ) public view override onlyRegisteredContract() returns (bool) {
        (bool _hasPrice, , ) = _getPriceOrError(identifier, time, ancillaryData);
        return _hasPrice;
    }

    /**
     * @notice Whether the price for identifier and time is available.
     * @dev Overloaded method to enable short term backwards compatibility when ancillary data is not included.
     * @param identifier uniquely identifies the price requested. E.g. BTC/USD (encoded as bytes32) could be requested.
     * @param time unix timestamp of the price request.
     * @return bool if the DVM has resolved to a price for the given identifier and timestamp.
     */
    function hasPrice(bytes32 identifier, uint256 time) public view override returns (bool) {
        return hasPrice(identifier, time, "");
    }

    /**
     * @notice Gets the price for identifier, time and ancillary data if it has already been requested and resolved.
     * @dev If the price is not available, the method reverts.
     * @param identifier uniquely identifies the price requested. E.g. BTC/USD (encoded as bytes32) could be requested.
     * @param time unix timestamp of the price request.
     * @param ancillaryData arbitrary data appended to a price request to give the voters more info from the caller.
     * @return int256 representing the resolved price for the given identifier, timestamp and ancillary data.
     */
    function getPrice(
        bytes32 identifier,
        uint256 time,
        bytes memory ancillaryData
    ) public view override onlyRegisteredContract() returns (int256) {
        (bool _hasPrice, int256 price, string memory message) = _getPriceOrError(identifier, time, ancillaryData);

        // If the price wasn't available, revert with the provided message.
        require(_hasPrice, message);
        return price;
    }

    /**
     * @notice Gets the price for identifier and time if it has already been requested and resolved.
     * @dev Overloaded method to enable short term backwards compatibility when ancillary data is not included.
     * @dev If the price is not available, the method reverts.
     * @param identifier uniquely identifies the price requested. E.g. BTC/USD (encoded as bytes32) could be requested.
     * @param time unix timestamp of the price request.
     * @return int256 representing the resolved price for the given identifier and timestamp.
     */
    function getPrice(bytes32 identifier, uint256 time) external view override returns (int256) {
        return getPrice(identifier, time, "");
    }

    /**
     * @notice Gets the status of a list of price requests, identified by their identifier and time.
     * @dev If the status for a particular request is NotRequested, the lastVotingRound will always be 0.
     * @param requests array of pending requests which includes identifier, timestamp & ancillary data for the requests.
     * @return requestStates a list, in the same order as the input list, giving the status of the specified requests.
     */
    function getPriceRequestStatuses(PendingRequestAncillary[] memory requests)
        public
        view
        returns (RequestState[] memory)
    {
        RequestState[] memory requestStates = new RequestState[](requests.length);
        uint256 currentRoundId = getCurrentRoundId();
        for (uint256 i = 0; i < requests.length; i = unsafe_inc(i)) {
            PriceRequest storage priceRequest =
                _getPriceRequest(requests[i].identifier, requests[i].time, requests[i].ancillaryData);

            RequestStatus status = _getRequestStatus(priceRequest, currentRoundId);

            // If it's an active request, its true lastVotingRound is the current one, even if it hasn't been updated.
            if (status == RequestStatus.Active) requestStates[i].lastVotingRound = currentRoundId;
            else requestStates[i].lastVotingRound = priceRequest.lastVotingRound;
            requestStates[i].status = status;
        }
        return requestStates;
    }

    /****************************************
     *          VOTING FUNCTIONS            *
     ****************************************/

    /**
     * @notice Commit a vote for a price request for identifier at time.
     * @dev identifier, time must correspond to a price request that's currently in the commit phase.
     * Commits can be changed.
     * @dev Since transaction data is public, the salt will be revealed with the vote. While this is the system’s
     * expected behavior, voters should never reuse salts. If someone else is able to guess the voted price and knows
     * that a salt will be reused, then they can determine the vote pre-reveal.
     * @param identifier uniquely identifies the committed vote. E.g. BTC/USD price pair.
     * @param time unix timestamp of the price being voted on.
     * @param ancillaryData arbitrary data appended to a price request to give the voters more info from the caller.
     * @param hash keccak256 hash of the price, salt, voter address, time, ancillaryData, current roundId, identifier.
     */
    function commitVote(
        bytes32 identifier,
        uint256 time,
        bytes memory ancillaryData,
        bytes32 hash
    ) public override nonReentrant() onlyIfNotMigrated() {
        uint256 currentRoundId = getCurrentRoundId();
        address voter = getVoterFromDelegate(msg.sender);
        _updateTrackers(voter);

        require(hash != bytes32(0), "Invalid commit hash");
        require(getVotePhase() == Phase.Commit, "Cannot commit in reveal phase");
        PriceRequest storage priceRequest = _getPriceRequest(identifier, time, ancillaryData);
        require(_getRequestStatus(priceRequest, currentRoundId) == RequestStatus.Active, "Request must be active");

        priceRequest.voteInstances[currentRoundId].voteSubmissions[voter].commit = hash;

        emit VoteCommitted(voter, msg.sender, currentRoundId, identifier, time, ancillaryData);
    }

    /**
     * @notice Reveal a previously committed vote for identifier at time.
     * @dev The revealed price, salt, voter address, time, ancillaryData, current roundId, identifier must hash to the
     * latest hash that commitVote() was called with. Only the committer can reveal their vote.
     * @param identifier voted on in the commit phase. E.g. BTC/USD price pair.
     * @param time specifies the unix timestamp of the price being voted on.
     * @param price voted on during the commit phase.
     * @param ancillaryData arbitrary data appended to a price request to give the voters more info from the caller.
     * @param salt value used to hide the commitment price during the commit phase.
     */
    function revealVote(
        bytes32 identifier,
        uint256 time,
        int256 price,
        bytes memory ancillaryData,
        int256 salt
    ) public override nonReentrant() onlyIfNotMigrated() {
        uint256 currentRoundId = getCurrentRoundId();
        _freezeRoundVariables(currentRoundId);
        VoteInstance storage voteInstance =
            _getPriceRequest(identifier, time, ancillaryData).voteInstances[currentRoundId];
        address voter = getVoterFromDelegate(msg.sender);
        VoteSubmission storage voteSubmission = voteInstance.voteSubmissions[voter];

<<<<<<< HEAD
        require(getVotePhase() == Phase.Reveal, "Reveal phase has not started yet"); // Can only reveal in reveal phase.

        // 0 hashes are blocked in commit, so they indicate a different error: voter did not commit or already revealed.
=======
        // Can only reveal in the reveal phase.
        require(getVotePhase() == Phase.Reveal, "Reveal phase has not started yet");
        // 0 hashes are disallowed in the commit phase, so they indicate a different error.
        // Cannot reveal an uncommitted or previously revealed hash
>>>>>>> 6cf49091
        require(voteSubmission.commit != bytes32(0), "Invalid hash reveal");

        // Check that the hash that was committed matches to the one that was revealed. Note that if the voter had
        // delegated this means that they must reveal with the same account they had committed with.
        require(
            keccak256(abi.encodePacked(price, salt, msg.sender, time, ancillaryData, currentRoundId, identifier)) ==
                voteSubmission.commit,
            "Revealed data != commit hash"
        );

        delete voteSubmission.commit; // Small gas refund for clearing up storage.

        voteSubmission.revealHash = keccak256(abi.encode(price)); // Set the voter's submission.

        uint256 effectiveStake = voterStakes[voter].stake - voterStakes[voter].pendingStakes[currentRoundId];
        voteInstance.results.addVote(price, effectiveStake); // Add vote to the results.

        emit VoteRevealed(voter, msg.sender, currentRoundId, identifier, time, ancillaryData, price, effectiveStake);
    }

    /**
     * @notice Commits a vote and logs an event with a data blob, typically an encrypted version of the vote
     * @dev An encrypted version of the vote is emitted in an event EncryptedVote to allow off-chain infrastructure to
     * retrieve the commit. The contents of encryptedVote are never used on chain: it is purely for convenience.
     * @param identifier unique price pair identifier. E.g. BTC/USD price pair.
     * @param time unix timestamp of the price request.
     * @param ancillaryData arbitrary data appended to a price request to give the voters more info from the caller.
     * @param hash keccak256 hash of the price you want to vote for and a int256 salt.
     * @param encryptedVote offchain encrypted blob containing the voter's amount, time and salt.
     */
    function commitAndEmitEncryptedVote(
        bytes32 identifier,
        uint256 time,
        bytes memory ancillaryData,
        bytes32 hash,
        bytes memory encryptedVote
    ) public override {
        commitVote(identifier, time, ancillaryData, hash);
        emit EncryptedVote(msg.sender, getCurrentRoundId(), identifier, time, ancillaryData, encryptedVote);
    }

    /****************************************
     *        VOTING GETTER FUNCTIONS       *
     ****************************************/

    /**
     * @notice Gets the queries that are being voted on this round.
     * @return pendingRequests array containing identifiers of type PendingRequestAncillary.
     */
    function getPendingRequests() external view override returns (PendingRequestAncillaryAugmented[] memory) {
        // Solidity memory arrays aren't resizable (and reading storage is expensive). Hence this hackery to filter
        // pendingPriceRequestsIds only to those requests that have an Active RequestStatus.
        PendingRequestAncillaryAugmented[] memory unresolved =
            new PendingRequestAncillaryAugmented[](pendingPriceRequestsIds.length);
        uint256 numUnresolved = 0;

        for (uint256 i = 0; i < pendingPriceRequestsIds.length; i = unsafe_inc(i)) {
            PriceRequest storage priceRequest = priceRequests[pendingPriceRequestsIds[i]];

            if (_getRequestStatus(priceRequest, getCurrentRoundId()) == RequestStatus.Active) {
                unresolved[numUnresolved] = PendingRequestAncillaryAugmented({
                    identifier: priceRequest.identifier,
                    time: priceRequest.time,
                    ancillaryData: priceRequest.ancillaryData
                });
                numUnresolved++;
            }
        }

        PendingRequestAncillaryAugmented[] memory pendingRequests =
            new PendingRequestAncillaryAugmented[](numUnresolved);
        for (uint256 i = 0; i < numUnresolved; i = unsafe_inc(i)) pendingRequests[i] = unresolved[i];

        return pendingRequests;
    }

    /**
     * @notice Checks if there are current active requests.
     * @return bool true if there are active requests, false otherwise.
     */
    function currentActiveRequests() public view returns (bool) {
        uint256 currentRoundId = getCurrentRoundId();
        for (uint256 i = 0; i < pendingPriceRequestsIds.length; i = unsafe_inc(i)) {
            if (_getRequestStatus(priceRequests[pendingPriceRequestsIds[i]], currentRoundId) == RequestStatus.Active)
                return true;
        }
        return false;
    }

    /**
     * @notice Returns the current voting phase, as a function of the current time.
     * @return Phase to indicate the current phase. Either { Commit, Reveal, NUM_PHASES }.
     */
    function getVotePhase() public view override returns (Phase) {
        return Phase(uint256(voteTiming.computeCurrentPhase(getCurrentTime())));
    }

    /**
     * @notice Returns the current round ID, as a function of the current time.
     * @return uint256 the unique round ID.
     */
    function getCurrentRoundId() public view override returns (uint256) {
        return voteTiming.computeCurrentRoundId(getCurrentTime());
    }

    /**
     * @notice Returns the round end time, as a function of the round number.
     * @param roundId representing the unique round ID.
     * @return uint256 representing the unique round ID.
     */
    function getRoundEndTime(uint256 roundId) external view returns (uint256) {
        return voteTiming.computeRoundEndTime(roundId);
    }

    /**
     * @notice Returns the number of resolved price requests over all time.
     * @return uint256 the total number of prices resolved over all time.
     */
    function getNumberOfResolvedPriceRequests() external view returns (uint256) {
        return resolvedPriceRequestIds.length;
    }

    /**
     * @notice Returns the number of current pending price requests to be voted.
     * @return uint256 the total number of pending prices requests.
     */
    function getNumberOfPendingPriceRequests() external view returns (uint256) {
        return pendingPriceRequestsIds.length;
    }

    /**
     * @notice Returns aggregate slashing trackers for a given request index.
     * @param requestIndex requestIndex the index of the request to fetch slashing trackers for.
     * @return SlashingTracker Tracker object contains the slashed UMA per staked UMA per wrong vote and no vote, the
     * total UMA slashed in the round and the total number of correct votes in the round.
     */
    function requestSlashingTrackers(uint256 requestIndex) public view returns (SlashingTracker memory) {
        uint256 currentRoundId = getCurrentRoundId();
        PriceRequest storage priceRequest = priceRequests[resolvedPriceRequestIds[requestIndex]];

        // If the request is not resolved return zeros for everything.
        if (_getRequestStatus(priceRequest, currentRoundId) != RequestStatus.Resolved)
            return SlashingTracker(0, 0, 0, 0);

        VoteInstance storage voteInstance = priceRequest.voteInstances[priceRequest.lastVotingRound];

        uint256 totalVotes = voteInstance.results.totalVotes;
        uint256 totalCorrectVotes = voteInstance.results.getTotalCorrectlyVotedTokens();
        uint256 stakedAtRound = rounds[priceRequest.lastVotingRound].cumulativeStakeAtRound;

        (uint256 wrongVoteSlash, uint256 noVoteSlash) =
            slashingLibrary.calcSlashing(stakedAtRound, totalVotes, totalCorrectVotes, priceRequest.isGovernance);

        uint256 totalSlashed =
            ((noVoteSlash * (stakedAtRound - totalVotes)) / 1e18) +
                ((wrongVoteSlash * (totalVotes - totalCorrectVotes)) / 1e18);

        return SlashingTracker(wrongVoteSlash, noVoteSlash, totalSlashed, totalCorrectVotes);
    }

    /****************************************
     *        OWNER ADMIN FUNCTIONS         *
     ****************************************/

    /**
     * @notice Disables this Voting contract in favor of the migrated one.
     * @dev Can only be called by the contract owner.
     * @param newVotingAddress the newly migrated contract address.
     */
    function setMigrated(address newVotingAddress) external override onlyOwner {
        migratedAddress = newVotingAddress;
        emit VotingContractMigrated(newVotingAddress);
    }

    /**
     * @notice Sets the maximum number of rounds to roll a request can have before the DVM auto deletes it.
     * @dev Can only be called by the contract owner.
     * @param newMaxRolls the new number of rounds to roll a request before the DVM auto deletes it.
     */
    function setMaxRolls(uint32 newMaxRolls) public override onlyOwner {
        require(newMaxRolls > 0, "Cannot set to 0");
        maxRolls = newMaxRolls;
        emit MaxRollsChanged(newMaxRolls);
    }

    /**
     * @notice Resets the Gat percentage. Note: this change only applies to rounds that have not yet begun.
     * @param newGat sets the next round's Gat.
     */
    function setGat(uint256 newGat) public override onlyOwner {
        require(newGat < votingToken.totalSupply() && newGat > 0);
        gat = newGat;
        emit GatChanged(newGat);
    }

    /**
     * @notice Changes the slashing library used by this contract.
     * @param _newSlashingLibrary new slashing library address.
     */
    function setSlashingLibrary(address _newSlashingLibrary) public override onlyOwner {
        slashingLibrary = SlashingLibraryInterface(_newSlashingLibrary);
        emit SlashingLibraryChanged(_newSlashingLibrary);
    }

    /****************************************
     *          STAKING FUNCTIONS           *
     ****************************************/

    /**
     * @notice Updates the voter's trackers for staking and slashing.
     * @dev This function can be called by anyone, but it is not necessary for the contract to work because
     * it is automatically run in the other functions.
     * @param voterAddress address of the voter to update the trackers for.
     */
    function updateTrackers(address voterAddress) external {
        _updateTrackers(voterAddress);
    }

    /**
     * @notice Updates the voter's trackers for staking and voting, specifying a maximum number of resolved requests to
     * traverse. This function can be used in place of updateTrackers to process the trackers in batches, hence avoiding
     * potential issues if the number of elements to be processed is large and the associated gas cost is too high.
     * @param voterAddress address of the voter to update the trackers for.
     * @param maxTraversals maximum number of resolved requests to traverse in this call.
     */
    function updateTrackersRange(address voterAddress, uint64 maxTraversals) external {
        resolveResolvablePriceRequests();
        _updateAccountSlashingTrackers(voterAddress, maxTraversals);
    }

    /**
     * @notice Resolves all resolvable price requests. This function traverses all pending price requests and resolves
     * them if they are resolvable. It also rolls requests, if needed and deletes requests, if required.
     */
    function resolveResolvablePriceRequests() public {
        _resolveResolvablePriceRequests(UINT64_MAX);
    }

    /**
     * @notice Resolves all resolvable price requests, specifying a maximum number of resolved requests to traverse.
     * @param maxTraversals maximum number of resolved requests to traverse in this call.
     */
    function resolveResolvablePriceRequestsRange(uint64 maxTraversals) external {
        _resolveResolvablePriceRequests(maxTraversals);
    }

    // Updates the global and selected wallet's trackers for staking and voting. Note that the order of these calls is
    // very important due to the interplay between slashing and inactive/active liquidity.
    function _updateTrackers(address voterAddress) internal override {
        resolveResolvablePriceRequests();
        _updateAccountSlashingTrackers(voterAddress, UINT64_MAX);
        super._updateTrackers(voterAddress);
    }

    // Starting index for a staker is the first value that nextIndexToProcess is set to and defines the first index that
    // a staker is suspectable to receiving slashing on. This is set to current length of the resolvedPriceRequestIds.
    // Note first call resolveResolvablePriceRequests to ensure that the resolvedPriceRequestIds array is up to date.
    function _getStartingIndexForStaker() internal override returns (uint64) {
        resolveResolvablePriceRequests();
        return SafeCast.toUint64(resolvedPriceRequestIds.length);
    }

    // Checks if we are in an active voting reveal phase (currently revealing votes).
    function _inActiveReveal() internal view override returns (bool) {
        return (currentActiveRequests() && getVotePhase() == Phase.Reveal);
    }

    // This function must be called before any tokens are staked. It updates the voter's pending stakes to reflect the
    // new amount to stake. These updates are only made if we are in an active reveal. This is required to appropriately
    // calculate a voter's trackers and avoid slashing them for amounts staked during an active reveal phase.
    function _computePendingStakes(address voterAddress, uint256 amount) internal override {
        if (_inActiveReveal()) {
            uint256 currentRoundId = getCurrentRoundId();
            // Now freeze the round variables as we do not want the cumulativeActiveStakeAtRound to change based on the
            // stakes during the active reveal phase. This only happens if the first action within the active reveal is
            // someone staking, rather than someone revealing their vote.
            _freezeRoundVariables(currentRoundId);
            // Finally increment the pending stake for the voter by the amount to stake. Together with the omission of
            // the new stakes from the cumulativeActiveStakeAtRound for this round, this ensures that the pending stakes
            // of any voter are not included in the slashing calculation for this round.
            _setPendingStake(voterAddress, currentRoundId, amount);
        }
    }

    // Updates the slashing trackers of a given account based on previous voting activity. This traverses all resolved
    // requests for each voter and for each request checks if the voter voted correctly or not. Based on the voters
    // voting activity the voters balance is updated accordingly. The caller can provide a maxTraversals parameter to
    // limit the number of resolved requests to traverse in this call. This is useful if the number of resolved requests
    // is large and the update needs to be split over multiple transactions.
    function _updateAccountSlashingTrackers(address voterAddress, uint64 maxTraversals) internal {
        VoterStake storage voterStake = voterStakes[voterAddress];
        int256 slash = voterStake.unappliedSlash; // Load in any unapplied slashing from the previous iteration.
        uint64 requestIndex = voterStake.nextIndexToProcess; // Traverse all requests from the last considered request.
<<<<<<< HEAD
        // TODO: add a comment explaining how this while loop works
        while (requestIndex < resolvedPriceRequestIds.length && maxTraversals > 0) {
=======
        while (requestIndex < resolvedPriceRequestIds.length && maxTraversals != 0) {
>>>>>>> 6cf49091
            maxTraversals = unsafe_dec_64(maxTraversals); // reduce the number of traversals left & re-use the prop.

            PriceRequest storage request = priceRequests[resolvedPriceRequestIds[requestIndex]];
            VoteInstance storage vote = request.voteInstances[request.lastVotingRound];

            uint256 totalStaked = rounds[request.lastVotingRound].cumulativeStakeAtRound;
            uint256 totalVotes = vote.results.totalVotes;
            uint256 totalCorrectVotes = vote.results.getTotalCorrectlyVotedTokens();

            // Calculate aggregate metrics for this round.
            (uint256 wrongVoteSlashPerToken, uint256 noVoteSlashPerToken) =
                slashingLibrary.calcSlashing(totalStaked, totalVotes, totalCorrectVotes, request.isGovernance);

            // Use the effective stake as the difference between the current stake and pending stake. They will having
            // pending stake if they staked during an active reveal for the voting round in question.
            uint256 effectiveStake = voterStake.stake - voterStake.pendingStakes[request.lastVotingRound];

            // The voter did not reveal or did not commit. Slash at noVote rate.
            if (vote.voteSubmissions[voterAddress].revealHash == 0)
                slash -= int256((effectiveStake * noVoteSlashPerToken) / 1e18);

                // The voter did not vote with the majority. Slash at wrongVote rate.
            else if (!vote.results.wasVoteCorrect(vote.voteSubmissions[voterAddress].revealHash))
                slash -= int256((effectiveStake * wrongVoteSlashPerToken) / 1e18);

                // The voter voted correctly. Receive a pro-rate share of the other voters slashed amounts as a reward.
            else {
                // Compute the total amount slashed over all stakers. This is the sum of total slashed for not voting
                // and the total slashed for voting incorrectly. Use this to work out the stakers prorate share.
                uint256 totalSlashed =
                    ((noVoteSlashPerToken * (totalStaked - totalVotes)) +
<<<<<<< HEAD
                        (wrongVoteSlashPerToken * (totalVotes - totalCorrectVotes))) / 1e18;
                slash += int256((effectiveStake * totalSlashed) / totalCorrectVotes);
=======
                        ((wrongVoteSlashPerToken * (totalVotes - totalCorrectVotes)))) / 1e18;
                slash += int256(((effectiveStake * totalSlashed)) / totalCorrectVotes);
>>>>>>> 6cf49091
            }

            // If the next round is different to the current considered round, apply the slash to the voter and set the
            // slash to 0. By doing this each request within a round is slashed independently of one another.
            if (isNextRequestRoundDifferent(requestIndex)) {
                _applySlashToVoter(slash, voterStake, voterAddress);
                slash = 0;
            }
            requestIndex = unsafe_inc_64(requestIndex); // Increment the request index.
        }

        // Once we've traversed all requests, apply any remaining slash to the voter. This would be the case if the we
        // had not traversed all settled requests in the above loop due to the maxTraversals parameter. If the following
        // request round is the same as the current round and we have an unapplied slash then store it within the voters
        // unappliedSlash tracker so that the next iteration of this method continues off from where we end now.
        if (slash != 0 && !isNextRequestRoundDifferent(requestIndex - 1)) voterStake.unappliedSlash = slash;

        // Set the account's next index to process to the next index so the next entry starts where we left off.
        voterStake.nextIndexToProcess = requestIndex;
    }

    // Applies a given slash to a given voter's stake.
    function _applySlashToVoter(
        int256 slash,
        VoterStake storage voterStake,
        address voterAddress
    ) internal {
        if (slash + int256(voterStake.stake) > 0) voterStake.stake = uint256(int256(voterStake.stake) + slash);
        else voterStake.stake = 0;
        voterStake.unappliedSlash = 0;
        emit VoterSlashed(voterAddress, slash, voterStake.stake);
    }

    function isNextRequestRoundDifferent(uint64 index) internal view returns (bool) {
        if (index + 1 >= resolvedPriceRequestIds.length) return true;

        return
            priceRequests[resolvedPriceRequestIds[index]].lastVotingRound !=
            priceRequests[resolvedPriceRequestIds[index + 1]].lastVotingRound;
    }

    /****************************************
     *      MIGRATION SUPPORT FUNCTIONS     *
     ****************************************/

    /**
     * @notice Enable retrieval of rewards on a previously migrated away from voting contract. This function is intended
     * on being removed from future versions of the Voting contract and aims to solve a short term migration pain point.
     * @param voterAddress voter for which rewards will be retrieved. Does not have to be the caller.
     * @param roundId the round from which voting rewards will be retrieved from.
     * @param toRetrieve array of PendingRequests which rewards are retrieved from.
     * @return uint256 the amount of rewards.
     */
    function retrieveRewardsOnMigratedVotingContract(
        address voterAddress,
        uint256 roundId,
        MinimumVotingAncillaryInterface.PendingRequestAncillary[] memory toRetrieve
    ) public returns (uint256) {
        uint256 rewards =
            MinimumVotingAncillaryInterface(address(previousVotingContract))
                .retrieveRewards(voterAddress, roundId, toRetrieve)
                .rawValue;
        return rewards;
    }

    /****************************************
     *    PRIVATE AND INTERNAL FUNCTIONS    *
     ****************************************/

    // Deletes a request from the pending requests array, based on index. Swap and pop.
    function _removeRequestFromPendingPriceRequestsIds(uint64 pendingRequestIndex) internal {
        pendingPriceRequestsIds[pendingRequestIndex] = pendingPriceRequestsIds[pendingPriceRequestsIds.length - 1];
        pendingPriceRequestsIds.pop();
    }

    // Returns the price for a given identifier. Three params are returns: bool if there was an error, int to represent
    // the resolved price and a string which is filled with an error message, if there was an error or "".
    function _getPriceOrError(
        bytes32 identifier,
        uint256 time,
        bytes memory ancillaryData
    )
        internal
        view
        returns (
            bool,
            int256,
            string memory
        )
    {
        PriceRequest storage priceRequest = _getPriceRequest(identifier, time, ancillaryData);
        uint256 currentRoundId = getCurrentRoundId();
        RequestStatus requestStatus = _getRequestStatus(priceRequest, currentRoundId);

        if (requestStatus == RequestStatus.Active) return (false, 0, "Current voting round not ended");
        if (requestStatus == RequestStatus.Resolved) {
            VoteInstance storage voteInstance = priceRequest.voteInstances[priceRequest.lastVotingRound];
            (, int256 resolvedPrice) = voteInstance.results.getResolvedPrice(_computeGat(priceRequest.lastVotingRound));
            return (true, resolvedPrice, "");
        }

        if (requestStatus == RequestStatus.Future) return (false, 0, "Price is still to be voted on");
        (bool previouslyResolved, int256 previousPrice) =
            _getPriceFromPreviousVotingContract(identifier, time, ancillaryData);
        if (previouslyResolved) return (true, previousPrice, "");
        return (false, 0, "Price was never requested");
    }

    // Check the previousVotingContract to see if a given price request was resolved.
    // Returns true or false, and the resolved price or zero, depending on whether it was found or not.
    function _getPriceFromPreviousVotingContract(
        bytes32 identifier,
        uint256 time,
        bytes memory ancillaryData
    ) private view returns (bool, int256) {
        if (address(previousVotingContract) == address(0)) return (false, 0);

        if (previousVotingContract.hasPrice(identifier, time, ancillaryData))
            return (true, previousVotingContract.getPrice(identifier, time, ancillaryData));
        return (false, 0);
    }

    // Returns a price request object for a given identifier, time and ancillary data.
    function _getPriceRequest(
        bytes32 identifier,
        uint256 time,
        bytes memory ancillaryData
    ) private view returns (PriceRequest storage) {
        return priceRequests[_encodePriceRequest(identifier, time, ancillaryData)];
    }

    // Returns an encoded bytes32 representing a price request. Used when storing/referencing price requests.
    function _encodePriceRequest(
        bytes32 identifier,
        uint256 time,
        bytes memory ancillaryData
    ) private pure returns (bytes32) {
        return keccak256(abi.encode(identifier, time, ancillaryData));
    }

    // Stores ("freezes") variables that should not shift within an active voting round. Called on reveal but only makes
    // a state change if and only if the this is the first reveal.
    function _freezeRoundVariables(uint256 roundId) private {
        // Only freeze the round if this is the first request in the round.
        if (rounds[roundId].gat == 0) {
            rounds[roundId].gat = gat; // Set the round gat percentage to the current global gat rate.
            rounds[roundId].cumulativeStakeAtRound = cumulativeStake; // Store the cumulativeStake to work slashing.
        }
    }

    // Traverse pending price requests and resolve any that are resolvable. If requests are rollable (they did not
    // resolve in the previous round and are to be voted in a subsequent round) then roll them. If requests can be
    // deleted (they have been rolled up to the maxRolls counter) then delete them. The caller can pass in maxTraversals
    // to limit the number of requests that are resolved in a single call to bound the total gas used by this function.
    // Note that the resolved index is stores for each round. This means that only the first caller of this function
    // per round needs to traverse the pending requests. After that subsequent calls to this are a no-op for that round.
    function _resolveResolvablePriceRequests(uint64 maxTraversals) private {
        uint32 currentRoundId = uint32(getCurrentRoundId());

        // Load in the last resolved index for this round to continue off from where the last caller left.
        uint64 requestIndex = rounds[currentRoundId].resolvedIndex;
<<<<<<< HEAD
        //TODO: improve this comment Traverse over all pending requests, bounded by maxTraversals.
        while (requestIndex < pendingPriceRequestsIds.length && maxTraversals > 0) {
=======
        // Traverse over all pending requests, bounded by maxTraversals.
        while (requestIndex < pendingPriceRequestsIds.length && maxTraversals != 0) {
>>>>>>> 6cf49091
            maxTraversals = unsafe_dec_64(maxTraversals);

            PriceRequest storage request = priceRequests[pendingPriceRequestsIds[requestIndex]];
            // If the last voting round is greater than or equal to the current round then this request is currently
            // being voted on or is endued for the next round. In that case, skip it and increment the request index.
            if (request.lastVotingRound >= currentRoundId) {
                requestIndex = unsafe_inc_64(requestIndex);
                continue;
            }
            VoteInstance storage voteInstance = request.voteInstances[request.lastVotingRound];
            (bool isResolvable, int256 resolvedPrice) =
                voteInstance.results.getResolvedPrice(_computeGat(request.lastVotingRound));

            // If a request is not resolvable, but the round has passed its voting round, then it is either rollable or
            // deletable (if it has rolled enough times.)
            if (!isResolvable) {
                // Increment the rollCount. Use the difference between the current round and the last voting round to
                // accommodate the contract not being touched for a few rounds during the roll.
                request.rollCount += currentRoundId - request.lastVotingRound;
                // If the roll count exceeds the threshold and the request is not governance then it is deletable.
                if (request.rollCount > maxRolls && !request.isGovernance) {
                    emit RequestDeleted(request.identifier, request.time, request.ancillaryData, request.rollCount);
                    delete priceRequests[pendingPriceRequestsIds[requestIndex]];
                    _removeRequestFromPendingPriceRequestsIds(SafeCast.toUint64(requestIndex));
                } else {
                    // Else, the request should be rolled. This involves only moving forward the lastVotingRound.
                    request.lastVotingRound = currentRoundId;
                    emit RequestRolled(request.identifier, request.time, request.ancillaryData, request.rollCount);
                    requestIndex = unsafe_inc_64(requestIndex);
                }
                continue; // Continue to the next request.
            }

            // Else, if we got here then the request is resolvable. Resolve it. This involves removing the request Id
            // from the pendingPriceRequestsIds array to the resolvedPriceRequestIds array and removing it from the
            // pendingPriceRequestsIds. Note we dont need to increment the requestIndex here because we are removing
            // the element from the pendingPriceRequestsIds which amounts to decreasing the overall while loop bound.
            resolvedPriceRequestIds.push(pendingPriceRequestsIds[requestIndex]);
            _removeRequestFromPendingPriceRequestsIds(SafeCast.toUint64(requestIndex));

            emit RequestResolved(
                request.lastVotingRound,
                resolvedPriceRequestIds.length - 1,
                request.identifier,
                request.time,
                request.ancillaryData,
                resolvedPrice
            );
        }
        rounds[currentRoundId].resolvedIndex = requestIndex; // Store the index traversed up to for this round.
    }

    // Return the GAT: the minimum number of tokens needed to participate to resolve a vote.
    function _computeGat(uint256 roundId) internal view returns (uint256) {
        return rounds[roundId].gat;
    }

    // Returns a price request status. A request is either: NotRequested, Active, Resolved or Future.
    function _getRequestStatus(PriceRequest storage priceRequest, uint256 currentRoundId)
        private
        view
        returns (RequestStatus)
    {
        if (priceRequest.lastVotingRound == 0) return RequestStatus.NotRequested;
        else if (priceRequest.lastVotingRound < currentRoundId) {
            VoteInstance storage voteInstance = priceRequest.voteInstances[priceRequest.lastVotingRound];
            (bool isResolved, ) = voteInstance.results.getResolvedPrice(_computeGat(priceRequest.lastVotingRound));

            return isResolved ? RequestStatus.Resolved : RequestStatus.Active;
        } else if (priceRequest.lastVotingRound == currentRoundId) return RequestStatus.Active;
        // Means than priceRequest.lastVotingRound > currentRoundId
        else return RequestStatus.Future;
    }

    // Gas optimized uint256 increment.
    function unsafe_inc(uint256 x) internal pure returns (uint256) {
        unchecked { return x + 1; }
    }

    // Gas optimized uint64 increment.
    function unsafe_inc_64(uint64 x) internal pure returns (uint64) {
        unchecked { return x + 1; }
    }

    // Gas optimized uint64 decrement.
    function unsafe_dec_64(uint64 x) internal pure returns (uint64) {
        unchecked { return x - 1; }
    }

    // Returns the registered identifier whitelist, stored in the finder.
    function _getIdentifierWhitelist() private view returns (IdentifierWhitelistInterface) {
        return IdentifierWhitelistInterface(finder.getImplementationAddress(OracleInterfaces.IdentifierWhitelist));
    }

    // Reverts if the contract has been migrated. Used in a modifier, defined as a private function for gas savings.
    function _requireNotMigrated() private view {
        require(migratedAddress == address(0), "Contract migrated");
    }

    // Enforces that a calling contract is registered.
    function _requireRegisteredContract() private view {
        RegistryInterface registry = RegistryInterface(finder.getImplementationAddress(OracleInterfaces.Registry));
        require(
            registry.isContractRegistered(msg.sender) || msg.sender == migratedAddress,
            "Caller must be registered"
        );
    }
}<|MERGE_RESOLUTION|>--- conflicted
+++ resolved
@@ -98,12 +98,7 @@
 
     VoteTiming.Data public voteTiming; // Vote timing library used to compute round timing related logic.
 
-<<<<<<< HEAD
     OracleAncillaryInterface public immutable previousVotingContract; // Previous voting contract, if migrated.
-=======
-    // Reference to Slashing Library, used to compute slashing amounts.
-    SlashingLibraryInterface public slashingLibrary;
->>>>>>> 6cf49091
 
     address public migratedAddress; // If non-zero, this contract has been migrated to this address.
 
@@ -270,27 +265,26 @@
     // Enqueues a request (if a request isn't already present) for the given identifier, time and ancillary data.
     function _requestPrice(
         bytes32 identifier,
-        uint64 time,
+        uint256 time,
         bytes memory ancillaryData,
         bool isGovernance
     ) internal {
-        uint256 blockTime = getCurrentTime();
-        require(time <= blockTime, "Can only request in past");
+        require(time <= getCurrentTime(), "Can only request in past");
         require(isGovernance || _getIdentifierWhitelist().isIdentifierSupported(identifier), "Unsupported identifier");
         require(ancillaryData.length <= ANCILLARY_BYTES_LIMIT, "Invalid ancillary data");
 
         bytes32 priceRequestId = _encodePriceRequest(identifier, time, ancillaryData);
         PriceRequest storage priceRequest = priceRequests[priceRequestId];
+
+        // Price has never been requested.
         uint32 currentRoundId = uint32(getCurrentRoundId());
-
-        // Price has never been requested.
         if (_getRequestStatus(priceRequest, currentRoundId) == RequestStatus.NotRequested) {
             uint32 roundIdToVoteOn = currentRoundId + 1; // Vote on request in the following round.
-            priceRequests[priceRequestId].identifier = identifier;
-            priceRequests[priceRequestId].time = time;
-            priceRequests[priceRequestId].ancillaryData = ancillaryData;
-            priceRequests[priceRequestId].lastVotingRound = roundIdToVoteOn;
-            if (isGovernance) priceRequests[priceRequestId].isGovernance = isGovernance;
+            priceRequest.identifier = identifier;
+            priceRequest.time = SafeCast.toUint64(time);
+            priceRequest.ancillaryData = ancillaryData;
+            priceRequest.lastVotingRound = roundIdToVoteOn;
+            if (isGovernance) priceRequest.isGovernance = isGovernance;
 
             pendingPriceRequestsIds.push(priceRequestId);
             emit RequestAdded(msg.sender, roundIdToVoteOn, identifier, time, ancillaryData, isGovernance);
@@ -443,16 +437,9 @@
         address voter = getVoterFromDelegate(msg.sender);
         VoteSubmission storage voteSubmission = voteInstance.voteSubmissions[voter];
 
-<<<<<<< HEAD
         require(getVotePhase() == Phase.Reveal, "Reveal phase has not started yet"); // Can only reveal in reveal phase.
 
         // 0 hashes are blocked in commit, so they indicate a different error: voter did not commit or already revealed.
-=======
-        // Can only reveal in the reveal phase.
-        require(getVotePhase() == Phase.Reveal, "Reveal phase has not started yet");
-        // 0 hashes are disallowed in the commit phase, so they indicate a different error.
-        // Cannot reveal an uncommitted or previously revealed hash
->>>>>>> 6cf49091
         require(voteSubmission.commit != bytes32(0), "Invalid hash reveal");
 
         // Check that the hash that was committed matches to the one that was revealed. Note that if the voter had
@@ -593,10 +580,6 @@
         uint256 currentRoundId = getCurrentRoundId();
         PriceRequest storage priceRequest = priceRequests[resolvedPriceRequestIds[requestIndex]];
 
-        // If the request is not resolved return zeros for everything.
-        if (_getRequestStatus(priceRequest, currentRoundId) != RequestStatus.Resolved)
-            return SlashingTracker(0, 0, 0, 0);
-
         VoteInstance storage voteInstance = priceRequest.voteInstances[priceRequest.lastVotingRound];
 
         uint256 totalVotes = voteInstance.results.totalVotes;
@@ -633,7 +616,6 @@
      * @param newMaxRolls the new number of rounds to roll a request before the DVM auto deletes it.
      */
     function setMaxRolls(uint32 newMaxRolls) public override onlyOwner {
-        require(newMaxRolls > 0, "Cannot set to 0");
         maxRolls = newMaxRolls;
         emit MaxRollsChanged(newMaxRolls);
     }
@@ -746,12 +728,8 @@
         VoterStake storage voterStake = voterStakes[voterAddress];
         int256 slash = voterStake.unappliedSlash; // Load in any unapplied slashing from the previous iteration.
         uint64 requestIndex = voterStake.nextIndexToProcess; // Traverse all requests from the last considered request.
-<<<<<<< HEAD
         // TODO: add a comment explaining how this while loop works
         while (requestIndex < resolvedPriceRequestIds.length && maxTraversals > 0) {
-=======
-        while (requestIndex < resolvedPriceRequestIds.length && maxTraversals != 0) {
->>>>>>> 6cf49091
             maxTraversals = unsafe_dec_64(maxTraversals); // reduce the number of traversals left & re-use the prop.
 
             PriceRequest storage request = priceRequests[resolvedPriceRequestIds[requestIndex]];
@@ -783,13 +761,8 @@
                 // and the total slashed for voting incorrectly. Use this to work out the stakers prorate share.
                 uint256 totalSlashed =
                     ((noVoteSlashPerToken * (totalStaked - totalVotes)) +
-<<<<<<< HEAD
                         (wrongVoteSlashPerToken * (totalVotes - totalCorrectVotes))) / 1e18;
                 slash += int256((effectiveStake * totalSlashed) / totalCorrectVotes);
-=======
-                        ((wrongVoteSlashPerToken * (totalVotes - totalCorrectVotes)))) / 1e18;
-                slash += int256(((effectiveStake * totalSlashed)) / totalCorrectVotes);
->>>>>>> 6cf49091
             }
 
             // If the next round is different to the current considered round, apply the slash to the voter and set the
@@ -805,7 +778,7 @@
         // had not traversed all settled requests in the above loop due to the maxTraversals parameter. If the following
         // request round is the same as the current round and we have an unapplied slash then store it within the voters
         // unappliedSlash tracker so that the next iteration of this method continues off from where we end now.
-        if (slash != 0 && !isNextRequestRoundDifferent(requestIndex - 1)) voterStake.unappliedSlash = slash;
+        if (slash != 0) voterStake.unappliedSlash = slash;
 
         // Set the account's next index to process to the next index so the next entry starts where we left off.
         voterStake.nextIndexToProcess = requestIndex;
@@ -951,13 +924,8 @@
 
         // Load in the last resolved index for this round to continue off from where the last caller left.
         uint64 requestIndex = rounds[currentRoundId].resolvedIndex;
-<<<<<<< HEAD
         //TODO: improve this comment Traverse over all pending requests, bounded by maxTraversals.
         while (requestIndex < pendingPriceRequestsIds.length && maxTraversals > 0) {
-=======
-        // Traverse over all pending requests, bounded by maxTraversals.
-        while (requestIndex < pendingPriceRequestsIds.length && maxTraversals != 0) {
->>>>>>> 6cf49091
             maxTraversals = unsafe_dec_64(maxTraversals);
 
             PriceRequest storage request = priceRequests[pendingPriceRequestsIds[requestIndex]];

--- conflicted
+++ resolved
@@ -36,22 +36,11 @@
 
     mapping(address => address) public delegateToStaker; // Mapping of delegates to their delegators (staker).
 
-<<<<<<< HEAD
-    // Number of UMA emitted per second to incentivize stakers.
-    uint128 public emissionRate;
-
-    // Total number of UMA staked within the system.
-    uint128 public cumulativeStake;
-
-    // Tracker used to allocate pro-rata share of rewards to stakers.
-    uint128 public rewardPerTokenStored;
-=======
-    uint256 public emissionRate; // Number of UMA emitted per second to incentivize stakers.
-
-    uint256 public cumulativeStake; // Total number of UMA staked within the system.
-
-    uint256 public rewardPerTokenStored; // Tracker used to allocate pro-rata share of rewards to stakers.
->>>>>>> 9c55f013
+    uint128 public emissionRate; // Number of UMA emitted per second to incentivize stakers.
+
+    uint128 public cumulativeStake; // Total number of UMA staked within the system.
+
+    uint128 public rewardPerTokenStored; // Tracker used to allocate pro-rata share of rewards to stakers.
 
     uint64 public unstakeCoolDown; // Delay, in seconds, a staker must wait when trying to unstake their UMA.
 

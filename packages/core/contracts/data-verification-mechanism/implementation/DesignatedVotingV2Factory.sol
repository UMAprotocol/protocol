--- conflicted
+++ resolved
@@ -8,19 +8,8 @@
  * @title Factory to deploy new instances of DesignatedVotingV2 and look up previously deployed instances.
  * @dev Allows off-chain infrastructure to look up a hot wallet's deployed DesignatedVoting contract.
  */
-<<<<<<< HEAD
-contract DesignatedVotingV2Factory is MultiCaller {
-    address private finder;
-    event NewDesignatedVoting(address indexed voter, address indexed designatedVoting, address indexed owner);
-=======
 contract DesignatedVotingV2Factory {
     address private immutable finder; // Finder contract that stores addresses of UMA system contracts.
-
-    // Mapping of hot wallet addresses to their designated voting contracts.
-    mapping(address => DesignatedVotingV2) public designatedVotingContracts;
-
-    event NewDesignatedVoting(address indexed designatedVoter, address indexed designatedVoting);
->>>>>>> ffe8c11a
 
     /**
      * @notice Construct the DesignatedVotingFactory contract.

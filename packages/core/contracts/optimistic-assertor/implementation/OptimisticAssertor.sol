// SPDX-License-Identifier: AGPL-3.0-only
pragma solidity 0.8.16;

import "@openzeppelin/contracts/token/ERC20/utils/SafeERC20.sol";
import "@openzeppelin/contracts/access/Ownable.sol";

import "../../oracle/interfaces/StoreInterface.sol";
import "../../oracle/interfaces/FinderInterface.sol";
import "../../oracle/implementation/Constants.sol";

import "../../common/implementation/Lockable.sol";
import "../../common/implementation/AddressWhitelist.sol";
import "../../oracle/interfaces/OracleAncillaryInterface.sol";
import "../../common/implementation/AncillaryData.sol";
import "../interfaces/OptimisticAssertorCallbackRecipientInterface.sol";
import "../interfaces/OptimisticAssertorInterface.sol";
import "../interfaces/SovereignSecurityManagerInterface.sol";

contract OptimisticAssertor is Lockable, OptimisticAssertorInterface, Ownable {
    using SafeERC20 for IERC20;

    FinderInterface public immutable finder;

    mapping(bytes32 => Assertion) public assertions;

    uint256 public burnedBondPercentage = 0.5e18; //50% of bond is burned.

    bytes32 public identifier = "ASSERT_TRUTH";

    IERC20 public defaultCurrency;
    uint256 public defaultBond;
    uint256 public defaultLiveness;

    constructor(
        FinderInterface _finder,
        IERC20 _defaultCurrency,
        uint256 _defaultBond,
        uint256 _defaultLiveness
    ) {
        finder = _finder;
        setAssertionDefaults(_defaultCurrency, _defaultBond, _defaultLiveness);
    }

    function setAssertionDefaults(
        IERC20 _defaultCurrency,
        uint256 _defaultBond,
        uint256 _defaultLiveness
    ) public onlyOwner {
        defaultCurrency = _defaultCurrency;
        defaultBond = _defaultBond;
        defaultLiveness = _defaultLiveness;

        emit AssertionDefaultsSet(_defaultCurrency, _defaultBond, _defaultLiveness);
    }

    function readAssertion(bytes32 assertionId) external view returns (Assertion memory) {
        return assertions[assertionId];
    }

    function assertTruth(bytes memory claim) public returns (bytes32) {
        // The simplest form of assertion. Bond currency and bond amount default to WETH and WETH final fee.
        // If there is a pending assertion with the same configuration (timestamp, claim and default bond prop) then
        // reverts. Internally calls assertTruth(...) with all the associated props.
        // returns the value that assertTruth(...) returns.
        return assertTruthFor(claim, address(0), address(0), address(0), defaultCurrency, defaultBond, defaultLiveness);
    }

    function assertTruthFor(
        bytes memory claim,
        address proposer,
        address callbackRecipient,
        address sovereignSecurityManager,
        IERC20 currency,
        uint256 bond,
        uint256 liveness
    ) public returns (bytes32) {
        address _proposer = proposer == address(0) ? msg.sender : proposer;
        bytes32 assertionId =
            _getId(claim, bond, liveness, currency, _proposer, callbackRecipient, sovereignSecurityManager);
        require(assertions[assertionId].proposer == address(0), "Assertion already exists");
        require(_getCollateralWhitelist().isOnWhitelist(address(currency)), "Unsupported currency");
        uint256 finalFee = _getStore().computeFinalFee(address(currency)).rawValue;
        require((bond * burnedBondPercentage) / 1e18 >= finalFee, "Bond amount too low");

        // Pull the bond
        currency.safeTransferFrom(msg.sender, address(this), bond);

        assertions[assertionId] = Assertion({
            proposer: _proposer,
            assertingCaller: msg.sender,
            disputer: address(0),
            callbackRecipient: callbackRecipient,
            sovereignSecurityManager: sovereignSecurityManager,
            currency: currency,
            settled: false,
            settlementResolution: false,
            bond: bond,
            assertionTime: getCurrentTime(),
            expirationTime: getCurrentTime() + liveness,
            claimId: keccak256(claim),
            ssmSettings: SsmSettings({
                useDisputeResolution: true, // this is the default behavior: if not specified by the Sovereign security manager the assertion will respect the DVM result.
                useDvmAsOracle: true // this is the default behavior: if not specified by the Sovereign security manager the assertion will use the DVM as an oracle.
            })
        });

        SovereignSecurityManagerInterface.AssertionPolicies memory assertionPolicies =
            _processAssertionPolicies(assertionId);

        // Check if the assertion is allowed by the sovereign security manager.
        require(assertionPolicies.allowAssertion, "Assertion not allowed");

        // Check if the Sovereign Security Manager is configured to arbitrate via DVM
        assertions[assertionId].ssmSettings.useDisputeResolution = assertionPolicies.useDisputeResolution;

        // Check if the Sovereign Security Manager is configured to use the DVM as an oracle.
        assertions[assertionId].ssmSettings.useDvmAsOracle = assertionPolicies.useDvmAsOracle;

        emit AssertionMade(
            assertionId,
            claim,
            _proposer,
            callbackRecipient,
            sovereignSecurityManager,
            currency,
            bond,
            assertions[assertionId].expirationTime
        );

        return assertionId;
    }

    function getAssertion(bytes32 assertionId) public view returns (bool) {
        Assertion memory assertion = assertions[assertionId];
        // Return early if not using answer from resolved dispute.
        if (assertion.disputer != address(0) && !assertion.ssmSettings.useDisputeResolution) return false;
        require(assertion.settled, "Assertion not settled"); // Revert if assertion not settled.
        return assertion.settlementResolution;
    }

    function settleAndGetAssertion(bytes32 assertionId) public returns (bool) {
        if (!assertions[assertionId].settled) settleAssertion(assertionId);
        return getAssertion(assertionId);
    }

    function disputeAssertionFor(bytes32 assertionId, address disputer) public {
        address _disputer = disputer == address(0) ? msg.sender : disputer;
        Assertion storage assertion = assertions[assertionId];
        require(assertion.proposer != address(0), "Assertion does not exist"); // Revert if assertion does not exist.
        require(assertion.disputer == address(0), "Assertion already disputed"); // Revert if assertion already disputed.
        require(assertion.expirationTime > getCurrentTime(), "Assertion is expired"); // Revert if assertion expired.

        // Pull the bond
        assertion.currency.safeTransferFrom(msg.sender, address(this), assertion.bond);

        assertion.disputer = _disputer;

        _getOracle(assertionId).requestPrice(identifier, assertion.assertionTime, _stampAssertion(assertionId));

<<<<<<< HEAD
        if (!assertion.ssmSettings.useDisputeResolution) _sendCallback(assertionId, false);
=======
        // Send dispute callback
        _callbackOnAssertionDispute(assertionId);

        // Send resolve callback if dispute resolution is discarded
        if (!assertion.useDisputeResolution) _callbackOnAssertionResolve(assertionId, false);
>>>>>>> d39a9c61

        emit AssertionDisputed(assertionId, _disputer);
    }

    function settleAssertion(bytes32 assertionId) public {
        Assertion storage assertion = assertions[assertionId];
        require(assertion.proposer != address(0), "Assertion does not exist"); // Revert if assertion does not exist.
        require(!assertion.settled, "Assertion already settled"); // Revert if assertion already settled.
        assertion.settled = true;
        if (assertion.disputer == address(0)) {
            // No dispute, settle with the proposer
            require(assertion.expirationTime <= getCurrentTime(), "Assertion not expired"); // Revert if assertion not expired.
            assertion.currency.safeTransfer(assertion.proposer, assertion.bond);
            assertion.settlementResolution = true;
            _callbackOnAssertionResolve(assertionId, true);

            emit AssertionSettled(assertionId, assertion.proposer, false, true);
        } else {
            // Dispute, settle with the disputer
            int256 resolvedPrice =
                _getOracle(assertionId).getPrice(identifier, assertion.assertionTime, _stampAssertion(assertionId)); // Revert if price not resolved.

            assertion.settlementResolution = assertion.ssmSettings.useDisputeResolution ? resolvedPrice == 1e18 : false;
            address bondRecipient = resolvedPrice == 1e18 ? assertion.proposer : assertion.disputer;

            // todo: should you only play the final fee in the case of a DVM arbitrated dispute?
            uint256 amountToBurn = (burnedBondPercentage * assertion.bond) / 1e18;
            uint256 amountToSend = assertion.bond * 2 - amountToBurn; // 50% of the bond is burned. The other 50% is sent to the bond recipient.

            assertion.currency.safeTransfer(bondRecipient, amountToSend);
            assertion.currency.safeTransfer(address(_getStore()), amountToBurn);

<<<<<<< HEAD
            if (assertion.ssmSettings.useDisputeResolution) _sendCallback(assertionId, assertion.settlementResolution);
=======
            if (assertion.useDisputeResolution)
                _callbackOnAssertionResolve(assertionId, assertion.settlementResolution);
>>>>>>> d39a9c61

            emit AssertionSettled(assertionId, bondRecipient, true, assertion.settlementResolution);
        }
    }

    /**
     * @notice Returns the current block timestamp.
     * @dev Can be overridden to control contract time.
     */
    function getCurrentTime() public view virtual returns (uint256) {
        return block.timestamp;
    }

    function stampAssertion(bytes32 assertionId) public view returns (bytes memory) {
        return _stampAssertion(assertionId);
    }

    function _getId(
        bytes memory claim,
        uint256 bond,
        uint256 liveness,
        IERC20 currency,
        address proposer,
        address callbackRecipient,
        address sovereignSecurityManager
    ) internal pure returns (bytes32) {
        // Returns the unique ID for this assertion. This ID is used to identify the assertion in the Oracle.
        return
            keccak256(
                abi.encode(claim, bond, liveness, currency, proposer, callbackRecipient, sovereignSecurityManager)
            );
    }

    function _stampAssertion(bytes32 assertionId) internal view returns (bytes memory) {
        // Returns the unique ID for this assertion. This ID is used to identify the assertion in the Oracle.
        return
            AncillaryData.appendKeyValueAddress(
                AncillaryData.appendKeyValueBytes32("", "assertionId", assertionId),
                "aoRequester",
                address(this)
            );
    }

    function _getCollateralWhitelist() internal view returns (AddressWhitelist) {
        return AddressWhitelist(finder.getImplementationAddress(OracleInterfaces.CollateralWhitelist));
    }

    function _getStore() internal view returns (StoreInterface) {
        return StoreInterface(finder.getImplementationAddress(OracleInterfaces.Store));
    }

    function _getOracle(bytes32 assertionId) internal view returns (OracleAncillaryInterface) {
        if (assertions[assertionId].ssmSettings.useDvmAsOracle)
            return OracleAncillaryInterface(finder.getImplementationAddress(OracleInterfaces.Oracle));
        return OracleAncillaryInterface(address(_getSovereignSecurityManager(assertionId)));
    }

    function _getSovereignSecurityManager(bytes32 assertionId)
        internal
        view
        returns (SovereignSecurityManagerInterface)
    {
        return SovereignSecurityManagerInterface(assertions[assertionId].sovereignSecurityManager);
    }

    function _processAssertionPolicies(bytes32 assertionId)
        internal
        returns (SovereignSecurityManagerInterface.AssertionPolicies memory)
    {
        address ssm = assertions[assertionId].sovereignSecurityManager;
        if (ssm == address(0)) return SovereignSecurityManagerInterface.AssertionPolicies(true, true, true);
        return SovereignSecurityManagerInterface(ssm).processAssertionPolicies(assertionId);
    }

    function _callbackOnAssertionResolve(bytes32 assertionId, bool assertedTruthfully) internal {
        if (assertions[assertionId].callbackRecipient != address(0))
            OptimisticAssertorCallbackRecipientInterface(assertions[assertionId].callbackRecipient).assertionResolved(
                assertionId,
                assertedTruthfully
            );
    }

    function _callbackOnAssertionDispute(bytes32 assertionId) internal {
        if (assertions[assertionId].callbackRecipient != address(0))
            OptimisticAssertorCallbackRecipientInterface(assertions[assertionId].callbackRecipient).assertionDisputed(
                assertionId
            );
    }
}<|MERGE_RESOLUTION|>--- conflicted
+++ resolved
@@ -157,15 +157,11 @@
 
         _getOracle(assertionId).requestPrice(identifier, assertion.assertionTime, _stampAssertion(assertionId));
 
-<<<<<<< HEAD
-        if (!assertion.ssmSettings.useDisputeResolution) _sendCallback(assertionId, false);
-=======
         // Send dispute callback
         _callbackOnAssertionDispute(assertionId);
 
         // Send resolve callback if dispute resolution is discarded
-        if (!assertion.useDisputeResolution) _callbackOnAssertionResolve(assertionId, false);
->>>>>>> d39a9c61
+        if (!assertion.ssmSettings.useDisputeResolution) _callbackOnAssertionResolve(assertionId, false);
 
         emit AssertionDisputed(assertionId, _disputer);
     }
@@ -198,12 +194,8 @@
             assertion.currency.safeTransfer(bondRecipient, amountToSend);
             assertion.currency.safeTransfer(address(_getStore()), amountToBurn);
 
-<<<<<<< HEAD
-            if (assertion.ssmSettings.useDisputeResolution) _sendCallback(assertionId, assertion.settlementResolution);
-=======
-            if (assertion.useDisputeResolution)
+            if (assertion.ssmSettings.useDisputeResolution)
                 _callbackOnAssertionResolve(assertionId, assertion.settlementResolution);
->>>>>>> d39a9c61
 
             emit AssertionSettled(assertionId, bondRecipient, true, assertion.settlementResolution);
         }

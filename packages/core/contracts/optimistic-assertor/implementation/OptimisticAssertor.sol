// SPDX-License-Identifier: AGPL-3.0-only
pragma solidity 0.8.16;

import "@openzeppelin/contracts/token/ERC20/utils/SafeERC20.sol";
import "@openzeppelin/contracts/access/Ownable.sol";

import "../../oracle/interfaces/StoreInterface.sol";
import "../../oracle/interfaces/FinderInterface.sol";
import "../../oracle/implementation/Constants.sol";

import "../../common/implementation/Lockable.sol";
import "../../common/implementation/AddressWhitelist.sol";
import "../../oracle/interfaces/OracleAncillaryInterface.sol";
import "../../oracle/interfaces/IdentifierWhitelistInterface.sol";
import "../../common/implementation/AncillaryData.sol";
import "../interfaces/OptimisticAssertorCallbackRecipientInterface.sol";
import "../interfaces/OptimisticAssertorInterface.sol";
import "../interfaces/SovereignSecurityManagerInterface.sol";

contract OptimisticAssertor is Lockable, OptimisticAssertorInterface, Ownable {
    using SafeERC20 for IERC20;

    FinderInterface public immutable finder;

    mapping(bytes32 => Assertion) public assertions;

    uint256 public burnedBondPercentage = 0.5e18; //50% of bond is burned.

    bytes32 public defaultIdentifier = "ASSERT_TRUTH";

    IERC20 public defaultCurrency;
    uint256 public defaultBond;
    uint256 public defaultLiveness;

    constructor(
        FinderInterface _finder,
        IERC20 _defaultCurrency,
        uint256 _defaultBond,
        uint256 _defaultLiveness
    ) {
        finder = _finder;
        setAssertionDefaults(_defaultCurrency, _defaultBond, _defaultLiveness);
    }

    function setAssertionDefaults(
        IERC20 _defaultCurrency,
        uint256 _defaultBond,
        uint256 _defaultLiveness
    ) public onlyOwner {
        defaultCurrency = _defaultCurrency;
        defaultBond = _defaultBond;
        defaultLiveness = _defaultLiveness;

        emit AssertionDefaultsSet(_defaultCurrency, _defaultBond, _defaultLiveness);
    }

    function readAssertion(bytes32 assertionId) external view returns (Assertion memory) {
        return assertions[assertionId];
    }

    function assertTruth(bytes memory claim) public returns (bytes32) {
        // The simplest form of assertion. Bond currency and bond amount default to WETH and WETH final fee.
        // If there is a pending assertion with the same configuration (timestamp, claim and default bond prop) then
        // reverts. Internally calls assertTruth(...) with all the associated props.
        // returns the value that assertTruth(...) returns.
        return
            assertTruthFor(
                claim,
                address(0),
                address(0),
                address(0),
                defaultCurrency,
                defaultBond,
                defaultLiveness,
                defaultIdentifier
            );
    }

    function assertTruthFor(
        bytes memory claim,
        address proposer,
        address callbackRecipient,
        address sovereignSecurityManager,
        IERC20 currency,
        uint256 bond,
        uint256 liveness,
        bytes32 identifier
    ) public returns (bytes32) {
        address _proposer = proposer == address(0) ? msg.sender : proposer;
        bytes32 assertionId =
            _getId(claim, bond, liveness, currency, _proposer, callbackRecipient, sovereignSecurityManager, identifier);

        require(assertions[assertionId].proposer == address(0), "Assertion already exists");
        require(_getIdentifierWhitelist().isIdentifierSupported(identifier), "Unsupported identifier");
        require(_getCollateralWhitelist().isOnWhitelist(address(currency)), "Unsupported currency");
<<<<<<< HEAD
        require(
            (bond * burnedBondPercentage) / 1e18 >= _getStore().computeFinalFee(address(currency)).rawValue,
            "Bond amount too low"
        );
=======
        require(bond >= getMinimumBond(address(currency)), "Bond amount too low");
>>>>>>> 32e48236

        // Pull the bond
        currency.safeTransferFrom(msg.sender, address(this), bond);

        assertions[assertionId] = Assertion({
            proposer: _proposer,
            disputer: address(0),
            callbackRecipient: callbackRecipient,
            currency: currency,
            settled: false,
            settlementResolution: false,
            bond: bond,
            assertionTime: getCurrentTime(),
            expirationTime: getCurrentTime() + liveness,
<<<<<<< HEAD
            claimId: keccak256(claim),
=======
>>>>>>> 32e48236
            identifier: identifier,
            ssmSettings: SsmSettings({
                useDisputeResolution: true, // this is the default behavior: if not specified by the Sovereign security manager the assertion will respect the DVM result.
                useDvmAsOracle: true, // this is the default behavior: if not specified by the Sovereign security manager the assertion will use the DVM as an oracle.
                sovereignSecurityManager: sovereignSecurityManager,
                assertingCaller: msg.sender
            })
        });

        SovereignSecurityManagerInterface.AssertionPolicies memory assertionPolicies =
            _processAssertionPolicies(assertionId);

        // Check if the assertion is allowed by the sovereign security manager.
        require(assertionPolicies.allowAssertion, "Assertion not allowed");

        // Check if the Sovereign Security Manager is configured to arbitrate via DVM
        assertions[assertionId].ssmSettings.useDisputeResolution = assertionPolicies.useDisputeResolution;

        // Check if the Sovereign Security Manager is configured to use the DVM as an oracle.
        assertions[assertionId].ssmSettings.useDvmAsOracle = assertionPolicies.useDvmAsOracle;

        emit AssertionMade(
            assertionId,
            claim,
            _proposer,
            callbackRecipient,
            sovereignSecurityManager,
            currency,
            bond,
            assertions[assertionId].expirationTime
        );

        return assertionId;
    }

    function getAssertion(bytes32 assertionId) public view returns (bool) {
        Assertion memory assertion = assertions[assertionId];
        // Return early if not using answer from resolved dispute.
        if (assertion.disputer != address(0) && !assertion.ssmSettings.useDisputeResolution) return false;
        require(assertion.settled, "Assertion not settled"); // Revert if assertion not settled.
        return assertion.settlementResolution;
    }

    function settleAndGetAssertion(bytes32 assertionId) public returns (bool) {
        if (!assertions[assertionId].settled) settleAssertion(assertionId);
        return getAssertion(assertionId);
    }

    function disputeAssertionFor(bytes32 assertionId, address disputer) public {
        address _disputer = disputer == address(0) ? msg.sender : disputer;
        Assertion storage assertion = assertions[assertionId];
        require(assertion.proposer != address(0), "Assertion does not exist"); // Revert if assertion does not exist.
        require(assertion.disputer == address(0), "Assertion already disputed"); // Revert if assertion already disputed.
        require(assertion.expirationTime > getCurrentTime(), "Assertion is expired"); // Revert if assertion expired.

        // Pull the bond
        assertion.currency.safeTransferFrom(msg.sender, address(this), assertion.bond);

        assertion.disputer = _disputer;

        _getOracle(assertionId).requestPrice(
            assertion.identifier,
            assertion.assertionTime,
            _stampAssertion(assertionId)
        );

        // Send dispute callback
        _callbackOnAssertionDispute(assertionId);

        // Send resolve callback if dispute resolution is discarded
        if (!assertion.ssmSettings.useDisputeResolution) _callbackOnAssertionResolve(assertionId, false);

        emit AssertionDisputed(assertionId, _disputer);
    }

    function settleAssertion(bytes32 assertionId) public {
        Assertion storage assertion = assertions[assertionId];
        require(assertion.proposer != address(0), "Assertion does not exist"); // Revert if assertion does not exist.
        require(!assertion.settled, "Assertion already settled"); // Revert if assertion already settled.
        assertion.settled = true;
        if (assertion.disputer == address(0)) {
            // No dispute, settle with the proposer
            require(assertion.expirationTime <= getCurrentTime(), "Assertion not expired"); // Revert if assertion not expired.
            assertion.currency.safeTransfer(assertion.proposer, assertion.bond);
            assertion.settlementResolution = true;
            _callbackOnAssertionResolve(assertionId, true);

            emit AssertionSettled(assertionId, assertion.proposer, false, true);
        } else {
            // Dispute, settle with the disputer
            int256 resolvedPrice =
                _getOracle(assertionId).getPrice(
                    assertion.identifier,
                    assertion.assertionTime,
                    _stampAssertion(assertionId)
                ); // Revert if price not resolved.

            assertion.settlementResolution = assertion.ssmSettings.useDisputeResolution ? resolvedPrice == 1e18 : false;
            address bondRecipient = resolvedPrice == 1e18 ? assertion.proposer : assertion.disputer;

            // todo: should you only play the final fee in the case of a DVM arbitrated dispute?
            uint256 amountToBurn = (burnedBondPercentage * assertion.bond) / 1e18;
            uint256 amountToSend = assertion.bond * 2 - amountToBurn; // 50% of the bond is burned. The other 50% is sent to the bond recipient.

            assertion.currency.safeTransfer(bondRecipient, amountToSend);
            assertion.currency.safeTransfer(address(_getStore()), amountToBurn);

            if (assertion.ssmSettings.useDisputeResolution)
                _callbackOnAssertionResolve(assertionId, assertion.settlementResolution);

            emit AssertionSettled(assertionId, bondRecipient, true, assertion.settlementResolution);
        }
    }

    /**
     * @notice Returns the current block timestamp.
     * @dev Can be overridden to control contract time.
     */
    function getCurrentTime() public view virtual returns (uint256) {
        return block.timestamp;
    }

    function stampAssertion(bytes32 assertionId) public view returns (bytes memory) {
        return _stampAssertion(assertionId);
    }

    function getMinimumBond(address currencyAddress) public view returns (uint256) {
        uint256 finalFee = _getStore().computeFinalFee(currencyAddress).rawValue;
        return (finalFee * 1e18) / burnedBondPercentage;
    }

    function _getId(
        bytes memory claim,
        uint256 bond,
        uint256 liveness,
        IERC20 currency,
        address proposer,
        address callbackRecipient,
        address sovereignSecurityManager,
        bytes32 identifier
    ) internal pure returns (bytes32) {
        // Returns the unique ID for this assertion. This ID is used to identify the assertion in the Oracle.
        return
            keccak256(
                abi.encode(
                    claim,
                    bond,
                    liveness,
                    currency,
                    proposer,
                    callbackRecipient,
                    sovereignSecurityManager,
                    identifier
                )
            );
    }

    function _stampAssertion(bytes32 assertionId) internal view returns (bytes memory) {
        // Returns the unique ID for this assertion. This ID is used to identify the assertion in the Oracle.
        return
            AncillaryData.appendKeyValueAddress(
                AncillaryData.appendKeyValueBytes32("", "assertionId", assertionId),
                "aoRequester",
                address(this)
            );
    }

    function _getCollateralWhitelist() internal view returns (AddressWhitelist) {
        return AddressWhitelist(finder.getImplementationAddress(OracleInterfaces.CollateralWhitelist));
    }

    function _getIdentifierWhitelist() internal view returns (IdentifierWhitelistInterface) {
        return IdentifierWhitelistInterface(finder.getImplementationAddress(OracleInterfaces.IdentifierWhitelist));
    }

    function _getStore() internal view returns (StoreInterface) {
        return StoreInterface(finder.getImplementationAddress(OracleInterfaces.Store));
    }

    function _getOracle(bytes32 assertionId) internal view returns (OracleAncillaryInterface) {
        if (assertions[assertionId].ssmSettings.useDvmAsOracle)
            return OracleAncillaryInterface(finder.getImplementationAddress(OracleInterfaces.Oracle));
        return OracleAncillaryInterface(address(_getSovereignSecurityManager(assertionId)));
    }

    function _getSovereignSecurityManager(bytes32 assertionId)
        internal
        view
        returns (SovereignSecurityManagerInterface)
    {
        return SovereignSecurityManagerInterface(assertions[assertionId].ssmSettings.sovereignSecurityManager);
    }

    function _processAssertionPolicies(bytes32 assertionId)
        internal
        returns (SovereignSecurityManagerInterface.AssertionPolicies memory)
    {
        address ssm = assertions[assertionId].ssmSettings.sovereignSecurityManager;
        if (ssm == address(0)) return SovereignSecurityManagerInterface.AssertionPolicies(true, true, true);
        return SovereignSecurityManagerInterface(ssm).processAssertionPolicies(assertionId);
    }

    function _callbackOnAssertionResolve(bytes32 assertionId, bool assertedTruthfully) internal {
        if (assertions[assertionId].callbackRecipient != address(0))
            OptimisticAssertorCallbackRecipientInterface(assertions[assertionId].callbackRecipient).assertionResolved(
                assertionId,
                assertedTruthfully
            );
    }

    function _callbackOnAssertionDispute(bytes32 assertionId) internal {
        if (assertions[assertionId].callbackRecipient != address(0))
            OptimisticAssertorCallbackRecipientInterface(assertions[assertionId].callbackRecipient).assertionDisputed(
                assertionId
            );
    }
}<|MERGE_RESOLUTION|>--- conflicted
+++ resolved
@@ -93,14 +93,7 @@
         require(assertions[assertionId].proposer == address(0), "Assertion already exists");
         require(_getIdentifierWhitelist().isIdentifierSupported(identifier), "Unsupported identifier");
         require(_getCollateralWhitelist().isOnWhitelist(address(currency)), "Unsupported currency");
-<<<<<<< HEAD
-        require(
-            (bond * burnedBondPercentage) / 1e18 >= _getStore().computeFinalFee(address(currency)).rawValue,
-            "Bond amount too low"
-        );
-=======
         require(bond >= getMinimumBond(address(currency)), "Bond amount too low");
->>>>>>> 32e48236
 
         // Pull the bond
         currency.safeTransferFrom(msg.sender, address(this), bond);
@@ -115,10 +108,7 @@
             bond: bond,
             assertionTime: getCurrentTime(),
             expirationTime: getCurrentTime() + liveness,
-<<<<<<< HEAD
             claimId: keccak256(claim),
-=======
->>>>>>> 32e48236
             identifier: identifier,
             ssmSettings: SsmSettings({
                 useDisputeResolution: true, // this is the default behavior: if not specified by the Sovereign security manager the assertion will respect the DVM result.

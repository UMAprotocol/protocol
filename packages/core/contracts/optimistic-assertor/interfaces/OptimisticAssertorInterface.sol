// SPDX-License-Identifier: AGPL-3.0-only
pragma solidity 0.8.16;

import "@openzeppelin/contracts/token/ERC20/IERC20.sol";

interface OptimisticAssertorInterface {
    struct SsmSettings {
        bool useDisputeResolution; // TODO: might be moved to SovereignSecurityManager.
        bool useDvmAsOracle; // True if the DVM is used as an oracle (SovereignSecurityManager on False).
        bool validateDisputers; // True if the SSM isDisputeAllowed should be checked on disputes.
        address sovereignSecurityManager;
        address assertingCaller;
    }

    // TODO variable packing to save gas.
    struct Assertion {
        address proposer; // Address of the proposer.
        // TODO: consider naming proposer->asserter.
        address disputer; // Address of the disputer.
        address callbackRecipient; // Address that receives the callback.
        IERC20 currency; // ERC20 token used to pay rewards and fees.
        bool settled; // True if the request is settled.
        bool settlementResolution;
        uint256 bond;
<<<<<<< HEAD
        uint256 assertionTime; // Time of the assertion. TODO uint64 could be enough.
        uint256 expirationTime; // TODO uint64 could be enough.
=======
        uint256 assertionTime; // Time of the assertion.
        uint256 expirationTime;
        bytes32 claimId;
>>>>>>> dc0ed4e3
        bytes32 identifier;
        SsmSettings ssmSettings;
    }

    function defaultIdentifier() external view returns (bytes32);

    function readAssertion(bytes32 assertionId) external view returns (Assertion memory);

    function assertTruth(bytes memory claim) external returns (bytes32);

    function assertTruthFor(
        bytes memory claim,
        address proposer,
        address callbackRecipient,
        address sovereignSecurityManager,
        IERC20 currency,
        uint256 bond,
        uint256 liveness,
        bytes32 identifier
    ) external returns (bytes32);

    function getAssertion(bytes32 assertionId) external view returns (bool);

    function getMinimumBond(address currencyAddress) external view returns (uint256);

    event AssertionMade(
        bytes32 indexed assertionId,
        bytes claim,
        address indexed proposer,
        address callbackRecipient,
        address indexed sovereignSecurityManager,
        IERC20 currency,
        uint256 bond,
        uint256 expirationTime
    );

    event AssertionDisputed(bytes32 indexed assertionId, address indexed disputer);

    event AssertionSettled(
        bytes32 indexed assertionId,
        address indexed bondRecipient,
        bool disputed,
        bool settlementResolution
    );

    event AssertionDefaultsSet(IERC20 defaultCurrency, uint256 defaultBond, uint256 defaultLiveness);
}<|MERGE_RESOLUTION|>--- conflicted
+++ resolved
@@ -22,14 +22,9 @@
         bool settled; // True if the request is settled.
         bool settlementResolution;
         uint256 bond;
-<<<<<<< HEAD
         uint256 assertionTime; // Time of the assertion. TODO uint64 could be enough.
         uint256 expirationTime; // TODO uint64 could be enough.
-=======
-        uint256 assertionTime; // Time of the assertion.
-        uint256 expirationTime;
         bytes32 claimId;
->>>>>>> dc0ed4e3
         bytes32 identifier;
         SsmSettings ssmSettings;
     }

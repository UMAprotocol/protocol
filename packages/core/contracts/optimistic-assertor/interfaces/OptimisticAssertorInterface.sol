// SPDX-License-Identifier: AGPL-3.0-only
pragma solidity 0.8.16;

import "@openzeppelin/contracts/token/ERC20/IERC20.sol";

interface OptimisticAssertorInterface {
    struct SsmSettings {
        bool useDisputeResolution; // TODO: might be moved to SovereignSecurityManager.
        bool useDvmAsOracle; // True if the DVM is used as an oracle (SovereignSecurityManager on False)
        address sovereignSecurityManager;
        address assertingCaller;
    }

    struct Assertion {
        address proposer; // Address of the proposer.
        // TODO: consider naming proposer->asserter.
        address disputer; // Address of the disputer.
        address callbackRecipient; // Address that receives the callback.
        IERC20 currency; // ERC20 token used to pay rewards and fees.
        bool settled; // True if the request is settled.
        bool settlementResolution;
        uint256 bond;
        uint256 assertionTime; // Time of the assertion.
        uint256 expirationTime;
<<<<<<< HEAD
        bytes32 claimId;
=======
>>>>>>> 32e48236
        bytes32 identifier;
        SsmSettings ssmSettings;
    }

    function defaultIdentifier() external view returns (bytes32);

    function readAssertion(bytes32 assertionId) external view returns (Assertion memory);

    function assertTruth(bytes memory claim) external returns (bytes32);

    function assertTruthFor(
        bytes memory claim,
        address proposer,
        address callbackRecipient,
        address sovereignSecurityManager,
        IERC20 currency,
        uint256 bond,
        uint256 liveness,
        bytes32 identifier
    ) external returns (bytes32);

    function getAssertion(bytes32 assertionId) external view returns (bool);

    function getMinimumBond(address currencyAddress) external view returns (uint256);

    event AssertionMade(
        bytes32 assertionId,
        bytes claim,
        address indexed proposer,
        address callbackRecipient,
        address indexed sovereignSecurityManager,
        IERC20 currency,
        uint256 bond,
        uint256 expirationTime
    );

    event AssertionDisputed(bytes32 indexed assertionId, address indexed disputer);

    event AssertionSettled(
        bytes32 indexed assertionId,
        address indexed bondRecipient,
        bool disputed,
        bool settlementResolution
    );

    event AssertionDefaultsSet(IERC20 defaultCurrency, uint256 defaultBond, uint256 defaultLiveness);
}<|MERGE_RESOLUTION|>--- conflicted
+++ resolved
@@ -22,10 +22,7 @@
         uint256 bond;
         uint256 assertionTime; // Time of the assertion.
         uint256 expirationTime;
-<<<<<<< HEAD
         bytes32 claimId;
-=======
->>>>>>> 32e48236
         bytes32 identifier;
         SsmSettings ssmSettings;
     }

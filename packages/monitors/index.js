#!/usr/bin/env node

require("dotenv").config();
const retry = require("async-retry");

// Clients to retrieve on-chain data and helpers.
const {
  ExpiringMultiPartyClient,
  ExpiringMultiPartyEventClient,
  TokenBalanceClient,
  Networker,
  Logger,
  createReferencePriceFeedForEmp,
  createTokenPriceFeedForEmp,
  waitForLogger,
  delay
} = require("@uma/financial-templates-lib");

// Monitor modules to report on client state changes.
const { ContractMonitor } = require("./src/ContractMonitor");
const { BalanceMonitor } = require("./src/BalanceMonitor");
const { CRMonitor } = require("./src/CRMonitor");
const { SyntheticPegMonitor } = require("./src/SyntheticPegMonitor");

// Contract ABIs and network Addresses.
const { getAbi, getAddress } = require("@uma/core");
const { getWeb3 } = require("@uma/common");

/**
 * @notice Continuously attempts to monitor contract positions and reports based on monitor modules.
 * @param {Object} logger Module responsible for sending logs.
 * @param {String} address Contract address of the EMP.
 * @param {Number} pollingDelay The amount of seconds to wait between iterations. If set to 0 then running in serverless
 *     mode which will exit after the loop.
 * @param {Number} errorRetries The number of times the execution loop will re-try before throwing if an error occurs.
 * @param {Number} errorRetriesTimeout The amount of milliseconds to wait between re-try iterations on failed loops.
 * @param {Number} startingBlock Offset block number to define where the monitor bot should start searching for events
 *     from. If 0 will look for all events back to deployment of the EMP. If set to null uses current block number.
 * @param {Number} endingBlock Termination block number to define where the monitor bot should end searching for events.
 *     If `null` then will search up until the latest block number in each loop.
 * @param {Object} monitorConfig Configuration object to parameterize all monitor modules.
 * @param {Object} tokenPriceFeedConfig Configuration to construct the tokenPriceFeed (balancer or uniswap) price feed object.
 * @param {Object} medianizerPriceFeedConfig Configuration to construct the reference price feed object.
 * @return None or throws an Error.
 */
async function run({
  logger,
  web3,
  empAddress,
  pollingDelay,
  errorRetries,
  errorRetriesTimeout,
  startingBlock,
  endingBlock,
  monitorConfig,
  tokenPriceFeedConfig,
  medianizerPriceFeedConfig
}) {
  try {
    const { hexToUtf8 } = web3.utils;

    // If pollingDelay === 0 then the bot is running in serverless mode and should send a `debug` level log.
    // Else, if running in loop mode (pollingDelay != 0), then it should send a `info` level log.
    logger[pollingDelay === 0 ? "debug" : "info"]({
      at: "Monitor#index",
      message: "Monitor started 🕵️‍♂️",
      empAddress,
      pollingDelay,
      errorRetries,
      errorRetriesTimeout,
      startingBlock,
      endingBlock,
      monitorConfig,
      tokenPriceFeedConfig,
      medianizerPriceFeedConfig
    });

    const getTime = () => Math.round(new Date().getTime() / 1000);

    const networker = new Networker(logger);

    // 0. Setup EMP and token instances to monitor.
    const [networkId, latestBlock, medianizerPriceFeed, tokenPriceFeed] = await Promise.all([
      web3.eth.net.getId(),
      web3.eth.getBlock("latest"),
      createReferencePriceFeedForEmp(logger, web3, networker, getTime, empAddress, medianizerPriceFeedConfig),
      createTokenPriceFeedForEmp(logger, web3, networker, getTime, empAddress, tokenPriceFeedConfig)
    ]);

    if (!medianizerPriceFeed || !tokenPriceFeed) {
      throw new Error("Price feed config is invalid");
    }

    // Setup contract instances. NOTE that getAddress("Voting", networkId) will resolve to null in tests.
    const emp = new web3.eth.Contract(getAbi("ExpiringMultiParty"), empAddress);
    // Setup contract instances.
    const voting = new web3.eth.Contract(getAbi("Voting"), getAddress("Voting", networkId));

    const [priceIdentifier, collateralAddress, syntheticTokenAddress] = await Promise.all([
      emp.methods.priceIdentifier().call(),
      emp.methods.collateralCurrency().call(),
      emp.methods.tokenCurrency().call()
    ]);
<<<<<<< HEAD

    const collateralToken = new web3.eth.Contract(getAbi("ExpandedERC20"), collateralAddress);
=======
    const collateralToken = new web3.eth.Contract(getAbi("ExpandedERC20"), collateralTokenAddress);
>>>>>>> 24598268
    const syntheticToken = new web3.eth.Contract(getAbi("ExpandedERC20"), syntheticTokenAddress);

    const [
      collateralCurrencySymbol,
      syntheticCurrencySymbol,
      collateralCurrencyDecimals,
      syntheticCurrencyDecimals
    ] = await Promise.all([
      collateralToken.methods.symbol().call(),
      syntheticToken.methods.symbol().call(),
      collateralToken.methods.decimals().call(),
      syntheticToken.methods.decimals().call()
    ]);

    // Generate EMP properties to inform monitor modules of important info like token symbols and price identifier.
    const empProps = {
      collateralCurrencySymbol,
      syntheticCurrencySymbol,
      collateralCurrencyDecimals,
      syntheticCurrencyDecimals,
      priceIdentifier: hexToUtf8(priceIdentifier),
      networkId
    };

    // 1. Contract state monitor.
    // Start the event client by looking from the provided `startingBlock` number to the provided `endingBlock` number.
    // If param are sets to null then use the `latest` block number for the `eventsFromBlockNumber` and leave the
    // `endingBlock` as null in the client constructor. The client will then query up until the `latest` block on every
    // loop and update this variable accordingly on each iteration.
    const eventsFromBlockNumber = startingBlock ? startingBlock : latestBlock.number;

    const empEventClient = new ExpiringMultiPartyEventClient(
      logger,
      getAbi("ExpiringMultiParty"),
      web3,
      empAddress,
      eventsFromBlockNumber,
      endingBlock
    );

    const contractMonitor = new ContractMonitor({
      logger,
      expiringMultiPartyEventClient: empEventClient,
      priceFeed: medianizerPriceFeed,
      config: monitorConfig,
      empProps,
      voting
    });

    // 2. Balance monitor to inform if monitored addresses drop below critical thresholds.
    const tokenBalanceClient = new TokenBalanceClient(
      logger,
      getAbi("ExpandedERC20"),
      web3,
      collateralAddress,
      syntheticTokenAddress
    );

    const balanceMonitor = new BalanceMonitor({
      logger,
      tokenBalanceClient,
      config: monitorConfig,
      empProps
    });

    // 3. Collateralization Ratio monitor.
    const empClient = new ExpiringMultiPartyClient(logger, getAbi("ExpiringMultiParty"), web3, empAddress);

    const crMonitor = new CRMonitor({
      logger,
      expiringMultiPartyClient: empClient,
      priceFeed: medianizerPriceFeed,
      config: monitorConfig,
      empProps
    });

    // 4. Synthetic Peg Monitor.
    const syntheticPegMonitor = new SyntheticPegMonitor({
      logger,
      web3,
      uniswapPriceFeed: tokenPriceFeed,
      medianizerPriceFeed,
      config: monitorConfig,
      empProps
    });

    // Create a execution loop that will run indefinitely (or yield early if in serverless mode)
    for (;;) {
      await retry(
        async () => {
          // Update all client and price feeds.
          await Promise.all([
            empClient.update(),
            empEventClient.update(),
            tokenBalanceClient.update(),
            medianizerPriceFeed.update(),
            tokenPriceFeed.update()
          ]);

          // Run all queries within the monitor bots modules.
          await Promise.all([
            // 1. Contract monitor. Check for liquidations, disputes, dispute settlement and sponsor events.
            contractMonitor.checkForNewLiquidations(),
            contractMonitor.checkForNewDisputeEvents(),
            contractMonitor.checkForNewDisputeSettlementEvents(),
            contractMonitor.checkForNewSponsors(),
            // 2.  Wallet Balance monitor. Check if the bot ballances have moved past thresholds.
            balanceMonitor.checkBotBalances(),
            // 3.  Position Collateralization Ratio monitor. Check if monitored wallets are still safely above CRs.
            crMonitor.checkWalletCrRatio(),
            // 4. Synthetic peg monitor. Check for peg deviation, peg volatility and synthetic volatility.
            syntheticPegMonitor.checkPriceDeviation(),
            syntheticPegMonitor.checkPegVolatility(),
            syntheticPegMonitor.checkSyntheticVolatility()
          ]);
        },
        {
          retries: errorRetries,
          minTimeout: errorRetriesTimeout * 1000, // delay between retries in ms
          onRetry: error => {
            logger.debug({
              at: "Monitor#index",
              message: "An error was thrown in the execution loop - retrying",
              error: typeof error === "string" ? new Error(error) : error
            });
          }
        }
      );
      // If the polling delay is set to 0 then the script will terminate the bot after one full run.
      if (pollingDelay === 0) {
        logger.debug({
          at: "Monitor#index",
          message: "End of serverless execution loop - terminating process"
        });
        await waitForLogger(logger);
        break;
      }
      logger.debug({
        at: "Monitor#index",
        message: "End of execution loop - waiting polling delay"
      });
      await delay(Number(pollingDelay));
    }
  } catch (error) {
    // If any error is thrown, catch it and bubble up to the main try-catch for error processing in the Poll function.
    throw typeof error === "string" ? new Error(error) : error;
  }
}
async function Poll(callback) {
  try {
    if (!process.env.EMP_ADDRESS) {
      throw new Error(
        "Bad environment variables! Specify an `EMP_ADDRESS` for the location of the expiring Multi Party."
      );
    }

    // Deprecate UNISWAP_PRICE_FEED_CONFIG to favor TOKEN_PRICE_FEED_CONFIG, leaving in for compatibility.
    // If nothing defined, it will default to uniswap within createPriceFeed
    const tokenPriceFeedConfigEnv = process.env.TOKEN_PRICE_FEED_CONFIG || process.env.UNISWAP_PRICE_FEED_CONFIG;

    // This object is spread when calling the `run` function below. It relies on the object enumeration order and must
    // match the order of parameters defined in the`run` function.
    const executionParameters = {
      empAddress: process.env.EMP_ADDRESS,
      // Default to 1 minute delay. If set to 0 in env variables then the script will exit after full execution.
      pollingDelay: process.env.POLLING_DELAY ? Number(process.env.POLLING_DELAY) : 60,
      // Default to 5 re-tries on error within the execution loop.
      errorRetries: process.env.ERROR_RETRIES ? Number(process.env.ERROR_RETRIES) : 5,
      // Default to 10 seconds in between error re-tries.
      errorRetriesTimeout: process.env.ERROR_RETRIES__TIMEOUT ? Number(process.env.ERROR_RETRIES__TIMEOUT) : 10,
      // Block number to search for events from. If set, acts to offset the search to ignore events in the past. If not
      // set then default to null which indicates that the bot should start at the current block number.
      startingBlock: process.env.STARTING_BLOCK_NUMBER,
      // Block number to search for events to. If set, acts to limit from where the monitor bot will search for events up
      // until. If not set the default to null which indicates that the bot should search up to 'latest'.
      endingBlock: process.env.ENDING_BLOCK_NUMBER,
      // Monitor config contains all configuration settings for all monitor modules. This includes the following:
      // MONITOR_CONFIG={
      //  "botsToMonitor": [{ name: "Liquidator Bot",       // Friendly bot name
      //     address: "0x12345"                             // Bot address
      //    "collateralThreshold": "500000000000000000000", // 500e18 collateral token currency.
      //    "syntheticThreshold": "2000000000000000000000", // 200e18 synthetic token currency.
      //    "etherThreshold": "500000000000000000" },       // 0.5e18 Wei alert
      //  ...],
      //  "walletsToMonitor": [{ name: "Market Making bot", // Friendly bot name
      //    address: "0x12345",                             // bot address
      //    crAlert: 1.50 },                                // CR monitoring threshold. 1.5=150%
      //  ...],
      //  "monitoredLiquidators": ["0x1234","0x5678"],       // Array of liquidator bots of interest.
      //  "monitoredDisputers": ["0x1234","0x5678"],         // Array of disputer bots of interest.
      //  "deviationAlertThreshold": 0.5,                    // If deviation in token price exceeds this fire alert.
      //  "volatilityWindow": 600,                           // Length of time (in seconds) to snapshot volatility.
      //  "pegVolatilityAlertThreshold": 0.1,                // Threshold for synthetic peg (identifier) price volatility over `volatilityWindow`.
      //  "syntheticVolatilityAlertThreshold": 0.1,          // Threshold for synthetic token on uniswap price volatility over `volatilityWindow`.
      //  "logOverrides":{                                   // override specific events log levels.
      //       "deviation":"error",                          // SyntheticPegMonitor deviation alert.
      //       "crThreshold":"error",                        // CRMonitor CR threshold alert.
      //       "syntheticThreshold":"error",                 // BalanceMonitor synthetic balance threshold alert.
      //       "collateralThreshold":"error",                // BalanceMonitor collateral balance threshold alert.
      //       "ethThreshold":"error",                       // BalanceMonitor ETH balance threshold alert.
      //       "newPositionCreated":"debug"                  // ContractMonitor new position created.
      //   }
      // }
      monitorConfig: process.env.MONITOR_CONFIG ? JSON.parse(process.env.MONITOR_CONFIG) : null,
      // Read price feed configuration from an environment variable. Uniswap price feed contains information about the
      // uniswap market. EG: {"type":"uniswap","twapLength":2,"lookback":7200,"invertPrice":true "uniswapAddress":"0x1234"}
      // Requires the address of the balancer pool where price is available.
      // Balancer market. EG: {"type":"balancer", "balancerAddress":"0x1234"}
      tokenPriceFeedConfig: tokenPriceFeedConfigEnv ? JSON.parse(tokenPriceFeedConfigEnv) : null,
      // Medianizer price feed averages over a set of different sources to get an average. Config defines the exchanges
      // to use. EG: {"type":"medianizer","pair":"ethbtc", "invertPrice":true, "lookback":7200,"minTimeBetweenUpdates":60,"medianizedFeeds":[
      // {"type":"cryptowatch","exchange":"coinbase-pro"},{"type":"cryptowatch","exchange":"binance"}]}
      medianizerPriceFeedConfig: process.env.MEDIANIZER_PRICE_FEED_CONFIG
        ? JSON.parse(process.env.MEDIANIZER_PRICE_FEED_CONFIG)
        : null
    };

    await run({ logger: Logger, web3: getWeb3(), ...executionParameters });
  } catch (error) {
    Logger.error({
      at: "Monitor#index",
      message: "Monitor execution error🚨",
      error: typeof error === "string" ? new Error(error) : error
    });
    await waitForLogger(Logger);
    callback(error);
  }
  callback();
}

function nodeCallback(err) {
  if (err) {
    console.error(err);
    process.exit(1);
  } else process.exit(0);
}

// If called directly by node, execute the Poll Function. This lets the script be run as a node process.
if (require.main === module) {
  Poll(nodeCallback)
    .then(() => {})
    .catch(nodeCallback);
}

// Attach this function to the exported function in order to allow the script to be executed through both truffle and a test runner.
Poll.run = run;
module.exports = Poll;<|MERGE_RESOLUTION|>--- conflicted
+++ resolved
@@ -101,12 +101,7 @@
       emp.methods.collateralCurrency().call(),
       emp.methods.tokenCurrency().call()
     ]);
-<<<<<<< HEAD
-
-    const collateralToken = new web3.eth.Contract(getAbi("ExpandedERC20"), collateralAddress);
-=======
     const collateralToken = new web3.eth.Contract(getAbi("ExpandedERC20"), collateralTokenAddress);
->>>>>>> 24598268
     const syntheticToken = new web3.eth.Contract(getAbi("ExpandedERC20"), syntheticTokenAddress);
 
     const [

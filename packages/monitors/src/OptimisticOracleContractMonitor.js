--- conflicted
+++ resolved
@@ -117,9 +117,7 @@
           convertCollateralDecimals(
             this.oracleType === OptimisticOracleType.OptimisticOracle ? event.finalFee : event.request.finalFee
           )
-<<<<<<< HEAD
-        )}. ` +
-        `tx: ${createEtherscanLinkMarkdown(event.transactionHash, this.contractProps.networkId)}` +
+        )}. tx: ${createEtherscanLinkMarkdown(event.transactionHash, this.contractProps.networkId)}\n` +
         `${this._generateUILink(
           "View this request in the UI.",
           event.requester,
@@ -127,9 +125,6 @@
           event.timestamp,
           event.ancillaryData
         )}`;
-=======
-        )}. tx: ${createEtherscanLinkMarkdown(event.transactionHash, this.contractProps.networkId)}`;
->>>>>>> a42f1819
 
       // The default log level should be reduced to "debug" for funding rate identifiers:
       this.logger[
@@ -175,8 +170,7 @@
         `.\n Collateral currency address is ${
           this.oracleType === OptimisticOracleType.OptimisticOracle ? event.currency : event.request.currency
         }. ` +
-<<<<<<< HEAD
-        `tx: ${createEtherscanLinkMarkdown(event.transactionHash, this.contractProps.networkId)}` +
+        `tx ${createEtherscanLinkMarkdown(event.transactionHash, this.contractProps.networkId)}\n` +
         `${this._generateUILink(
           "View this request in the UI.",
           event.requester,
@@ -184,9 +178,6 @@
           event.timestamp,
           event.ancillaryData
         )}`;
-=======
-        `tx ${createEtherscanLinkMarkdown(event.transactionHash, this.contractProps.networkId)}`;
->>>>>>> a42f1819
 
       // The default log level should be reduced to "info" for funding rate identifiers:
       this.logger[
@@ -227,9 +218,7 @@
           this.oracleType === OptimisticOracleType.OptimisticOracle ? event.proposedPrice : event.request.proposedPrice
         )}.\n` +
         this._formatAncillaryData(event.ancillaryData) +
-<<<<<<< HEAD
-        ". " +
-        `tx: ${createEtherscanLinkMarkdown(event.transactionHash, this.contractProps.networkId)}` +
+        `. tx: ${createEtherscanLinkMarkdown(event.transactionHash, this.contractProps.networkId)}\n` +
         `${this._generateUILink(
           "View this request in the UI.",
           event.requester,
@@ -237,9 +226,6 @@
           event.timestamp,
           event.ancillaryData
         )}`;
-=======
-        `. tx: ${createEtherscanLinkMarkdown(event.transactionHash, this.contractProps.networkId)}`;
->>>>>>> a42f1819
 
       this.logger[this.logOverrides.disputedPrice || "error"]({
         at: "OptimisticOracleContractMonitor",
@@ -298,9 +284,7 @@
           isDispute ? "winner of the dispute" : "proposer"
         }.\n` +
         this._formatAncillaryData(event.ancillaryData) +
-<<<<<<< HEAD
-        ". " +
-        `tx: ${createEtherscanLinkMarkdown(event.transactionHash, this.contractProps.networkId)}` +
+        `. tx: ${createEtherscanLinkMarkdown(event.transactionHash, this.contractProps.networkId)}\n` +
         `${this._generateUILink(
           "View this request in the UI.",
           event.requester,
@@ -308,9 +292,6 @@
           event.timestamp,
           event.ancillaryData
         )}`;
-=======
-        `. tx: ${createEtherscanLinkMarkdown(event.transactionHash, this.contractProps.networkId)}`;
->>>>>>> a42f1819
 
       // The default log level should be reduced to "debug" for funding rate identifiers:
       this.logger[

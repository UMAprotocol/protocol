// This module monitors Expiring Multi Party contracts and produce logs when: 1) new sponsors are detected,
// 2) liquidations are submitted, 3) liquidations are disputed or 4) disputes are resolved.

const {
  ConvertDecimals,
  createFormatFunction,
  createEtherscanLinkMarkdown,
  revertWrapper,
  createObjectFromDefaultProps
} = require("@uma/common");

class ContractMonitor {
  /**
  * @notice Constructs new contract monitor module.
   * @param {Object} logger Winston module used to send logs.
   * @param {Object} expiringMultiPartyEventClient Client used to query EMP events for contract state updates.
   * @param {Object} priceFeed Module used to query the current token price.
   * @param {Object} monitorConfig Object containing two arrays of monitored liquidator and disputer bots to inform logs Example:
   *      { "monitoredLiquidators": ["0x1234","0x5678"],
   *        "monitoredDisputers": ["0x1234","0x5678"] }
   * @param {Object} empProps Configuration object used to inform logs of key EMP information. Example:
   *      { collateralSymbol: "DAI",
            syntheticSymbol:"ETHBTC",
            priceIdentifier: "ETH/BTC",
            collateralDecimals: 18,
            syntheticDecimals: 18,
            priceFeedDecimals: 18,
            networkId:1 }
   * @param {Object} votingContract DVM to query price requests.
   */
  constructor({ logger, expiringMultiPartyEventClient, priceFeed, monitorConfig, empProps, votingContract }) {
    this.logger = logger;

    // Offchain price feed to get the price for liquidations.
    this.priceFeed = priceFeed;

    // EMP event client to read latest contract events.
    this.empEventClient = expiringMultiPartyEventClient;
    this.empContract = this.empEventClient.emp;
    this.web3 = this.empEventClient.web3;

    // Voting contract to query resolved prices.
    this.votingContract = votingContract;

    // Previous contract state used to check for new entries between calls.
    this.lastLiquidationBlockNumber = 0;
    this.lastDisputeBlockNumber = 0;
    this.lastDisputeSettlementBlockNumber = 0;
    this.lastNewSponsorBlockNumber = 0;

    // Define a set of normalization functions. These Convert a number delimited with given base number of decimals to a
    // number delimited with a given number of decimals (18). For example, consider normalizeCollateralDecimals. 100 BTC
    // is 100*10^8. This function would return 100*10^18, thereby converting collateral decimals to 18 decimal places.
    this.normalizeCollateralDecimals = ConvertDecimals(empProps.collateralDecimals, 18, this.web3);
    this.normalizeSyntheticDecimals = ConvertDecimals(empProps.syntheticDecimals, 18, this.web3);
    this.normalizePriceFeedDecimals = ConvertDecimals(empProps.priceFeedDecimals, 18, this.web3);

    // Formats an 18 decimal point string with a define number of decimals and precision for use in message generation.
    this.formatDecimalString = createFormatFunction(this.web3, 2, 4, false);

    // Bot and ecosystem accounts to monitor, overridden by monitorConfig parameter.
    const defaultConfig = {
      // By default monitor no liquidator bots (empty array).
      monitoredLiquidators: {
        value: [],
        isValid: x => {
          // For the config to be valid it must be an array of address.
          return Array.isArray(x) && x.every(y => this.web3.utils.isAddress(y));
        }
      },
      monitoredDisputers: {
        value: [],
        isValid: x => {
          // For the config to be valid it must be an array of address.
          return Array.isArray(x) && x.every(y => this.web3.utils.isAddress(y));
        }
      },
      logOverrides: {
        // Specify an override object to change default logging behaviour. Defaults to no overrides. If specified, this
        // object is structured to contain key for the log to override and value for the logging level. EG:
        // { newPositionCreated:'debug' } would override the default `info` behaviour for newPositionCreated.
        value: {},
        isValid: overrides => {
          // Override must be one of the default logging levels: ['error','warn','info','http','verbose','debug','silly']
          return Object.values(overrides).every(param => Object.keys(this.logger.levels).includes(param));
        }
      }
    };

    Object.assign(this, createObjectFromDefaultProps(monitorConfig, defaultConfig));

    // Validate the EMPProps object. This contains a set of important info within it so need to be sure it's structured correctly.
    const defaultEmpProps = {
      empProps: {
        value: {},
        isValid: x => {
          // The config must contain the following keys and types:
          return (
            Object.keys(x).includes("collateralSymbol") &&
            typeof x.collateralSymbol === "string" &&
            Object.keys(x).includes("syntheticSymbol") &&
            typeof x.syntheticSymbol === "string" &&
            Object.keys(x).includes("priceIdentifier") &&
            typeof x.priceIdentifier === "string" &&
            Object.keys(x).includes("collateralDecimals") &&
            typeof x.collateralDecimals === "number" &&
            Object.keys(x).includes("syntheticDecimals") &&
            typeof x.syntheticDecimals === "number" &&
            Object.keys(x).includes("priceFeedDecimals") &&
            typeof x.priceFeedDecimals === "number" &&
            Object.keys(x).includes("networkId") &&
            typeof x.networkId === "number"
          );
        }
      }
    };
    Object.assign(
      this,
      createObjectFromDefaultProps(
        {
          empProps
        },
        defaultEmpProps
      )
    );

    // Helper functions from web3.
    this.toWei = this.web3.utils.toWei;
    this.toBN = this.web3.utils.toBN;
    this.utf8ToHex = this.web3.utils.utf8ToHex;

    this.fixedPointAdjustment = this.toBN(this.toWei("1"));
  }

  // Quries NewSponsor events since the latest query marked by `lastNewSponsorBlockNumber`.
  async checkForNewSponsors() {
    this.logger.debug({
      at: "ContractMonitor",
      message: "Checking for new sponsor events",
      lastNewSponsorBlockNumber: this.lastNewSponsorBlockNumber
    });

    // Get the latest new sponsor information.
    let latestNewSponsorEvents = this.empEventClient.getAllNewSponsorEvents();

    // Get events that are newer than the last block number we've seen
    let newSponsorEvents = latestNewSponsorEvents.filter(event => event.blockNumber > this.lastNewSponsorBlockNumber);

    for (let event of newSponsorEvents) {
      // Check if new sponsor is UMA bot.
      const isLiquidatorBot = this.monitoredLiquidators.indexOf(event.sponsor);
      const isDisputerBot = this.monitoredDisputers.indexOf(event.sponsor);
      const isMonitoredBot = Boolean(isLiquidatorBot != -1 || isDisputerBot != -1);

      // Sample message:
      // New sponsor alert: [ethereum address if third party, or “UMA” if it’s our bot]
      // created X tokens backed by Y collateral.  [etherscan link to txn]
      const mrkdwn =
        createEtherscanLinkMarkdown(event.sponsor, this.empProps.networkId) +
        (isMonitoredBot ? " (Monitored liquidator or disputer bot)" : "") +
        " created " +
        this.formatDecimalString(this.normalizeSyntheticDecimals(event.tokenAmount)) +
        " " +
        this.empProps.syntheticSymbol +
        " backed by " +
        this.formatDecimalString(this.normalizeCollateralDecimals(event.collateralAmount)) +
        " " +
        this.empProps.collateralSymbol +
        ". tx: " +
        createEtherscanLinkMarkdown(event.transactionHash, this.empProps.networkId);

      this.logger[this.logOverrides.newPositionCreated || "info"]({
        at: "ContractMonitor",
        message: "New Sponsor Alert 🐣!",
        mrkdwn: mrkdwn
      });
    }
    this.lastNewSponsorBlockNumber = this._getLastSeenBlockNumber(latestNewSponsorEvents);
  }

  // Queries disputable liquidations and disputes any that were incorrectly liquidated.
  async checkForNewLiquidations() {
    this.logger.debug({
      at: "ContractMonitor",
      message: "Checking for new liquidation events",
      lastLiquidationBlockNumber: this.lastLiquidationBlockNumber
    });

    // Get the latest liquidation information.
    let latestLiquidationEvents = this.empEventClient.getAllLiquidationEvents();

    // Get liquidation events that are newer than the last block number we've seen
    let newLiquidationEvents = latestLiquidationEvents.filter(
      event => event.blockNumber > this.lastLiquidationBlockNumber
    );

    for (let event of newLiquidationEvents) {
      const liquidationTime = (await this.web3.eth.getBlock(event.blockNumber)).timestamp;
      const historicalLookbackWindow =
        Number(this.priceFeed.getLastUpdateTime()) - Number(this.priceFeed.getLookback());

      // If liquidation time is before the earliest possible historical price, then we can skip this liquidation
      // because we will not be able to get a historical price.
      if (liquidationTime < historicalLookbackWindow) {
        this.logger.debug({
          at: "Disputer",
          message: "Cannot get historical price: liquidation time before earliest price feed historical timestamp",
          liquidationTime,
          historicalLookbackWindow
        });
        continue;
      }

      // If liquidation time is before historical lookback window, then we can skip this liquidation
      // because we will not be able to get a historical price.
      if (liquidationTime < this.priceFeed.getLastUpdateTime() - this.priceFeed.getLookback()) {
        this.logger.debug({
          at: "Disputer",
          message: "Cannot get historical price: liquidation time before earliest price feed historical timestamp",
          liquidationTime,
          priceFeedEarliestTime: this.priceFeed.getLastUpdateTime() - this.priceFeed.getLookback()
        });
        continue;
      }

<<<<<<< HEAD
      const price = await this.priceFeed.getHistoricalPrice(parseInt(liquidationTime.toString()));
=======
      let price;
      try {
        price = this.priceFeed.getHistoricalPrice(parseInt(liquidationTime.toString()));
      } catch (err) {
        // Do nothing and catch missing price below:
      }
>>>>>>> 530c32e3
      let collateralizationString;
      let maxPriceToBeDisputableString;
      const crRequirement = await this.empContract.methods.collateralRequirement().call();
      let crRequirementString = this.toBN(crRequirement).muln(100);
      if (price) {
        collateralizationString = this.formatDecimalString(
          this._calculatePositionCRPercent(event.liquidatedCollateral, event.tokensOutstanding, price)
        );
        maxPriceToBeDisputableString = this.formatDecimalString(
          this._calculateDisputablePrice(crRequirement, event.liquidatedCollateral, event.tokensOutstanding)
        );
      } else {
        this.logger.warn({
          at: "ContractMonitor",
          message: "Could not get historical price for liquidation",
          price,
          liquidationTime: liquidationTime.toString()
        });
        collateralizationString = "[Invalid]";
        maxPriceToBeDisputableString = "[Invalid]";
      }

      // Sample message:
      // Liquidation alert: [ethereum address if third party, or “UMA” if it’s our bot]
      // initiated liquidation for for [x][collateral currency] (liquidated collateral = [y]) of sponsor collateral
      // backing[n] tokens. Sponsor collateralization was[y] %, using [p] as the estimated price at liquidation time.
      // With a collateralization requirement of [r]%, this liquidation would be disputable at a price below [l]. [etherscan link to txn]
      let mrkdwn =
        createEtherscanLinkMarkdown(event.liquidator, this.empProps.networkId) +
        (this.monitoredLiquidators.indexOf(event.liquidator) != -1 ? " (Monitored liquidator bot)" : "") +
        " initiated liquidation for " +
        this.formatDecimalString(this.normalizeCollateralDecimals(event.lockedCollateral)) +
        " (liquidated collateral = " +
        this.formatDecimalString(this.normalizeCollateralDecimals(event.liquidatedCollateral)) +
        ") " +
        this.empProps.collateralSymbol +
        " of sponsor " +
        createEtherscanLinkMarkdown(event.sponsor, this.empProps.networkId) +
        " collateral backing " +
        this.formatDecimalString(this.normalizeSyntheticDecimals(event.tokensOutstanding)) +
        " " +
        this.empProps.syntheticSymbol +
        " tokens. ";
      // Add details about the liquidation price if historical data from the pricefeed is available.
      if (price) {
        mrkdwn +=
          "Sponsor collateralization was " +
          collateralizationString +
          "%. " +
          "Using " +
          this.formatDecimalString(this.normalizePriceFeedDecimals(price)) +
          " as the estimated price at liquidation time. With a collateralization requirement of " +
          this.formatDecimalString(crRequirementString) +
          "%, this liquidation would be disputable at a price below " +
          maxPriceToBeDisputableString +
          ". ";
      }
      // Add etherscan link.
      mrkdwn += `Tx: ${createEtherscanLinkMarkdown(event.transactionHash, this.empProps.networkId)}`;
      this.logger.info({
        at: "ContractMonitor",
        message: "Liquidation Alert 🧙‍♂️!",
        mrkdwn: mrkdwn
      });
    }
    this.lastLiquidationBlockNumber = this._getLastSeenBlockNumber(latestLiquidationEvents);
  }

  async checkForNewDisputeEvents() {
    this.logger.debug({
      at: "ContractMonitor",
      message: "Checking for new dispute events",
      lastDisputeBlockNumber: this.lastDisputeBlockNumber
    });

    // Get the latest dispute information.
    let latestDisputeEvents = this.empEventClient.getAllDisputeEvents();

    let newDisputeEvents = latestDisputeEvents.filter(event => event.blockNumber > this.lastDisputeBlockNumber);

    for (let event of newDisputeEvents) {
      // Sample message:
      // Dispute alert: [ethereum address if third party, or “UMA” if it’s our bot]
      // initiated dispute [etherscan link to txn]
      const mrkdwn =
        createEtherscanLinkMarkdown(event.disputer, this.empProps.networkId) +
        (this.monitoredDisputers.indexOf(event.disputer) != -1 ? " (Monitored dispute bot)" : "") +
        " initiated dispute against liquidator " +
        createEtherscanLinkMarkdown(event.liquidator, this.empProps.networkId) +
        (this.monitoredLiquidators.indexOf(event.liquidator) != -1 ? " (Monitored liquidator bot)" : "") +
        " with a dispute bond of " +
        this.formatDecimalString(this.normalizeCollateralDecimals(event.disputeBondAmount)) +
        " " +
        this.empProps.collateralSymbol +
        ". tx: " +
        createEtherscanLinkMarkdown(event.transactionHash, this.empProps.networkId);

      this.logger.info({
        at: "ContractMonitor",
        message: "Dispute Alert 👻!",
        mrkdwn: mrkdwn
      });
    }
    this.lastDisputeBlockNumber = this._getLastSeenBlockNumber(latestDisputeEvents);
  }

  async checkForNewDisputeSettlementEvents() {
    this.logger.debug({
      at: "ContractMonitor",
      message: "Checking for new dispute settlement events",
      lastDisputeSettlementBlockNumber: this.lastDisputeSettlementBlockNumber
    });

    // Get the latest disputeSettlement information.
    let latestDisputeSettlementEvents = this.empEventClient.getAllDisputeSettlementEvents();

    let newDisputeSettlementEvents = latestDisputeSettlementEvents.filter(
      event => event.blockNumber > this.lastDisputeSettlementBlockNumber
    );

    for (let event of newDisputeSettlementEvents) {
      let resolvedPrice;
      try {
        // Query resolved price for dispute price request. Note that this will return nothing if the
        // disputed liquidation's block timestamp is not equal to the timestamp of the price request. This could be the
        // the case if the EMP contract is using the Timer contract for example.
        const liquidationEvent = this.empEventClient
          .getAllLiquidationEvents()
          .find(_event => _event.sponsor === event.sponsor && _event.liquidationId === event.liquidationId);
        const liquidationTimestamp = (await this.web3.eth.getBlock(liquidationEvent.blockNumber)).timestamp;

        resolvedPrice = revertWrapper(
          await this.votingContract.getPrice(this.utf8ToHex(this.empProps.priceIdentifier), liquidationTimestamp, {
            from: this.empContract.options.address
          })
        );
      } catch (error) {
        // No price or matching liquidation available.
      }

      // Sample message:
      // Dispute settlement alert: Dispute between liquidator [ethereum address if third party,
      // or “UMA” if it’s our bot] and disputer [ethereum address if third party, or “UMA” if
      // it’s our bot]has resolved as [success or failed] [etherscan link to txn]
      let mrkdwn =
        "Dispute between liquidator " +
        createEtherscanLinkMarkdown(event.liquidator, this.empProps.networkId) +
        (this.monitoredLiquidators.indexOf(event.liquidator) != -1 ? " (Monitored liquidator bot)" : "") +
        " and disputer " +
        createEtherscanLinkMarkdown(event.disputer, this.empProps.networkId) +
        (this.monitoredDisputers.indexOf(event.disputer) != -1 ? " (Monitored dispute bot)" : "") +
        " has settled. ";
      // Add details about the resolved price request if available.
      if (resolvedPrice) {
        // NOTE: this will need to change back to formatDecimalString when the price feed is updated following
        // subsequent UMIPS.
        mrkdwn += `The disputed liquidation price resolved to: ${this.formatDecimalString(
          this.normalizePriceFeedDecimals(resolvedPrice)
        )}, which resulted in a ${event.disputeSucceeded ? "successful" : "failed"} dispute. `;
      } else {
        mrkdwn += `The disputed liquidation ${event.disputeSucceeded ? "succeeded" : "failed"}. `;
      }
      // Add etherscan link.
      mrkdwn += `Tx: ${createEtherscanLinkMarkdown(event.transactionHash, this.empProps.networkId)}`;
      this.logger.info({
        at: "ContractMonitor",
        message: "Dispute Settlement Alert 👮‍♂️!",
        mrkdwn: mrkdwn
      });
    }
    this.lastDisputeSettlementBlockNumber = this._getLastSeenBlockNumber(latestDisputeSettlementEvents);
  }

  // Calculate the collateralization Ratio from the collateral, token amount and token price.
  // This is found using the following equation cr = [collateral / (tokensOutstanding * price)] * 100.
  // The number returned is scaled by 1e18.
  _calculatePositionCRPercent(collateral, tokensOutstanding, tokenPrice) {
    return this.normalizeCollateralDecimals(collateral)
      .mul(this.fixedPointAdjustment.mul(this.fixedPointAdjustment))
      .div(this.normalizeSyntheticDecimals(tokensOutstanding).mul(this.normalizePriceFeedDecimals(tokenPrice)))
      .muln(100);
  }

  // Calculate the maximum price at which this liquidation would be disputable. This is found using the following
  // equation: liquidatedCollateral / (liquidatedTokens * crRequirement)
  _calculateDisputablePrice(crRequirement, liquidatedCollateral, liquidatedTokens) {
    return this.normalizeCollateralDecimals(liquidatedCollateral)
      .mul(this.fixedPointAdjustment.mul(this.fixedPointAdjustment))
      .div(this.normalizeSyntheticDecimals(liquidatedTokens).mul(this.toBN(crRequirement)));
  }

  _getLastSeenBlockNumber(eventArray) {
    if (eventArray.length == 0) {
      return 0;
    }
    return eventArray[eventArray.length - 1].blockNumber;
  }
}

module.exports = {
  ContractMonitor
};<|MERGE_RESOLUTION|>--- conflicted
+++ resolved
@@ -223,16 +223,9 @@
         continue;
       }
 
-<<<<<<< HEAD
-      const price = await this.priceFeed.getHistoricalPrice(parseInt(liquidationTime.toString()));
-=======
-      let price;
-      try {
-        price = this.priceFeed.getHistoricalPrice(parseInt(liquidationTime.toString()));
-      } catch (err) {
-        // Do nothing and catch missing price below:
-      }
->>>>>>> 530c32e3
+      const price = await this.priceFeed.getHistoricalPrice(parseInt(liquidationTime.toString())).catch(() => {
+        /* ignore failure */
+      });
       let collateralizationString;
       let maxPriceToBeDisputableString;
       const crRequirement = await this.empContract.methods.collateralRequirement().call();

// This module monitors the synthetic peg of a given expiring multiparty contract and reports when: 1) the synthetic is
// trading off peg 2) there is high volatility in the synthetic price or 3) there is high volatility in the reference price.

const { ConvertDecimals, createFormatFunction, formatHours, createObjectFromDefaultProps } = require("@uma/common");

// TODO: Rename "medianizerPriceFeed" ==> "pegPriceFeed" and "uniswapPriceFeed" ==> "syntheticPriceFeed"
class SyntheticPegMonitor {
  /**
   * @notice Constructs new synthetic peg monitor module.
   * @param {Object} logger Winston module used to send logs.
   * @param {Object} web3 Instance of a web3 client provided by the class that initiates the monitor module.
   * @param {Object} uniswapPriceFeed Module used to query the current uniswap token price.
   * @param {Object} medianizerPriceFeed Module used to query the median price among selected price feeds.
   * @param {Object} denominatorPriceFeed Optional module that can be used to divide the price returned by the
   * `medianizerPriceFeed` in order to "denominator" that price in a new currency.
   * @param {Object} [monitorConfig] Contains fields with which constructor will attempt to override defaults. Example:
  *      { deviationAlertThreshold:0.2,           // Threshold used to compare observed and expected token prices.
           volatilityWindow: 600,                 // Length of time (in seconds) to snapshot volatility.
           pegVolatilityAlertThreshold: 0.2,      // Threshold for synthetic peg price volatility.
           syntheticVolatilityAlertThreshold: 0.2 // Threshold for synthetic price volatility.
           logOverrides: {deviation: "error"}     // Log level overrides.
          }
   * @param {Object} empProps Configuration object used to inform logs of key EMP information. Example:
   *      { syntheticSymbol:"ETHBTC",
            priceIdentifier: "ETH/BTC",
            priceFeedDecimals: 18, }
   */
  constructor({ logger, web3, uniswapPriceFeed, medianizerPriceFeed, denominatorPriceFeed, monitorConfig, empProps }) {
    this.logger = logger;

    // Instance of price feeds used to check for deviation of synthetic token price.
    this.uniswapPriceFeed = uniswapPriceFeed;
    this.medianizerPriceFeed = medianizerPriceFeed;
    this.denominatorPriceFeed = denominatorPriceFeed;

    this.web3 = web3;

    this.normalizePriceFeedDecimals = ConvertDecimals(empProps.priceFeedDecimals, 18, this.web3);

    this.formatDecimalString = createFormatFunction(this.web3, 2, 4);

    // Default config settings. SyntheticPegMonitor deployer can override these settings by passing in new
    // values via the `monitorConfig` input object. The `isValid` property is a function that should be called
    // before resetting any config settings. `isValid` must return a Boolean. If the associated price feed is missing
    // then the defaults to 0 thresholds. This will skip the check in the respective functions.
    const defaultConfig = {
      deviationAlertThreshold: {
        // `deviationAlertThreshold`: Error threshold used to compare observed and expected token prices.
        // If the deviation in token price exceeds this value an alert is fired. If set to zero then fire no logs.
        value: uniswapPriceFeed && medianizerPriceFeed ? 0.2 : 0,
        isValid: x => {
          return typeof x === "number" && x < 1 && x >= 0;
        }
      },
      volatilityWindow: {
        // `volatilityWindow`: Length of time (in seconds) to snapshot volatility.
        value: uniswapPriceFeed || medianizerPriceFeed ? 60 * 10 : 0, // 10 minutes
        isValid: x => {
          return typeof x === "number" && x >= 0;
        }
      },
      pegVolatilityAlertThreshold: {
        // `pegVolatilityAlertThreshold`: Error threshold for synthetic peg price volatility over `volatilityWindow`.
        value: uniswapPriceFeed ? 0.1 : 0,
        isValid: x => {
          return typeof x === "number" && x < 1 && x >= 0;
        }
      },
      syntheticVolatilityAlertThreshold: {
        // `syntheticVolatilityAlertThreshold`: Error threshold for synthetic price volatility over `volatilityWindow`.
        value: medianizerPriceFeed ? 0.1 : 0,
        isValid: x => {
          return typeof x === "number" && x < 1 && x >= 0;
        }
      },
      logOverrides: {
        // Specify an override object to change default logging behaviour. Defaults to no overrides. If specified, this
        // object is structured to contain key for the log to override and value for the logging level. EG:
        // { deviation:'error' } would override the default `warn` behaviour for synthetic-peg deviation events.
        value: {},
        isValid: overrides => {
          // Override must be one of the default logging levels: ['error','warn','info','http','verbose','debug','silly']
          return Object.values(overrides).every(param => Object.keys(this.logger.levels).includes(param));
        }
      }
    };
    Object.assign(this, createObjectFromDefaultProps(monitorConfig, defaultConfig));

    // Validate the EMPProps object. This contains a set of important info within it so need to be sure it's structured correctly.
    const defaultEmpProps = {
      empProps: {
        value: {},
        isValid: x => {
          // The config must contain the following keys and types:
          return (
            Object.keys(x).includes("priceIdentifier") &&
            typeof x.priceIdentifier === "string" &&
            Object.keys(x).includes("syntheticSymbol") &&
            typeof x.syntheticSymbol === "string" &&
            Object.keys(x).includes("priceFeedDecimals") &&
            typeof x.priceFeedDecimals === "number"
          );
        }
      }
    };
    Object.assign(this, createObjectFromDefaultProps({ empProps }, defaultEmpProps));

    // Helper functions from web3.
    this.toBN = this.web3.utils.toBN;
    this.toWei = this.web3.utils.toWei;
  }

  // Compares synthetic price on Uniswap with pegged price on medianizer price feed and fires a message
  // if the synythetic price deviates too far from the peg. If deviationAlertThreshold == 0 then do nothing.
  async checkPriceDeviation() {
    if (this.deviationAlertThreshold === 0) return; // return early if the threshold is zero.
    // Get the latest prices from the two price feeds.
    let uniswapTokenPrice = this.uniswapPriceFeed.getCurrentPrice();
    const cryptoWatchTokenPrice = this.medianizerPriceFeed.getCurrentPrice();

    if (!uniswapTokenPrice || !cryptoWatchTokenPrice) {
      this.logger.warn({
        at: "SyntheticPegMonitor",
        message: "Unable to get price",
        uniswapTokenPrice: uniswapTokenPrice ? uniswapTokenPrice.toString() : "N/A",
        cryptoWatchTokenPrice: cryptoWatchTokenPrice ? cryptoWatchTokenPrice.toString() : "N/A"
      });
      return;
    }

    // If config includes a `denominatorPriceFeed` then query its price. The peg deviation will compare:
    // (syntheticTokenPrice / denominatorPrice) against (pegTokenPrice).
    // If `denominatorPriceFeed` is undefined, then just compare:
    // (syntheticTokenPrice) against (pegTokenPrice).
    if (this.denominatorPriceFeed) {
      const denominatorPrice = this.denominatorPriceFeed.getCurrentPrice();
      // We need a "1" scaled in the same precision that the `denominatorPrice` is getting returned in, because
      // we want to apply the transformation:
      // - uniswapTokenPrice * denominatorPriceFeedScaledOne / denominatorPrice
      // which ultimately should maintain the `uniswapTokenPrice`'s precision.
      const denominatorPriceFeedScaledOne = ConvertDecimals(
        0,
        this.denominatorPriceFeed.getPriceFeedDecimals(),
        this.web3
      )("1");
      uniswapTokenPrice = uniswapTokenPrice.mul(denominatorPriceFeedScaledOne).div(denominatorPrice);
    }

    this.logger.debug({
      at: "SyntheticPegMonitor",
      message: "Checking price deviation",
      uniswapTokenPrice: uniswapTokenPrice.toString(),
      cryptoWatchTokenPrice: cryptoWatchTokenPrice.toString()
    });

    const deviationError = this._calculateDeviationError(uniswapTokenPrice, cryptoWatchTokenPrice);
    // If the percentage error is greater than (gt) the threshold send a message.
    if (deviationError.abs().gt(this.toBN(this.toWei(this.deviationAlertThreshold.toString())))) {
      this.logger[this.logOverrides.deviation || "warn"]({
        at: "SyntheticPegMonitor",
        message: "Synthetic off peg alert 😵",
        mrkdwn:
          "Synthetic token " +
          this.empProps.syntheticSymbol +
          " is trading at " +
          this.formatDecimalString(this.normalizePriceFeedDecimals(uniswapTokenPrice)) +
          " on Uniswap. Target price is " +
          this.formatDecimalString(this.normalizePriceFeedDecimals(cryptoWatchTokenPrice)) +
          ". Error of " +
          this.formatDecimalString(deviationError.muln(100)) + // multiply by 100 to make the error a percentage
          "%."
      });
    }
  }

  // Checks difference between minimum and maximum historical price over `volatilityWindow` amount of time.
  // Fires a message if the difference exceeds the `volatilityAlertThreshold` %. `checkPegVolatility` checks if the
  // reference medianizer price feed has a large % change over the window.
  async checkPegVolatility() {
    if (this.pegVolatilityAlertThreshold === 0) return; // Exit early if not monitoring peg volatility.
    const pricefeed = this.medianizerPriceFeed;

    // _checkPricefeedVolatility either returns successfully or throws
    let volData;
    try {
      volData = await this._checkPricefeedVolatility(pricefeed);
    } catch (error) {
      this.logger.warn({
        at: "SyntheticPegMonitor",
        message: "Unable to get volatility data, missing historical price data",
        error,
        lookback: this.volatilityWindow
      });
      return;
    }

    const pricefeedVolatility = volData.pricefeedVolatility;
    const pricefeedLatestPrice = volData.pricefeedLatestPrice;
    const min = volData.min;
    const max = volData.max;

    this.logger.debug({
      at: "SyntheticPegMonitor",
      message: "Checking peg price volatility",
      pricefeedVolatility: pricefeedVolatility.toString(),
      pricefeedLatestPrice: pricefeedLatestPrice.toString(),
      minPrice: min.toString(),
      maxPrice: max.toString()
    });

    // If the volatility percentage is greater than (gt) the threshold send a message.
    if (pricefeedVolatility.abs().gt(this.toBN(this.toWei(this.pegVolatilityAlertThreshold.toString())))) {
      this.logger.warn({
        at: "SyntheticPegMonitor",
        message: "Peg price volatility alert 🌋",
        mrkdwn:
          "Latest updated " +
          this.empProps.priceIdentifier +
          " price is " +
          this.formatDecimalString(this.normalizePriceFeedDecimals(pricefeedLatestPrice)) +
          ". Price moved " +
          this.formatDecimalString(pricefeedVolatility.muln(100)) + // Note no normalizePriceFeedDecimals as this is unitless
          "% over the last " +
          formatHours(this.volatilityWindow) +
          " hour(s). Threshold is " +
          this.pegVolatilityAlertThreshold * 100 +
          "%."
      });
    }
  }

  // `checkSyntheticVolatility` checks if the synthetic uniswap price feed has a large % change over the window.
  async checkSyntheticVolatility() {
    if (this.syntheticVolatilityAlertThreshold === 0) return; // Exit early if not monitoring synthetic volatility.
    const pricefeed = this.uniswapPriceFeed;

    // _checkPricefeedVolatility either returns successfully or throws
    let volData;
    try {
      volData = await this._checkPricefeedVolatility(pricefeed);
    } catch (error) {
      this.logger.warn({
        at: "SyntheticPegMonitor",
        message: "Unable to get volatility data, missing historical price data",
        error,
        lookback: this.volatilityWindow
      });
      return;
    }

    const pricefeedVolatility = volData.pricefeedVolatility;
    const pricefeedLatestPrice = volData.pricefeedLatestPrice;
    const min = volData.min;
    const max = volData.max;

    this.logger.debug({
      at: "SyntheticPegMonitor",
      message: "Checking synthetic price volatility",
      pricefeedVolatility: pricefeedVolatility.toString(),
      pricefeedLatestPrice: pricefeedLatestPrice.toString(),
      minPrice: min.toString(),
      maxPrice: max.toString()
    });

    // If the volatility percentage is greater than (gt) the threshold send a message.
    if (pricefeedVolatility.abs().gt(this.toBN(this.toWei(this.syntheticVolatilityAlertThreshold.toString())))) {
      this.logger.warn({
        at: "SyntheticPegMonitor",
        message: "Synthetic price volatility alert 🌋",
        mrkdwn:
          "Latest updated " +
          this.empProps.priceIdentifier +
          " price is " +
          this.formatDecimalString(this.normalizePriceFeedDecimals(pricefeedLatestPrice)) +
          ". Price moved " +
          this.formatDecimalString(pricefeedVolatility.muln(100)) + // Note no normalizePriceFeedDecimals as this is unitless
          "% over the last " +
          formatHours(this.volatilityWindow) +
          " hour(s). Threshold is " +
          this.syntheticVolatilityAlertThreshold * 100 +
          "%."
      });
    }
  }

  // Return historical volatility for pricefeed over specified time range and latest price,
  // or returns the timestamp from which historical price cannot be found.
  async _checkPricefeedVolatility(pricefeed) {
    // Get all historical prices from `volatilityWindow` seconds before the last update time and
    // record the minimum and maximum.
    const latestTime = pricefeed.getLastUpdateTime();
<<<<<<< HEAD
    let volData;
    try {
      // `_calculateHistoricalVolatility` will throw an error if it does not return successfully.
      volData = await this._calculateHistoricalVolatility(pricefeed, latestTime, this.volatilityWindow);
    } catch (err) {
      return {
        errorData: {
          latestTime: latestTime ? latestTime : 0,
          priceFeedErrorDetails: err.message
        }
      };
    }
=======
    // `_calculateHistoricalVolatility` will throw an error if it does not return successfully.
    const volData = this._calculateHistoricalVolatility(pricefeed, latestTime, this.volatilityWindow);
>>>>>>> e8391831

    // @dev: This is not `getCurrentTime` in order to enforce that the volatility calculation is counting back from
    // precisely the same timestamp as the "latest price". This would prevent inaccurate volatility readings where
    // `currentTime` differs from `lastUpdateTime`.
<<<<<<< HEAD
    const pricefeedLatestPrice = await pricefeed.getHistoricalPrice(latestTime).catch(() => {} /* ignore error */);
=======
    const pricefeedLatestPrice = pricefeed.getHistoricalPrice(latestTime);
>>>>>>> e8391831

    return {
      pricefeedVolatility: volData.volatility,
      pricefeedLatestPrice,
      min: volData.min,
      max: volData.max
    };
  }

  // Takes in two big numbers and returns the error between them. using: δ = (observed - expected) / expected
  // For example an observed price of 1.2 with an expected price of 1.0 will return (1.2 - 1.0) / 1.0 = 0.20
  // This is equivalent of a 20 percent deviation between the numbers.
  // Note 1) this logger can return negative error if the deviation is in a negative direction. 2) Regarding scaling,
  // prices can be scaled arbitrarily but this function always returns 1e18 scaled number as a deviation error is
  // a unitless number.
  _calculateDeviationError(observedValue, expectedValue) {
    return this.normalizePriceFeedDecimals(observedValue)
      .sub(this.normalizePriceFeedDecimals(expectedValue))
      .mul(this.toBN(this.toWei("1"))) // Scale the numerator before division
      .div(this.normalizePriceFeedDecimals(expectedValue));
  }

  // Find difference between minimum and maximum prices for given pricefeed from `lookback` seconds in the past
  // until `mostRecentTime`. Returns volatility as (max - min)/min %. Also Identifies the direction volatility movement.
  async _calculateHistoricalVolatility(pricefeed, mostRecentTime, lookback) {
    let min, max;

    // Store the timestamp of the max and min value to infer the direction of the movement over the interval.
    let maxTimestamp = 0,
      minTimestamp = 0;
    // Iterate over all time series values to fine the maximum and minimum values.
    // Note: Save last pricefeed error in order to provide more detailed explanation
    // if price feed fails to return a historical price.
    let lastPriceFeedError;
    for (let i = 0; i < lookback; i++) {
      const timestamp = mostRecentTime - i;
      let _price;
      try {
        _price = await pricefeed.getHistoricalPrice(timestamp);
        if (!_price) continue;
      } catch (err) {
        lastPriceFeedError = err;
        continue;
      }

      // Set default values for min and max to the most recent non-null price.
      if (!min) {
        min = _price;
      }
      if (!max) {
        max = _price;
      }

      if (_price.lt(min)) {
        min = _price;
        minTimestamp = timestamp;
      }
      if (_price.gt(max)) {
        max = _price;
        maxTimestamp = timestamp;
      }
    }

    // If there are no valid prices in the time window from `mostRecentTime` to `mostRecentTime - lookback`, throw.
    if (!min || !max) {
      if (lastPriceFeedError) {
        throw lastPriceFeedError;
      } else {
        throw new Error("No min or max within lookback window");
      }
    }

    // If maxTimestamp < minTimestamp then positive volatility. If minTimestamp < maxTimestamp then negative volatility.
    // Note:this inequality intuitively feels backwards. This is because the for loop above itterates from the current
    // time back over the lookback duration rather than traversing time forwards from the lookback duration to present.
    const volatilityDirection = maxTimestamp < minTimestamp ? 1 : -1;

    // The min-max % calculation is identical to the equation in `_calculateDeviationError`.
    return {
      min: min,
      max: max,
      volatility: this._calculateDeviationError(max, min).mul(this.toBN(volatilityDirection))
    };
  }
}

module.exports = {
  SyntheticPegMonitor
};<|MERGE_RESOLUTION|>--- conflicted
+++ resolved
@@ -289,32 +289,15 @@
     // Get all historical prices from `volatilityWindow` seconds before the last update time and
     // record the minimum and maximum.
     const latestTime = pricefeed.getLastUpdateTime();
-<<<<<<< HEAD
-    let volData;
-    try {
-      // `_calculateHistoricalVolatility` will throw an error if it does not return successfully.
-      volData = await this._calculateHistoricalVolatility(pricefeed, latestTime, this.volatilityWindow);
-    } catch (err) {
-      return {
-        errorData: {
-          latestTime: latestTime ? latestTime : 0,
-          priceFeedErrorDetails: err.message
-        }
-      };
-    }
-=======
+
     // `_calculateHistoricalVolatility` will throw an error if it does not return successfully.
-    const volData = this._calculateHistoricalVolatility(pricefeed, latestTime, this.volatilityWindow);
->>>>>>> e8391831
+    const volData = await this._calculateHistoricalVolatility(pricefeed, latestTime, this.volatilityWindow);
 
     // @dev: This is not `getCurrentTime` in order to enforce that the volatility calculation is counting back from
     // precisely the same timestamp as the "latest price". This would prevent inaccurate volatility readings where
     // `currentTime` differs from `lastUpdateTime`.
-<<<<<<< HEAD
-    const pricefeedLatestPrice = await pricefeed.getHistoricalPrice(latestTime).catch(() => {} /* ignore error */);
-=======
-    const pricefeedLatestPrice = pricefeed.getHistoricalPrice(latestTime);
->>>>>>> e8391831
+
+    const pricefeedLatestPrice = await pricefeed.getHistoricalPrice(latestTime);
 
     return {
       pricefeedVolatility: volData.volatility,

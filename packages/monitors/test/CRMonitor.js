--- conflicted
+++ resolved
@@ -10,10 +10,7 @@
   createConstructorParamsForContractVersion,
   TESTED_CONTRACT_VERSIONS,
   TEST_DECIMAL_COMBOS,
-<<<<<<< HEAD
-=======
   getContractsNodePackageAliasForVerion,
->>>>>>> dfb578a1
 } = require("@uma/common");
 
 // Script to test
@@ -60,14 +57,11 @@
 let crMonitor;
 
 let convertDecimals;
-<<<<<<< HEAD
-=======
 
 let accounts;
 let owner;
 let monitoredTrader;
 let monitoredSponsor;
->>>>>>> dfb578a1
 
 // Set the funding rate and advances time by 10k seconds.
 const _setFundingRateAndAdvanceTime = async (fundingRate) => {
@@ -109,26 +103,6 @@
 
     // Import the tested versions of contracts. note that financialContract is either an ExpiringMultiParty or a
     // Perpetual depending on the current iteration version.
-<<<<<<< HEAD
-    const FinancialContract = getTruffleContract(contractVersion.contractType, web3, contractVersion.contractVersion);
-    const Finder = getTruffleContract("Finder", web3, contractVersion.contractVersion);
-    const IdentifierWhitelist = getTruffleContract("IdentifierWhitelist", web3, contractVersion.contractVersion);
-    const AddressWhitelist = getTruffleContract("AddressWhitelist", web3, contractVersion.contractVersion);
-    const MockOracle = getTruffleContract("MockOracle", web3, contractVersion.contractVersion);
-    const Token = getTruffleContract("ExpandedERC20", web3, contractVersion.contractVersion);
-    const SyntheticToken = getTruffleContract("SyntheticToken", web3, contractVersion.contractVersion);
-    const Timer = getTruffleContract("Timer", web3, contractVersion.contractVersion);
-    const Store = getTruffleContract("Store", web3, contractVersion.contractVersion);
-    const ConfigStore = getTruffleContract("ConfigStore", web3);
-    const OptimisticOracle = getTruffleContract("OptimisticOracle", web3);
-    const MulticallMock = getTruffleContract("MulticallMock", web3);
-
-    for (let testConfig of TEST_DECIMAL_COMBOS) {
-      describe(`${testConfig.collateralDecimals} collateral, ${testConfig.syntheticDecimals} synthetic & ${testConfig.priceFeedDecimals} pricefeed decimals, on for smart contract version ${contractVersion.contractType} @ ${contractVersion.contractVersion}`, function () {
-        before(async function () {
-          identifier = `${testConfig.tokenSymbol}TEST`;
-          fundingRateIdentifier = `${testConfig.tokenName}_FUNDING_IDENTIFIER`;
-=======
     const FinancialContract = createContract(contractVersion.contractType);
     const Finder = createContract("Finder");
     const IdentifierWhitelist = createContract("IdentifierWhitelist");
@@ -147,7 +121,6 @@
         before(async function () {
           identifier = `${testConfig.tokenSymbol}TEST`;
           fundingRateIdentifier = `${testConfig.tokenName}_FUNDING`;
->>>>>>> dfb578a1
           convertDecimals = Convert(testConfig.collateralDecimals);
           collateralToken = await Token.new(
             testConfig.tokenSymbol + " Token",
@@ -317,28 +290,6 @@
 
           //   Bulk mint and approve for all wallets
           for (let i = 1; i < 3; i++) {
-<<<<<<< HEAD
-            await collateralToken.mint(accounts[i], convertDecimals("100000000"), { from: tokenSponsor });
-            await collateralToken.approve(financialContract.address, convertDecimals("100000000"), {
-              from: accounts[i],
-            });
-            await syntheticToken.approve(financialContract.address, convertDecimals("100000000"), {
-              from: accounts[i],
-            });
-          }
-
-          // Create positions for the monitoredTrader and monitoredSponsor accounts
-          await financialContract.create(
-            { rawValue: convertDecimals("250") },
-            { rawValue: convertDecimals("100") },
-            { from: monitoredTrader }
-          );
-          await financialContract.create(
-            { rawValue: convertDecimals("300") },
-            { rawValue: convertDecimals("100") },
-            { from: monitoredSponsor }
-          );
-=======
             await collateralToken.methods.mint(accounts[i], convertDecimals("100000000")).send({ from: owner });
             await collateralToken.methods
               .approve(financialContract.options.address, convertDecimals("100000000"))
@@ -355,7 +306,6 @@
           await financialContract.methods
             .create({ rawValue: convertDecimals("300") }, { rawValue: convertDecimals("100") })
             .send({ from: monitoredSponsor });
->>>>>>> dfb578a1
         });
 
         versionedIt([{ contractType: "any", contractVersion: "any" }])(
@@ -419,13 +369,9 @@
             // withdrawal liveness they can place their position's collateralization under the threshold. Say monitoredTrader
             // withdraws 75 units of collateral. Given price is 1 unit of synthetic for each unit of debt. This would place
             // their position at a collateralization ratio of 175/(100*1)=1.75. monitoredSponsor is at 300/(100*1)=3.00.
-<<<<<<< HEAD
-            await financialContract.requestWithdrawal({ rawValue: convertDecimals("75") }, { from: monitoredTrader });
-=======
             await financialContract.methods
               .requestWithdrawal({ rawValue: convertDecimals("75") })
               .send({ from: monitoredTrader });
->>>>>>> dfb578a1
 
             // The wallet CR should reflect the requested withdrawal amount.
             await financialContractClient.update();

const { toWei, toBN } = web3.utils;

const winston = require("winston");
const sinon = require("sinon");

const { parseFixed } = require("@uma/common");

// Tested module
const { SyntheticPegMonitor } = require("../src/SyntheticPegMonitor");

// Mock and custom winston transport module to monitor winston log outputs
const {
  PriceFeedMock,
  SpyTransport,
  lastSpyLogIncludes,
  lastSpyLogLevel,
  InvalidPriceFeedMock
} = require("@uma/financial-templates-lib");

<<<<<<< HEAD
contract("SyntheticPegMonitor", function() {
  let uniswapPriceFeedMock;
  let medianizerPriceFeedMock;
  let invalidPriceFeedMock;
  let denominatorPriceFeedMock;

  let spy;
  let spyLogger;

  let monitorConfig;
  let empProps;
  let syntheticPegMonitor;

  beforeEach(async function() {
    uniswapPriceFeedMock = new PriceFeedMock();
    medianizerPriceFeedMock = new PriceFeedMock();
    invalidPriceFeedMock = new InvalidPriceFeedMock();
    denominatorPriceFeedMock = new PriceFeedMock();

    empProps = {
      collateralCurrencySymbol: "WETH",
      syntheticCurrencySymbol: "SYNTH",
      priceIdentifier: "TEST_IDENTIFIER",
      networkId: await web3.eth.net.getId()
    };

    // Create a sinon spy and give it to the SpyTransport as the winston logger. Use this to check all winston logs.
    // Note that only `info` level messages are captured.
    spy = sinon.spy(); // Create a new spy for each test.
    spyLogger = winston.createLogger({
      level: "info",
      transports: [new SpyTransport({ level: "info" }, { spy: spy })]
    });
  });

  describe("Synthetic price deviation from peg", function() {
    beforeEach(async function() {
      // Tested module that uses the two price feeds.
      monitorConfig = {
        deviationAlertThreshold: 0.2 // Any deviation larger than 0.2 should fire an alert
      };

      syntheticPegMonitor = new SyntheticPegMonitor({
        logger: spyLogger,
        web3,
        uniswapPriceFeed: uniswapPriceFeedMock,
        medianizerPriceFeed: medianizerPriceFeedMock,
        config: monitorConfig,
        empProps
      });
    });
=======
// Run the tests against 2 diffrent price feed scaling combinations. Note these tests differ from the other monitor tests
// as the Synthetic peg monitor is only dependent on price feeds. No need to test different decimal or collateral combinations.
// 1) 18 decimal price feed.
// 2) 8 decimal price feed.
// 3) matching 8 collateral & 8 synthetic for current UMA synthetics.
const configs = [{ priceFeedDecimals: 18 }, { priceFeedDecimals: 8 }];
>>>>>>> cdf0e2f3

const Convert = decimals => number => toBN(parseFixed(number.toString(), decimals).toString());

contract("SyntheticPegMonitor", function() {
  for (let testConfig of configs) {
    describe(`${testConfig.priceFeedDecimals} pricefeed decimals`, function() {
      let uniswapPriceFeedMock;
      let medianizerPriceFeedMock;
      let invalidPriceFeedMock;

<<<<<<< HEAD
    it("Divides by denominator price feed", async function() {
      // Create a new monitor with the denominatorPriceFeed set
      syntheticPegMonitor = new SyntheticPegMonitor({
        logger: spyLogger,
        web3,
        uniswapPriceFeed: uniswapPriceFeedMock,
        medianizerPriceFeed: medianizerPriceFeedMock,
        denominatorPriceFeed: denominatorPriceFeedMock,
        config: monitorConfig,
        empProps
      });

      // Denominator price set to 1, should produce 0 deviation.
      medianizerPriceFeedMock.setCurrentPrice(toBN(toWei("1")));
      uniswapPriceFeedMock.setCurrentPrice(toBN(toWei("1")));
      denominatorPriceFeedMock.setCurrentPrice(toBN(toWei("1")));

      // Check for price deviation from monitor module.
      await syntheticPegMonitor.checkPriceDeviation();
      assert.equal(spy.callCount, 0); // There should be no messages sent at this point.

      // Setting denominator to 2 should produce -50% deviation because it divides the uniswap price by 2
      denominatorPriceFeedMock.setCurrentPrice(toBN(toWei("2")));
      await syntheticPegMonitor.checkPriceDeviation();
      assert.equal(spy.callCount, 1); // There should be one message sent at this point.
      assert.isTrue(lastSpyLogIncludes(spy, "off peg alert"));
      assert.isTrue(lastSpyLogIncludes(spy, "0.50")); // uniswap price
      assert.isTrue(lastSpyLogIncludes(spy, "1.00")); // expected price
      assert.isTrue(lastSpyLogIncludes(spy, "-50.00")); // percentage error
      assert.equal(lastSpyLogLevel(spy), "warn");
    });

    it("Does not track price deviation if threshold set to zero", async function() {
      monitorConfig = {
        deviationAlertThreshold: 0 // No alerts should be fired, irrespective of the current price deviation.
      };

      syntheticPegMonitor = new SyntheticPegMonitor({
        logger: spyLogger,
        web3,
        uniswapPriceFeed: uniswapPriceFeedMock,
        medianizerPriceFeed: medianizerPriceFeedMock,
        config: monitorConfig,
        empProps
      });
=======
      let spy;
      let spyLogger;
>>>>>>> cdf0e2f3

      let monitorConfig;
      let empProps;
      let syntheticPegMonitor;

      let convertPrice;

      beforeEach(async function() {
        convertPrice = Convert(testConfig.priceFeedDecimals);

        uniswapPriceFeedMock = new PriceFeedMock();
        medianizerPriceFeedMock = new PriceFeedMock();
        invalidPriceFeedMock = new InvalidPriceFeedMock();

        empProps = {
          syntheticSymbol: "SYNTH",
          priceIdentifier: "TEST_IDENTIFIER",
          priceFeedDecimals: testConfig.priceFeedDecimals
        };

        // Create a sinon spy and give it to the SpyTransport as the winston logger. Use this to check all winston logs.
        // Note that only `info` level messages are captured.
        spy = sinon.spy(); // Create a new spy for each test.
        spyLogger = winston.createLogger({
          level: "info",
          transports: [new SpyTransport({ level: "info" }, { spy: spy })]
        });
      });

      describe("Synthetic price deviation from peg", function() {
        beforeEach(async function() {
          // Tested module that uses the two price feeds.
          monitorConfig = {
            deviationAlertThreshold: 0.2 // Any deviation larger than 0.2 should fire an alert
          };

          syntheticPegMonitor = new SyntheticPegMonitor({
            logger: spyLogger,
            web3,
            uniswapPriceFeed: uniswapPriceFeedMock,
            medianizerPriceFeed: medianizerPriceFeedMock,
            config: monitorConfig,
            empProps
          });
        });

        it("Calculate percentage error returns expected values", async function() {
          // Test with simple values with know percentage error. Note that the output is scaled according to toWei (1e18).// This is because a deviation error is a unitless number and is scaled independently of the price scalling.
          assert.equal(
            syntheticPegMonitor._calculateDeviationError(convertPrice("1"), convertPrice("1")).toString(),
            toBN(toWei("0").toString())
          );
          assert.equal(
            syntheticPegMonitor._calculateDeviationError(convertPrice("1.11"), convertPrice("1")).toString(),
            toBN(toWei("0.11")).toString()
          );
          assert.equal(
            syntheticPegMonitor._calculateDeviationError(convertPrice("1.25"), convertPrice("1")).toString(),
            toBN(toWei("0.25")).toString()
          );

          // More aggressive test with local validation of the calculation.
          assert.equal(
            syntheticPegMonitor._calculateDeviationError(convertPrice("3.1415"), convertPrice("3.14159")).toString(),
            toBN(toWei("3.1415")) // actual
              .sub(toBN(toWei("3.14159"))) // expected
              .mul(toBN(toWei("1"))) // Scale the numerator before division
              .div(toBN(toWei("3.14159"))) // expected
              .toString()
          );
        });

        it("Correctly emits messages", async function() {
          // Zero price deviation should not emit any events.
          // Inject prices to feeds
          medianizerPriceFeedMock.setCurrentPrice(convertPrice("1"));
          uniswapPriceFeedMock.setCurrentPrice(convertPrice("1"));

          // Check for price deviation from monitor module.
          await syntheticPegMonitor.checkPriceDeviation();
          assert.equal(spy.callCount, 0); // There should be no messages sent at this point.

          // Price deviation above the threshold of 20% should send a message.
          medianizerPriceFeedMock.setCurrentPrice(convertPrice("1"));
          uniswapPriceFeedMock.setCurrentPrice(convertPrice("1.25"));
          await syntheticPegMonitor.checkPriceDeviation();
          assert.equal(spy.callCount, 1); // There should be one message sent at this point.
          assert.isTrue(lastSpyLogIncludes(spy, "off peg alert"));
          assert.isTrue(lastSpyLogIncludes(spy, "1.25")); // uniswap price
          assert.isTrue(lastSpyLogIncludes(spy, "1.00")); // expected price
          assert.isTrue(lastSpyLogIncludes(spy, "25.00")); // percentage error
          assert.equal(lastSpyLogLevel(spy), "warn");

          // Price deviation at the threshold of 20% should send a message.
          medianizerPriceFeedMock.setCurrentPrice(convertPrice("1"));
          uniswapPriceFeedMock.setCurrentPrice(convertPrice("1.2"));
          await syntheticPegMonitor.checkPriceDeviation();
          assert.equal(spy.callCount, 1); // There should be no new messages sent.

          // Price deviation below the threshold of 20% should send a message.
          medianizerPriceFeedMock.setCurrentPrice(convertPrice("1"));
          uniswapPriceFeedMock.setCurrentPrice(convertPrice("0.7"));
          await syntheticPegMonitor.checkPriceDeviation();
          assert.equal(spy.callCount, 2); // There should be one message sent at this point.
          assert.isTrue(lastSpyLogIncludes(spy, "off peg alert"));
          assert.isTrue(lastSpyLogIncludes(spy, "0.7000")); // uniswap price
          assert.isTrue(lastSpyLogIncludes(spy, "1.00")); // expected price
          assert.isTrue(lastSpyLogIncludes(spy, "-30.00")); // percentage error (note negative sign)
          assert.equal(lastSpyLogLevel(spy), "warn");

          // Small values (<0.1) should be scaled correctly in logs.
          medianizerPriceFeedMock.setCurrentPrice(convertPrice("0.021111")); // Note 5 units of precision provided.
          uniswapPriceFeedMock.setCurrentPrice(convertPrice("0.025678")); // Note 5 units of precision provided.
          await syntheticPegMonitor.checkPriceDeviation();
          assert.equal(spy.callCount, 3); // There should be one message sent at this point.
          assert.isTrue(lastSpyLogIncludes(spy, "off peg alert"));
          assert.isTrue(lastSpyLogIncludes(spy, "0.02567")); // uniswap price (note: 4 units of precision)
          assert.isTrue(lastSpyLogIncludes(spy, "0.02111")); // expected price (note: 4 units of precision)
          assert.isTrue(lastSpyLogIncludes(spy, "21.63")); // percentage error
          assert.equal(lastSpyLogLevel(spy), "warn");
        });

        it("Does not track price deviation if threshold set to zero", async function() {
          monitorConfig = {
            deviationAlertThreshold: 0 // No alerts should be fired, irrespective of the current price deviation.
          };

          syntheticPegMonitor = new SyntheticPegMonitor({
            logger: spyLogger,
            web3,
            uniswapPriceFeed: uniswapPriceFeedMock,
            medianizerPriceFeed: medianizerPriceFeedMock,
            config: monitorConfig,
            empProps
          });

          await syntheticPegMonitor.checkPriceDeviation();
          assert.equal(spy.callCount, 0); // There should be no messages sent.

          // Create a price deviation of 25% and validate that no messages are sent.
          medianizerPriceFeedMock.setCurrentPrice(convertPrice("1"));
          uniswapPriceFeedMock.setCurrentPrice(convertPrice("1.25"));
          await syntheticPegMonitor.checkPriceDeviation();
          assert.equal(spy.callCount, 0); // There should be no messages sent.
        });
      });

      describe("Pricefeed volatility", function() {
        beforeEach(async function() {
          // Tested module that uses the two price feeds.
          monitorConfig = {
            volatilityWindow: 3650,
            // Not divisible by 3600 in order to test that "volatility window in hours" is printed
            // correctly by Logger.
            pegVolatilityAlertThreshold: 0.3,
            syntheticVolatilityAlertThreshold: 0.3
          };

          syntheticPegMonitor = new SyntheticPegMonitor({
            logger: spyLogger,
            web3,
            uniswapPriceFeed: uniswapPriceFeedMock,
            medianizerPriceFeed: medianizerPriceFeedMock,
            config: monitorConfig,
            empProps
          });
        });

        it("Calculate price volatility returns expected values", async function() {
          // Inject prices into pricefeed. Null prices are ignored.
          const historicalPrices = [
            { timestamp: 99, price: null },
            { timestamp: 100, price: convertPrice("10") },
            { timestamp: 101, price: convertPrice("11") },
            { timestamp: 102, price: convertPrice("12") },
            { timestamp: 103, price: convertPrice("13") },
            { timestamp: 104, price: convertPrice("14") },
            { timestamp: 105, price: convertPrice("15") },
            { timestamp: 106, price: convertPrice("16") },
            { timestamp: 107, price: null },
            { timestamp: 108, price: convertPrice("17") },
            { timestamp: 109, price: null }
          ];
          medianizerPriceFeedMock.setHistoricalPrices(historicalPrices);

          // Volatility window is 5, so historical volatility will be calculated 5 timestamps back of the last update time.
          const volatilityWindow = 5;

          // Test when volatility window is larger than the amount of historical prices. The last update time is 103,
          // so this should read the volatility from timestamps [103, 102, 102, and 100]. The min/max should be 10/13,
          // and the volatility should be (3 / 10 = 0.3) or 30%. Note that the output is scaled according to toWei (1e18).// This is because a volitility is a unitless number and is scaled independently of the price scalling.
          medianizerPriceFeedMock.setLastUpdateTime(103);
          assert.equal(
            syntheticPegMonitor
              ._calculateHistoricalVolatility(medianizerPriceFeedMock, 103, volatilityWindow)
              .volatility.toString(),
            toBN(toWei("0.3")).toString()
          );

          // Test when volatility window captures only one historical price. The last update time is 100,
          // so this should read the volatility from timestamps [100]. The min/max should be 10/10,
          // and the volatility should be 0%.
          medianizerPriceFeedMock.setLastUpdateTime(100);
          assert.equal(
            syntheticPegMonitor
              ._calculateHistoricalVolatility(medianizerPriceFeedMock, 100, volatilityWindow)
              .volatility.toString(),
            "0"
          );

          // Test when volatility window captures only one historical price. The last update time is 200,
          // so this should read the volatility from no timestamps. This should return null.
          medianizerPriceFeedMock.setLastUpdateTime(200);
          assert.equal(
            syntheticPegMonitor._calculateHistoricalVolatility(medianizerPriceFeedMock, 200, volatilityWindow),
            null
          );

          // Test when volatility window is smaller than the amount of historical prices. The last update time is 106,
          // so this should read the volatility from timestamps [106, 105, 104, 103, 102]. The min/max should be 12/16,
          // and the volatility should be (4 / 12 = 0.3333) or 33%.
          medianizerPriceFeedMock.setLastUpdateTime(107);
          assert.equal(
            syntheticPegMonitor
              ._calculateHistoricalVolatility(medianizerPriceFeedMock, 106, volatilityWindow)
              .volatility.toString(),
            toBN(toWei("0.333333333333333333")).toString() // 18 3's is max that can be represented with Wei.
          );
        });

        it("Correctly emits messages", async function() {
          // Inject prices into pricefeed.
          const historicalPrices = [
            { timestamp: 100, price: convertPrice("10") },
            { timestamp: 101, price: convertPrice("11") },
            { timestamp: 102, price: convertPrice("12") },
            { timestamp: 103, price: convertPrice("13") },
            { timestamp: 104, price: convertPrice("14") }, // Increasing price until timestamp 104
            { timestamp: 105, price: convertPrice("13") },
            { timestamp: 106, price: convertPrice("12") },
            { timestamp: 107, price: convertPrice("11") },
            { timestamp: 108, price: convertPrice("10") } // Decreasing price until timestamp 108
          ];
          medianizerPriceFeedMock.setHistoricalPrices(historicalPrices);
          uniswapPriceFeedMock.setHistoricalPrices(historicalPrices);

          // Test when volatility is under threshold. Monitor should not emit any events.
          // Min/Max from time 103 should be 10/13, so volatility should be 3/10 = 30%, which is
          // not greater than the 30% threshold.
          medianizerPriceFeedMock.setLastUpdateTime(103);
          uniswapPriceFeedMock.setLastUpdateTime(103);
          await syntheticPegMonitor.checkPegVolatility();
          await syntheticPegMonitor.checkSyntheticVolatility();
          assert.equal(spy.callCount, 0); // There should be no messages sent at this point.

          // There should be one alert emitted for each pricefeed.

          // Test when volatility is over threshold. Monitor should emit an error message.
          // Min/Max from time 104 is 10/14, so volatility is 4/10 = 40%.
          medianizerPriceFeedMock.setLastUpdateTime(104);
          await syntheticPegMonitor.checkPegVolatility();
          assert.equal(spy.callCount, 1);
          assert.isTrue(lastSpyLogIncludes(spy, "Peg price volatility alert"));
          assert.isTrue(lastSpyLogIncludes(spy, "14.00")); // latest pricefeed price
          assert.isTrue(lastSpyLogIncludes(spy, "1.01")); // volatility window in hours (i.e. 3650/3600)
          assert.isTrue(lastSpyLogIncludes(spy, "40.00")); // actual volatility
          assert.isTrue(lastSpyLogIncludes(spy, "30")); // volatility threshold parameter

          uniswapPriceFeedMock.setLastUpdateTime(104);
          await syntheticPegMonitor.checkSyntheticVolatility();
          assert.equal(spy.callCount, 2);
          assert.isTrue(lastSpyLogIncludes(spy, "Synthetic price volatility alert"));
          assert.isTrue(lastSpyLogIncludes(spy, "14.00")); // latest pricefeed price
          assert.isTrue(lastSpyLogIncludes(spy, "1.01")); // volatility window in hours (i.e. 3650/3600)
          assert.isTrue(lastSpyLogIncludes(spy, "40.00")); // actual volatility
          assert.isTrue(lastSpyLogIncludes(spy, "30")); // volatility threshold parameter

          // Correctly reports negative volatility. The last 4 sets of time series data move in the opposite direction.
          // Logger should correctly report the negative swing.
          medianizerPriceFeedMock.setLastUpdateTime(108);
          await syntheticPegMonitor.checkPegVolatility();
          assert.equal(spy.callCount, 3);
          assert.isTrue(lastSpyLogIncludes(spy, "Peg price volatility alert"));
          assert.isTrue(lastSpyLogIncludes(spy, "10.00")); // latest pricefeed price
          assert.isTrue(lastSpyLogIncludes(spy, "1.01")); // volatility window in hours (i.e. 3650/3600)
          assert.isTrue(lastSpyLogIncludes(spy, "-40.00")); // actual volatility (note the negative sign)
          assert.isTrue(lastSpyLogIncludes(spy, "30")); // volatility threshold parameter

          uniswapPriceFeedMock.setLastUpdateTime(108);
          await syntheticPegMonitor.checkSyntheticVolatility();
          assert.equal(spy.callCount, 4);
          assert.isTrue(lastSpyLogIncludes(spy, "Synthetic price volatility alert"));
          assert.isTrue(lastSpyLogIncludes(spy, "10.00")); // latest pricefeed price
          assert.isTrue(lastSpyLogIncludes(spy, "1.01")); // volatility window in hours (i.e. 3650/3600)
          assert.isTrue(lastSpyLogIncludes(spy, "-40.00")); // actual volatility
          assert.isTrue(lastSpyLogIncludes(spy, "30")); // volatility threshold parameter
        });

        it("Sends detailed error message when missing volatility data", async function() {
          syntheticPegMonitor = new SyntheticPegMonitor({
            logger: spyLogger,
            web3,
            uniswapPriceFeed: invalidPriceFeedMock,
            medianizerPriceFeed: invalidPriceFeedMock,
            config: {},
            empProps
          });

          // Test when no update time in the price feed is set.
          await syntheticPegMonitor.checkPegVolatility();
          assert.isTrue(lastSpyLogIncludes(spy, "missing historical price data"));
          assert.isTrue(lastSpyLogIncludes(spy, "0")); // historical time defaults to 0
          assert.isTrue(lastSpyLogIncludes(spy, "600")); // lookback window for which we cannot retrieve price data for

          await syntheticPegMonitor.checkSyntheticVolatility();
          assert.isTrue(lastSpyLogIncludes(spy, "missing historical price data"));
          assert.isTrue(lastSpyLogIncludes(spy, "0")); // historical time defaults to 0
          assert.isTrue(lastSpyLogIncludes(spy, "600")); // lookback window for which we cannot retrieve price data for

          // Test when update time is set.
          invalidPriceFeedMock.setLastUpdateTime(999);

          await syntheticPegMonitor.checkPegVolatility();
          assert.isTrue(lastSpyLogIncludes(spy, "missing historical price data"));
          assert.isTrue(lastSpyLogIncludes(spy, "999")); // historical time for which we cannot retrieve price data for
          assert.isTrue(lastSpyLogIncludes(spy, "600")); // lookback window for which we cannot retrieve price data for

          await syntheticPegMonitor.checkSyntheticVolatility();
          assert.isTrue(lastSpyLogIncludes(spy, "missing historical price data"));
          assert.isTrue(lastSpyLogIncludes(spy, "999")); // historical time for which we cannot retrieve price data for
          assert.isTrue(lastSpyLogIncludes(spy, "600")); // lookback window for which we cannot retrieve price data for
        });

        it("Stress testing with a lot of historical price data points", async function() {
          // Inject prices into pricefeed.
          const historicalPrices = [];
          for (let i = 0; i < 10000; i++) {
            historicalPrices.push({ timestamp: i, price: convertPrice(i.toString()) });
          }
          medianizerPriceFeedMock.setHistoricalPrices(historicalPrices);
          uniswapPriceFeedMock.setHistoricalPrices(historicalPrices);

          medianizerPriceFeedMock.setLastUpdateTime(historicalPrices.length - 1);
          uniswapPriceFeedMock.setLastUpdateTime(historicalPrices.length - 1);

          // There should be one alert emitted for each pricefeed.
          // Max price will be 9999, min price will be (9999-3650+1) = 6350.
          // Vol will be 3649/6350 = 57.46%
          await syntheticPegMonitor.checkPegVolatility();
          assert.equal(spy.callCount, 1);
          assert.isTrue(lastSpyLogIncludes(spy, "Peg price volatility alert"));
          assert.isTrue(lastSpyLogIncludes(spy, "9,999.00")); // latest pricefeed price
          assert.isTrue(lastSpyLogIncludes(spy, "1.01")); // volatility window in hours (i.e. 3650/3600)
          assert.isTrue(lastSpyLogIncludes(spy, "57.46")); // actual volatility

          // uniswapPriceFeedMock.setLastUpdateTime(104);
          await syntheticPegMonitor.checkSyntheticVolatility();
          assert.equal(spy.callCount, 2);
          assert.isTrue(lastSpyLogIncludes(spy, "Synthetic price volatility alert"));
          assert.isTrue(lastSpyLogIncludes(spy, "9,999.00")); // latest pricefeed price
          assert.isTrue(lastSpyLogIncludes(spy, "1.01")); // volatility window in hours (i.e. 3650/3600)
          assert.isTrue(lastSpyLogIncludes(spy, "57.46")); // actual volatility
        });
        it("Does not track price volatility if threshold set to zero", async function() {
          monitorConfig = {
            volatilityWindow: 60,
            pegVolatilityAlertThreshold: 0,
            syntheticVolatilityAlertThreshold: 0
          };

          syntheticPegMonitor = new SyntheticPegMonitor({
            logger: spyLogger,
            web3,
            uniswapPriceFeed: uniswapPriceFeedMock,
            medianizerPriceFeed: medianizerPriceFeedMock,
            config: monitorConfig,
            empProps
          });

          // Inject prices into pricefeed.
          const historicalPrices = [
            { timestamp: 100, price: convertPrice("10") },
            { timestamp: 101, price: convertPrice("11") },
            { timestamp: 102, price: convertPrice("12") },
            { timestamp: 103, price: convertPrice("13") },
            { timestamp: 104, price: convertPrice("14") } // Increasing price until timestamp 104
          ];
          medianizerPriceFeedMock.setHistoricalPrices(historicalPrices);
          uniswapPriceFeedMock.setHistoricalPrices(historicalPrices);

          // Test when volatility is over threshold. Monitor should emit an no error message as threshold set to 0.
          // Min/Max from time 104 is 10/14, so volatility is 4/10 = 40%. First test peg volatility.
          medianizerPriceFeedMock.setLastUpdateTime(104);
          await syntheticPegMonitor.checkPegVolatility();
          assert.equal(spy.callCount, 0); // No longs should be sent as monitor threshold set to 0.

          // Next, test synthetic volatility.
          await syntheticPegMonitor.checkSyntheticVolatility();
          assert.equal(spy.callCount, 0); // No longs should be sent as monitor threshold set to 0.
        });
      });
      describe("Overrides the default monitor configuration settings", function() {
        it("Cannot set invalid config", async function() {
          let errorThrown1;
          try {
            // Create an invalid config. A valid config expects  1 > deviationAlertThreshold >=0, volatilityWindow >=0,
            // 1 > pegVolatilityAlertThreshold >= 0, 1 > syntheticVolatilityAlertThreshold >= 0.
            const invalidConfig1 = {
              // Invalid as deviationAlertThreshold set to above 1.
              deviationAlertThreshold: 1.5,
              volatilityWindow: 0,
              pegVolatilityAlertThreshold: 0,
              syntheticVolatilityAlertThreshold: 0
            };
            syntheticPegMonitor = new SyntheticPegMonitor({
              logger: spyLogger,
              web3,
              uniswapPriceFeed: uniswapPriceFeedMock,
              medianizerPriceFeed: medianizerPriceFeedMock,
              config: invalidConfig1,
              empProps
            });
            errorThrown1 = false;
          } catch (err) {
            errorThrown1 = true;
          }
          assert.isTrue(errorThrown1);

          let errorThrown2;
          try {
            const invalidConfig2 = {
              // Invalid as volatilityWindow set to -1 && pegVolatilityAlertThreshold set to null.
              deviationAlertThreshold: 0,
              volatilityWindow: -1,
              pegVolatilityAlertThreshold: null,
              syntheticVolatilityAlertThreshold: 0
            };
            syntheticPegMonitor = new SyntheticPegMonitor({
              logger: spyLogger,
              web3,
              uniswapPriceFeed: uniswapPriceFeedMock,
              medianizerPriceFeed: medianizerPriceFeedMock,
              config: invalidConfig2,
              empProps
            });
            errorThrown2 = false;
          } catch (err) {
            errorThrown2 = true;
          }
          assert.isTrue(errorThrown2);
        });
        it("Can correctly create synthetic peg monitor with no config provided", async function() {
          let errorThrown;
          try {
            // Create an invalid config. A valid config expects two arrays of addresses.
            const emptyConfig = {};
            syntheticPegMonitor = new SyntheticPegMonitor({
              logger: spyLogger,
              web3,
              uniswapPriceFeed: uniswapPriceFeedMock,
              medianizerPriceFeed: medianizerPriceFeedMock,
              config: emptyConfig,
              empProps
            });
            await syntheticPegMonitor.checkPriceDeviation();
            await syntheticPegMonitor.checkPegVolatility();
            await syntheticPegMonitor.checkSyntheticVolatility();
            errorThrown = false;
          } catch (err) {
            errorThrown = true;
          }
          assert.isFalse(errorThrown);
        });
        it("Cannot set invalid alerting overrides", async function() {
          let errorThrown;
          try {
            // Create an invalid log level override. This should be rejected.
            const invalidConfig = { logOverrides: { deviation: "not a valid log level" } };
            syntheticPegMonitor = new SyntheticPegMonitor({
              logger: spyLogger,
              web3,
              uniswapPriceFeed: uniswapPriceFeedMock,
              medianizerPriceFeed: medianizerPriceFeedMock,
              config: invalidConfig,
              empProps
            });

            errorThrown = false;
          } catch (err) {
            errorThrown = true;
          }
          assert.isTrue(errorThrown);
        });
        it("Overriding threshold correctly effects generated logs", async function() {
          const alertOverrideConfig = { logOverrides: { deviation: "error" } };
          syntheticPegMonitor = new SyntheticPegMonitor({
            logger: spyLogger,
            web3,
            uniswapPriceFeed: uniswapPriceFeedMock,
            medianizerPriceFeed: medianizerPriceFeedMock,
            config: alertOverrideConfig,
            empProps
          });

          // Price deviation above the threshold of 20% should send a message.
          medianizerPriceFeedMock.setCurrentPrice(convertPrice("1"));
          uniswapPriceFeedMock.setCurrentPrice(convertPrice("1.25"));
          await syntheticPegMonitor.checkPriceDeviation();
          assert.equal(spy.callCount, 1); // There should be one message sent at this point.
          assert.equal(lastSpyLogLevel(spy), "error");
        });
      });
    });
  }
});<|MERGE_RESOLUTION|>--- conflicted
+++ resolved
@@ -17,66 +17,12 @@
   InvalidPriceFeedMock
 } = require("@uma/financial-templates-lib");
 
-<<<<<<< HEAD
-contract("SyntheticPegMonitor", function() {
-  let uniswapPriceFeedMock;
-  let medianizerPriceFeedMock;
-  let invalidPriceFeedMock;
-  let denominatorPriceFeedMock;
-
-  let spy;
-  let spyLogger;
-
-  let monitorConfig;
-  let empProps;
-  let syntheticPegMonitor;
-
-  beforeEach(async function() {
-    uniswapPriceFeedMock = new PriceFeedMock();
-    medianizerPriceFeedMock = new PriceFeedMock();
-    invalidPriceFeedMock = new InvalidPriceFeedMock();
-    denominatorPriceFeedMock = new PriceFeedMock();
-
-    empProps = {
-      collateralCurrencySymbol: "WETH",
-      syntheticCurrencySymbol: "SYNTH",
-      priceIdentifier: "TEST_IDENTIFIER",
-      networkId: await web3.eth.net.getId()
-    };
-
-    // Create a sinon spy and give it to the SpyTransport as the winston logger. Use this to check all winston logs.
-    // Note that only `info` level messages are captured.
-    spy = sinon.spy(); // Create a new spy for each test.
-    spyLogger = winston.createLogger({
-      level: "info",
-      transports: [new SpyTransport({ level: "info" }, { spy: spy })]
-    });
-  });
-
-  describe("Synthetic price deviation from peg", function() {
-    beforeEach(async function() {
-      // Tested module that uses the two price feeds.
-      monitorConfig = {
-        deviationAlertThreshold: 0.2 // Any deviation larger than 0.2 should fire an alert
-      };
-
-      syntheticPegMonitor = new SyntheticPegMonitor({
-        logger: spyLogger,
-        web3,
-        uniswapPriceFeed: uniswapPriceFeedMock,
-        medianizerPriceFeed: medianizerPriceFeedMock,
-        config: monitorConfig,
-        empProps
-      });
-    });
-=======
 // Run the tests against 2 diffrent price feed scaling combinations. Note these tests differ from the other monitor tests
 // as the Synthetic peg monitor is only dependent on price feeds. No need to test different decimal or collateral combinations.
 // 1) 18 decimal price feed.
 // 2) 8 decimal price feed.
 // 3) matching 8 collateral & 8 synthetic for current UMA synthetics.
 const configs = [{ priceFeedDecimals: 18 }, { priceFeedDecimals: 8 }];
->>>>>>> cdf0e2f3
 
 const Convert = decimals => number => toBN(parseFixed(number.toString(), decimals).toString());
 
@@ -86,57 +32,10 @@
       let uniswapPriceFeedMock;
       let medianizerPriceFeedMock;
       let invalidPriceFeedMock;
-
-<<<<<<< HEAD
-    it("Divides by denominator price feed", async function() {
-      // Create a new monitor with the denominatorPriceFeed set
-      syntheticPegMonitor = new SyntheticPegMonitor({
-        logger: spyLogger,
-        web3,
-        uniswapPriceFeed: uniswapPriceFeedMock,
-        medianizerPriceFeed: medianizerPriceFeedMock,
-        denominatorPriceFeed: denominatorPriceFeedMock,
-        config: monitorConfig,
-        empProps
-      });
-
-      // Denominator price set to 1, should produce 0 deviation.
-      medianizerPriceFeedMock.setCurrentPrice(toBN(toWei("1")));
-      uniswapPriceFeedMock.setCurrentPrice(toBN(toWei("1")));
-      denominatorPriceFeedMock.setCurrentPrice(toBN(toWei("1")));
-
-      // Check for price deviation from monitor module.
-      await syntheticPegMonitor.checkPriceDeviation();
-      assert.equal(spy.callCount, 0); // There should be no messages sent at this point.
-
-      // Setting denominator to 2 should produce -50% deviation because it divides the uniswap price by 2
-      denominatorPriceFeedMock.setCurrentPrice(toBN(toWei("2")));
-      await syntheticPegMonitor.checkPriceDeviation();
-      assert.equal(spy.callCount, 1); // There should be one message sent at this point.
-      assert.isTrue(lastSpyLogIncludes(spy, "off peg alert"));
-      assert.isTrue(lastSpyLogIncludes(spy, "0.50")); // uniswap price
-      assert.isTrue(lastSpyLogIncludes(spy, "1.00")); // expected price
-      assert.isTrue(lastSpyLogIncludes(spy, "-50.00")); // percentage error
-      assert.equal(lastSpyLogLevel(spy), "warn");
-    });
-
-    it("Does not track price deviation if threshold set to zero", async function() {
-      monitorConfig = {
-        deviationAlertThreshold: 0 // No alerts should be fired, irrespective of the current price deviation.
-      };
-
-      syntheticPegMonitor = new SyntheticPegMonitor({
-        logger: spyLogger,
-        web3,
-        uniswapPriceFeed: uniswapPriceFeedMock,
-        medianizerPriceFeed: medianizerPriceFeedMock,
-        config: monitorConfig,
-        empProps
-      });
-=======
+      let denominatorPriceFeedMock;
+
       let spy;
       let spyLogger;
->>>>>>> cdf0e2f3
 
       let monitorConfig;
       let empProps;
@@ -147,9 +46,10 @@
       beforeEach(async function() {
         convertPrice = Convert(testConfig.priceFeedDecimals);
 
-        uniswapPriceFeedMock = new PriceFeedMock();
-        medianizerPriceFeedMock = new PriceFeedMock();
-        invalidPriceFeedMock = new InvalidPriceFeedMock();
+        uniswapPriceFeedMock = new PriceFeedMock(undefined, undefined, undefined, testConfig.priceFeedDecimals);
+        medianizerPriceFeedMock = new PriceFeedMock(undefined, undefined, undefined, testConfig.priceFeedDecimals);
+        invalidPriceFeedMock = new InvalidPriceFeedMock(undefined, undefined, undefined, testConfig.priceFeedDecimals);
+        denominatorPriceFeedMock = new PriceFeedMock(undefined, undefined, undefined, testConfig.priceFeedDecimals);
 
         empProps = {
           syntheticSymbol: "SYNTH",
@@ -281,6 +181,38 @@
           uniswapPriceFeedMock.setCurrentPrice(convertPrice("1.25"));
           await syntheticPegMonitor.checkPriceDeviation();
           assert.equal(spy.callCount, 0); // There should be no messages sent.
+        });
+
+        it("Divides by denominator price feed", async function() {
+          // Create a new monitor with the denominatorPriceFeed set
+          syntheticPegMonitor = new SyntheticPegMonitor({
+            logger: spyLogger,
+            web3,
+            uniswapPriceFeed: uniswapPriceFeedMock,
+            medianizerPriceFeed: medianizerPriceFeedMock,
+            denominatorPriceFeed: denominatorPriceFeedMock,
+            config: monitorConfig,
+            empProps
+          });
+
+          // Denominator price set to 1, should produce 0 deviation.
+          medianizerPriceFeedMock.setCurrentPrice(convertPrice("1"));
+          uniswapPriceFeedMock.setCurrentPrice(convertPrice("1"));
+          denominatorPriceFeedMock.setCurrentPrice(convertPrice("1"));
+
+          // Check for price deviation from monitor module.
+          await syntheticPegMonitor.checkPriceDeviation();
+          assert.equal(spy.callCount, 0); // There should be no messages sent at this point.
+
+          // Setting denominator to 2 should produce -50% deviation because it divides the uniswap price by 2
+          denominatorPriceFeedMock.setCurrentPrice(convertPrice("2"));
+          await syntheticPegMonitor.checkPriceDeviation();
+          assert.equal(spy.callCount, 1); // There should be one message sent at this point.
+          assert.isTrue(lastSpyLogIncludes(spy, "off peg alert"));
+          assert.isTrue(lastSpyLogIncludes(spy, "0.50")); // uniswap price
+          assert.isTrue(lastSpyLogIncludes(spy, "1.00")); // expected price
+          assert.isTrue(lastSpyLogIncludes(spy, "-50.00")); // percentage error
+          assert.equal(lastSpyLogLevel(spy), "warn");
         });
       });
 

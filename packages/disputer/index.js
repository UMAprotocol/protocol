--- conflicted
+++ resolved
@@ -19,10 +19,7 @@
   waitForLogger,
   createReferencePriceFeedForFinancialContract,
   setAllowance,
-<<<<<<< HEAD
   DSProxyManager
-=======
->>>>>>> d1c2a453
 } = require("@uma/financial-templates-lib");
 
 // Truffle contracts.
@@ -50,10 +47,7 @@
   priceFeedConfig,
   disputerConfig,
   disputerOverridePrice,
-<<<<<<< HEAD
   proxyTransactionWrapperConfig
-=======
->>>>>>> d1c2a453
 }) {
   try {
     const getTime = () => Math.round(new Date().getTime() / 1000);
@@ -296,7 +290,6 @@
       // If there is a DISPUTER_OVERRIDE_PRICE environment variable then the disputer will disregard the price from the
       // price feed and preform disputes at this override price. Use with caution as wrong input could cause invalid disputes.
       disputerOverridePrice: process.env.DISPUTER_OVERRIDE_PRICE,
-<<<<<<< HEAD
       // If there is a dsproxy config, the bot can be configured to send transactions via a smart contract wallet (DSProxy).
       // This enables the bot to preform swap, dispute, enabling a single reserve currency.
       // Note that the DSProxy will be deployed on the first run of the bot. Subsequent runs will re-use the proxy. example:
@@ -307,8 +300,6 @@
       // "maxReserverTokenSpent": "10000000000"} -> max amount to spend in reserve currency. scaled by reserve currency
       //      decimals. defaults to MAX_UINT (no limit).
       proxyTransactionWrapperConfig: process.env.DSPROXY_CONFIG ? JSON.parse(process.env.DSPROXY_CONFIG) : {}
-=======
->>>>>>> d1c2a453
     };
 
     await run({ logger: Logger, web3: getWeb3(), ...executionParameters });

const assert = require("assert");

const { createObjectFromDefaultProps, runTransaction, blockUntilBlockMined, MAX_UINT_VAL } = require("@uma/common");
const { getAbi, getTruffleContract } = require("@uma/core");

class ProxyTransactionWrapper {
  /**
   * @notice Constructs new ProxyTransactionWrapper. This adds support DSProxy atomic dispute support to the bots.
   * @param {Object} web3 Provider from Truffle instance to connect to Ethereum network.
   * @param {Object} financialContract instance of a financial contract. Either a EMP or a perp. Used to send disputes.
   * @param {Object} gasEstimator Module used to estimate optimal gas price with which to send txns.
   * @param {String} account Ethereum account from which to send txns.
   * @param {Object} dsProxyManager Module to send transactions via DSProxy. If null will use the unlocked account EOA.
   * @param {Boolean} useDsProxyToDispute Toggles the mode Disputes will be sent with. If true then then Disputes.
   * are sent from the DSProxy. Else, Transactions are sent from the EOA. If true dsProxyManager must not be null.
   * @param {Object} proxyTransactionWrapperConfig configuration object used to paramaterize how the DSProxy is used. Expected:
   *      { uniswapRouterAddress: 0x123..., // uniswap router address. Defaults to mainnet router
            disputerReserveCurrencyAddress: 0x123... // address of the reserve currency for the bot to trade against
            maxReserverTokenSpent: "10000" // define the maximum amount of reserve currency the bot should use in 1tx. }
   * */
  constructor({
    web3,
    financialContract,
    gasEstimator,
    account,
    dsProxyManager = undefined,
    proxyTransactionWrapperConfig,
  }) {
    this.web3 = web3;
    this.financialContract = financialContract;
    this.gasEstimator = gasEstimator;
    this.account = account;
    this.dsProxyManager = dsProxyManager;

    // Helper functions from web3.
    this.toBN = this.web3.utils.toBN;
    this.toWei = this.web3.utils.toWei;
    this.toChecksumAddress = this.web3.utils.toChecksumAddress;

    this.tradeDeadline = 10 * 60 * 60;

    // TODO: refactor the router to pull from a constant file.
    const defaultConfig = {
      useDsProxyToDispute: {
        value: false,
        isValid: (x) => {
          return typeof x == "boolean";
        },
      },
      uniswapRouterAddress: {
        value: "0x7a250d5630b4cf539739df2c5dacb4c659f2488d",
        isValid: (x) => {
          return this.web3.utils.isAddress(x);
        },
      },
      disputerReserveCurrencyAddress: {
        value: "",
        isValid: (x) => {
          return this.web3.utils.isAddress(x) || x === "";
        },
      },
      maxReserverTokenSpent: {
        value: MAX_UINT_VAL,
        isValid: (x) => {
          return typeof x == "string";
        },
      },
    };

    // Validate and set config settings to class state.
    const configWithDefaults = createObjectFromDefaultProps(proxyTransactionWrapperConfig, defaultConfig);
    Object.assign(this, configWithDefaults);

    // Preform some basic initalization sanity checks.
    if (this.useDsProxyToDispute) {
      assert(
        this.dsProxyManager && this.dsProxyManager.getDSProxyAddress(),
        "DSProxy Manger has not yet been initialized!"
      );
      assert(this.dsProxyManager != undefined, "Cant use dsProxy to dispute if the client is set to undefined!");
      assert(
        this.web3.utils.isAddress(this.disputerReserveCurrencyAddress),
        "Must provide a reserve currency address to use the proxy transaction wrapper!"
      );
    }

    this.reserveToken = new this.web3.eth.Contract(getAbi("ExpandedERC20"), this.disputerReserveCurrencyAddress);
    this.ReserveCurrencyDisputer = getTruffleContract("ReserveCurrencyDisputer", this.web3);
  }

  // Main entry point for submitting a dispute. If the bot is not using a DSProxy then simply send a normal EOA tx.
  // If the bot is using a DSProxy then route the tx via it.
  async submitDisputeTransaction(disputeArgs) {
    // If the disputer is not using a DSProxy, use the old method of liquidating
    if (!this.useDsProxyToDispute) return await this._executeDisputeWithoutDsProxy(disputeArgs);
    else return await this._executeDisputeWithDsProxy(disputeArgs);
  }

  async _executeDisputeWithoutDsProxy(disputeArgs) {
    const dispute = this.financialContract.methods.dispute(...disputeArgs);

    // Send the transaction or report failure.

    try {
      // Get successful transaction receipt and return value or error.
      const { receipt, returnValue, transactionConfig } = await runTransaction({
        web3: this.web3,
        transaction: dispute,
        transactionConfig: { gasPrice: this.gasEstimator.getCurrentFastPrice(), from: this.account },
      });

      return {
        type: "Standard EOA Dispute",
        tx: receipt && receipt.transactionHash,
        sponsor: receipt.events.LiquidationDisputed.returnValues.sponsor,
        liquidator: receipt.events.LiquidationDisputed.returnValues.liquidator,
        id: receipt.events.LiquidationDisputed.returnValues.liquidationId,
        disputeBondPaid: receipt.events.LiquidationDisputed.returnValues.disputeBondAmount,
        totalPaid: returnValue,
        transactionConfig,
      };
    } catch (error) {
      return error;
    }
<<<<<<< HEAD

    return {
      type: "Standard EOA Dispute",
      tx: receipt && receipt.transactionHash,
      sponsor: receipt.events.LiquidationDisputed.returnValues.sponsor,
      liquidator: receipt.events.LiquidationDisputed.returnValues.liquidator,
      disputer: receipt.events.LiquidationDisputed.returnValues.disputer,
      id: receipt.events.LiquidationDisputed.returnValues.liquidationId,
      disputeBondPaid: receipt.events.LiquidationDisputed.returnValues.disputeBondAmount,
      totalPaid: returnValue,
      txnConfig: {
        gasPrice: this.gasEstimator.getCurrentFastPrice(),
        from: this.account,
      },
    };
=======
>>>>>>> c9a9ef15
  }

  async _executeDisputeWithDsProxy(disputeArgs) {
    const reserveCurrencyDisputer = new this.web3.eth.Contract(this.ReserveCurrencyDisputer.abi);

    const callData = reserveCurrencyDisputer.methods
      .swapDispute(
        this.uniswapRouterAddress, // uniswapRouter
        this.financialContract._address, // financialContract
        this.reserveToken._address, // reserveCurrency
        disputeArgs[0], // liquidationId
        disputeArgs[1], // sponsor
        this.maxReserverTokenSpent, // maxReserverTokenSpent
        Number((await this.web3.eth.getBlock("latest")).timestamp) + this.tradeDeadline
      )
      .encodeABI();
    const callCode = this.ReserveCurrencyDisputer.bytecode;

    const dsProxyCallReturn = await this.dsProxyManager.callFunctionOnNewlyDeployedLibrary(callCode, callData);
    const blockAfterDispute = await this.web3.eth.getBlockNumber();

    // Wait exactly one block to fetch events. This ensures that the events have been indexed by your node.
    await blockUntilBlockMined(this.web3, blockAfterDispute + 1);

    const DisputeEvent = (
      await this.financialContract.getPastEvents("LiquidationDisputed", {
        fromBlock: blockAfterDispute - 1,
        filter: { disputer: this.dsProxyManager.getDSProxyAddress() },
      })
    )[0];

    // Return the same data sent back from the EOA Dispute.
    return {
      type: "DSProxy Swap and dispute transaction",
      tx: dsProxyCallReturn.transactionHash,
      sponsor: DisputeEvent.returnValues.sponsor,
      liquidator: DisputeEvent.returnValues.liquidator,
      disputer: DisputeEvent.returnValues.disputer,
      liquidationId: DisputeEvent.returnValues.liquidationId,
      disputeBondAmount: DisputeEvent.returnValues.disputeBondAmount,
      txnConfig: {
        from: dsProxyCallReturn.from,
        gas: dsProxyCallReturn.gasUsed,
      },
    };
  }
}

module.exports = { ProxyTransactionWrapper };<|MERGE_RESOLUTION|>--- conflicted
+++ resolved
@@ -122,24 +122,6 @@
     } catch (error) {
       return error;
     }
-<<<<<<< HEAD
-
-    return {
-      type: "Standard EOA Dispute",
-      tx: receipt && receipt.transactionHash,
-      sponsor: receipt.events.LiquidationDisputed.returnValues.sponsor,
-      liquidator: receipt.events.LiquidationDisputed.returnValues.liquidator,
-      disputer: receipt.events.LiquidationDisputed.returnValues.disputer,
-      id: receipt.events.LiquidationDisputed.returnValues.liquidationId,
-      disputeBondPaid: receipt.events.LiquidationDisputed.returnValues.disputeBondAmount,
-      totalPaid: returnValue,
-      txnConfig: {
-        gasPrice: this.gasEstimator.getCurrentFastPrice(),
-        from: this.account,
-      },
-    };
-=======
->>>>>>> c9a9ef15
   }
 
   async _executeDisputeWithDsProxy(disputeArgs) {

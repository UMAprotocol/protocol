const { toWei, toBN, utf8ToHex, padRight, isAddress } = web3.utils;
const winston = require("winston");
const sinon = require("sinon");
const {
  PostWithdrawLiquidationRewardsStatusTranslations,
  LiquidationStatesEnum,
  MAX_UINT_VAL,
  interfaceName,
  ZERO_ADDRESS,
  runTestForVersion,
  createConstructorParamsForContractVersion,
  TESTED_CONTRACT_VERSIONS,
  TEST_DECIMAL_COMBOS,
  parseFixed,
  createContractObjectFromJson,
} = require("@uma/common");
const { getTruffleContract } = require("@uma/core");

// Script to test
const { Disputer } = require("../src/disputer.js");
const { ProxyTransactionWrapper } = require("../src/proxyTransactionWrapper");

// Helper clients and custom winston transport module to monitor winston log outputs
const {
  FinancialContractClient,
  GasEstimator,
  PriceFeedMock,
  SpyTransport,
  DSProxyManager,
} = require("@uma/financial-templates-lib");

let iterationTestVersion; // store the test version between tests that is currently being tested.
const startTime = "15798990420";
const unreachableDeadline = MAX_UINT_VAL;

// Common contract objects.
let collateralToken;
let financialContract;
let syntheticToken;
let mockOracle;
let store;
let timer;
let identifierWhitelist;
let finder;
let collateralWhitelist;
let optimisticOracle;
let configStore;
let constructorParams;
let multicall;

// Js Objects, clients and helpers
let spy;
let spyLogger;
let priceFeedMock;
let financialContractProps;
let disputerConfig;
let identifier;
let fundingRateIdentifier;
let convertDecimals;
let gasEstimator;
let financialContractClient;
let disputer;
let dsProxyManager;
let proxyTransactionWrapper;

// Set the funding rate and advances time by 10k seconds.
const _setFundingRateAndAdvanceTime = async (fundingRate) => {
  const currentTime = (await financialContract.getCurrentTime()).toNumber();
  await financialContract.proposeFundingRate({ rawValue: fundingRate }, currentTime);
  await financialContract.setCurrentTime(currentTime + 10000);
};

// If the current version being executed is part of the `supportedVersions` array then return `it` to run the test.
// Else, do nothing. Can be used exactly in place of a normal `it` to parameterize contract types and versions supported
// for a given test.eg: versionedIt([{ contractType: "any", contractVersion: "any" }])(["Perpetual-latest"])("test name", async function () { assert.isTrue(true) })
// Note that a second param can be provided to make the test an `it.only` thereby ONLY running that single test, on
// the provided version. This is very useful for debugging and writing single unit tests without having ro run all tests.
const versionedIt = function (supportedVersions, shouldBeItOnly = false) {
  if (shouldBeItOnly)
    return runTestForVersion(supportedVersions, TESTED_CONTRACT_VERSIONS, iterationTestVersion) ? it.only : () => {};
  return runTestForVersion(supportedVersions, TESTED_CONTRACT_VERSIONS, iterationTestVersion) ? it : () => {};
};

const Convert = (decimals) => (number) => (number ? parseFixed(number.toString(), decimals).toString() : number);

contract("Disputer.js", function (accounts) {
  const disputeBot = accounts[0];
  const sponsor1 = accounts[1];
  const sponsor2 = accounts[2];
  const sponsor3 = accounts[3];
  const liquidator = accounts[4];
  const contractCreator = accounts[5];
  const rando = accounts[6];

  TESTED_CONTRACT_VERSIONS.forEach(function (contractVersion) {
    // Store the contractVersion.contractVersion, type and version being tested
    iterationTestVersion = contractVersion;

    // Import the tested versions of contracts. note that financialContract is either an ExpiringMultiParty or a
    // Perpetual depending on the current iteration version.
    const FinancialContract = getTruffleContract(contractVersion.contractType, web3, contractVersion.contractVersion);
    const Finder = getTruffleContract("Finder", web3, contractVersion.contractVersion);
    const IdentifierWhitelist = getTruffleContract("IdentifierWhitelist", web3, contractVersion.contractVersion);
    const AddressWhitelist = getTruffleContract("AddressWhitelist", web3, contractVersion.contractVersion);
    const MockOracle = getTruffleContract("MockOracle", web3, contractVersion.contractVersion);
    const Token = getTruffleContract("ExpandedERC20", web3, contractVersion.contractVersion);
    const SyntheticToken = getTruffleContract("SyntheticToken", web3, contractVersion.contractVersion);
    const Timer = getTruffleContract("Timer", web3, contractVersion.contractVersion);
    const Store = getTruffleContract("Store", web3, contractVersion.contractVersion);
    const ConfigStore = getTruffleContract("ConfigStore", web3);
    const OptimisticOracle = getTruffleContract("OptimisticOracle", web3);
    const MulticallMock = getTruffleContract("MulticallMock", web3);

    for (let testConfig of TEST_DECIMAL_COMBOS) {
      describe(`${testConfig.collateralDecimals} collateral, ${testConfig.syntheticDecimals} synthetic & ${testConfig.priceFeedDecimals} pricefeed decimals, on for smart contract version ${contractVersion.contractType} @ ${contractVersion.contractVersion}`, function () {
        before(async function () {
          identifier = `${testConfig.tokenName}TEST`;
          fundingRateIdentifier = `${testConfig.tokenName}_FUNDING_IDENTIFIER`;
          convertDecimals = Convert(testConfig.collateralDecimals);

          collateralToken = await Token.new(
            testConfig.tokenSymbol + " Token", // Construct the token name.
            testConfig.tokenSymbol,
            testConfig.collateralDecimals,
            { from: contractCreator }
          );

          await collateralToken.addMember(1, contractCreator, { from: contractCreator });

          // Seed the accounts.
          await collateralToken.mint(sponsor1, convertDecimals("100000"), { from: contractCreator });
          await collateralToken.mint(sponsor2, convertDecimals("100000"), { from: contractCreator });
          await collateralToken.mint(sponsor3, convertDecimals("100000"), { from: contractCreator });
          await collateralToken.mint(liquidator, convertDecimals("100000"), { from: contractCreator });
          await collateralToken.mint(disputeBot, convertDecimals("100000"), { from: contractCreator });

          // Create identifier whitelist and register the price tracking ticker with it.
          identifierWhitelist = await IdentifierWhitelist.new();
          finder = await Finder.new();
          timer = await Timer.new();
          store = await Store.new({ rawValue: "0" }, { rawValue: "0" }, timer.address);
          await finder.changeImplementationAddress(utf8ToHex(interfaceName.Store), store.address);

          await finder.changeImplementationAddress(
            utf8ToHex(interfaceName.IdentifierWhitelist),
            identifierWhitelist.address
          );

          collateralWhitelist = await AddressWhitelist.new();
          await finder.changeImplementationAddress(
            utf8ToHex(interfaceName.CollateralWhitelist),
            collateralWhitelist.address
          );
          await collateralWhitelist.addToWhitelist(collateralToken.address);

          multicall = await MulticallMock.new();
        });
        beforeEach(async function () {
          await timer.setCurrentTime(startTime - 1);
          mockOracle = await MockOracle.new(finder.address, timer.address, { from: contractCreator });
          await finder.changeImplementationAddress(utf8ToHex(interfaceName.Oracle), mockOracle.address);

          // Create a new synthetic token
          syntheticToken = await SyntheticToken.new("Test Synthetic Token", "SYNTH", testConfig.syntheticDecimals);

          // If we are testing a perpetual then we need to also deploy a config store, an optimistic oracle and set the funding rate identifier.
          if (contractVersion.contractType == "Perpetual") {
            configStore = await ConfigStore.new(
              {
                timelockLiveness: 86400, // 1 day
                rewardRatePerSecond: { rawValue: "0" },
                proposerBondPercentage: { rawValue: "0" },
                maxFundingRate: { rawValue: toWei("0.00001") },
                minFundingRate: { rawValue: toWei("-0.00001") },
                proposalTimePastLimit: 0,
              },
              timer.address
            );

            await identifierWhitelist.addSupportedIdentifier(padRight(utf8ToHex(fundingRateIdentifier)));
            optimisticOracle = await OptimisticOracle.new(7200, finder.address, timer.address);
            await finder.changeImplementationAddress(
              utf8ToHex(interfaceName.OptimisticOracle),
              optimisticOracle.address
            );
          }

          constructorParams = await createConstructorParamsForContractVersion(
            contractVersion,
            {
              convertDecimals,
              finder,
              collateralToken,
              syntheticToken,
              identifier,
              fundingRateIdentifier,
              timer,
              store,
              configStore: configStore || {}, // if the contract type is not a perp this will be null.
            },
            { minSponsorTokens: { rawValue: convertDecimals("1") } } // these tests assume a min sponsor size of 1, not 5 as default
          );

          await identifierWhitelist.addSupportedIdentifier(constructorParams.priceFeedIdentifier, {
            from: accounts[0],
          });

          // Deploy a new expiring multi party OR perpetual, depending on what the financialContract has been set to.
          financialContract = await FinancialContract.new(constructorParams);
          // If we are testing a perpetual then we need to apply the initial funding rate to start the timer.
          await financialContract.setCurrentTime(startTime);
          await syntheticToken.addMinter(financialContract.address);
          await syntheticToken.addBurner(financialContract.address);

          // Generate Financial Contract properties to inform bot of important on-chain state values that we only want to query once.
          financialContractProps = { priceIdentifier: await financialContract.priceIdentifier() };

          await collateralToken.approve(financialContract.address, convertDecimals("100000000"), { from: sponsor1 });
          await collateralToken.approve(financialContract.address, convertDecimals("100000000"), { from: sponsor2 });
          await collateralToken.approve(financialContract.address, convertDecimals("100000000"), { from: sponsor3 });
          await collateralToken.approve(financialContract.address, convertDecimals("100000000"), {
            from: liquidator,
          });
          await collateralToken.approve(financialContract.address, convertDecimals("100000000"), {
            from: disputeBot,
          });

          syntheticToken = await Token.at(await financialContract.tokenCurrency());
          await syntheticToken.approve(financialContract.address, convertDecimals("100000000"), { from: sponsor1 });
          await syntheticToken.approve(financialContract.address, convertDecimals("100000000"), { from: sponsor2 });
          await syntheticToken.approve(financialContract.address, convertDecimals("100000000"), { from: sponsor3 });
          await syntheticToken.approve(financialContract.address, convertDecimals("100000000"), { from: liquidator });
          await syntheticToken.approve(financialContract.address, convertDecimals("100000000"), { from: disputeBot });

          spy = sinon.spy();

          spyLogger = winston.createLogger({
            level: "info",
            transports: [new SpyTransport({ level: "info" }, { spy: spy })],
          });

          // Create a new instance of the FinancialContractClient & GasEstimator to construct the disputer
          financialContractClient = new FinancialContractClient(
            spyLogger,
            FinancialContract.abi,
            web3,
            financialContract.address,
            multicall.address,
            testConfig.collateralDecimals,
            testConfig.syntheticDecimals,
            testConfig.priceFeedDecimals
          );
          gasEstimator = new GasEstimator(spyLogger);

          // Create a new instance of the disputer to test
          disputerConfig = {
            crThreshold: 0,
            disputeDelay: 0,
            contractType: contractVersion.contractType,
            contractVersion: contractVersion.contractVersion,
          };

          // Create price feed mock.
          priceFeedMock = new PriceFeedMock(undefined, undefined, undefined, undefined, testConfig.collateralDecimals);

          // Set the proxyTransaction wrapper to act without the DSProxy by setting useDsProxyToLiquidate to false.
          // This will treat all disputes in the "normal" way, executed from the bots's EOA.
          proxyTransactionWrapper = new ProxyTransactionWrapper({
            web3,
            financialContract: financialContract.contract,
            gasEstimator,
            account: accounts[0],
            dsProxyManager: null,
            useDsProxyToLiquidate: false,
            proxyTransactionWrapperConfig: {},
          });

          disputer = new Disputer({
            logger: spyLogger,
            financialContractClient,
            proxyTransactionWrapper,
            gasEstimator,
            priceFeed: priceFeedMock,
            account: accounts[0],
            financialContractProps,
            disputerConfig,
          });
        });

        versionedIt([{ contractType: "any", contractVersion: "any" }])(
          "Detect disputable positions and send disputes",
          async function () {
            // sponsor1 creates a position with 125 units of collateral, creating 100 synthetic tokens.
            await financialContract.create(
              { rawValue: convertDecimals("125") },
              { rawValue: convertDecimals("100") },
              { from: sponsor1 }
            );

            // sponsor2 creates a position with 150 units of collateral, creating 100 synthetic tokens.
            await financialContract.create(
              { rawValue: convertDecimals("150") },
              { rawValue: convertDecimals("100") },
              { from: sponsor2 }
            );

            // sponsor3 creates a position with 175 units of collateral, creating 100 synthetic tokens.
            await financialContract.create(
              { rawValue: convertDecimals("175") },
              { rawValue: convertDecimals("100") },
              { from: sponsor3 }
            );

            // The liquidator creates a position to have synthetic tokens.
            await financialContract.create(
              { rawValue: convertDecimals("1000") },
              { rawValue: convertDecimals("500") },
              { from: liquidator }
            );

            await financialContract.createLiquidation(
              sponsor1,
              { rawValue: "0" },
              { rawValue: toWei("1.75") },
              { rawValue: convertDecimals("100") },
              unreachableDeadline,
              { from: liquidator }
            );
            await financialContract.createLiquidation(
              sponsor2,
              { rawValue: "0" },
              { rawValue: toWei("1.75") },
              { rawValue: convertDecimals("100") },
              unreachableDeadline,
              { from: liquidator }
            );
            await financialContract.createLiquidation(
              sponsor3,
              { rawValue: "0" },
              { rawValue: toWei("1.75") },
              { rawValue: convertDecimals("100") },
              unreachableDeadline,
              { from: liquidator }
            );

            // Try disputing before any mocked prices are set, simulating a situation where the pricefeed
            // fails to return a price. The disputer should emit a "warn" level log about each missing prices.
            await disputer.update();
            const earliestLiquidationTime = Number(
              financialContractClient.getUndisputedLiquidations()[0].liquidationTime
            );
            priceFeedMock.setLastUpdateTime(earliestLiquidationTime);
            await disputer.dispute();
            assert.equal(spy.callCount, 3); // 3 warn level logs should be sent for 3 missing prices

            // Start with a mocked price of 1.75 usd per token.
            // This makes all sponsors undercollateralized, meaning no disputes are issued.
            priceFeedMock.setHistoricalPrice(toWei("1.75"));
            await disputer.update();
            await disputer.dispute();

            // There should be no liquidations created from any sponsor account
            assert.equal(
              (await financialContract.getLiquidations(sponsor1))[0].state,
              LiquidationStatesEnum.PRE_DISPUTE
            );
            assert.equal(
              (await financialContract.getLiquidations(sponsor2))[0].state,
              LiquidationStatesEnum.PRE_DISPUTE
            );
            assert.equal(
              (await financialContract.getLiquidations(sponsor3))[0].state,
              LiquidationStatesEnum.PRE_DISPUTE
            );
            assert.equal(spy.callCount, 3); // No info level logs should be sent.

            // With a price of 1.1, two sponsors should be correctly collateralized, so disputes should be issued against sponsor2 and sponsor3's liquidations.
            priceFeedMock.setHistoricalPrice(toWei("1.1"));

            // Disputing a timestamp that is before the pricefeed's lookback window will do nothing and print no warnings:
            // Set earliest timestamp to AFTER the liquidation:
            priceFeedMock.setLastUpdateTime(earliestLiquidationTime + 2);
            priceFeedMock.setLookback(1);
            await disputer.update();
            await disputer.dispute();
            // There should be no liquidations created from any sponsor account
            assert.equal(
              (await financialContract.getLiquidations(sponsor1))[0].state,
              LiquidationStatesEnum.PRE_DISPUTE
            );
            assert.equal(
              (await financialContract.getLiquidations(sponsor2))[0].state,
              LiquidationStatesEnum.PRE_DISPUTE
            );
            assert.equal(
              (await financialContract.getLiquidations(sponsor3))[0].state,
              LiquidationStatesEnum.PRE_DISPUTE
            );
            assert.equal(spy.callCount, 3); // No info level logs should be sent.

            // Now, set lookback such that the liquidation timestamp is captured and the dispute should go through.
            priceFeedMock.setLookback(2);
            await disputer.update();
            await disputer.dispute();
            assert.equal(spy.callCount, 5); // 2 info level logs should be sent at the conclusion of the disputes.

            // Sponsor2 and sponsor3 should be disputed.
            assert.equal(
              (await financialContract.getLiquidations(sponsor1))[0].state,
              LiquidationStatesEnum.PRE_DISPUTE
            );
            assert.equal(
              (await financialContract.getLiquidations(sponsor2))[0].state,
              LiquidationStatesEnum.PENDING_DISPUTE
            );
            assert.equal(
              (await financialContract.getLiquidations(sponsor3))[0].state,
              LiquidationStatesEnum.PENDING_DISPUTE
            );

            // The disputeBot should be the disputer in sponsor2 and sponsor3's liquidations.
            assert.equal((await financialContract.getLiquidations(sponsor2))[0].disputer, disputeBot);
            assert.equal((await financialContract.getLiquidations(sponsor3))[0].disputer, disputeBot);
          }
        );
        versionedIt([{ contractType: "any", contractVersion: "any" }])(
          "Detect disputable withdraws and send disputes",
          async function () {
            // sponsor1 creates a position with 125 units of collateral, creating 100 synthetic tokens.
            await financialContract.create(
              { rawValue: convertDecimals("125") },
              { rawValue: convertDecimals("100") },
              { from: sponsor1 }
            );

            // The liquidator creates a position to have synthetic tokens.
            await financialContract.create(
              { rawValue: convertDecimals("1000") },
              { rawValue: convertDecimals("500") },
              { from: liquidator }
            );

            // The sponsor1 submits a valid withdrawal request of withdrawing exactly 5e18 collateral. This places their
            // position at collateral of 120 and debt of 100. At a price of 1 unit per token they are exactly collateralized.

            await financialContract.requestWithdrawal({ rawValue: convertDecimals("5") }, { from: sponsor1 });

            await financialContract.createLiquidation(
              sponsor1,
              { rawValue: "0" },
              { rawValue: toWei("1.75") }, // Price high enough to initiate the liquidation
              { rawValue: convertDecimals("100") },
              unreachableDeadline,
              { from: liquidator }
            );

            // With a price of 1 usd per token this withdrawal was actually valid, even though it's very close to liquidation.
            // This makes all sponsors undercollateralized, meaning no disputes are issued.
            priceFeedMock.setHistoricalPrice(toWei("1"));
            await disputer.update();
            await disputer.dispute();
            assert.equal(spy.callCount, 1); // 1 info level logs should be sent at the conclusion of the disputes.

            // Sponsor1 should be disputed.
            assert.equal(
              (await financialContract.getLiquidations(sponsor1))[0].state,
              LiquidationStatesEnum.PENDING_DISPUTE
            );

            // The disputeBot should be the disputer in sponsor1  liquidations.
            assert.equal((await financialContract.getLiquidations(sponsor1))[0].disputer, disputeBot);

            // Push a price of 1, which should cause sponsor1's dispute to succeed as the position is correctly collateralized
            // at a price of 1.
            const liquidationTime = await financialContract.getCurrentTime();
            await mockOracle.pushPrice(web3.utils.utf8ToHex(identifier), liquidationTime, toWei("1"));

            await disputer.update();
            await disputer.withdrawRewards();
            assert.equal(spy.callCount, 2); // One additional info level event for the successful withdrawal.

            // sponsor1's dispute should be successful (valid withdrawal)
            // Note the check below has a bit of switching logic that is version specific to accommodate the change in withdrawal behaviour.
            assert.equal(
              (await financialContract.getLiquidations(sponsor1))[0].state,
              LiquidationStatesEnum.UNINITIALIZED
            );
          }
        );

        versionedIt([{ contractType: "any", contractVersion: "any" }])(
          "Withdraw from successful disputes",
          async function () {
            // sponsor1 creates a position with 150 units of collateral, creating 100 synthetic tokens.
            await financialContract.create(
              { rawValue: convertDecimals("150") },
              { rawValue: convertDecimals("100") },
              { from: sponsor1 }
            );

            // sponsor2 creates a position with 175 units of collateral, creating 100 synthetic tokens.
            await financialContract.create(
              { rawValue: convertDecimals("175") },
              { rawValue: convertDecimals("100") },
              { from: sponsor2 }
            );

            // The liquidator creates a position to have synthetic tokens.
            await financialContract.create(
              { rawValue: convertDecimals("1000") },
              { rawValue: convertDecimals("500") },
              { from: liquidator }
            );

            await financialContract.createLiquidation(
              sponsor1,
              { rawValue: "0" },
              { rawValue: toWei("1.75") },
              { rawValue: convertDecimals("100") },
              unreachableDeadline,
              { from: liquidator }
            );

            await financialContract.createLiquidation(
              sponsor2,
              { rawValue: "0" },
              { rawValue: toWei("1.75") },
              { rawValue: convertDecimals("100") },
              unreachableDeadline,
              { from: liquidator }
            );

            // With a price of 1.1, the sponsors should be correctly collateralized, so disputes should be issued against sponsor1 and sponsor2's liquidations.
            priceFeedMock.setHistoricalPrice(toWei("1.1"));
            await disputer.update();
            await disputer.dispute();
            assert.equal(spy.callCount, 2); // Two info level events for the two disputes.

            // Before the dispute is resolved, the bot should simulate the withdrawal, determine that it will fail, and
            // continue to wait.
            await disputer.update();
            await disputer.withdrawRewards();

            // No new info or error logs should appear because no attempted withdrawal should be made.
            assert.equal(spy.callCount, 2);

            // Push a price of 1.3, which should cause sponsor1's dispute to fail and sponsor2's dispute to succeed.
            const liquidationTime = await financialContract.getCurrentTime();
            await mockOracle.pushPrice(web3.utils.utf8ToHex(identifier), liquidationTime, toWei("1.3"));

            await disputer.update();
            await disputer.withdrawRewards();

            assert.equal(spy.callCount, 4);

            // sponsor1's dispute was unsuccessful, and the disputeBot should have called the withdraw method.The
            // dispute should still be seen as pending because the bot skipped the withdrawal.
            assert.equal((await financialContract.getLiquidations(sponsor1))[0].disputer, ZERO_ADDRESS);
            assert.equal(
              (await financialContract.getLiquidations(sponsor1))[0].state,
              LiquidationStatesEnum.UNINITIALIZED
            );

            // sponsor2's dispute was successful, and the disputeBot should've called the withdraw method.
            assert.equal((await financialContract.getLiquidations(sponsor2))[0].disputer, ZERO_ADDRESS);
            assert.equal(
              (await financialContract.getLiquidations(sponsor2))[0].state,
              LiquidationStatesEnum.UNINITIALIZED
            );

            // Check that the log includes a human readable translation of the liquidation status, and the dispute price.
            assert.equal(
              spy.getCall(-1).lastArg.liquidationResult.liquidationStatus,
              PostWithdrawLiquidationRewardsStatusTranslations[LiquidationStatesEnum.DISPUTE_SUCCEEDED]
            );
            assert.equal(spy.getCall(-1).lastArg.liquidationResult.settlementPrice, toWei("1.3"));

            // Check that the log contains the dispute rewards:
            if (disputer.isLegacyEmpVersion) {
              assert.isTrue(toBN(spy.getCall(-1).lastArg.liquidationResult.withdrawalAmount).gt(0));
            } else {
              assert.isTrue(toBN(spy.getCall(-1).lastArg.liquidationResult.paidToLiquidator).gt(0));
              assert.isTrue(toBN(spy.getCall(-1).lastArg.liquidationResult.paidToSponsor).gt(0));
              assert.isTrue(toBN(spy.getCall(-1).lastArg.liquidationResult.paidToDisputer).gt(0));
            }

            // After the dispute is resolved, the liquidation should still exist but the disputer should no longer be able to withdraw any rewards.
            await disputer.update();
            await disputer.withdrawRewards();
            assert.equal(spy.callCount, 4);
          }
        );

        versionedIt([{ contractType: "any", contractVersion: "any" }])("Too little collateral", async function () {
          // sponsor1 creates a position with 150 units of collateral, creating 100 synthetic tokens.
          await financialContract.create(
            { rawValue: convertDecimals("150") },
            { rawValue: convertDecimals("100") },
            { from: sponsor1 }
          );

          // sponsor2 creates a position with 1.75 units of collateral, creating 1 synthetic tokens.
          await financialContract.create(
            { rawValue: convertDecimals("1.75") },
            { rawValue: convertDecimals("1") },
            { from: sponsor2 }
          );

          // The liquidator creates a position to have synthetic tokens.
          await financialContract.create(
            { rawValue: convertDecimals("1000") },
            { rawValue: convertDecimals("500") },
            { from: liquidator }
          );

          await financialContract.createLiquidation(
            sponsor1,
            { rawValue: "0" },
            { rawValue: toWei("1.75") },
            { rawValue: convertDecimals("100") },
            unreachableDeadline,
            { from: liquidator }
          );

          await financialContract.createLiquidation(
            sponsor2,
            { rawValue: "0" },
            { rawValue: toWei("1.75") },
            { rawValue: convertDecimals("1") },
            unreachableDeadline,
            { from: liquidator }
          );

          // Send most of the user's balance elsewhere leaving only enough to dispute sponsor1's position.
          const transferAmount = (await collateralToken.balanceOf(disputeBot)).sub(toBN(convertDecimals("1")));
          await collateralToken.transfer(rando, transferAmount, { from: disputeBot });

          // Both positions should be disputed with a presumed price of 1.1, but will only have enough collateral for the smaller one.
          priceFeedMock.setHistoricalPrice(toWei("1.1"));
          await disputer.update();
          await disputer.dispute();
          assert.equal(spy.callCount, 2); // Two info events for the the 1 successful dispute and one for the failed dispute.

          // Only sponsor2 should be disputed.
          assert.equal((await financialContract.getLiquidations(sponsor1))[0].state, LiquidationStatesEnum.PRE_DISPUTE);
          assert.equal(
            (await financialContract.getLiquidations(sponsor2))[0].state,
            LiquidationStatesEnum.PENDING_DISPUTE
          );

          // Transfer balance back, and the dispute should go through.
          await collateralToken.transfer(disputeBot, transferAmount, { from: rando });
          priceFeedMock.setHistoricalPrice(toWei("1.1"));
          await disputer.update();
          await disputer.dispute();
          assert.equal(spy.callCount, 3); // Info level event for the correctly processed dispute.

          // sponsor1 should now be disputed.
          assert.equal(
            (await financialContract.getLiquidations(sponsor1))[0].state,
            LiquidationStatesEnum.PENDING_DISPUTE
          );
        });

        describe("Overrides the default disputer configuration settings", function () {
          versionedIt([{ contractType: "any", contractVersion: "any" }])(
            "Cannot set `crThreshold` >= 1",
            async function () {
              let errorThrown;
              try {
                disputerConfig = { ...disputerConfig, crThreshold: 1 };
                disputer = new Disputer({
                  logger: spyLogger,
                  financialContractClient,
                  proxyTransactionWrapper,
                  gasEstimator,
                  priceFeed: priceFeedMock,
                  account: accounts[0],
                  financialContractProps,
                  disputerConfig,
                });
                errorThrown = false;
              } catch (err) {
                errorThrown = true;
              }
              assert.isTrue(errorThrown);
            }
          );

          versionedIt([{ contractType: "any", contractVersion: "any" }])(
            "Cannot set `crThreshold` < 0",
            async function () {
              let errorThrown;
              try {
                disputerConfig = { ...disputerConfig, crThreshold: -0.02 };
                disputer = new Disputer({
                  logger: spyLogger,
                  financialContractClient,
                  proxyTransactionWrapper,
                  gasEstimator,
                  priceFeed: priceFeedMock,
                  account: accounts[0],
                  financialContractProps,
                  disputerConfig,
                });
                errorThrown = false;
              } catch (err) {
                errorThrown = true;
              }
              assert.isTrue(errorThrown);
            }
          );

          versionedIt([{ contractType: "any", contractVersion: "any" }])("Sets `crThreshold` to 2%", async function () {
            disputerConfig = { ...disputerConfig, crThreshold: 0.02 };
            disputer = new Disputer({
              logger: spyLogger,
              financialContractClient,
              proxyTransactionWrapper,
              gasEstimator,
              priceFeed: priceFeedMock,
              account: accounts[0],
              financialContractProps,
              disputerConfig,
            });

            // sponsor1 creates a position with 115 units of collateral, creating 100 synthetic tokens.
            await financialContract.create(
              { rawValue: convertDecimals("115") },
              { rawValue: convertDecimals("100") },
              { from: sponsor1 }
            );

            // sponsor2 creates a position with 118 units of collateral, creating 100 synthetic tokens.
            await financialContract.create(
              { rawValue: convertDecimals("118") },
              { rawValue: convertDecimals("100") },
              { from: sponsor2 }
            );

            // liquidator creates a position to have synthetic tokens to pay off debt upon liquidation.
            await financialContract.create(
              { rawValue: convertDecimals("1000") },
              { rawValue: convertDecimals("500") },
              { from: liquidator }
            );

            // The liquidator liquidates sponsor1 at a price of 1.15 and sponsor2 at a price of 1.18. Now, assume
            // that the disputer sees a price of 0.95. The 2% buffer should lead the disputer to NOT dispute the
            // liquidation made at a price of 1.15, but should dispute the one made at 1.18.
            // Numerically: (tokens_outstanding * price * coltReq * (1+crThreshold) > debt)
            // must hold for correctly collateralized liquidations. If the price feed is 0.95 USD, then
            // there must be more than (100 * 0.95 * 1.2 * 1.02 = 116.28) collateral in the position. This means that
            // the price of 0.95 and the buffer of 2% leads the disputer to believe that sponsor1 is
            // undercollateralized and was correctly liquidated, while sponsor2 has enough collateral and should NOT
            // have been liquidated. Note that without the buffer of 2%, the required position collateral would be
            // (100 * 0.95 * 1.2 * 1 = 114), which would make both sponsors correctly collateralized and both
            // liquidations disputable.
            await financialContract.createLiquidation(
              sponsor1,
              { rawValue: "0" },
              { rawValue: toWei("1.15") },
              { rawValue: convertDecimals("100") },
              unreachableDeadline,
              { from: liquidator }
            );
            await financialContract.createLiquidation(
              sponsor2,
              { rawValue: "0" },
              { rawValue: toWei("1.18") },
              { rawValue: convertDecimals("100") },
              unreachableDeadline,
              { from: liquidator }
            );

            priceFeedMock.setHistoricalPrice(toWei("0.95"));
            await disputer.update();
            await disputer.dispute();

            assert.equal(spy.callCount, 1); // 1 info level events should be sent at the conclusion of the 1 dispute.

            // Sponsor1 should still be in a liquidation state.
            let liquidationObject = (await financialContract.getLiquidations(sponsor1))[0];
            assert.equal(liquidationObject.state, LiquidationStatesEnum.PRE_DISPUTE);

            // Sponsor2 should have been disputed.
            liquidationObject = (await financialContract.getLiquidations(sponsor2))[0];
            assert.equal(liquidationObject.state, LiquidationStatesEnum.PENDING_DISPUTE);
          });

          versionedIt([{ contractType: "any", contractVersion: "any" }])(
            "Cannot set `disputeDelay` < 0",
            async function () {
              let errorThrown;
              try {
                disputerConfig = { ...disputerConfig, disputeDelay: -1 };
                disputer = new Disputer({
                  logger: spyLogger,
                  financialContractClient,
                  proxyTransactionWrapper,
                  gasEstimator,
                  priceFeed: priceFeedMock,
                  account: accounts[0],
                  financialContractProps,
                  disputerConfig,
                });
                errorThrown = false;
              } catch (err) {
                errorThrown = true;
              }
              assert.isTrue(errorThrown);
            }
          );

          versionedIt([{ contractType: "any", contractVersion: "any" }])(
            "Sets `disputeDelay` to 60 seconds",
            async function () {
              disputerConfig = { ...disputerConfig, disputeDelay: 60 };
              disputer = new Disputer({
                logger: spyLogger,
                financialContractClient,
                proxyTransactionWrapper,
                gasEstimator,
                priceFeed: priceFeedMock,
                account: accounts[0],
                financialContractProps,
                disputerConfig,
              });

              // sponsor1 creates a position with 150 units of collateral, creating 100 synthetic tokens.
              await financialContract.create(
                { rawValue: convertDecimals("150") },
                { rawValue: convertDecimals("100") },
                { from: sponsor1 }
              );

              // The liquidator creates a position to have synthetic tokens.
              await financialContract.create(
                { rawValue: convertDecimals("1000") },
                { rawValue: convertDecimals("500") },
                { from: liquidator }
              );

              await financialContract.createLiquidation(
                sponsor1,
                { rawValue: "0" },
                { rawValue: toWei("1.75") },
                { rawValue: convertDecimals("100") },
                unreachableDeadline,
                { from: liquidator }
              );
              const liquidationTime = await financialContract.getCurrentTime();

              // With a price of 1.1, sponsor1 should be correctly collateralized, so a dispute should be issued. However,
              // not enough time has passed since the liquidation timestamp, so we'll delay disputing for now. The
              // `disputeDelay` configuration enforces that we must wait `disputeDelay` seconds after the liquidation
              // timestamp before disputing.
              priceFeedMock.setHistoricalPrice(toWei("1.1"));
              await disputer.update();
              await disputer.dispute();
              assert.equal(spy.callCount, 0);

              // Sponsor1 should not be disputed.
              assert.equal(
                (await financialContract.getLiquidations(sponsor1))[0].state,
                LiquidationStatesEnum.PRE_DISPUTE
              );

              // Advance contract time and attempt to dispute again.
              await financialContract.setCurrentTime(Number(liquidationTime) + disputerConfig.disputeDelay);

              priceFeedMock.setHistoricalPrice(toWei("1.1"));
              await disputer.update();
              await disputer.dispute();
              assert.equal(spy.callCount, 1);

              // The disputeBot should be the disputer in sponsor1's liquidations.
              assert.equal(
                (await financialContract.getLiquidations(sponsor1))[0].state,
                LiquidationStatesEnum.PENDING_DISPUTE
              );
              assert.equal((await financialContract.getLiquidations(sponsor1))[0].disputer, disputeBot);
            }
          );

          versionedIt([{ contractType: "any", contractVersion: "any" }])(
            "Can provide an override price to disputer",
            async function () {
              // sponsor1 creates a position with 130 units of collateral, creating 100 synthetic tokens.
              await financialContract.create(
                { rawValue: convertDecimals("130") },
                { rawValue: convertDecimals("100") },
                { from: sponsor1 }
              );

              // The liquidator creates a position to have synthetic tokens.
              await financialContract.create(
                { rawValue: convertDecimals("1000") },
                { rawValue: convertDecimals("500") },
                { from: liquidator }
              );

              // The sponsor1 submits a valid withdrawal request of withdrawing 5e18 collateral. This places their
              // position at collateral of 125 and debt of 100.
              await financialContract.requestWithdrawal({ rawValue: convertDecimals("5") }, { from: sponsor1 });

              // Next, we will create an invalid liquidation to liquidate the whole position.
              await financialContract.createLiquidation(
                sponsor1,
                { rawValue: "0" },
                { rawValue: toWei("1.75") }, // Price high enough to initiate the liquidation
                { rawValue: convertDecimals("100") },
                unreachableDeadline,
                { from: liquidator }
              );

              // Say the price feed reports a price of 1 USD per token. This makes the liquidation invalid and the disputer should
              // dispute the liquidation: 125/(100*1.0)=1.25 CR -> Position was collateralized and invalid liquidation.
              priceFeedMock.setHistoricalPrice(toWei("1"));

              // However, say disputer operator has provided an override price of 1.2 USD per token. This makes the liquidation
              // valid and the disputer should do nothing: 125/(100*1.2)=1.0
              await disputer.update();
              const earliestLiquidationTime = Number(
                financialContractClient.getUndisputedLiquidations()[0].liquidationTime
              );
              priceFeedMock.setLastUpdateTime(earliestLiquidationTime);
              await disputer.dispute(toWei("1.2"));
              assert.equal(spy.callCount, 0); // 0 info level logs should be sent as no dispute.
              assert.equal(
                (await financialContract.getLiquidations(sponsor1))[0].state,
                LiquidationStatesEnum.PRE_DISPUTE
              );

              // Next assume that the override price is in fact 1 USD per token. At this price point the liquidation is now
              // invalid that the disputer should try dispute the tx. This should work even if the liquidation timestamp is
              // earlier than the price feed's earliest available timestamp:
              priceFeedMock.setLastUpdateTime(earliestLiquidationTime + 2);
              priceFeedMock.setLookback(1);
              await disputer.update();
              await disputer.dispute(toWei("1.0"));
              assert.equal(spy.callCount, 1); // 1 info level logs should be sent for the dispute
              assert.equal(
                (await financialContract.getLiquidations(sponsor1))[0].state,
                LiquidationStatesEnum.PENDING_DISPUTE
              );

              // The disputeBot should be the disputer in sponsor1  liquidations.
              assert.equal((await financialContract.getLiquidations(sponsor1))[0].disputer, disputeBot);
            }
          );
          describe("disputer correctly deals with funding rates from perpetual contract", () => {
            versionedIt([{ contractType: "Perpetual", contractVersion: "2.0.1" }])(
              "Can correctly detect invalid liquidations and dispute them",
              async function () {
                // sponsor1 creates a position with 125 units of collateral, creating 100 synthetic tokens.
                await financialContract.create(
                  { rawValue: convertDecimals("125") },
                  { rawValue: convertDecimals("100") },
                  { from: sponsor1 }
                );

                // sponsor2 creates a position with 150 units of collateral, creating 100 synthetic tokens.
                await financialContract.create(
                  { rawValue: convertDecimals("150") },
                  { rawValue: convertDecimals("100") },
                  { from: sponsor2 }
                );

                // sponsor3 creates a position with 175 units of collateral, creating 100 synthetic tokens.
                await financialContract.create(
                  { rawValue: convertDecimals("175") },
                  { rawValue: convertDecimals("100") },
                  { from: sponsor3 }
                );

                // liquidator creates a position with 2000 units of collateral, creating 1000 synthetic tokens for creating
                // liquidations.
                await financialContract.create(
                  { rawValue: convertDecimals("2000") },
                  { rawValue: convertDecimals("1000") },
                  { from: liquidator }
                );

                // Assume the current real token price is 1.1. This would place sponsor 1 at an undercollateralized CR
                // with 125/(100*1.1) = 1.136 (note no funding rate applied yet). If this sponsor is liquidated there
                // should be no dispute against them.

                // Liquidate the first sponsor.
                await financialContract.createLiquidation(
                  sponsor1,
                  { rawValue: "0" },
                  { rawValue: toWei("1.5") },
                  { rawValue: convertDecimals("100") },
                  unreachableDeadline,
                  { from: liquidator }
                );

                priceFeedMock.setHistoricalPrice(toWei("1.1"));
                await disputer.update();
                await disputer.dispute();
                assert.equal(spy.callCount, 0); // No info level logs should be sent as no dispute.

                // There should be exactly one liquidation in sponsor1's account.
                let liquidationObject = (await financialContract.getLiquidations(sponsor1))[0];
                assert.equal(liquidationObject.sponsor, sponsor1);
                assert.equal(liquidationObject.liquidator, liquidator);
                assert.equal(liquidationObject.state, LiquidationStatesEnum.PRE_DISPUTE);
                assert.equal(liquidationObject.liquidatedCollateral.rawValue, convertDecimals("125"));
                assert.equal(liquidationObject.lockedCollateral.rawValue, convertDecimals("125"));

                // The liquidation should NOT be disputed
                assert.equal(
                  (await financialContract.getLiquidations(sponsor1))[0].state,
                  LiquidationStatesEnum.PRE_DISPUTE
                );

                // No other sponsors should have been liquidated.
                assert.deepStrictEqual(await financialContract.getLiquidations(sponsor2), []);
                assert.deepStrictEqual(await financialContract.getLiquidations(sponsor3), []);

                // Next, introduce some funding rate. Setting the funding rate multiplier to 1.08, results in modifying
                // sponsor's debt. This becomes 100 * 1.08 = 108. After applying this funding rate sponsor 2 should
                // still be correctly capitalized with 150 / (100 * 1.08 * 1.1) = 1.262. This is above 1.25 CR.
                // However, let's assume that an invalid liquidator sees this position and tries to liquidate it (incorrectly).
                // The disputer bot should dispute this liquidation and save the day.

                await _setFundingRateAndAdvanceTime(toWei("0.000008"));
                await financialContract.applyFundingRate();
                assert.equal((await financialContract.fundingRate()).cumulativeMultiplier.toString(), toWei("1.08"));

                // Liquidate the second sponsor.
                await financialContract.createLiquidation(
                  sponsor2,
                  { rawValue: "0" },
                  { rawValue: toWei("1.5") },
                  { rawValue: convertDecimals("100") },
                  unreachableDeadline,
                  { from: liquidator }
                );
                const liquidation2Time = await financialContract.getCurrentTime();

                priceFeedMock.setHistoricalPrice(toWei("1.1"));
                await disputer.update();
                await disputer.dispute();
                assert.equal(spy.callCount, 1); // 1 info level logs should be sent for the dispute.

                // Sponsor 1 should be pre-dispute liquidation, sponsor 2 should be pending dispute and sponsor 3 should have nothing.
                assert.equal(
                  (await financialContract.getLiquidations(sponsor1))[0].state,
                  LiquidationStatesEnum.PRE_DISPUTE
                );
                liquidationObject = (await financialContract.getLiquidations(sponsor2))[0];
                assert.equal(liquidationObject.sponsor, sponsor2);
                assert.equal(liquidationObject.liquidator, liquidator);
                assert.equal(liquidationObject.disputer, disputeBot);
                assert.equal(liquidationObject.state, LiquidationStatesEnum.PENDING_DISPUTE);
                assert.equal(liquidationObject.liquidatedCollateral.rawValue, convertDecimals("150"));
                assert.equal(liquidationObject.lockedCollateral.rawValue, convertDecimals("150"));
                assert.deepStrictEqual(await financialContract.getLiquidations(sponsor3), []);

                // Next, we can test applying a large negative funding rate. Say we shift the funding rate by -0.1 two times.
                // this would work out to 1.08 * (1 - 0.00001 * 10000) * (1 - 0.00001 * 10000) = 0.8748. From this, token
                // sponsor debt has been decreased.
                await _setFundingRateAndAdvanceTime(toWei("-0.00001"));
                await financialContract.applyFundingRate();
                await _setFundingRateAndAdvanceTime(toWei("-0.00001"));
                await financialContract.applyFundingRate();
                assert.equal((await financialContract.fundingRate()).cumulativeMultiplier.toString(), toWei("0.8748"));

                // For the sake of this test let's assume that the liquidator is incorrectly configured and does not
                // consider the effects of funding rate in creating liquidations. With a set price of 1.5 the liquidation
                // "thinks" the CR is: 175 / (100 * 1.5) = 1.166 below CR (note no funding rate) but in actuality the "real"
                // CR is: 175 / (100 * 1.5*0.864) = 1.333 which is above CR, making the liquidation invalid (and disputable).

                // Liquidate the third sponsor.
                await financialContract.createLiquidation(
                  sponsor3,
                  { rawValue: "0" },
                  { rawValue: toWei("2") },
                  { rawValue: convertDecimals("100") },
                  unreachableDeadline,
                  { from: liquidator }
                );
                const liquidation3Time = await financialContract.getCurrentTime();

                priceFeedMock.setHistoricalPrice(toWei("1.5"));
                await disputer.update();
                await disputer.dispute();
                assert.equal(spy.callCount, 2); // 1 additional info log for the new dispute.

                liquidationObject = (await financialContract.getLiquidations(sponsor3))[0];
                assert.equal(liquidationObject.sponsor, sponsor3);
                assert.equal(liquidationObject.liquidator, liquidator);
                assert.equal(liquidationObject.disputer, disputeBot);
                assert.equal(liquidationObject.state, LiquidationStatesEnum.PENDING_DISPUTE);
                assert.equal(liquidationObject.liquidatedCollateral.rawValue, convertDecimals("175"));
                assert.equal(liquidationObject.lockedCollateral.rawValue, convertDecimals("175"));

                // Finally, Push prices into the mock oracle to enable the disputes to settle.
                await mockOracle.pushPrice(web3.utils.utf8ToHex(identifier), liquidation2Time, toWei("1.1"));
                await mockOracle.pushPrice(web3.utils.utf8ToHex(identifier), liquidation3Time, toWei("1.5"));

                // Now that the liquidation has expired, the disputer can withdraw rewards.
                const collateralPreWithdraw = await collateralToken.balanceOf(disputeBot);
                await disputer.update();
                await disputer.withdrawRewards();

                assert.equal(spy.callCount, 4); // 2 new info level events should be sent for withdrawing the two liquidations.

                // Disputer should have their collateral increased from the two rewards.
                const collateralPostWithdraw = await collateralToken.balanceOf(disputeBot);
                assert.isTrue(collateralPostWithdraw.gt(collateralPreWithdraw));

                // Liquidation data should have been deleted.
                assert.deepStrictEqual(
                  (await financialContract.getLiquidations(sponsor1))[0].state,
                  LiquidationStatesEnum.PRE_DISPUTE
                );
                assert.deepStrictEqual(
                  (await financialContract.getLiquidations(sponsor2))[0].state,
                  LiquidationStatesEnum.UNINITIALIZED
                );
                assert.deepStrictEqual(
                  (await financialContract.getLiquidations(sponsor3))[0].state,
                  LiquidationStatesEnum.UNINITIALIZED
                );
              }
            );
          });
        });
        describe("Dispute via DSProxy", () => {
          // Imports specific to the DSProxy wallet implementation.
          const DSProxyFactory = getTruffleContract("DSProxyFactory", web3);
          const DSProxy = getTruffleContract("DSProxy", web3);
          const UniswapV2Factory = require("@uniswap/v2-core/build/UniswapV2Factory.json");
          const IUniswapV2Pair = require("@uniswap/v2-core/build/IUniswapV2Pair.json");
          const UniswapV2Router02 = require("@uniswap/v2-periphery/build/UniswapV2Router02.json");

          let reserveToken;
          let uniswapFactory;
          let uniswapRouter;
          let pairAddress;
          let pair;
          let dsProxyFactory;
          let dsProxy;

          beforeEach(async () => {
            // Create the reserve currency for the liquidator to hold.
            reserveToken = await Token.new("reserveToken", "DAI", 18, { from: contractCreator });
            await reserveToken.addMember(1, contractCreator, { from: contractCreator });

            // deploy Uniswap V2 Factory & router.
            uniswapFactory = await createContractObjectFromJson(UniswapV2Factory, web3).new(contractCreator, {
              from: contractCreator,
            });
            uniswapRouter = await createContractObjectFromJson(UniswapV2Router02, web3).new(
              uniswapFactory.address,
              collateralToken.address,
              { from: contractCreator }
            );

            // initialize the pair between the reserve and collateral token.
            await uniswapFactory.createPair(reserveToken.address, collateralToken.address, { from: contractCreator });
            pairAddress = await uniswapFactory.getPair(reserveToken.address, collateralToken.address);
            pair = await createContractObjectFromJson(IUniswapV2Pair, web3).at(pairAddress);

            // Seed the market. This sets up the initial price to be 1/1 reserve to collateral token. As the collateral
            // token is Dai this starts off the uniswap market at 1 reserve/collateral. Note the amount of collateral
            // is scaled according to the collateral decimals.
<<<<<<< HEAD
            await reserveToken.mint(pairAddress, toBN(toWei("1000")).muln(10000000), {
              from: contractCreator,
            });
            await collateralToken.mint(pairAddress, toBN(convertDecimals("1000")).muln(10000000), {
=======
            await reserveToken.mint(pairAddress, toBN(toWei("1000")).muln(10000000), { from: contractCreator });
            await collateralToken.mint(pairAddress, toBN(convertCollateral("1000")).muln(10000000), {
>>>>>>> c925524e
              from: contractCreator,
            });
            await pair.sync({ from: contractCreator });

            dsProxyFactory = await DSProxyFactory.new({ from: contractCreator });

            // Create the DSProxy manager and proxy transaction wrapper for the liquidator instance.
            dsProxyManager = new DSProxyManager({
              logger: spyLogger,
              web3,
              gasEstimator,
              account: disputeBot,
              dsProxyFactoryAddress: dsProxyFactory.address,
              dsProxyFactoryAbi: DSProxyFactory.abi,
              dsProxyAbi: DSProxy.abi,
            });
            // Initialize the DSProxy manager. This will deploy a new DSProxy contract as the liquidator bot EOA does not
            // yet have one deployed.
            dsProxy = await DSProxy.at(await dsProxyManager.initializeDSProxy());

            proxyTransactionWrapper = new ProxyTransactionWrapper({
              web3,
              financialContract: financialContract.contract,
              gasEstimator,
              account: accounts[0],
              dsProxyManager,
              proxyTransactionWrapperConfig: {
                useDsProxyToDispute: true,
                uniswapRouterAddress: uniswapRouter.address,
                disputerReserveCurrencyAddress: reserveToken.address,
              },
            });

            disputer = new Disputer({
              logger: spyLogger,
              financialContractClient,
              proxyTransactionWrapper,
              gasEstimator,
              priceFeed: priceFeedMock,
              account: accounts[0],
              financialContractProps,
              disputerConfig,
            });
          });
          versionedIt([{ contractType: "any", contractVersion: "any" }])(
            "Can correctly detect initialized DSProxy and ProxyTransactionWrapper",
            async function () {
              // The initialization in the before-each should be correct.
              assert.isTrue(isAddress(dsProxy.address));
              assert.equal(await dsProxy.owner(), disputeBot);
              assert.isTrue(disputer.proxyTransactionWrapper.useDsProxyToDispute);
              assert.equal(disputer.proxyTransactionWrapper.uniswapRouterAddress, uniswapRouter.address);
              assert.equal(disputer.proxyTransactionWrapper.dsProxyManager.getDSProxyAddress(), dsProxy.address);
              assert.equal(disputer.proxyTransactionWrapper.disputerReserveCurrencyAddress, reserveToken.address);
              assert.isTrue(spy.getCall(-1).lastArg.message.includes("DSProxy deployed for your EOA"));
            }
          );
          versionedIt([{ contractType: "any", contractVersion: "any" }])(
            "Rejects invalid invocation of proxy transaction wrapper",
            async function () {
              // Invalid invocation should reject. Missing reserve currency.
              assert.throws(() => {
                new ProxyTransactionWrapper({
                  web3,
                  financialContract: financialContract.contract,
                  gasEstimator,
                  account: accounts[0],
                  dsProxyManager,
                  proxyTransactionWrapperConfig: {
                    useDsProxyToDispute: true,
                    uniswapRouterAddress: uniswapRouter.address,
                    disputerReserveCurrencyAddress: null,
                  },
                });
              });

              // Invalid invocation should reject. Missing reserve currency.
              assert.throws(() => {
                new ProxyTransactionWrapper({
                  web3,
                  financialContract: financialContract.contract,
                  gasEstimator,
                  account: accounts[0],
                  dsProxyManager,
                  proxyTransactionWrapperConfig: {
                    useDsProxyToDispute: true,
                    uniswapRouterAddress: "not-an-address",
                    disputerReserveCurrencyAddress: reserveToken.address,
                  },
                });
              });
              // Invalid invocation should reject. Requests to use DSProxy to Dispute but does not provide DSProxy manager.
              assert.throws(() => {
                new ProxyTransactionWrapper({
                  web3,
                  financialContract: financialContract.contract,
                  gasEstimator,
                  account: accounts[0],
                  dsProxyManager: null,
                  proxyTransactionWrapperConfig: {
                    useDsProxyToDispute: true,
                    uniswapRouterAddress: uniswapRouter.address,
                    disputerReserveCurrencyAddress: reserveToken.address,
                  },
                });
              });
              // Invalid invocation should reject. DSProxy Manager not yet initalized.
              dsProxyFactory = await DSProxyFactory.new({ from: contractCreator });

              dsProxyManager = new DSProxyManager({
                logger: spyLogger,
                web3,
                gasEstimator,
                account: disputeBot,
                dsProxyFactoryAddress: dsProxyFactory.address,
                dsProxyFactoryAbi: DSProxyFactory.abi,
                dsProxyAbi: DSProxy.abi,
              });
              assert.throws(() => {
                new ProxyTransactionWrapper({
                  web3,
                  financialContract: financialContract.contract,
                  gasEstimator,
                  account: accounts[0],
                  dsProxyManager,
                  proxyTransactionWrapperConfig: {
                    useDsProxyToDispute: true,
                    uniswapRouterAddress: uniswapRouter.address,
                    disputerReserveCurrencyAddress: reserveToken.address,
                  },
                });
              });
            }
          );
          versionedIt([{ contractType: "any", contractVersion: "any" }])(
            "Correctly disputes positions using DSProxy",
            async function () {
              // Seed the dsProxy with some reserve tokens so it can buy collateral to execute the dispute.
              await reserveToken.mint(dsProxy.address, toWei("10000"), { from: contractCreator });

              // Create three positions for each sponsor and one for the liquidator. Liquidate all positions.
              await financialContract.create(
                { rawValue: convertDecimals("125") },
                { rawValue: convertDecimals("100") },
                { from: sponsor1 }
              );

              await financialContract.create(
                { rawValue: convertDecimals("150") },
                { rawValue: convertDecimals("100") },
                { from: sponsor2 }
              );

              await financialContract.create(
                { rawValue: convertDecimals("175") },
                { rawValue: convertDecimals("100") },
                { from: sponsor3 }
              );

              await financialContract.create(
                { rawValue: convertDecimals("1000") },
                { rawValue: convertDecimals("500") },
                { from: liquidator }
              );

              await financialContract.createLiquidation(
                sponsor1,
                { rawValue: "0" },
                { rawValue: toWei("1.75") },
                { rawValue: convertDecimals("100") },
                unreachableDeadline,
                { from: liquidator }
              );
              await financialContract.createLiquidation(
                sponsor2,
                { rawValue: "0" },
                { rawValue: toWei("1.75") },
                { rawValue: convertDecimals("100") },
                unreachableDeadline,
                { from: liquidator }
              );
              await financialContract.createLiquidation(
                sponsor3,
                { rawValue: "0" },
                { rawValue: toWei("1.75") },
                { rawValue: convertDecimals("100") },
                unreachableDeadline,
                { from: liquidator }
              );

              // Start with a mocked price of 1.75 usd per token.
              // This makes all sponsors undercollateralized, meaning no disputes are issued.
              priceFeedMock.setHistoricalPrice(toWei("1.75"));
              await disputer.update();
              await disputer.dispute();

              // There should be no disputes created from any sponsor account
              assert.equal(
                (await financialContract.getLiquidations(sponsor1))[0].state,
                LiquidationStatesEnum.PRE_DISPUTE
              );
              assert.equal(
                (await financialContract.getLiquidations(sponsor2))[0].state,
                LiquidationStatesEnum.PRE_DISPUTE
              );
              assert.equal(
                (await financialContract.getLiquidations(sponsor3))[0].state,
                LiquidationStatesEnum.PRE_DISPUTE
              );
              assert.equal(spy.callCount, 1); // No info level logs should be sent.

              // With a price of 1.1, two sponsors should be correctly collateralized, so disputes should be issued against sponsor2 and sponsor3's liquidations.
              priceFeedMock.setHistoricalPrice(toWei("1.1"));

              // Set lookback such that the liquidation timestamp is captured and the dispute should go through.
              priceFeedMock.setLookback(2);
              await disputer.update();
              await disputer.dispute();
              assert.equal(spy.callCount, 5); // info level logs should be sent at the conclusion of the disputes.

              // Sponsor2 and sponsor3 should be disputed.
              assert.equal(
                (await financialContract.getLiquidations(sponsor1))[0].state,
                LiquidationStatesEnum.PRE_DISPUTE
              );
              assert.equal(
                (await financialContract.getLiquidations(sponsor2))[0].state,
                LiquidationStatesEnum.PENDING_DISPUTE
              );
              assert.equal(
                (await financialContract.getLiquidations(sponsor3))[0].state,
                LiquidationStatesEnum.PENDING_DISPUTE
              );

              // The dsProxy should be the disputer in sponsor2 and sponsor3's liquidations.
              assert.equal((await financialContract.getLiquidations(sponsor2))[0].disputer, dsProxy.address);
              assert.equal((await financialContract.getLiquidations(sponsor3))[0].disputer, dsProxy.address);

              // Push a price of 1.1, which should cause the two disputes to be correct (invalid liquidations)
              const liquidationTime = await financialContract.getCurrentTime();
              await mockOracle.pushPrice(web3.utils.utf8ToHex(identifier), liquidationTime, toWei("1.1"));

              // rewards should be withdrawn and the DSProxy collateral ballance should increase.

              const dsProxyCollateralBalanceBefore = await collateralToken.balanceOf(dsProxy.address);

              await disputer.update();
              await disputer.withdrawRewards();
              assert.equal(spy.callCount, 7); // two new info after withdrawing the two disputes.

              const dsProxyCollateralBalanceAfter = await collateralToken.balanceOf(dsProxy.address);
              assert.isTrue(dsProxyCollateralBalanceAfter.gt(dsProxyCollateralBalanceBefore));

              // Pre-dispute as nothing should have change and rewards by liquidator are not withdrawn.
              assert.equal(
                (await financialContract.getLiquidations(sponsor1))[0].state,
                LiquidationStatesEnum.PRE_DISPUTE
              );

              // Uninitialized as reward withdrawal deletes the liquidation object.
              assert.equal(
                (await financialContract.getLiquidations(sponsor2))[0].state,
                LiquidationStatesEnum.UNINITIALIZED
              );
              assert.equal(
                (await financialContract.getLiquidations(sponsor3))[0].state,
                LiquidationStatesEnum.UNINITIALIZED
              );
            }
          );
          versionedIt([{ contractType: "any", contractVersion: "any" }])(
            "Correctly deals with reserve being the same as collateral currency using DSProxy",
            async function () {
              // Create a new disputer set to use the same collateral as the reserve currency.
              proxyTransactionWrapper = new ProxyTransactionWrapper({
                web3,
                financialContract: financialContract.contract,
                gasEstimator,
                account: accounts[0],
                dsProxyManager,
                proxyTransactionWrapperConfig: {
                  useDsProxyToDispute: true,
                  uniswapRouterAddress: uniswapRouter.address,
                  disputerReserveCurrencyAddress: collateralToken.address,
                },
              });

              disputer = new Disputer({
                logger: spyLogger,
                financialContractClient,
                proxyTransactionWrapper,
                gasEstimator,
                priceFeed: priceFeedMock,
                account: accounts[0],
                financialContractProps,
                disputerConfig,
              });

              // Seed the dsProxy with some reserve tokens so it can buy collateral to execute the dispute.
              await collateralToken.mint(dsProxy.address, toWei("10000"), { from: contractCreator });

              // Create 1 positions for the first sponsor sponsor and one for the liquidator. Liquidate the position.
              await financialContract.create(
                { rawValue: convertDecimals("150") },
                { rawValue: convertDecimals("100") },
                { from: sponsor1 }
              );

              await financialContract.create(
                { rawValue: convertDecimals("1000") },
                { rawValue: convertDecimals("500") },
                { from: liquidator }
              );

              await financialContract.createLiquidation(
                sponsor1,
                { rawValue: "0" },
                { rawValue: toWei("1.75") },
                { rawValue: convertDecimals("100") },
                unreachableDeadline,
                { from: liquidator }
              );

              // With a price of 1.1, the sponsors should be correctly collateralized, so a dispute should be issued against sponsor1.
              priceFeedMock.setHistoricalPrice(toWei("1.1"));

              // Seed the dsProxy with some reserve tokens so it can buy collateral to execute the dispute.
              await reserveToken.mint(dsProxy.address, toWei("10000"), { from: contractCreator });

              // Set lookback such that the liquidation timestamp is captured and the dispute should go through.
              priceFeedMock.setLookback(2);
              await disputer.update();
              await disputer.dispute();

              // Sponsor1 and  should be disputed.
              assert.equal(
                (await financialContract.getLiquidations(sponsor1))[0].state,
                LiquidationStatesEnum.PENDING_DISPUTE
              );

              // The dsProxy should be the disputer in sponsor1 liquidations.
              assert.equal((await financialContract.getLiquidations(sponsor1))[0].disputer, dsProxy.address);

              // There should be no swap events as the DSProxy already had enough collateral to dispute
              assert.equal((await pair.getPastEvents("Swap")).length, 0);
            }
          );
          versionedIt([{ contractType: "any", contractVersion: "any" }])(
            "Correctly respects existing collateral balances when using DSProxy",
            async function () {
              // Seed the dsProxy with a few collateral but not enough to finish the dispute. All collateral available
              // should be spent and the shortfall should be purchased.
              await collateralToken.mint(dsProxy.address, convertDecimals("0.5"), { from: contractCreator });
              await reserveToken.mint(dsProxy.address, toWei("10000"), { from: contractCreator });

              // Set the final fee to 1 unit collateral. The total collateral needed for the dispute will be final fee + dispute bond.
              await store.setFinalFee(collateralToken.address, { rawValue: convertDecimals("1") });

              // Create 1 positions for the first sponsor sponsor and one for the liquidator. Liquidate the position.
              await financialContract.create(
                { rawValue: convertDecimals("150") },
                { rawValue: convertDecimals("100") },
                { from: sponsor1 }
              );

              await financialContract.create(
                { rawValue: convertDecimals("1000") },
                { rawValue: convertDecimals("500") },
                { from: liquidator }
              );

              await financialContract.createLiquidation(
                sponsor1,
                { rawValue: "0" },
                { rawValue: toWei("1.75") },
                { rawValue: convertDecimals("100") },
                unreachableDeadline,
                { from: liquidator }
              );

              // With a price of 1.1, the sponsors should be correctly collateralized, so a dispute should be issued against sponsor1.
              priceFeedMock.setHistoricalPrice(toWei("1.1"));

              // Set lookback such that the liquidation timestamp is captured and the dispute should go through.
              priceFeedMock.setLookback(2);
              await disputer.update();
              await disputer.dispute();

              // Sponsor1 and  should be disputed.
              assert.equal(
                (await financialContract.getLiquidations(sponsor1))[0].state,
                LiquidationStatesEnum.PENDING_DISPUTE
              );

              // The dsProxy should be the disputer in sponsor1 liquidations.
              assert.equal((await financialContract.getLiquidations(sponsor1))[0].disputer, dsProxy.address);

              // There should be 1 swap events as the DSProxy had to buy the token shortfall in collateral.
              assert.equal((await pair.getPastEvents("Swap")).length, 1);

              // There should be no collateral left as it was all used in the dispute.
              assert.equal((await collateralToken.balanceOf(dsProxy.address)).toString(), "0");
            }
          );
        });
      });
    }
  });
});<|MERGE_RESOLUTION|>--- conflicted
+++ resolved
@@ -218,12 +218,8 @@
           await collateralToken.approve(financialContract.address, convertDecimals("100000000"), { from: sponsor1 });
           await collateralToken.approve(financialContract.address, convertDecimals("100000000"), { from: sponsor2 });
           await collateralToken.approve(financialContract.address, convertDecimals("100000000"), { from: sponsor3 });
-          await collateralToken.approve(financialContract.address, convertDecimals("100000000"), {
-            from: liquidator,
-          });
-          await collateralToken.approve(financialContract.address, convertDecimals("100000000"), {
-            from: disputeBot,
-          });
+          await collateralToken.approve(financialContract.address, convertDecimals("100000000"), { from: liquidator });
+          await collateralToken.approve(financialContract.address, convertDecimals("100000000"), { from: disputeBot });
 
           syntheticToken = await Token.at(await financialContract.tokenCurrency());
           await syntheticToken.approve(financialContract.address, convertDecimals("100000000"), { from: sponsor1 });
@@ -1168,15 +1164,8 @@
             // Seed the market. This sets up the initial price to be 1/1 reserve to collateral token. As the collateral
             // token is Dai this starts off the uniswap market at 1 reserve/collateral. Note the amount of collateral
             // is scaled according to the collateral decimals.
-<<<<<<< HEAD
-            await reserveToken.mint(pairAddress, toBN(toWei("1000")).muln(10000000), {
-              from: contractCreator,
-            });
+            await reserveToken.mint(pairAddress, toBN(toWei("1000")).muln(10000000), { from: contractCreator });
             await collateralToken.mint(pairAddress, toBN(convertDecimals("1000")).muln(10000000), {
-=======
-            await reserveToken.mint(pairAddress, toBN(toWei("1000")).muln(10000000), { from: contractCreator });
-            await collateralToken.mint(pairAddress, toBN(convertCollateral("1000")).muln(10000000), {
->>>>>>> c925524e
               from: contractCreator,
             });
             await pair.sync({ from: contractCreator });

const { toWei, toBN, utf8ToHex, padRight } = web3.utils;
const winston = require("winston");
const sinon = require("sinon");
const {
  PostWithdrawLiquidationRewardsStatusTranslations,
  LiquidationStatesEnum,
  MAX_UINT_VAL,
  interfaceName,
  ZERO_ADDRESS,
  runTestForVersion,
  createConstructorParamsForContractVersion,
  TESTED_CONTRACT_VERSIONS,
  parseFixed
} = require("@uma/common");
const { getTruffleContract } = require("@uma/core");

// Script to test
const { Disputer } = require("../src/disputer.js");

// Helper clients and custom winston transport module to monitor winston log outputs
const { ExpiringMultiPartyClient, GasEstimator, PriceFeedMock, SpyTransport } = require("@uma/financial-templates-lib");

// Run the tests against 3 different kinds of token/synth decimal combinations:
// 1) matching 18 & 18 for collateral for most token types with normal tokens.
// 2) non-matching 8 collateral & 18 synthetic for legacy UMA synthetics.
// 3) matching 8 collateral & 8 synthetic for current UMA synthetics.
const configs = [
  { tokenSymbol: "WETH", collateralDecimals: 18, syntheticDecimals: 18, priceFeedDecimals: 18 },
  { tokenSymbol: "BTC", collateralDecimals: 8, syntheticDecimals: 18, priceFeedDecimals: 8 },
  { tokenSymbol: "BTC", collateralDecimals: 8, syntheticDecimals: 8, priceFeedDecimals: 18 }
];

let iterationTestVersion; // store the test version between tests that is currently being tested.
const startTime = "15798990420";
const unreachableDeadline = MAX_UINT_VAL;

// Common contract objects.
let collateralToken;
let emp;
let syntheticToken;
let mockOracle;
let store;
let timer;
let identifierWhitelist;
let finder;
let collateralWhitelist;
let optimisticOracle;
let configStore;
let constructorParams;

// Js Objects, clients and helpers
let spy;
let spyLogger;
let priceFeedMock;
let empProps;
let disputerConfig;
let identifier;
let fundingRateIdentifier;
let convertCollateral;
let convertSynthetic;
let convertPrice;
let gasEstimator;
let empClient;
let disputer;

// Set the funding rate and advances time by 10k seconds.
const _setFundingRateAndAdvanceTime = async fundingRate => {
  const currentTime = (await emp.getCurrentTime()).toNumber();
  await emp.proposeFundingRate({ rawValue: fundingRate }, currentTime);
  await emp.setCurrentTime(currentTime + 10000);
};

// If the current version being executed is part of the `supportedVersions` array then return `it` to run the test.
// Else, do nothing. Can be used exactly in place of a normal `it` to parameterize contract types and versions supported
// for a given test.eg: versionedversionedIt([{ contractType: "any", contractVersion: "any" }])(["Perpetual-latest"])("test name", async function () { assert.isTrue(true) })
// Note that a second param can be provided to make the test an `it.only` thereby ONLY running that single test, on
// the provided version. This is very useful for debugging and writing single unit tests without having ro run all tests.
const versionedIt = function(supportedVersions, shouldBeItOnly = false) {
  if (shouldBeItOnly)
    return runTestForVersion(supportedVersions, TESTED_CONTRACT_VERSIONS, iterationTestVersion) ? it.only : () => {};
  return runTestForVersion(supportedVersions, TESTED_CONTRACT_VERSIONS, iterationTestVersion) ? it : () => {};
};

const Convert = decimals => number => (number ? parseFixed(number.toString(), decimals).toString() : number);

contract("Disputer.js", function(accounts) {
  const disputeBot = accounts[0];
  const sponsor1 = accounts[1];
  const sponsor2 = accounts[2];
  const sponsor3 = accounts[3];
  const liquidator = accounts[4];
  const contractCreator = accounts[5];
  const rando = accounts[6];

  TESTED_CONTRACT_VERSIONS.forEach(function(contractVersion) {
    // Store the contractVersion.contractVersion, type and version being tested
    iterationTestVersion = contractVersion;

    // Import the tested versions of contracts. note that financialContract is either an emp or the perp depending
    // on the current iteration version.
    const financialContract = getTruffleContract(contractVersion.contractType, web3, contractVersion.contractVersion);
    const Finder = getTruffleContract("Finder", web3, contractVersion.contractVersion);
    const IdentifierWhitelist = getTruffleContract("IdentifierWhitelist", web3, contractVersion.contractVersion);
    const AddressWhitelist = getTruffleContract("AddressWhitelist", web3, contractVersion.contractVersion);
    const MockOracle = getTruffleContract("MockOracle", web3, contractVersion.contractVersion);
    const Token = getTruffleContract("ExpandedERC20", web3, contractVersion.contractVersion);
    const SyntheticToken = getTruffleContract("SyntheticToken", web3, contractVersion.contractVersion);
    const Timer = getTruffleContract("Timer", web3, contractVersion.contractVersion);
    const Store = getTruffleContract("Store", web3, contractVersion.contractVersion);
    const ConfigStore = getTruffleContract("ConfigStore", web3, "latest");
    const OptimisticOracle = getTruffleContract("OptimisticOracle", web3, "latest");

    for (let testConfig of configs) {
      describe(`${testConfig.collateralDecimals} collateral, ${testConfig.syntheticDecimals} synthetic & ${testConfig.priceFeedDecimals} pricefeed decimals, on for smart contract version ${contractVersion.contractType} @ ${contractVersion.contractVersion}`, function() {
        before(async function() {
          identifier = `${testConfig.tokenName}TEST`;
          fundingRateIdentifier = `${testConfig.tokenName}_FUNDING_IDENTIFIER`;
          convertCollateral = Convert(testConfig.collateralDecimals);
          convertSynthetic = Convert(testConfig.syntheticDecimals);
          convertPrice = Convert(testConfig.priceFeedDecimals);

          collateralToken = await Token.new(
            testConfig.tokenSymbol + " Token", // Construct the token name.
            testConfig.tokenSymbol,
            testConfig.collateralDecimals,
            {
              from: contractCreator
            }
          );

          await collateralToken.addMember(1, contractCreator, {
            from: contractCreator
          });

          // Seed the accounts.
          await collateralToken.mint(sponsor1, convertCollateral("100000"), { from: contractCreator });
          await collateralToken.mint(sponsor2, convertCollateral("100000"), { from: contractCreator });
          await collateralToken.mint(sponsor3, convertCollateral("100000"), { from: contractCreator });
          await collateralToken.mint(liquidator, convertCollateral("100000"), { from: contractCreator });
          await collateralToken.mint(disputeBot, convertCollateral("100000"), { from: contractCreator });

          // Create identifier whitelist and register the price tracking ticker with it.
          identifierWhitelist = await IdentifierWhitelist.new();
          finder = await Finder.new();
          timer = await Timer.new();
          store = await Store.new({ rawValue: "0" }, { rawValue: "0" }, timer.address);
          await finder.changeImplementationAddress(utf8ToHex(interfaceName.Store), store.address);

          await finder.changeImplementationAddress(
            utf8ToHex(interfaceName.IdentifierWhitelist),
            identifierWhitelist.address
          );

          collateralWhitelist = await AddressWhitelist.new();
          await finder.changeImplementationAddress(
            utf8ToHex(interfaceName.CollateralWhitelist),
            collateralWhitelist.address
          );
          await collateralWhitelist.addToWhitelist(collateralToken.address);
        });
<<<<<<< HEAD
=======
      });

      it("Detect disputable positions and send disputes", async function() {
        // sponsor1 creates a position with 125 units of collateral, creating 100 synthetic tokens.
        await emp.create(
          { rawValue: convertCollateral("125") },
          { rawValue: convertSynthetic("100") },
          { from: sponsor1 }
        );

        // sponsor2 creates a position with 150 units of collateral, creating 100 synthetic tokens.
        await emp.create(
          { rawValue: convertCollateral("150") },
          { rawValue: convertSynthetic("100") },
          { from: sponsor2 }
        );

        // sponsor3 creates a position with 175 units of collateral, creating 100 synthetic tokens.
        await emp.create(
          { rawValue: convertCollateral("175") },
          { rawValue: convertSynthetic("100") },
          { from: sponsor3 }
        );

        // The liquidator creates a position to have synthetic tokens.
        await emp.create(
          { rawValue: convertCollateral("1000") },
          { rawValue: convertSynthetic("500") },
          { from: liquidator }
        );

        await emp.createLiquidation(
          sponsor1,
          { rawValue: "0" },
          { rawValue: convertPrice("1.75") },
          { rawValue: convertSynthetic("100") },
          unreachableDeadline,
          { from: liquidator }
        );
        await emp.createLiquidation(
          sponsor2,
          { rawValue: "0" },
          { rawValue: convertPrice("1.75") },
          { rawValue: convertSynthetic("100") },
          unreachableDeadline,
          { from: liquidator }
        );
        await emp.createLiquidation(
          sponsor3,
          { rawValue: "0" },
          { rawValue: convertPrice("1.75") },
          { rawValue: convertSynthetic("100") },
          unreachableDeadline,
          { from: liquidator }
        );

        // Try disputing before any mocked prices are set, simulating a situation where the pricefeed
        // fails to return a price. The disputer should emit a "warn" level log about each missing prices.
        await disputer.update();
        const earliestLiquidationTime = Number(empClient.getUndisputedLiquidations()[0].liquidationTime);
        priceFeedMock.setLastUpdateTime(earliestLiquidationTime);
        await disputer.dispute();
        assert.equal(spy.callCount, 3); // 3 error level logs should be sent for 3 missing prices
        assert.ok(spy.getCall(-1).lastArg.error); // error param should not be undefined.

        // Start with a mocked price of 1.75 usd per token.
        // This makes all sponsors undercollateralized, meaning no disputes are issued.
        priceFeedMock.setHistoricalPrice(convertPrice("1.75"));
        await disputer.update();
        await disputer.dispute();

        // There should be no liquidations created from any sponsor account
        assert.equal((await emp.getLiquidations(sponsor1))[0].state, LiquidationStatesEnum.PRE_DISPUTE);
        assert.equal((await emp.getLiquidations(sponsor2))[0].state, LiquidationStatesEnum.PRE_DISPUTE);
        assert.equal((await emp.getLiquidations(sponsor3))[0].state, LiquidationStatesEnum.PRE_DISPUTE);
        assert.equal(spy.callCount, 3); // No info level logs should be sent.

        // With a price of 1.1, two sponsors should be correctly collateralized, so disputes should be issued against sponsor2 and sponsor3's liquidations.
        priceFeedMock.setHistoricalPrice(convertPrice("1.1"));

        // Disputing a timestamp that is before the pricefeed's lookback window will do nothing and print no warnings:
        // Set earliest timestamp to AFTER the liquidation:
        priceFeedMock.setLastUpdateTime(earliestLiquidationTime + 2);
        priceFeedMock.setLookback(1);
        await disputer.update();
        await disputer.dispute();
        // There should be no liquidations created from any sponsor account
        assert.equal((await emp.getLiquidations(sponsor1))[0].state, LiquidationStatesEnum.PRE_DISPUTE);
        assert.equal((await emp.getLiquidations(sponsor2))[0].state, LiquidationStatesEnum.PRE_DISPUTE);
        assert.equal((await emp.getLiquidations(sponsor3))[0].state, LiquidationStatesEnum.PRE_DISPUTE);
        assert.equal(spy.callCount, 3); // No info level logs should be sent.

        // Now, set lookback such that the liquidation timestamp is captured and the dispute should go through:
        priceFeedMock.setLookback(2);
        await disputer.update();
        await disputer.dispute();
        assert.equal(spy.callCount, 5); // 2 info level logs should be sent at the conclusion of the disputes.

        // Sponsor2 and sponsor3 should be disputed.
        assert.equal((await emp.getLiquidations(sponsor1))[0].state, LiquidationStatesEnum.PRE_DISPUTE);
        assert.equal((await emp.getLiquidations(sponsor2))[0].state, LiquidationStatesEnum.PENDING_DISPUTE);
        assert.equal((await emp.getLiquidations(sponsor3))[0].state, LiquidationStatesEnum.PENDING_DISPUTE);

        // The disputeBot should be the disputer in sponsor2 and sponsor3's liquidations.
        assert.equal((await emp.getLiquidations(sponsor2))[0].disputer, disputeBot);
        assert.equal((await emp.getLiquidations(sponsor3))[0].disputer, disputeBot);
      });

      it("Detect disputable withdraws and send disputes", async function() {
        // sponsor1 creates a position with 125 units of collateral, creating 100 synthetic tokens.
        await emp.create(
          { rawValue: convertCollateral("125") },
          { rawValue: convertSynthetic("100") },
          { from: sponsor1 }
        );

        // The liquidator creates a position to have synthetic tokens.
        await emp.create(
          { rawValue: convertCollateral("1000") },
          { rawValue: convertSynthetic("500") },
          { from: liquidator }
        );

        // The sponsor1 submits a valid withdrawal request of withdrawing exactly 5e18 collateral. This places their
        // position at collateral of 120 and debt of 100. At a price of 1 unit per token they are exactly collateralized.

        await emp.requestWithdrawal({ rawValue: convertCollateral("5") }, { from: sponsor1 });

        await emp.createLiquidation(
          sponsor1,
          { rawValue: "0" },
          { rawValue: convertPrice("1.75") }, // Price high enough to initiate the liquidation
          { rawValue: convertSynthetic("100") },
          unreachableDeadline,
          { from: liquidator }
        );

        // With a price of 1 usd per token this withdrawal was actually valid, even though it's very close to liquidation.
        // This makes all sponsors undercollateralized, meaning no disputes are issued.
        priceFeedMock.setHistoricalPrice(convertPrice("1"));
        await disputer.update();
        await disputer.dispute();
        assert.equal(spy.callCount, 1); // 1 info level logs should be sent at the conclusion of the disputes.

        // Sponsor1 should be disputed.
        assert.equal((await emp.getLiquidations(sponsor1))[0].state, LiquidationStatesEnum.PENDING_DISPUTE);

        // The disputeBot should be the disputer in sponsor1  liquidations.
        assert.equal((await emp.getLiquidations(sponsor1))[0].disputer, disputeBot);

        // Push a price of 1, which should cause sponsor1's dispute to succeed as the position is correctly collateralized
        // at a price of 1.
        const liquidationTime = await emp.getCurrentTime();
        await mockOracle.pushPrice(web3.utils.utf8ToHex(identifier), liquidationTime, convertPrice("1"));

        await disputer.update();
        await disputer.withdrawRewards();
        assert.equal(spy.callCount, 2); // One additional info level event for the successful withdrawal.

        // sponsor1's dispute should be successful (valid withdrawal)
        assert.equal((await emp.getLiquidations(sponsor1))[0].state, LiquidationStatesEnum.DISPUTE_SUCCEEDED);
      });

      it("Withdraw from successful disputes", async function() {
        // sponsor1 creates a position with 150 units of collateral, creating 100 synthetic tokens.
        await emp.create(
          { rawValue: convertCollateral("150") },
          { rawValue: convertSynthetic("100") },
          { from: sponsor1 }
        );

        // sponsor2 creates a position with 175 units of collateral, creating 100 synthetic tokens.
        await emp.create(
          { rawValue: convertCollateral("175") },
          { rawValue: convertSynthetic("100") },
          { from: sponsor2 }
        );

        // The liquidator creates a position to have synthetic tokens.
        await emp.create(
          { rawValue: convertCollateral("1000") },
          { rawValue: convertSynthetic("500") },
          { from: liquidator }
        );

        await emp.createLiquidation(
          sponsor1,
          { rawValue: "0" },
          { rawValue: convertPrice("1.75") },
          { rawValue: convertSynthetic("100") },
          unreachableDeadline,
          { from: liquidator }
        );

        await emp.createLiquidation(
          sponsor2,
          { rawValue: "0" },
          { rawValue: convertPrice("1.75") },
          { rawValue: convertSynthetic("100") },
          unreachableDeadline,
          { from: liquidator }
        );

        // With a price of 1.1, the sponsors should be correctly collateralized, so disputes should be issued against sponsor1 and sponsor2's liquidations.
        priceFeedMock.setHistoricalPrice(convertPrice("1.1"));
        await disputer.update();
        await disputer.dispute();
        assert.equal(spy.callCount, 2); // Two info level events for the two disputes.

        // Before the dispute is resolved, the bot should simulate the withdrawal, determine that it will fail, and
        // continue to wait.
        await disputer.update();
        await disputer.withdrawRewards();

        // No new info or error logs should appear because no attempted withdrawal should be made.
        assert.equal(spy.callCount, 2);
>>>>>>> 3bf1d31f

        beforeEach(async function() {
          await timer.setCurrentTime(startTime - 1);
          mockOracle = await MockOracle.new(finder.address, timer.address, {
            from: contractCreator
          });
          await finder.changeImplementationAddress(utf8ToHex(interfaceName.Oracle), mockOracle.address);

          // Create a new synthetic token
          syntheticToken = await SyntheticToken.new("Test Synthetic Token", "SYNTH", testConfig.syntheticDecimals);

          // If we are testing a perpetual then we need to also deploy a config store, an optimistic oracle and set the funding rate identifier.
          if (contractVersion.contractType == "Perpetual") {
            configStore = await ConfigStore.new(
              {
                timelockLiveness: 86400, // 1 day
                rewardRatePerSecond: { rawValue: "0" },
                proposerBondPercentage: { rawValue: "0" },
                maxFundingRate: { rawValue: toWei("0.00001") },
                minFundingRate: { rawValue: toWei("-0.00001") },
                proposalTimePastLimit: 0
              },
              timer.address
            );

            await identifierWhitelist.addSupportedIdentifier(padRight(utf8ToHex(fundingRateIdentifier)));
            optimisticOracle = await OptimisticOracle.new(7200, finder.address, timer.address);
            await finder.changeImplementationAddress(
              utf8ToHex(interfaceName.OptimisticOracle),
              optimisticOracle.address
            );
          }

          constructorParams = await createConstructorParamsForContractVersion(
            contractVersion,
            {
              convertSynthetic,
              finder,
              collateralToken,
              syntheticToken,
              identifier,
              fundingRateIdentifier,
              timer,
              store,
              configStore: configStore || {} // if the contract type is not a perp this will be null.
            },
            { minSponsorTokens: { rawValue: convertSynthetic("1") } } // these tests assume a min sponsor size of 1, not 5 as default
          );

          await identifierWhitelist.addSupportedIdentifier(constructorParams.priceFeedIdentifier, {
            from: accounts[0]
          });

          // Deploy a new expiring multi party OR perpetual, depending on what the financialContract has been set to.
          emp = await financialContract.new(constructorParams);
          // If we are testing a perpetual then we need to apply the initial funding rate to start the timer.
          await emp.setCurrentTime(startTime);
          if (contractVersion.contractType == "Perpetual") await emp.applyFundingRate();
          await syntheticToken.addMinter(emp.address);
          await syntheticToken.addBurner(emp.address);

          // Generate EMP properties to inform bot of important on-chain state values that we only want to query once.
          empProps = {
            priceIdentifier: await emp.priceIdentifier()
          };

          await collateralToken.approve(emp.address, convertCollateral("100000000"), { from: sponsor1 });
          await collateralToken.approve(emp.address, convertCollateral("100000000"), { from: sponsor2 });
          await collateralToken.approve(emp.address, convertCollateral("100000000"), { from: sponsor3 });
          await collateralToken.approve(emp.address, convertCollateral("100000000"), { from: liquidator });
          await collateralToken.approve(emp.address, convertCollateral("100000000"), { from: disputeBot });

          syntheticToken = await Token.at(await emp.tokenCurrency());
          await syntheticToken.approve(emp.address, convertSynthetic("100000000"), { from: sponsor1 });
          await syntheticToken.approve(emp.address, convertSynthetic("100000000"), { from: sponsor2 });
          await syntheticToken.approve(emp.address, convertSynthetic("100000000"), { from: sponsor3 });
          await syntheticToken.approve(emp.address, convertSynthetic("100000000"), { from: liquidator });
          await syntheticToken.approve(emp.address, convertSynthetic("100000000"), { from: disputeBot });

          spy = sinon.spy();

          spyLogger = winston.createLogger({
            level: "info",
            transports: [new SpyTransport({ level: "info" }, { spy: spy })]
          });

          // Create a new instance of the ExpiringMultiPartyClient & GasEstimator to construct the disputer
          empClient = new ExpiringMultiPartyClient(
            spyLogger,
            financialContract.abi,
            web3,
            emp.address,
            testConfig.collateralDecimals,
            testConfig.syntheticDecimals,
            testConfig.priceFeedDecimals
          );
          gasEstimator = new GasEstimator(spyLogger);

          // Create a new instance of the disputer to test
          disputerConfig = {
            disputeDelay: 0,
            contractType: contractVersion.contractType,
            contractVersion: contractVersion.contractVersion
          };

          // Create price feed mock.
          priceFeedMock = new PriceFeedMock(undefined, undefined, undefined, undefined, testConfig.collateralDecimals);

          disputer = new Disputer({
            logger: spyLogger,
            expiringMultiPartyClient: empClient,
            votingContract: mockOracle.contract,
            gasEstimator,
            priceFeed: priceFeedMock,
            account: accounts[0],
            empProps,
            disputerConfig
          });
        });

        versionedIt([{ contractType: "any", contractVersion: "any" }])(
          "Detect disputable positions and send disputes",
          async function() {
            // sponsor1 creates a position with 125 units of collateral, creating 100 synthetic tokens.
            await emp.create(
              { rawValue: convertCollateral("125") },
              { rawValue: convertSynthetic("100") },
              { from: sponsor1 }
            );

            // sponsor2 creates a position with 150 units of collateral, creating 100 synthetic tokens.
            await emp.create(
              { rawValue: convertCollateral("150") },
              { rawValue: convertSynthetic("100") },
              { from: sponsor2 }
            );

            // sponsor3 creates a position with 175 units of collateral, creating 100 synthetic tokens.
            await emp.create(
              { rawValue: convertCollateral("175") },
              { rawValue: convertSynthetic("100") },
              { from: sponsor3 }
            );

            // The liquidator creates a position to have synthetic tokens.
            await emp.create(
              { rawValue: convertCollateral("1000") },
              { rawValue: convertSynthetic("500") },
              { from: liquidator }
            );

            await emp.createLiquidation(
              sponsor1,
              { rawValue: "0" },
              { rawValue: convertPrice("1.75") },
              { rawValue: convertSynthetic("100") },
              unreachableDeadline,
              { from: liquidator }
            );
            await emp.createLiquidation(
              sponsor2,
              { rawValue: "0" },
              { rawValue: convertPrice("1.75") },
              { rawValue: convertSynthetic("100") },
              unreachableDeadline,
              { from: liquidator }
            );
            await emp.createLiquidation(
              sponsor3,
              { rawValue: "0" },
              { rawValue: convertPrice("1.75") },
              { rawValue: convertSynthetic("100") },
              unreachableDeadline,
              { from: liquidator }
            );

            // Try disputing before any mocked prices are set, simulating a situation where the pricefeed
            // fails to return a price. The disputer should emit a "warn" level log about each missing prices.
            await disputer.update();
            const earliestLiquidationTime = Number(empClient.getUndisputedLiquidations()[0].liquidationTime);
            priceFeedMock.setLastUpdateTime(earliestLiquidationTime);
            await disputer.dispute();
            assert.equal(spy.callCount, 3); // 3 warn level logs should be sent for 3 missing prices

            // Start with a mocked price of 1.75 usd per token.
            // This makes all sponsors undercollateralized, meaning no disputes are issued.
            priceFeedMock.setHistoricalPrice(convertPrice("1.75"));
            await disputer.update();
            await disputer.dispute();

            // There should be no liquidations created from any sponsor account
            assert.equal((await emp.getLiquidations(sponsor1))[0].state, LiquidationStatesEnum.PRE_DISPUTE);
            assert.equal((await emp.getLiquidations(sponsor2))[0].state, LiquidationStatesEnum.PRE_DISPUTE);
            assert.equal((await emp.getLiquidations(sponsor3))[0].state, LiquidationStatesEnum.PRE_DISPUTE);
            assert.equal(spy.callCount, 3); // No info level logs should be sent.

            // With a price of 1.1, two sponsors should be correctly collateralized, so disputes should be issued against sponsor2 and sponsor3's liquidations.
            priceFeedMock.setHistoricalPrice(convertPrice("1.1"));

            // Disputing a timestamp that is before the pricefeed's lookback window will do nothing and print no warnings:
            // Set earliest timestamp to AFTER the liquidation:
            priceFeedMock.setLastUpdateTime(earliestLiquidationTime + 2);
            priceFeedMock.setLookback(1);
            await disputer.update();
            await disputer.dispute();
            // There should be no liquidations created from any sponsor account
            assert.equal((await emp.getLiquidations(sponsor1))[0].state, LiquidationStatesEnum.PRE_DISPUTE);
            assert.equal((await emp.getLiquidations(sponsor2))[0].state, LiquidationStatesEnum.PRE_DISPUTE);
            assert.equal((await emp.getLiquidations(sponsor3))[0].state, LiquidationStatesEnum.PRE_DISPUTE);
            assert.equal(spy.callCount, 3); // No info level logs should be sent.

            // Now, set lookback such that the liquidation timestamp is captured and the dispute should go through:
            priceFeedMock.setLookback(2);
            await disputer.update();
            await disputer.dispute();
            assert.equal(spy.callCount, 5); // 2 info level logs should be sent at the conclusion of the disputes.

            // Sponsor2 and sponsor3 should be disputed.
            assert.equal((await emp.getLiquidations(sponsor1))[0].state, LiquidationStatesEnum.PRE_DISPUTE);
            assert.equal((await emp.getLiquidations(sponsor2))[0].state, LiquidationStatesEnum.PENDING_DISPUTE);
            assert.equal((await emp.getLiquidations(sponsor3))[0].state, LiquidationStatesEnum.PENDING_DISPUTE);

            // The disputeBot should be the disputer in sponsor2 and sponsor3's liquidations.
            assert.equal((await emp.getLiquidations(sponsor2))[0].disputer, disputeBot);
            assert.equal((await emp.getLiquidations(sponsor3))[0].disputer, disputeBot);
          }
        );

        versionedIt([{ contractType: "any", contractVersion: "any" }])(
          "Detect disputable withdraws and send disputes",
          async function() {
            // sponsor1 creates a position with 125 units of collateral, creating 100 synthetic tokens.
            await emp.create(
              { rawValue: convertCollateral("125") },
              { rawValue: convertSynthetic("100") },
              { from: sponsor1 }
            );

            // The liquidator creates a position to have synthetic tokens.
            await emp.create(
              { rawValue: convertCollateral("1000") },
              { rawValue: convertSynthetic("500") },
              { from: liquidator }
            );

            // The sponsor1 submits a valid withdrawal request of withdrawing exactly 5e18 collateral. This places their
            // position at collateral of 120 and debt of 100. At a price of 1 unit per token they are exactly collateralized.

            await emp.requestWithdrawal({ rawValue: convertCollateral("5") }, { from: sponsor1 });

            await emp.createLiquidation(
              sponsor1,
              { rawValue: "0" },
              { rawValue: convertPrice("1.75") }, // Price high enough to initiate the liquidation
              { rawValue: convertSynthetic("100") },
              unreachableDeadline,
              { from: liquidator }
            );

            // With a price of 1 usd per token this withdrawal was actually valid, even though it's very close to liquidation.
            // This makes all sponsors undercollateralized, meaning no disputes are issued.
            priceFeedMock.setHistoricalPrice(convertPrice("1"));
            await disputer.update();
            await disputer.dispute();
            assert.equal(spy.callCount, 1); // 1 info level logs should be sent at the conclusion of the disputes.

            // Sponsor1 should be disputed.
            assert.equal((await emp.getLiquidations(sponsor1))[0].state, LiquidationStatesEnum.PENDING_DISPUTE);

            // The disputeBot should be the disputer in sponsor1  liquidations.
            assert.equal((await emp.getLiquidations(sponsor1))[0].disputer, disputeBot);

            // Push a price of 1, which should cause sponsor1's dispute to succeed as the position is correctly collateralized
            // at a price of 1.
            const liquidationTime = await emp.getCurrentTime();
            await mockOracle.pushPrice(web3.utils.utf8ToHex(identifier), liquidationTime, convertPrice("1"));

            await disputer.update();
            await disputer.withdrawRewards();
            assert.equal(spy.callCount, 2); // One additional info level event for the successful withdrawal.

            // sponsor1's dispute should be successful (valid withdrawal)
            // Note the check below has a bit of switching logic that is version specific to accommodate the change in withdrawal behaviour.
            assert.equal(
              (await emp.getLiquidations(sponsor1))[0].state,
              contractVersion.contractVersion == "1.2.2"
                ? LiquidationStatesEnum.DISPUTE_SUCCEEDED
                : LiquidationStatesEnum.UNINITIALIZED
            );
          }
        );

        versionedIt([{ contractType: "any", contractVersion: "any" }])(
          "Withdraw from successful disputes",
          async function() {
            // sponsor1 creates a position with 150 units of collateral, creating 100 synthetic tokens.
            await emp.create(
              { rawValue: convertCollateral("150") },
              { rawValue: convertSynthetic("100") },
              { from: sponsor1 }
            );

            // sponsor2 creates a position with 175 units of collateral, creating 100 synthetic tokens.
            await emp.create(
              { rawValue: convertCollateral("175") },
              { rawValue: convertSynthetic("100") },
              { from: sponsor2 }
            );

            // The liquidator creates a position to have synthetic tokens.
            await emp.create(
              { rawValue: convertCollateral("1000") },
              { rawValue: convertSynthetic("500") },
              { from: liquidator }
            );

            await emp.createLiquidation(
              sponsor1,
              { rawValue: "0" },
              { rawValue: convertPrice("1.75") },
              { rawValue: convertSynthetic("100") },
              unreachableDeadline,
              { from: liquidator }
            );

            await emp.createLiquidation(
              sponsor2,
              { rawValue: "0" },
              { rawValue: convertPrice("1.75") },
              { rawValue: convertSynthetic("100") },
              unreachableDeadline,
              { from: liquidator }
            );

            // With a price of 1.1, the sponsors should be correctly collateralized, so disputes should be issued against sponsor1 and sponsor2's liquidations.
            priceFeedMock.setHistoricalPrice(convertPrice("1.1"));
            await disputer.update();
            await disputer.dispute();
            assert.equal(spy.callCount, 2); // Two info level events for the two disputes.

            // Before the dispute is resolved, the bot should simulate the withdrawal, determine that it will fail, and
            // continue to wait.
            await disputer.update();
            await disputer.withdrawRewards();

            // No new info or error logs should appear because no attempted withdrawal should be made.
            assert.equal(spy.callCount, 2);

            // Push a price of 1.3, which should cause sponsor1's dispute to fail and sponsor2's dispute to succeed.
            const liquidationTime = await emp.getCurrentTime();
            await mockOracle.pushPrice(web3.utils.utf8ToHex(identifier), liquidationTime, convertPrice("1.3"));

            await disputer.update();
            await disputer.withdrawRewards();
            assert.equal(spy.callCount, 3); // One additional info level event for the successful withdrawal.

            // sponsor1's dispute was unsuccessful, so the disputeBot should not have called the withdraw method.
            assert.equal((await emp.getLiquidations(sponsor1))[0].disputer, disputeBot);
            assert.equal((await emp.getLiquidations(sponsor1))[0].state, LiquidationStatesEnum.PENDING_DISPUTE);

            // sponsor2's dispute was successful, so the disputeBot should've called the withdraw method.
            assert.equal((await emp.getLiquidations(sponsor2))[0].disputer, ZERO_ADDRESS);
            assert.equal(
              (await emp.getLiquidations(sponsor2))[0].state,
              contractVersion.contractVersion == "1.2.2"
                ? LiquidationStatesEnum.DISPUTE_SUCCEEDED
                : LiquidationStatesEnum.UNINITIALIZED
            );

            // Check that the log includes a human readable translation of the liquidation status, and the dispute price.
            assert.equal(
              spy.getCall(-1).lastArg.liquidationResult.liquidationStatus,
              PostWithdrawLiquidationRewardsStatusTranslations[LiquidationStatesEnum.DISPUTE_SUCCEEDED]
            );
            assert.equal(spy.getCall(-1).lastArg.liquidationResult.resolvedPrice, convertPrice("1.3"));

            // After the dispute is resolved, the liquidation should still exist but the disputer should no longer be able to withdraw any rewards.
            await disputer.update();
            await disputer.withdrawRewards();
            assert.equal(spy.callCount, 3);
          }
        );

        versionedIt([{ contractType: "any", contractVersion: "any" }])("Too little collateral", async function() {
          // sponsor1 creates a position with 150 units of collateral, creating 100 synthetic tokens.
          await emp.create(
            { rawValue: convertCollateral("150") },
            { rawValue: convertSynthetic("100") },
            { from: sponsor1 }
          );

          // sponsor2 creates a position with 1.75 units of collateral, creating 1 synthetic tokens.
          await emp.create(
            { rawValue: convertCollateral("1.75") },
            { rawValue: convertSynthetic("1") },
            { from: sponsor2 }
          );

          // The liquidator creates a position to have synthetic tokens.
          await emp.create(
            { rawValue: convertCollateral("1000") },
            { rawValue: convertSynthetic("500") },
            { from: liquidator }
          );

          await emp.createLiquidation(
            sponsor1,
            { rawValue: "0" },
            { rawValue: convertPrice("1.75") },
            { rawValue: convertSynthetic("100") },
            unreachableDeadline,
            { from: liquidator }
          );

          await emp.createLiquidation(
            sponsor2,
            { rawValue: "0" },
            { rawValue: convertPrice("1.75") },
            { rawValue: convertSynthetic("1") },
            unreachableDeadline,
            { from: liquidator }
          );

          // Send most of the user's balance elsewhere leaving only enough to dispute sponsor1's position.
          const transferAmount = (await collateralToken.balanceOf(disputeBot)).sub(toBN(convertCollateral("1")));
          await collateralToken.transfer(rando, transferAmount, { from: disputeBot });

          // Both positions should be disputed with a presumed price of 1.1, but will only have enough collateral for the smaller one.
          priceFeedMock.setHistoricalPrice(convertPrice("1.1"));
          await disputer.update();
          await disputer.dispute();
          assert.equal(spy.callCount, 2); // Two info events for the the 1 successful dispute and one for the failed dispute.

          // Only sponsor2 should be disputed.
          assert.equal((await emp.getLiquidations(sponsor1))[0].state, LiquidationStatesEnum.PRE_DISPUTE);
          assert.equal((await emp.getLiquidations(sponsor2))[0].state, LiquidationStatesEnum.PENDING_DISPUTE);

          // Transfer balance back, and the dispute should go through.
          await collateralToken.transfer(disputeBot, transferAmount, { from: rando });
          priceFeedMock.setHistoricalPrice(convertPrice("1.1"));
          await disputer.update();
          await disputer.dispute();
          assert.equal(spy.callCount, 3); // Info level event for the correctly processed dispute.

          // sponsor1 should now be disputed.
          assert.equal((await emp.getLiquidations(sponsor1))[0].state, LiquidationStatesEnum.PENDING_DISPUTE);
        });

        describe("Overrides the default disputer configuration settings", function() {
          versionedIt([{ contractType: "any", contractVersion: "any" }])(
            "Cannot set `disputeDelay` < 0",
            async function() {
              let errorThrown;
              try {
                disputerConfig = { ...disputerConfig, disputeDelay: -1 };
                disputer = new Disputer({
                  logger: spyLogger,
                  expiringMultiPartyClient: empClient,
                  votingContract: mockOracle.contract,
                  gasEstimator,
                  priceFeed: priceFeedMock,
                  account: accounts[0],
                  empProps,
                  disputerConfig
                });
                errorThrown = false;
              } catch (err) {
                errorThrown = true;
              }
              assert.isTrue(errorThrown);
            }
          );

          versionedIt([{ contractType: "any", contractVersion: "any" }])(
            "Sets `disputeDelay` to 60 seconds",
            async function() {
              disputerConfig = { ...disputerConfig, disputeDelay: 60 };
              disputer = new Disputer({
                logger: spyLogger,
                expiringMultiPartyClient: empClient,
                votingContract: mockOracle.contract,
                gasEstimator,
                priceFeed: priceFeedMock,
                account: accounts[0],
                empProps,
                disputerConfig
              });

              // sponsor1 creates a position with 150 units of collateral, creating 100 synthetic tokens.
              await emp.create(
                { rawValue: convertCollateral("150") },
                { rawValue: convertSynthetic("100") },
                { from: sponsor1 }
              );

              // The liquidator creates a position to have synthetic tokens.
              await emp.create(
                { rawValue: convertCollateral("1000") },
                { rawValue: convertSynthetic("500") },
                { from: liquidator }
              );

              await emp.createLiquidation(
                sponsor1,
                { rawValue: "0" },
                { rawValue: convertPrice("1.75") },
                { rawValue: convertSynthetic("100") },
                unreachableDeadline,
                { from: liquidator }
              );
              const liquidationTime = await emp.getCurrentTime();

              // With a price of 1.1, sponsor1 should be correctly collateralized, so a dispute should be issued. However,
              // not enough time has passed since the liquidation timestamp, so we'll delay disputing for now. The
              // `disputeDelay` configuration enforces that we must wait `disputeDelay` seconds after the liquidation
              // timestamp before disputing.
              priceFeedMock.setHistoricalPrice(convertPrice("1.1"));
              await disputer.update();
              await disputer.dispute();
              assert.equal(spy.callCount, 0);

              // Sponsor1 should not be disputed.
              assert.equal((await emp.getLiquidations(sponsor1))[0].state, LiquidationStatesEnum.PRE_DISPUTE);

              // Advance contract time and attempt to dispute again.
              await emp.setCurrentTime(Number(liquidationTime) + disputerConfig.disputeDelay);

              priceFeedMock.setHistoricalPrice(convertPrice("1.1"));
              await disputer.update();
              await disputer.dispute();
              assert.equal(spy.callCount, 1);

              // The disputeBot should be the disputer in sponsor1's liquidations.
              assert.equal((await emp.getLiquidations(sponsor1))[0].state, LiquidationStatesEnum.PENDING_DISPUTE);
              assert.equal((await emp.getLiquidations(sponsor1))[0].disputer, disputeBot);
            }
          );

          versionedIt([{ contractType: "any", contractVersion: "any" }])(
            "Can provide an override price to disputer",
            async function() {
              // sponsor1 creates a position with 130 units of collateral, creating 100 synthetic tokens.
              await emp.create(
                { rawValue: convertCollateral("130") },
                { rawValue: convertSynthetic("100") },
                { from: sponsor1 }
              );

              // The liquidator creates a position to have synthetic tokens.
              await emp.create(
                { rawValue: convertCollateral("1000") },
                { rawValue: convertSynthetic("500") },
                { from: liquidator }
              );

              // The sponsor1 submits a valid withdrawal request of withdrawing 5e18 collateral. This places their
              // position at collateral of 125 and debt of 100.
              await emp.requestWithdrawal({ rawValue: convertCollateral("5") }, { from: sponsor1 });

              // Next, we will create an invalid liquidation to liquidate the whole position.
              await emp.createLiquidation(
                sponsor1,
                { rawValue: "0" },
                { rawValue: convertPrice("1.75") }, // Price high enough to initiate the liquidation
                { rawValue: convertSynthetic("100") },
                unreachableDeadline,
                { from: liquidator }
              );

              // Say the price feed reports a price of 1 USD per token. This makes the liquidation invalid and the disputer should
              // dispute the liquidation: 125/(100*1.0)=1.25 CR -> Position was collateralized and invalid liquidation.
              priceFeedMock.setHistoricalPrice(convertPrice("1"));

              // However, say disputer operator has provided an override price of 1.2 USD per token. This makes the liquidation
              // valid and the disputer should do nothing: 125/(100*1.2)=1.0
              await disputer.update();
              const earliestLiquidationTime = Number(empClient.getUndisputedLiquidations()[0].liquidationTime);
              priceFeedMock.setLastUpdateTime(earliestLiquidationTime);
              await disputer.dispute(convertPrice("1.2"));
              assert.equal(spy.callCount, 0); // 0 info level logs should be sent as no dispute.
              assert.equal((await emp.getLiquidations(sponsor1))[0].state, LiquidationStatesEnum.PRE_DISPUTE);

              // Next assume that the override price is in fact 1 USD per token. At this price point the liquidation is now
              // invalid that the disputer should try dispute the tx. This should work even if the liquidation timestamp is
              // earlier than the price feed's earliest available timestamp:
              priceFeedMock.setLastUpdateTime(earliestLiquidationTime + 2);
              priceFeedMock.setLookback(1);
              await disputer.update();
              await disputer.dispute(convertPrice("1.0"));
              assert.equal(spy.callCount, 1); // 1 info level logs should be sent for the dispute
              assert.equal((await emp.getLiquidations(sponsor1))[0].state, LiquidationStatesEnum.PENDING_DISPUTE);

              // The disputeBot should be the disputer in sponsor1  liquidations.
              assert.equal((await emp.getLiquidations(sponsor1))[0].disputer, disputeBot);
            }
          );
          describe("disputer correctly deals with funding rates from perpetual contract", () => {
            versionedIt([{ contractType: "Perpetual", contractVersion: "latest" }])(
              "Can correctly detect invalid liquidations and dispute them",
              async function() {
                // sponsor1 creates a position with 125 units of collateral, creating 100 synthetic tokens.
                await emp.create(
                  { rawValue: convertCollateral("125") },
                  { rawValue: convertSynthetic("100") },
                  { from: sponsor1 }
                );

                // sponsor2 creates a position with 150 units of collateral, creating 100 synthetic tokens.
                await emp.create(
                  { rawValue: convertCollateral("150") },
                  { rawValue: convertSynthetic("100") },
                  { from: sponsor2 }
                );

                // sponsor3 creates a position with 175 units of collateral, creating 100 synthetic tokens.
                await emp.create(
                  { rawValue: convertCollateral("175") },
                  { rawValue: convertSynthetic("100") },
                  { from: sponsor3 }
                );

                // liquidator creates a position with 2000 units of collateral, creating 1000 synthetic tokens for creating
                // liquidations.
                await emp.create(
                  { rawValue: convertCollateral("2000") },
                  { rawValue: convertSynthetic("1000") },
                  { from: liquidator }
                );

                // Assume the current real token price is 1.1. This would place sponsor 1 at an undercollateralized CR
                // with 125/(100*1.1) = 1.136 (note no funding rate applied yet). If this sponsor is liquidated there
                // should be no dispute against them.

                // Liquidate the first sponsor.
                await emp.createLiquidation(
                  sponsor1,
                  { rawValue: "0" },
                  { rawValue: convertPrice("1.5") },
                  { rawValue: convertSynthetic("100") },
                  unreachableDeadline,
                  { from: liquidator }
                );

                priceFeedMock.setHistoricalPrice(convertPrice("1.1"));
                await disputer.update();
                await disputer.dispute();
                assert.equal(spy.callCount, 0); // No info level logs should be sent as no dispute.

                // There should be exactly one liquidation in sponsor1's account.
                let liquidationObject = (await emp.getLiquidations(sponsor1))[0];
                assert.equal(liquidationObject.sponsor, sponsor1);
                assert.equal(liquidationObject.liquidator, liquidator);
                assert.equal(liquidationObject.state, LiquidationStatesEnum.PRE_DISPUTE);
                assert.equal(liquidationObject.liquidatedCollateral.rawValue, convertCollateral("125"));
                assert.equal(liquidationObject.lockedCollateral.rawValue, convertCollateral("125"));

                // The liquidation should NOT be disputed
                assert.equal((await emp.getLiquidations(sponsor1))[0].state, LiquidationStatesEnum.PRE_DISPUTE);

                // No other sponsors should have been liquidated.
                assert.deepStrictEqual(await emp.getLiquidations(sponsor2), []);
                assert.deepStrictEqual(await emp.getLiquidations(sponsor3), []);

                // Next, introduce some funding rate. Setting the funding rate multiplier to 1.08, results in modifying
                // sponsor's debt. This becomes 100 * 1.08 = 108. After applying this funding rate sponsor 2 should
                // still be correctly capitalized with 150 / (100 * 1.08 * 1.1) = 1.262. This is above 1.25 CR.
                // However, let's assume that an invalid liquidator sees this position and tries to liquidate it (incorrectly).
                // The disputer bot should dispute this liquidation and save the day.

                await _setFundingRateAndAdvanceTime(toWei("0.000008"));
                await emp.applyFundingRate();
                assert.equal((await emp.fundingRate()).cumulativeMultiplier.toString(), toWei("1.08"));

                // Liquidate the second sponsor.
                await emp.createLiquidation(
                  sponsor2,
                  { rawValue: "0" },
                  { rawValue: convertPrice("1.5") },
                  { rawValue: convertSynthetic("100") },
                  unreachableDeadline,
                  { from: liquidator }
                );
                const liquidation2Time = await emp.getCurrentTime();

                priceFeedMock.setHistoricalPrice(convertPrice("1.1"));
                await disputer.update();
                await disputer.dispute();
                assert.equal(spy.callCount, 1); // 1 info level logs should be sent for the dispute.

                // Sponsor 1 should be pre-dispute liquidation, sponsor 2 should be pending dispute and sponsor 3 should have nothing.
                assert.equal((await emp.getLiquidations(sponsor1))[0].state, LiquidationStatesEnum.PRE_DISPUTE);
                liquidationObject = (await emp.getLiquidations(sponsor2))[0];
                assert.equal(liquidationObject.sponsor, sponsor2);
                assert.equal(liquidationObject.liquidator, liquidator);
                assert.equal(liquidationObject.disputer, disputeBot);
                assert.equal(liquidationObject.state, LiquidationStatesEnum.PENDING_DISPUTE);
                assert.equal(liquidationObject.liquidatedCollateral.rawValue, convertCollateral("150"));
                assert.equal(liquidationObject.lockedCollateral.rawValue, convertCollateral("150"));
                assert.deepStrictEqual(await emp.getLiquidations(sponsor3), []);

                // Next, we can test applying a large negative funding rate. Say we shift the funding rate by -0.1 two times.
                // this would work out to 1.08 * (1 - 0.00001 * 10000) * (1 - 0.00001 * 10000) = 0.8748. From this, token
                // sponsor debt has been decreased.
                await _setFundingRateAndAdvanceTime(toWei("-0.00001"));
                await emp.applyFundingRate();
                await _setFundingRateAndAdvanceTime(toWei("-0.00001"));
                await emp.applyFundingRate();
                assert.equal((await emp.fundingRate()).cumulativeMultiplier.toString(), toWei("0.8748"));

                // For the sake of this test let's assume that the liquidator is incorrectly configured and does not
                // consider the effects of funding rate in creating liquidations. With a set price of 1.5 the liquidation
                // "thinks" the CR is: 175 / (100 * 1.5) = 1.166 below CR (note no funding rate) but in actuality the "real"
                // CR is: 175 / (100 * 1.5*0.864) = 1.333 which is above CR, making the liquidation invalid (and disputable).

                // Liquidate the third sponsor.
                await emp.createLiquidation(
                  sponsor3,
                  { rawValue: "0" },
                  { rawValue: convertPrice("2") },
                  { rawValue: convertSynthetic("100") },
                  unreachableDeadline,
                  { from: liquidator }
                );
                const liquidation3Time = await emp.getCurrentTime();

                priceFeedMock.setHistoricalPrice(convertPrice("1.5"));
                await disputer.update();
                await disputer.dispute();
                assert.equal(spy.callCount, 2); // 1 additional info log for the new dispute.

                liquidationObject = (await emp.getLiquidations(sponsor3))[0];
                assert.equal(liquidationObject.sponsor, sponsor3);
                assert.equal(liquidationObject.liquidator, liquidator);
                assert.equal(liquidationObject.disputer, disputeBot);
                assert.equal(liquidationObject.state, LiquidationStatesEnum.PENDING_DISPUTE);
                assert.equal(liquidationObject.liquidatedCollateral.rawValue, convertCollateral("175"));
                assert.equal(liquidationObject.lockedCollateral.rawValue, convertCollateral("175"));

                // Finally, Push prices into the mock oracle to enable the disputes to settle.
                await mockOracle.pushPrice(web3.utils.utf8ToHex(identifier), liquidation2Time, convertPrice("1.1"));
                await mockOracle.pushPrice(web3.utils.utf8ToHex(identifier), liquidation3Time, convertPrice("1.5"));

                // Now that the liquidation has expired, the disputer can withdraw rewards.
                const collateralPreWithdraw = await collateralToken.balanceOf(disputeBot);
                await disputer.update();
                await disputer.withdrawRewards();

                assert.equal(spy.callCount, 4); // 2 new info level events should be sent for withdrawing the two liquidations.

                // Disputer should have their collateral increased from the two rewards.
                const collateralPostWithdraw = await collateralToken.balanceOf(disputeBot);
                assert.isTrue(collateralPostWithdraw.gt(collateralPreWithdraw));

                // Liquidation data should have been deleted.
                assert.deepStrictEqual(
                  (await emp.getLiquidations(sponsor1))[0].state,
                  LiquidationStatesEnum.PRE_DISPUTE
                );
                assert.deepStrictEqual(
                  (await emp.getLiquidations(sponsor2))[0].state,
                  LiquidationStatesEnum.UNINITIALIZED
                );
                assert.deepStrictEqual(
                  (await emp.getLiquidations(sponsor3))[0].state,
                  LiquidationStatesEnum.UNINITIALIZED
                );
              }
            );
          });
        });
      });
    }
  });
});<|MERGE_RESOLUTION|>--- conflicted
+++ resolved
@@ -158,226 +158,6 @@
           );
           await collateralWhitelist.addToWhitelist(collateralToken.address);
         });
-<<<<<<< HEAD
-=======
-      });
-
-      it("Detect disputable positions and send disputes", async function() {
-        // sponsor1 creates a position with 125 units of collateral, creating 100 synthetic tokens.
-        await emp.create(
-          { rawValue: convertCollateral("125") },
-          { rawValue: convertSynthetic("100") },
-          { from: sponsor1 }
-        );
-
-        // sponsor2 creates a position with 150 units of collateral, creating 100 synthetic tokens.
-        await emp.create(
-          { rawValue: convertCollateral("150") },
-          { rawValue: convertSynthetic("100") },
-          { from: sponsor2 }
-        );
-
-        // sponsor3 creates a position with 175 units of collateral, creating 100 synthetic tokens.
-        await emp.create(
-          { rawValue: convertCollateral("175") },
-          { rawValue: convertSynthetic("100") },
-          { from: sponsor3 }
-        );
-
-        // The liquidator creates a position to have synthetic tokens.
-        await emp.create(
-          { rawValue: convertCollateral("1000") },
-          { rawValue: convertSynthetic("500") },
-          { from: liquidator }
-        );
-
-        await emp.createLiquidation(
-          sponsor1,
-          { rawValue: "0" },
-          { rawValue: convertPrice("1.75") },
-          { rawValue: convertSynthetic("100") },
-          unreachableDeadline,
-          { from: liquidator }
-        );
-        await emp.createLiquidation(
-          sponsor2,
-          { rawValue: "0" },
-          { rawValue: convertPrice("1.75") },
-          { rawValue: convertSynthetic("100") },
-          unreachableDeadline,
-          { from: liquidator }
-        );
-        await emp.createLiquidation(
-          sponsor3,
-          { rawValue: "0" },
-          { rawValue: convertPrice("1.75") },
-          { rawValue: convertSynthetic("100") },
-          unreachableDeadline,
-          { from: liquidator }
-        );
-
-        // Try disputing before any mocked prices are set, simulating a situation where the pricefeed
-        // fails to return a price. The disputer should emit a "warn" level log about each missing prices.
-        await disputer.update();
-        const earliestLiquidationTime = Number(empClient.getUndisputedLiquidations()[0].liquidationTime);
-        priceFeedMock.setLastUpdateTime(earliestLiquidationTime);
-        await disputer.dispute();
-        assert.equal(spy.callCount, 3); // 3 error level logs should be sent for 3 missing prices
-        assert.ok(spy.getCall(-1).lastArg.error); // error param should not be undefined.
-
-        // Start with a mocked price of 1.75 usd per token.
-        // This makes all sponsors undercollateralized, meaning no disputes are issued.
-        priceFeedMock.setHistoricalPrice(convertPrice("1.75"));
-        await disputer.update();
-        await disputer.dispute();
-
-        // There should be no liquidations created from any sponsor account
-        assert.equal((await emp.getLiquidations(sponsor1))[0].state, LiquidationStatesEnum.PRE_DISPUTE);
-        assert.equal((await emp.getLiquidations(sponsor2))[0].state, LiquidationStatesEnum.PRE_DISPUTE);
-        assert.equal((await emp.getLiquidations(sponsor3))[0].state, LiquidationStatesEnum.PRE_DISPUTE);
-        assert.equal(spy.callCount, 3); // No info level logs should be sent.
-
-        // With a price of 1.1, two sponsors should be correctly collateralized, so disputes should be issued against sponsor2 and sponsor3's liquidations.
-        priceFeedMock.setHistoricalPrice(convertPrice("1.1"));
-
-        // Disputing a timestamp that is before the pricefeed's lookback window will do nothing and print no warnings:
-        // Set earliest timestamp to AFTER the liquidation:
-        priceFeedMock.setLastUpdateTime(earliestLiquidationTime + 2);
-        priceFeedMock.setLookback(1);
-        await disputer.update();
-        await disputer.dispute();
-        // There should be no liquidations created from any sponsor account
-        assert.equal((await emp.getLiquidations(sponsor1))[0].state, LiquidationStatesEnum.PRE_DISPUTE);
-        assert.equal((await emp.getLiquidations(sponsor2))[0].state, LiquidationStatesEnum.PRE_DISPUTE);
-        assert.equal((await emp.getLiquidations(sponsor3))[0].state, LiquidationStatesEnum.PRE_DISPUTE);
-        assert.equal(spy.callCount, 3); // No info level logs should be sent.
-
-        // Now, set lookback such that the liquidation timestamp is captured and the dispute should go through:
-        priceFeedMock.setLookback(2);
-        await disputer.update();
-        await disputer.dispute();
-        assert.equal(spy.callCount, 5); // 2 info level logs should be sent at the conclusion of the disputes.
-
-        // Sponsor2 and sponsor3 should be disputed.
-        assert.equal((await emp.getLiquidations(sponsor1))[0].state, LiquidationStatesEnum.PRE_DISPUTE);
-        assert.equal((await emp.getLiquidations(sponsor2))[0].state, LiquidationStatesEnum.PENDING_DISPUTE);
-        assert.equal((await emp.getLiquidations(sponsor3))[0].state, LiquidationStatesEnum.PENDING_DISPUTE);
-
-        // The disputeBot should be the disputer in sponsor2 and sponsor3's liquidations.
-        assert.equal((await emp.getLiquidations(sponsor2))[0].disputer, disputeBot);
-        assert.equal((await emp.getLiquidations(sponsor3))[0].disputer, disputeBot);
-      });
-
-      it("Detect disputable withdraws and send disputes", async function() {
-        // sponsor1 creates a position with 125 units of collateral, creating 100 synthetic tokens.
-        await emp.create(
-          { rawValue: convertCollateral("125") },
-          { rawValue: convertSynthetic("100") },
-          { from: sponsor1 }
-        );
-
-        // The liquidator creates a position to have synthetic tokens.
-        await emp.create(
-          { rawValue: convertCollateral("1000") },
-          { rawValue: convertSynthetic("500") },
-          { from: liquidator }
-        );
-
-        // The sponsor1 submits a valid withdrawal request of withdrawing exactly 5e18 collateral. This places their
-        // position at collateral of 120 and debt of 100. At a price of 1 unit per token they are exactly collateralized.
-
-        await emp.requestWithdrawal({ rawValue: convertCollateral("5") }, { from: sponsor1 });
-
-        await emp.createLiquidation(
-          sponsor1,
-          { rawValue: "0" },
-          { rawValue: convertPrice("1.75") }, // Price high enough to initiate the liquidation
-          { rawValue: convertSynthetic("100") },
-          unreachableDeadline,
-          { from: liquidator }
-        );
-
-        // With a price of 1 usd per token this withdrawal was actually valid, even though it's very close to liquidation.
-        // This makes all sponsors undercollateralized, meaning no disputes are issued.
-        priceFeedMock.setHistoricalPrice(convertPrice("1"));
-        await disputer.update();
-        await disputer.dispute();
-        assert.equal(spy.callCount, 1); // 1 info level logs should be sent at the conclusion of the disputes.
-
-        // Sponsor1 should be disputed.
-        assert.equal((await emp.getLiquidations(sponsor1))[0].state, LiquidationStatesEnum.PENDING_DISPUTE);
-
-        // The disputeBot should be the disputer in sponsor1  liquidations.
-        assert.equal((await emp.getLiquidations(sponsor1))[0].disputer, disputeBot);
-
-        // Push a price of 1, which should cause sponsor1's dispute to succeed as the position is correctly collateralized
-        // at a price of 1.
-        const liquidationTime = await emp.getCurrentTime();
-        await mockOracle.pushPrice(web3.utils.utf8ToHex(identifier), liquidationTime, convertPrice("1"));
-
-        await disputer.update();
-        await disputer.withdrawRewards();
-        assert.equal(spy.callCount, 2); // One additional info level event for the successful withdrawal.
-
-        // sponsor1's dispute should be successful (valid withdrawal)
-        assert.equal((await emp.getLiquidations(sponsor1))[0].state, LiquidationStatesEnum.DISPUTE_SUCCEEDED);
-      });
-
-      it("Withdraw from successful disputes", async function() {
-        // sponsor1 creates a position with 150 units of collateral, creating 100 synthetic tokens.
-        await emp.create(
-          { rawValue: convertCollateral("150") },
-          { rawValue: convertSynthetic("100") },
-          { from: sponsor1 }
-        );
-
-        // sponsor2 creates a position with 175 units of collateral, creating 100 synthetic tokens.
-        await emp.create(
-          { rawValue: convertCollateral("175") },
-          { rawValue: convertSynthetic("100") },
-          { from: sponsor2 }
-        );
-
-        // The liquidator creates a position to have synthetic tokens.
-        await emp.create(
-          { rawValue: convertCollateral("1000") },
-          { rawValue: convertSynthetic("500") },
-          { from: liquidator }
-        );
-
-        await emp.createLiquidation(
-          sponsor1,
-          { rawValue: "0" },
-          { rawValue: convertPrice("1.75") },
-          { rawValue: convertSynthetic("100") },
-          unreachableDeadline,
-          { from: liquidator }
-        );
-
-        await emp.createLiquidation(
-          sponsor2,
-          { rawValue: "0" },
-          { rawValue: convertPrice("1.75") },
-          { rawValue: convertSynthetic("100") },
-          unreachableDeadline,
-          { from: liquidator }
-        );
-
-        // With a price of 1.1, the sponsors should be correctly collateralized, so disputes should be issued against sponsor1 and sponsor2's liquidations.
-        priceFeedMock.setHistoricalPrice(convertPrice("1.1"));
-        await disputer.update();
-        await disputer.dispute();
-        assert.equal(spy.callCount, 2); // Two info level events for the two disputes.
-
-        // Before the dispute is resolved, the bot should simulate the withdrawal, determine that it will fail, and
-        // continue to wait.
-        await disputer.update();
-        await disputer.withdrawRewards();
-
-        // No new info or error logs should appear because no attempted withdrawal should be made.
-        assert.equal(spy.callCount, 2);
->>>>>>> 3bf1d31f
-
         beforeEach(async function() {
           await timer.setCurrentTime(startTime - 1);
           mockOracle = await MockOracle.new(finder.address, timer.address, {

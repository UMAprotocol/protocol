--- conflicted
+++ resolved
@@ -59,6 +59,9 @@
       let empProps;
       let identifier;
       let convert;
+
+      let gasEstimator;
+      let empClient;
 
       const zeroAddress = "0x0000000000000000000000000000000000000000";
       const unreachableDeadline = MAX_UINT_VAL;
@@ -155,270 +158,6 @@
         // Create price feed mock.
         priceFeedMock = new PriceFeedMock(undefined, undefined, undefined, undefined, collateralDecimals);
 
-        disputer = new Disputer(
-          spyLogger,
-          empClient,
-          mockOracle,
-          gasEstimator,
-          priceFeedMock,
-          accounts[0],
-          empProps,
-          disputerConfig
-        );
-      });
-
-<<<<<<< HEAD
-      it("Detect disputable positions and send disputes", async function() {
-        // sponsor1 creates a position with 125 units of collateral, creating 100 synthetic tokens.
-        await emp.create({ rawValue: convert("125") }, { rawValue: toWei("100") }, { from: sponsor1 });
-=======
-    // Create a new instance of the ExpiringMultiPartyClient & GasEstimator to construct the disputer
-    empClient = new ExpiringMultiPartyClient(spyLogger, ExpiringMultiParty.abi, web3, emp.address);
-    gasEstimator = new GasEstimator(spyLogger);
-
-    // Create a new instance of the disputer to test
-    disputerConfig = {
-      disputeDelay: 0
-    };
-
-    // Create price feed mock.
-    priceFeedMock = new PriceFeedMock();
-
-    disputer = new Disputer({
-      logger: spyLogger,
-      expiringMultiPartyClient: empClient,
-      votingContract: mockOracle,
-      gasEstimator,
-      priceFeed: priceFeedMock,
-      account: accounts[0],
-      empProps,
-      config: disputerConfig
-    });
-  });
->>>>>>> e3fd176d
-
-        // sponsor2 creates a position with 150 units of collateral, creating 100 synthetic tokens.
-        await emp.create({ rawValue: convert("150") }, { rawValue: toWei("100") }, { from: sponsor2 });
-
-        // sponsor3 creates a position with 175 units of collateral, creating 100 synthetic tokens.
-        await emp.create({ rawValue: convert("175") }, { rawValue: toWei("100") }, { from: sponsor3 });
-
-        // The liquidator creates a position to have synthetic tokens.
-        await emp.create({ rawValue: convert("1000") }, { rawValue: toWei("500") }, { from: liquidator });
-
-        await emp.createLiquidation(
-          sponsor1,
-          { rawValue: "0" },
-          { rawValue: toWei("1.75") },
-          { rawValue: toWei("100") },
-          unreachableDeadline,
-          { from: liquidator }
-        );
-        await emp.createLiquidation(
-          sponsor2,
-          { rawValue: "0" },
-          { rawValue: toWei("1.75") },
-          { rawValue: toWei("100") },
-          unreachableDeadline,
-          { from: liquidator }
-        );
-        await emp.createLiquidation(
-          sponsor3,
-          { rawValue: "0" },
-          { rawValue: toWei("1.75") },
-          { rawValue: toWei("100") },
-          unreachableDeadline,
-          { from: liquidator }
-        );
-
-        // Try disputing before any mocked prices are set, simulating a situation where the pricefeed
-        // fails to return a price. The disputer should emit a "warn" level log about each missing prices.
-        await disputer.update();
-        await disputer.dispute();
-        assert.equal(spy.callCount, 3); // 3 warn level logs should be sent for 3 missing prices
-
-        // Start with a mocked price of 1.75 usd per token.
-        // This makes all sponsors undercollateralized, meaning no disputes are issued.
-        priceFeedMock.setHistoricalPrice("1.75");
-        await disputer.update();
-        await disputer.dispute();
-
-        // There should be no liquidations created from any sponsor account
-        assert.equal((await emp.getLiquidations(sponsor1))[0].state, LiquidationStatesEnum.PRE_DISPUTE);
-        assert.equal((await emp.getLiquidations(sponsor2))[0].state, LiquidationStatesEnum.PRE_DISPUTE);
-        assert.equal((await emp.getLiquidations(sponsor3))[0].state, LiquidationStatesEnum.PRE_DISPUTE);
-        assert.equal(spy.callCount, 3); // No info level logs should be sent.
-
-        // With a price of 1.1, two sponsors should be correctly collateralized, so disputes should be issued against sponsor2 and sponsor3's liquidations.
-        priceFeedMock.setHistoricalPrice("1.1");
-        await disputer.update();
-        await disputer.dispute();
-        assert.equal(spy.callCount, 5); // 2 info level logs should be sent at the conclusion of the disputes.
-
-        // Sponsor2 and sponsor3 should be disputed.
-        assert.equal((await emp.getLiquidations(sponsor1))[0].state, LiquidationStatesEnum.PRE_DISPUTE);
-        assert.equal((await emp.getLiquidations(sponsor2))[0].state, LiquidationStatesEnum.PENDING_DISPUTE);
-        assert.equal((await emp.getLiquidations(sponsor3))[0].state, LiquidationStatesEnum.PENDING_DISPUTE);
-
-        // The disputeBot should be the disputer in sponsor2 and sponsor3's liquidations.
-        assert.equal((await emp.getLiquidations(sponsor2))[0].disputer, disputeBot);
-        assert.equal((await emp.getLiquidations(sponsor3))[0].disputer, disputeBot);
-      });
-
-      it("Detect disputable withdraws and send disputes", async function() {
-        // sponsor1 creates a position with 125 units of collateral, creating 100 synthetic tokens.
-        await emp.create({ rawValue: convert("125") }, { rawValue: toWei("100") }, { from: sponsor1 });
-
-        // The liquidator creates a position to have synthetic tokens.
-        await emp.create({ rawValue: convert("1000") }, { rawValue: toWei("500") }, { from: liquidator });
-
-        // The sponsor1 submits a valid withdrawal request of withdrawing exactly 5e18 collateral. This places their
-        // position at collateral of 120 and debt of 100. At a price of 1 unit per token they are exactly collateralized.
-
-        await emp.requestWithdrawal({ rawValue: convert("5") }, { from: sponsor1 });
-
-        await emp.createLiquidation(
-          sponsor1,
-          { rawValue: "0" },
-          { rawValue: toWei("1.75") }, // Price high enough to initiate the liquidation
-          { rawValue: toWei("100") },
-          unreachableDeadline,
-          { from: liquidator }
-        );
-
-        // With a price of 1 usd per token this withdrawal was actually valid, even though it's very close to liquidation.
-        // This makes all sponsors undercollateralized, meaning no disputes are issued.
-        priceFeedMock.setHistoricalPrice("1");
-        await disputer.update();
-        await disputer.dispute();
-        assert.equal(spy.callCount, 1); // 1 info level logs should be sent at the conclusion of the disputes.
-
-        // Sponsor1 should be disputed.
-        assert.equal((await emp.getLiquidations(sponsor1))[0].state, LiquidationStatesEnum.PENDING_DISPUTE);
-
-        // The disputeBot should be the disputer in sponsor1  liquidations.
-        assert.equal((await emp.getLiquidations(sponsor1))[0].disputer, disputeBot);
-
-        // Push a price of 1, which should cause sponsor1's dispute to succeed as the position is correctly collateralized
-        // at a price of 1.
-        const liquidationTime = await emp.getCurrentTime();
-        await mockOracle.pushPrice(web3.utils.utf8ToHex(identifier), liquidationTime, convert("1"));
-
-        await disputer.update();
-        await disputer.withdrawRewards();
-        assert.equal(spy.callCount, 2); // One additional info level event for the successful withdrawal.
-
-        // sponsor1's dispute should be successful (valid withdrawal)
-        assert.equal((await emp.getLiquidations(sponsor1))[0].state, LiquidationStatesEnum.DISPUTE_SUCCEEDED);
-      });
-
-      it("Withdraw from successful disputes", async function() {
-        // sponsor1 creates a position with 150 units of collateral, creating 100 synthetic tokens.
-        await emp.create({ rawValue: convert("150") }, { rawValue: toWei("100") }, { from: sponsor1 });
-
-        // sponsor2 creates a position with 175 units of collateral, creating 100 synthetic tokens.
-        await emp.create({ rawValue: convert("175") }, { rawValue: toWei("100") }, { from: sponsor2 });
-
-        // The liquidator creates a position to have synthetic tokens.
-        await emp.create({ rawValue: convert("1000") }, { rawValue: toWei("500") }, { from: liquidator });
-
-        await emp.createLiquidation(
-          sponsor1,
-          { rawValue: "0" },
-          { rawValue: toWei("1.75") },
-          { rawValue: toWei("100") },
-          unreachableDeadline,
-          { from: liquidator }
-        );
-
-        await emp.createLiquidation(
-          sponsor2,
-          { rawValue: "0" },
-          { rawValue: toWei("1.75") },
-          { rawValue: toWei("100") },
-          unreachableDeadline,
-          { from: liquidator }
-        );
-
-        // With a price of 1.1, the sponsors should be correctly collateralized, so disputes should be issued against sponsor1 and sponsor2's liquidations.
-        priceFeedMock.setHistoricalPrice("1.1");
-        await disputer.update();
-        await disputer.dispute();
-        assert.equal(spy.callCount, 2); // Two info level events for the two disputes.
-
-        // Before the dispute is resolved, the bot should simulate the withdrawal, determine that it will fail, and
-        // continue to wait.
-        await disputer.update();
-        await disputer.withdrawRewards();
-
-        // No new info or error logs should appear because no attempted withdrawal should be made.
-        assert.equal(spy.callCount, 2);
-
-        // Push a price of 1.3, which should cause sponsor1's dispute to fail and sponsor2's dispute to succeed.
-        const liquidationTime = await emp.getCurrentTime();
-        await mockOracle.pushPrice(web3.utils.utf8ToHex(identifier), liquidationTime, convert("1.3"));
-
-        await disputer.update();
-        await disputer.withdrawRewards();
-        assert.equal(spy.callCount, 3); // One additional info level event for the successful withdrawal.
-
-        // sponsor1's dispute was unsuccessful, so the disputeBot should not have called the withdraw method.
-        assert.equal((await emp.getLiquidations(sponsor1))[0].disputer, disputeBot);
-        assert.equal((await emp.getLiquidations(sponsor1))[0].state, LiquidationStatesEnum.PENDING_DISPUTE);
-
-        // sponsor2's dispute was successful, so the disputeBot should've called the withdraw method.
-        assert.equal((await emp.getLiquidations(sponsor2))[0].disputer, zeroAddress);
-        assert.equal((await emp.getLiquidations(sponsor2))[0].state, LiquidationStatesEnum.DISPUTE_SUCCEEDED);
-
-<<<<<<< HEAD
-        // Check that the log includes a human readable translation of the liquidation status, and the dispute price.
-        assert.equal(
-          spy.getCall(-1).lastArg.liquidationResult.liquidationStatus,
-          PostWithdrawLiquidationRewardsStatusTranslations[LiquidationStatesEnum.DISPUTE_SUCCEEDED]
-        );
-        assert.equal(spy.getCall(-1).lastArg.liquidationResult.resolvedPrice, convert("1.3"));
-
-        // After the dispute is resolved, the liquidation should still exist but the disputer should no longer be able to withdraw any rewards.
-        await disputer.update();
-        await disputer.withdrawRewards();
-        assert.equal(spy.callCount, 3);
-      });
-
-      it("Too little collateral", async function() {
-        // sponsor1 creates a position with 150 units of collateral, creating 100 synthetic tokens.
-        await emp.create({ rawValue: convert("150") }, { rawValue: toWei("100") }, { from: sponsor1 });
-
-        // sponsor2 creates a position with 1.75 units of collateral, creating 1 synthetic tokens.
-        await emp.create({ rawValue: convert("1.75") }, { rawValue: toWei("1") }, { from: sponsor2 });
-
-        // The liquidator creates a position to have synthetic tokens.
-        await emp.create({ rawValue: convert("1000") }, { rawValue: toWei("500") }, { from: liquidator });
-
-        await emp.createLiquidation(
-          sponsor1,
-          { rawValue: "0" },
-          { rawValue: toWei("1.75") },
-          { rawValue: toWei("100") },
-          unreachableDeadline,
-          { from: liquidator }
-        );
-
-        await emp.createLiquidation(
-          sponsor2,
-          { rawValue: "0" },
-          { rawValue: toWei("1.75") },
-          { rawValue: toWei("1") },
-          unreachableDeadline,
-          { from: liquidator }
-        );
-=======
-  describe("Overrides the default disputer configuration settings", function() {
-    it("Cannot set `disputeDelay` < 0", async function() {
-      let errorThrown;
-      try {
-        disputerConfig = {
-          disputeDelay: -1
-        };
         disputer = new Disputer({
           logger: spyLogger,
           expiringMultiPartyClient: empClient,
@@ -427,71 +166,227 @@
           priceFeed: priceFeedMock,
           account: accounts[0],
           empProps,
-          config: disputerConfig
-        });
-        errorThrown = false;
-      } catch (err) {
-        errorThrown = true;
-      }
-      assert.isTrue(errorThrown);
-    });
-
-    it("Sets `disputeDelay` to 60 seconds", async function() {
-      disputerConfig = {
-        disputeDelay: 60
-      };
-      disputer = new Disputer({
-        logger: spyLogger,
-        expiringMultiPartyClient: empClient,
-        votingContract: mockOracle,
-        gasEstimator,
-        priceFeed: priceFeedMock,
-        account: accounts[0],
-        empProps,
-        config: disputerConfig
-      });
-
-      // sponsor1 creates a position with 150 units of collateral, creating 100 synthetic tokens.
-      await emp.create({ rawValue: toWei("150") }, { rawValue: toWei("100") }, { from: sponsor1 });
-
-      // The liquidator creates a position to have synthetic tokens.
-      await emp.create({ rawValue: toWei("1000") }, { rawValue: toWei("500") }, { from: liquidator });
-
-      await emp.createLiquidation(
-        sponsor1,
-        { rawValue: "0" },
-        { rawValue: toWei("1.75") },
-        { rawValue: toWei("100") },
-        unreachableDeadline,
-        { from: liquidator }
-      );
-      const liquidationTime = await emp.getCurrentTime();
-
-      // With a price of 1.1, sponsor1 should be correctly collateralized, so a dispute should be issued. However,
-      // not enough time has passed since the liquidation timestamp, so we'll delay disputing for now. The
-      // `disputeDelay` configuration enforces that we must wait `disputeDelay` seconds after the liquidation
-      // timestamp before disputing.
-      priceFeedMock.setHistoricalPrice(toBN(toWei("1.1")));
-      await disputer.update();
-      await disputer.dispute();
-      assert.equal(spy.callCount, 0);
-
-      // Sponsor1 should not be disputed.
-      assert.equal((await emp.getLiquidations(sponsor1))[0].state, LiquidationStatesEnum.PRE_DISPUTE);
-
-      // Advance contract time and attempt to dispute again.
-      await emp.setCurrentTime(Number(liquidationTime) + disputerConfig.disputeDelay);
-
-      priceFeedMock.setHistoricalPrice(toBN(toWei("1.1")));
-      await disputer.update();
-      await disputer.dispute();
-      assert.equal(spy.callCount, 1);
-
-      // The disputeBot should be the disputer in sponsor1's liquidations.
-      assert.equal((await emp.getLiquidations(sponsor1))[0].state, LiquidationStatesEnum.PENDING_DISPUTE);
-      assert.equal((await emp.getLiquidations(sponsor1))[0].disputer, disputeBot);
-    });
->>>>>>> e3fd176d
+          disputerConfig
+        });
+      });
+
+      it("Detect disputable positions and send disputes", async function() {
+        // sponsor1 creates a position with 125 units of collateral, creating 100 synthetic tokens.
+        await emp.create({ rawValue: convert("125") }, { rawValue: toWei("100") }, { from: sponsor1 });
+
+        // sponsor2 creates a position with 150 units of collateral, creating 100 synthetic tokens.
+        await emp.create({ rawValue: convert("150") }, { rawValue: toWei("100") }, { from: sponsor2 });
+
+        // sponsor3 creates a position with 175 units of collateral, creating 100 synthetic tokens.
+        await emp.create({ rawValue: convert("175") }, { rawValue: toWei("100") }, { from: sponsor3 });
+
+        // The liquidator creates a position to have synthetic tokens.
+        await emp.create({ rawValue: convert("1000") }, { rawValue: toWei("500") }, { from: liquidator });
+
+        await emp.createLiquidation(
+          sponsor1,
+          { rawValue: "0" },
+          { rawValue: toWei("1.75") },
+          { rawValue: toWei("100") },
+          unreachableDeadline,
+          { from: liquidator }
+        );
+        await emp.createLiquidation(
+          sponsor2,
+          { rawValue: "0" },
+          { rawValue: toWei("1.75") },
+          { rawValue: toWei("100") },
+          unreachableDeadline,
+          { from: liquidator }
+        );
+        await emp.createLiquidation(
+          sponsor3,
+          { rawValue: "0" },
+          { rawValue: toWei("1.75") },
+          { rawValue: toWei("100") },
+          unreachableDeadline,
+          { from: liquidator }
+        );
+
+        // Try disputing before any mocked prices are set, simulating a situation where the pricefeed
+        // fails to return a price. The disputer should emit a "warn" level log about each missing prices.
+        await disputer.update();
+        await disputer.dispute();
+        assert.equal(spy.callCount, 3); // 3 warn level logs should be sent for 3 missing prices
+
+        // Start with a mocked price of 1.75 usd per token.
+        // This makes all sponsors undercollateralized, meaning no disputes are issued.
+        priceFeedMock.setHistoricalPrice("1.75");
+        await disputer.update();
+        await disputer.dispute();
+
+        // There should be no liquidations created from any sponsor account
+        assert.equal((await emp.getLiquidations(sponsor1))[0].state, LiquidationStatesEnum.PRE_DISPUTE);
+        assert.equal((await emp.getLiquidations(sponsor2))[0].state, LiquidationStatesEnum.PRE_DISPUTE);
+        assert.equal((await emp.getLiquidations(sponsor3))[0].state, LiquidationStatesEnum.PRE_DISPUTE);
+        assert.equal(spy.callCount, 3); // No info level logs should be sent.
+
+        // With a price of 1.1, two sponsors should be correctly collateralized, so disputes should be issued against sponsor2 and sponsor3's liquidations.
+        priceFeedMock.setHistoricalPrice("1.1");
+        await disputer.update();
+        await disputer.dispute();
+        assert.equal(spy.callCount, 5); // 2 info level logs should be sent at the conclusion of the disputes.
+
+        // Sponsor2 and sponsor3 should be disputed.
+        assert.equal((await emp.getLiquidations(sponsor1))[0].state, LiquidationStatesEnum.PRE_DISPUTE);
+        assert.equal((await emp.getLiquidations(sponsor2))[0].state, LiquidationStatesEnum.PENDING_DISPUTE);
+        assert.equal((await emp.getLiquidations(sponsor3))[0].state, LiquidationStatesEnum.PENDING_DISPUTE);
+
+        // The disputeBot should be the disputer in sponsor2 and sponsor3's liquidations.
+        assert.equal((await emp.getLiquidations(sponsor2))[0].disputer, disputeBot);
+        assert.equal((await emp.getLiquidations(sponsor3))[0].disputer, disputeBot);
+      });
+
+      it("Detect disputable withdraws and send disputes", async function() {
+        // sponsor1 creates a position with 125 units of collateral, creating 100 synthetic tokens.
+        await emp.create({ rawValue: convert("125") }, { rawValue: toWei("100") }, { from: sponsor1 });
+
+        // The liquidator creates a position to have synthetic tokens.
+        await emp.create({ rawValue: convert("1000") }, { rawValue: toWei("500") }, { from: liquidator });
+
+        // The sponsor1 submits a valid withdrawal request of withdrawing exactly 5e18 collateral. This places their
+        // position at collateral of 120 and debt of 100. At a price of 1 unit per token they are exactly collateralized.
+
+        await emp.requestWithdrawal({ rawValue: convert("5") }, { from: sponsor1 });
+
+        await emp.createLiquidation(
+          sponsor1,
+          { rawValue: "0" },
+          { rawValue: toWei("1.75") }, // Price high enough to initiate the liquidation
+          { rawValue: toWei("100") },
+          unreachableDeadline,
+          { from: liquidator }
+        );
+
+        // With a price of 1 usd per token this withdrawal was actually valid, even though it's very close to liquidation.
+        // This makes all sponsors undercollateralized, meaning no disputes are issued.
+        priceFeedMock.setHistoricalPrice("1");
+        await disputer.update();
+        await disputer.dispute();
+        assert.equal(spy.callCount, 1); // 1 info level logs should be sent at the conclusion of the disputes.
+
+        // Sponsor1 should be disputed.
+        assert.equal((await emp.getLiquidations(sponsor1))[0].state, LiquidationStatesEnum.PENDING_DISPUTE);
+
+        // The disputeBot should be the disputer in sponsor1  liquidations.
+        assert.equal((await emp.getLiquidations(sponsor1))[0].disputer, disputeBot);
+
+        // Push a price of 1, which should cause sponsor1's dispute to succeed as the position is correctly collateralized
+        // at a price of 1.
+        const liquidationTime = await emp.getCurrentTime();
+        await mockOracle.pushPrice(web3.utils.utf8ToHex(identifier), liquidationTime, convert("1"));
+
+        await disputer.update();
+        await disputer.withdrawRewards();
+        assert.equal(spy.callCount, 2); // One additional info level event for the successful withdrawal.
+
+        // sponsor1's dispute should be successful (valid withdrawal)
+        assert.equal((await emp.getLiquidations(sponsor1))[0].state, LiquidationStatesEnum.DISPUTE_SUCCEEDED);
+      });
+
+      it("Withdraw from successful disputes", async function() {
+        // sponsor1 creates a position with 150 units of collateral, creating 100 synthetic tokens.
+        await emp.create({ rawValue: convert("150") }, { rawValue: toWei("100") }, { from: sponsor1 });
+
+        // sponsor2 creates a position with 175 units of collateral, creating 100 synthetic tokens.
+        await emp.create({ rawValue: convert("175") }, { rawValue: toWei("100") }, { from: sponsor2 });
+
+        // The liquidator creates a position to have synthetic tokens.
+        await emp.create({ rawValue: convert("1000") }, { rawValue: toWei("500") }, { from: liquidator });
+
+        await emp.createLiquidation(
+          sponsor1,
+          { rawValue: "0" },
+          { rawValue: toWei("1.75") },
+          { rawValue: toWei("100") },
+          unreachableDeadline,
+          { from: liquidator }
+        );
+
+        await emp.createLiquidation(
+          sponsor2,
+          { rawValue: "0" },
+          { rawValue: toWei("1.75") },
+          { rawValue: toWei("100") },
+          unreachableDeadline,
+          { from: liquidator }
+        );
+
+        // With a price of 1.1, the sponsors should be correctly collateralized, so disputes should be issued against sponsor1 and sponsor2's liquidations.
+        priceFeedMock.setHistoricalPrice("1.1");
+        await disputer.update();
+        await disputer.dispute();
+        assert.equal(spy.callCount, 2); // Two info level events for the two disputes.
+
+        // Before the dispute is resolved, the bot should simulate the withdrawal, determine that it will fail, and
+        // continue to wait.
+        await disputer.update();
+        await disputer.withdrawRewards();
+
+        // No new info or error logs should appear because no attempted withdrawal should be made.
+        assert.equal(spy.callCount, 2);
+
+        // Push a price of 1.3, which should cause sponsor1's dispute to fail and sponsor2's dispute to succeed.
+        const liquidationTime = await emp.getCurrentTime();
+        await mockOracle.pushPrice(web3.utils.utf8ToHex(identifier), liquidationTime, convert("1.3"));
+
+        await disputer.update();
+        await disputer.withdrawRewards();
+        assert.equal(spy.callCount, 3); // One additional info level event for the successful withdrawal.
+
+        // sponsor1's dispute was unsuccessful, so the disputeBot should not have called the withdraw method.
+        assert.equal((await emp.getLiquidations(sponsor1))[0].disputer, disputeBot);
+        assert.equal((await emp.getLiquidations(sponsor1))[0].state, LiquidationStatesEnum.PENDING_DISPUTE);
+
+        // sponsor2's dispute was successful, so the disputeBot should've called the withdraw method.
+        assert.equal((await emp.getLiquidations(sponsor2))[0].disputer, zeroAddress);
+        assert.equal((await emp.getLiquidations(sponsor2))[0].state, LiquidationStatesEnum.DISPUTE_SUCCEEDED);
+
+        // Check that the log includes a human readable translation of the liquidation status, and the dispute price.
+        assert.equal(
+          spy.getCall(-1).lastArg.liquidationResult.liquidationStatus,
+          PostWithdrawLiquidationRewardsStatusTranslations[LiquidationStatesEnum.DISPUTE_SUCCEEDED]
+        );
+        assert.equal(spy.getCall(-1).lastArg.liquidationResult.resolvedPrice, convert("1.3"));
+
+        // After the dispute is resolved, the liquidation should still exist but the disputer should no longer be able to withdraw any rewards.
+        await disputer.update();
+        await disputer.withdrawRewards();
+        assert.equal(spy.callCount, 3);
+      });
+
+      it("Too little collateral", async function() {
+        // sponsor1 creates a position with 150 units of collateral, creating 100 synthetic tokens.
+        await emp.create({ rawValue: convert("150") }, { rawValue: toWei("100") }, { from: sponsor1 });
+
+        // sponsor2 creates a position with 1.75 units of collateral, creating 1 synthetic tokens.
+        await emp.create({ rawValue: convert("1.75") }, { rawValue: toWei("1") }, { from: sponsor2 });
+
+        // The liquidator creates a position to have synthetic tokens.
+        await emp.create({ rawValue: convert("1000") }, { rawValue: toWei("500") }, { from: liquidator });
+
+        await emp.createLiquidation(
+          sponsor1,
+          { rawValue: "0" },
+          { rawValue: toWei("1.75") },
+          { rawValue: toWei("100") },
+          unreachableDeadline,
+          { from: liquidator }
+        );
+
+        await emp.createLiquidation(
+          sponsor2,
+          { rawValue: "0" },
+          { rawValue: toWei("1.75") },
+          { rawValue: toWei("1") },
+          unreachableDeadline,
+          { from: liquidator }
+        );
 
         // Send most of the user's balance elsewhere leaving only enough to dispute sponsor1's position.
         const transferAmount = (await collateralToken.balanceOf(disputeBot)).sub(toBN(convert("1")));
@@ -525,16 +420,16 @@
             disputerConfig = {
               disputeDelay: -1
             };
-            disputer = new Disputer(
-              spyLogger,
-              empClient,
-              mockOracle,
+            disputer = new Disputer({
+              logger: spyLogger,
+              expiringMultiPartyClient: empClient,
+              votingContract: mockOracle,
               gasEstimator,
-              priceFeedMock,
-              accounts[0],
+              priceFeed: priceFeedMock,
+              account: accounts[0],
               empProps,
               disputerConfig
-            );
+            });
             errorThrown = false;
           } catch (err) {
             errorThrown = true;
@@ -546,16 +441,16 @@
           disputerConfig = {
             disputeDelay: 60
           };
-          disputer = new Disputer(
-            spyLogger,
-            empClient,
-            mockOracle,
+          disputer = new Disputer({
+            logger: spyLogger,
+            expiringMultiPartyClient: empClient,
+            votingContract: mockOracle,
             gasEstimator,
-            priceFeedMock,
-            accounts[0],
+            priceFeed: priceFeedMock,
+            account: accounts[0],
             empProps,
             disputerConfig
-          );
+          });
 
           // sponsor1 creates a position with 150 units of collateral, creating 100 synthetic tokens.
           await emp.create({ rawValue: convert("150") }, { rawValue: toWei("100") }, { from: sponsor1 });

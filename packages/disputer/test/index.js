const { toWei, utf8ToHex, padRight } = web3.utils;
const { MAX_UINT_VAL, ZERO_ADDRESS, interfaceName, addGlobalHardhatTestingAddress } = require("@uma/common");

// Script to test
const Poll = require("../index.js");
// Contracts and helpers
const PricelessPositionManager = artifacts.require("PricelessPositionManager");
const ExpiringMultiParty = artifacts.require("ExpiringMultiParty");
const Finder = artifacts.require("Finder");
const IdentifierWhitelist = artifacts.require("IdentifierWhitelist");
const Token = artifacts.require("ExpandedERC20");
const SyntheticToken = artifacts.require("SyntheticToken");
const Timer = artifacts.require("Timer");
const UniswapMock = artifacts.require("UniswapMock");
const Store = artifacts.require("Store");
const MockOracle = artifacts.require("MockOracle");

// Custom winston transport module to monitor winston log outputs
const winston = require("winston");
const sinon = require("sinon");
const { SpyTransport, spyLogLevel, spyLogIncludes } = require("@uma/financial-templates-lib");

contract("index.js", function(accounts) {
  const contractCreator = accounts[0];

  let emp;
  let collateralToken;
  let syntheticToken;
  let uniswap;
  let identifierWhitelist;

  let defaultPriceFeedConfig;
  let constructorParams;
  let store;
  let timer;
  let mockOracle;
  let finder;

  let spy;
  let spyLogger;

  let pollingDelay = 0; // 0 polling delay creates a serverless bot that yields after one full execution.
  let errorRetries = 1;
  let errorRetriesTimeout = 0.1; // 100 milliseconds between preforming retries

  before(async function() {
    collateralToken = await Token.new("Wrapped Ether", "WETH", 18, { from: contractCreator });
    finder = await Finder.new();
    timer = await Timer.new();
    // Create identifier whitelist and register the price tracking ticker with it.
    identifierWhitelist = await IdentifierWhitelist.new();
    await identifierWhitelist.addSupportedIdentifier(utf8ToHex("TEST_IDENTIFIER"));
    await finder.changeImplementationAddress(
      web3.utils.utf8ToHex(interfaceName.IdentifierWhitelist),
      identifierWhitelist.address
    );

    mockOracle = await MockOracle.new(finder.address, timer.address, {
      from: contractCreator
    });
    await finder.changeImplementationAddress(utf8ToHex(interfaceName.Oracle), mockOracle.address);
    // Set the address in the global name space to enable disputer's index.js to access it.
    addGlobalHardhatTestingAddress("Voting", mockOracle.address);

    store = await Store.new({ rawValue: "0" }, { rawValue: "0" }, timer.address);
    await finder.changeImplementationAddress(utf8ToHex(interfaceName.Store), store.address);
  });

  beforeEach(async function() {
    // Create a sinon spy and give it to the SpyTransport as the winston logger. Use this to check all winston logs.
    spy = sinon.spy(); // Create a new spy for each test.
    spyLogger = winston.createLogger({
      level: "info",
      transports: [new SpyTransport({ level: "info" }, { spy: spy })]
    });

    // Create a new synthetic token
    syntheticToken = await SyntheticToken.new("Test Synthetic Token", "SYNTH", 18, { from: contractCreator });

    constructorParams = {
      expirationTimestamp: (await timer.getCurrentTime()).toNumber() + 100,
      withdrawalLiveness: "1000",
      collateralAddress: collateralToken.address,
      tokenAddress: syntheticToken.address,
      finderAddress: finder.address,
      priceFeedIdentifier: padRight(utf8ToHex("TEST_IDENTIFIER"), 64),
      liquidationLiveness: "1000",
      collateralRequirement: { rawValue: toWei("1.2") },
      disputeBondPct: { rawValue: toWei("0.1") },
      sponsorDisputeRewardPct: { rawValue: toWei("0.1") },
      disputerDisputeRewardPct: { rawValue: toWei("0.1") },
      minSponsorTokens: { rawValue: toWei("1") },
      timerAddress: timer.address,
      excessTokenBeneficiary: store.address,
      financialProductLibraryAddress: ZERO_ADDRESS
    };

    // Deploy a new expiring multi party
    emp = await ExpiringMultiParty.new(constructorParams);
    await syntheticToken.addMinter(emp.address);
    await syntheticToken.addBurner(emp.address);

    uniswap = await UniswapMock.new();

    defaultPriceFeedConfig = {
      type: "uniswap",
      uniswapAddress: uniswap.address,
      twapLength: 1,
      lookback: 1,
      getTimeOverride: { useBlockTime: true } // enable tests to run in hardhat
    };

    // Set two uniswap prices to give it a little history.
    await uniswap.setPrice(toWei("1"), toWei("1"));
    await uniswap.setPrice(toWei("1"), toWei("1"));
  });

  it("Detects price feed, collateral and synthetic decimals", async function() {
    spy = sinon.spy(); // Create a new spy for each test.
    spyLogger = winston.createLogger({
      level: "debug",
      transports: [new SpyTransport({ level: "debug" }, { spy: spy })]
    });

<<<<<<< HEAD
    // Match the collateral and synthetic tokens and check it correctly allocates the associated decimals.
    collateralToken = await Token.new("USDC", "USDC", 6, { from: contractCreator });
    syntheticToken = await SyntheticToken.new("Test Synthetic Token", "SYNTH", 6, { from: contractCreator });
    constructorParams = {
      ...constructorParams,
      collateralAddress: collateralToken.address,
      tokenAddress: syntheticToken.address
    };
    emp = await ExpiringMultiParty.new(constructorParams);
=======
    collateralToken = await Token.new("BTC", "BTC", 8, { from: contractCreator });
    syntheticToken = await SyntheticToken.new("Test Synthetic Token", "SYNTH", 18, { from: contractCreator });
    // For this test we are using a lower decimal identifier, USDBTC. First we need to add it to the whitelist.
    await identifierWhitelist.addSupportedIdentifier(padRight(utf8ToHex("USDBTC"), 64));
    const decimalTestConstructorParams = JSON.parse(
      JSON.stringify({
        ...constructorParams,
        collateralAddress: collateralToken.address,
        tokenAddress: syntheticToken.address,
        priceFeedIdentifier: padRight(utf8ToHex("USDBTC"), 64)
      })
    );
    emp = await ExpiringMultiParty.new(decimalTestConstructorParams);
>>>>>>> 133c4a6e
    await syntheticToken.addMinter(emp.address);
    await syntheticToken.addBurner(emp.address);

    // Note the execution below does not have a price feed included. It should be pulled from the default USDBTC config.
    await Poll.run({
      logger: spyLogger,
      web3,
      empAddress: emp.address,
      pollingDelay,
      errorRetries,
      errorRetriesTimeout
    });

<<<<<<< HEAD
    // Third log, which prints the decimal info, should include # of decimals for the price feed, collateral and synthetic
    assert.isTrue(spyLogIncludes(spy, 3, '"collateralDecimals":6'));
    assert.isTrue(spyLogIncludes(spy, 3, '"syntheticDecimals":6'));
    assert.isTrue(spyLogIncludes(spy, 3, '"priceFeedDecimals":18'));
=======
    // Sixth log, which prints the decimal info, should include # of decimals for the price feed, collateral and synthetic.
    // The "6th" log is pretty arbitrary. This is simply the log message that is produced at the end of initialization
    // under `Liquidator initialized`. It does however contain the decimal info, which is what we really care about.
    assert.isTrue(spyLogIncludes(spy, 6, '"collateralDecimals":8'));
    assert.isTrue(spyLogIncludes(spy, 6, '"syntheticDecimals":18'));
    assert.isTrue(spyLogIncludes(spy, 6, '"priceFeedDecimals":8'));
>>>>>>> 133c4a6e
  });

  it("Allowances are set", async function() {
    await Poll.run({
      logger: spyLogger,
      web3,
      empAddress: emp.address,
      pollingDelay,
      errorRetries,
      errorRetriesTimeout,
      priceFeedConfig: defaultPriceFeedConfig
    });

    const collateralAllowance = await collateralToken.allowance(contractCreator, emp.address);
    assert.equal(collateralAllowance.toString(), MAX_UINT_VAL);
  });

  it("Completes one iteration without logging any errors", async function() {
    await Poll.run({
      logger: spyLogger,
      web3,
      empAddress: emp.address,
      pollingDelay,
      errorRetries,
      errorRetriesTimeout,
      priceFeedConfig: defaultPriceFeedConfig
    });

    for (let i = 0; i < spy.callCount; i++) {
      assert.notEqual(spyLogLevel(spy, i), "error");
    }
  });
  it("Correctly re-tries after failed execution loop", async function() {
    // To validate re-try logic this test needs to get the dispute bot to throw within the main while loop. This is
    // not straightforward as the bot is designed to reject invalid configs before getting to the while loop. Once in the
    // while loop it should never throw errors as it gracefully falls over with situations like timed out API calls.
    // One way to induce an error is to give the bot an EMP contract that can get through the initial checks but fails
    // when running any specific calls on the contracts. To do this we can create an EMP that is only the PricelessPositionManager
    // and excludes any liquidation logic. As a result, calling `getLiquidations` in the EMP contract will error out.

    // Need to give an unknown identifier to get past the `createReferencePriceFeedForEmp` & `createUniswapPriceFeedForEmp`
    await identifierWhitelist.addSupportedIdentifier(utf8ToHex("UNKNOWN"));

    const invalidEMP = await PricelessPositionManager.new(
      constructorParams.expirationTimestamp,
      constructorParams.withdrawalLiveness,
      constructorParams.collateralAddress,
      constructorParams.tokenAddress,
      constructorParams.finderAddress,
      utf8ToHex("UNKNOWN"),
      constructorParams.minSponsorTokens,
      constructorParams.timerAddress,
      contractCreator,
      ZERO_ADDRESS
    );

    // We will also create a new spy logger, listening for debug events to validate the re-tries.
    spyLogger = winston.createLogger({
      level: "debug",
      transports: [new SpyTransport({ level: "debug" }, { spy: spy })]
    });

    errorRetries = 3; // set execution retries to 3 to validate.
    let errorThrown = false;
    try {
      await Poll.run({
        logger: spyLogger,
        web3,
        empAddress: invalidEMP.address,
        pollingDelay,
        errorRetries,
        errorRetriesTimeout,
        priceFeedConfig: defaultPriceFeedConfig
      });
    } catch (error) {
      errorThrown = true;
    }

    // Iterate over all log events and count the number of gasEstimatorUpdate, disputer check for liquidation events
    // execution loop errors and finally disputer polling errors.
    let reTryCounts = {
      gasEstimatorUpdate: 0,
      executionLoopErrors: 0
    };
    for (let i = 0; i < spy.callCount; i++) {
      if (spyLogIncludes(spy, i, "Gas estimator update skipped")) reTryCounts.gasEstimatorUpdate += 1;
      if (spyLogIncludes(spy, i, "An error was thrown in the execution loop")) reTryCounts.executionLoopErrors += 1;
    }

    assert.equal(reTryCounts.gasEstimatorUpdate, 4); // Initial loop and each 3 re-try should update the gas estimator state. Expect 4 logs.
    assert.equal(reTryCounts.executionLoopErrors, 3); // Each re-try create a log. These only occur on re-try and so expect 3 logs.
    assert.isTrue(errorThrown); // An error should have been thrown after the 3 execution re-tries.
  });
});<|MERGE_RESOLUTION|>--- conflicted
+++ resolved
@@ -122,17 +122,6 @@
       transports: [new SpyTransport({ level: "debug" }, { spy: spy })]
     });
 
-<<<<<<< HEAD
-    // Match the collateral and synthetic tokens and check it correctly allocates the associated decimals.
-    collateralToken = await Token.new("USDC", "USDC", 6, { from: contractCreator });
-    syntheticToken = await SyntheticToken.new("Test Synthetic Token", "SYNTH", 6, { from: contractCreator });
-    constructorParams = {
-      ...constructorParams,
-      collateralAddress: collateralToken.address,
-      tokenAddress: syntheticToken.address
-    };
-    emp = await ExpiringMultiParty.new(constructorParams);
-=======
     collateralToken = await Token.new("BTC", "BTC", 8, { from: contractCreator });
     syntheticToken = await SyntheticToken.new("Test Synthetic Token", "SYNTH", 18, { from: contractCreator });
     // For this test we are using a lower decimal identifier, USDBTC. First we need to add it to the whitelist.
@@ -146,7 +135,6 @@
       })
     );
     emp = await ExpiringMultiParty.new(decimalTestConstructorParams);
->>>>>>> 133c4a6e
     await syntheticToken.addMinter(emp.address);
     await syntheticToken.addBurner(emp.address);
 
@@ -160,19 +148,12 @@
       errorRetriesTimeout
     });
 
-<<<<<<< HEAD
-    // Third log, which prints the decimal info, should include # of decimals for the price feed, collateral and synthetic
-    assert.isTrue(spyLogIncludes(spy, 3, '"collateralDecimals":6'));
-    assert.isTrue(spyLogIncludes(spy, 3, '"syntheticDecimals":6'));
-    assert.isTrue(spyLogIncludes(spy, 3, '"priceFeedDecimals":18'));
-=======
     // Sixth log, which prints the decimal info, should include # of decimals for the price feed, collateral and synthetic.
     // The "6th" log is pretty arbitrary. This is simply the log message that is produced at the end of initialization
     // under `Liquidator initialized`. It does however contain the decimal info, which is what we really care about.
     assert.isTrue(spyLogIncludes(spy, 6, '"collateralDecimals":8'));
     assert.isTrue(spyLogIncludes(spy, 6, '"syntheticDecimals":18'));
     assert.isTrue(spyLogIncludes(spy, 6, '"priceFeedDecimals":8'));
->>>>>>> 133c4a6e
   });
 
   it("Allowances are set", async function() {

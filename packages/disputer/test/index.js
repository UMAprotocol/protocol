const { toWei, utf8ToHex, padRight, toBN } = web3.utils;
const truffleContract = require("@truffle/contract");
const {
  MAX_UINT_VAL,
  ZERO_ADDRESS,
  interfaceName,
  addGlobalHardhatTestingAddress,
  createConstructorParamsForContractVersion,
  TESTED_CONTRACT_VERSIONS,
} = require("@uma/common");
const { getTruffleContract } = require("@uma/core");

// Custom winston transport module to monitor winston log outputs
const winston = require("winston");
const sinon = require("sinon");
const { SpyTransport, spyLogLevel, spyLogIncludes } = require("@uma/financial-templates-lib");

// Uniswap related contracts
const UniswapV2Factory = require("@uniswap/v2-core/build/UniswapV2Factory.json");
const IUniswapV2Pair = require("@uniswap/v2-core/build/IUniswapV2Pair.json");
const UniswapV2Router02 = require("@uniswap/v2-periphery/build/UniswapV2Router02.json");

const createContractObjectFromJson = contractJsonObject => {
  let truffleContractCreator = truffleContract(contractJsonObject);
  truffleContractCreator.setProvider(web3.currentProvider);
  return truffleContractCreator;
};

// Script to test
const Poll = require("../index.js");

let collateralToken;
let syntheticToken;
let financialContract;
let store;
let timer;
let mockOracle;
let finder;
let identifierWhitelist;
let configStore;
let collateralWhitelist;
let optimisticOracle;
let defaultPriceFeedConfig;
let constructorParams;
let spy;
let spyLogger;
let dsProxyFactory;

let pollingDelay = 0; // 0 polling delay creates a serverless bot that yields after one full execution.
let errorRetries = 1;
let errorRetriesTimeout = 0.1; // 100 milliseconds between preforming retries
let identifier = "TEST_IDENTIFIER";
let fundingRateIdentifier = "TEST_FUNDING_IDENTIFIER";

<<<<<<< HEAD
contract("index.js", function(accounts) {
=======
// Custom winston transport module to monitor winston log outputs
const winston = require("winston");
const sinon = require("sinon");
const { SpyTransport, spyLogLevel, spyLogIncludes } = require("@uma/financial-templates-lib");

contract("index.js", function (accounts) {
>>>>>>> d1c2a453
  const contractCreator = accounts[0];
  const disputer = contractCreator;

  TESTED_CONTRACT_VERSIONS.forEach(function (contractVersion) {
    // Import the tested versions of contracts. note that financialContract is either an ExpiringMultiParty or the
    // perp depending on the current iteration version.
    const FinancialContract = getTruffleContract(contractVersion.contractType, web3, contractVersion.contractVersion);
    const Finder = getTruffleContract("Finder", web3, contractVersion.contractVersion);
    const IdentifierWhitelist = getTruffleContract("IdentifierWhitelist", web3, contractVersion.contractVersion);
    const AddressWhitelist = getTruffleContract("AddressWhitelist", web3, contractVersion.contractVersion);
    const MockOracle = getTruffleContract("MockOracle", web3, contractVersion.contractVersion);
    const Token = getTruffleContract("ExpandedERC20", web3, contractVersion.contractVersion);
    const SyntheticToken = getTruffleContract("SyntheticToken", web3, contractVersion.contractVersion);
    const Timer = getTruffleContract("Timer", web3, contractVersion.contractVersion);
    const Store = getTruffleContract("Store", web3, contractVersion.contractVersion);
    const ConfigStore = getTruffleContract("ConfigStore", web3);
    const OptimisticOracle = getTruffleContract("OptimisticOracle", web3);
    const DSProxyFactory = getTruffleContract("DSProxyFactory", web3);

    describe(`Smart contract version ${contractVersion.contractType} @ ${contractVersion.contractVersion}`, function () {
      before(async function () {
        finder = await Finder.new();
        timer = await Timer.new();
        // Create identifier whitelist and register the price tracking ticker with it.
        identifierWhitelist = await IdentifierWhitelist.new();
        await identifierWhitelist.addSupportedIdentifier(utf8ToHex(identifier));
        await finder.changeImplementationAddress(
          web3.utils.utf8ToHex(interfaceName.IdentifierWhitelist),
          identifierWhitelist.address
        );

        mockOracle = await MockOracle.new(finder.address, timer.address, {
          from: contractCreator,
        });
        await finder.changeImplementationAddress(utf8ToHex(interfaceName.Oracle), mockOracle.address);
        // Set the address in the global name space to enable disputer's index.js to access it.
        addGlobalHardhatTestingAddress("Voting", mockOracle.address);

        store = await Store.new({ rawValue: "0" }, { rawValue: "0" }, timer.address);
        await finder.changeImplementationAddress(utf8ToHex(interfaceName.Store), store.address);

        dsProxyFactory = await DSProxyFactory.new();
        addGlobalHardhatTestingAddress("DSProxyFactory", dsProxyFactory.address);
      });

      beforeEach(async function () {
        // Create a sinon spy and give it to the SpyTransport as the winston logger. Use this to check all winston logs.
        spy = sinon.spy(); // Create a new spy for each test.
        spyLogger = winston.createLogger({
          level: "info",
          transports: [new SpyTransport({ level: "info" }, { spy: spy })],
        });

        // Create a new synthetic token
        syntheticToken = await SyntheticToken.new("Test Synthetic Token", "SYNTH", 18, { from: contractCreator });
        collateralToken = await Token.new("Wrapped Ether", "WETH", 18, { from: contractCreator });
        await collateralToken.addMember(1, contractCreator, { from: contractCreator });

        collateralWhitelist = await AddressWhitelist.new();
        await finder.changeImplementationAddress(
          web3.utils.utf8ToHex(interfaceName.CollateralWhitelist),
          collateralWhitelist.address
        );
        await collateralWhitelist.addToWhitelist(collateralToken.address);

        if (contractVersion.contractType == "Perpetual") {
          configStore = await ConfigStore.new(
            {
              timelockLiveness: 86400, // 1 day
              rewardRatePerSecond: { rawValue: "0" },
              proposerBondPercentage: { rawValue: "0" },
              maxFundingRate: { rawValue: toWei("0.00001") },
              minFundingRate: { rawValue: toWei("-0.00001") },
              proposalTimePastLimit: 0,
            },
            timer.address
          );

          await identifierWhitelist.addSupportedIdentifier(padRight(utf8ToHex(fundingRateIdentifier)));
          optimisticOracle = await OptimisticOracle.new(7200, finder.address, timer.address);
          await finder.changeImplementationAddress(utf8ToHex(interfaceName.OptimisticOracle), optimisticOracle.address);
        }

        // Deploy a new expiring multi party OR perpetual.
        constructorParams = await createConstructorParamsForContractVersion(
          contractVersion,
          {
            convertSynthetic: toWei, // These tests do not use convertSynthetic. Override this with toWei
            finder,
            collateralToken,
            syntheticToken,
            identifier,
            fundingRateIdentifier,
            timer,
            store,
            configStore: configStore || {}, // if the contract type is not a perp this will be null.
          },
          { expirationTimestamp: (await timer.getCurrentTime()).toNumber() + 100 } // config override expiration time.
        );
        financialContract = await FinancialContract.new(constructorParams);
        await syntheticToken.addMinter(financialContract.address);
        await syntheticToken.addBurner(financialContract.address);

        defaultPriceFeedConfig = {
          type: "test",
          currentPrice: "1",
          historicalPrice: "1",
        };
      });

      it("Detects price feed, collateral and synthetic decimals", async function () {
        spy = sinon.spy(); // Create a new spy for each test.
        spyLogger = winston.createLogger({
          level: "debug",
          transports: [new SpyTransport({ level: "debug" }, { spy: spy })],
        });

        collateralToken = await Token.new("BTC", "BTC", 8, { from: contractCreator });
        syntheticToken = await SyntheticToken.new("Test Synthetic Token", "SYNTH", 18, { from: contractCreator });
        // For this test we are using a lower decimal identifier, USDBTC. First we need to add it to the whitelist.
        await identifierWhitelist.addSupportedIdentifier(padRight(utf8ToHex("USDBTC"), 64));
        const decimalTestConstructorParams = JSON.parse(
          JSON.stringify({
            ...constructorParams,
            collateralAddress: collateralToken.address,
            tokenAddress: syntheticToken.address,
            priceFeedIdentifier: padRight(utf8ToHex("USDBTC"), 64),
          })
        );
        financialContract = await FinancialContract.new(decimalTestConstructorParams);
        await syntheticToken.addMinter(financialContract.address);
        await syntheticToken.addBurner(financialContract.address);

        // Note the execution below does not have a price feed included. It should be pulled from the default USDBTC config.
        await Poll.run({
          logger: spyLogger,
          web3,
          financialContractAddress: financialContract.address,
          pollingDelay,
          errorRetries,
          errorRetriesTimeout,
        });

        // Seventh log, which prints the decimal info, should include # of decimals for the price feed, collateral and synthetic.
        // The "7th" log is pretty arbitrary. This is simply the log message that is produced at the end of initialization
        // under `Liquidator initialized`. It does however contain the decimal info, which is what we really care about.
        assert.isTrue(spyLogIncludes(spy, 7, '"collateralDecimals":8'));
        assert.isTrue(spyLogIncludes(spy, 7, '"syntheticDecimals":18'));
        assert.isTrue(spyLogIncludes(spy, 7, '"priceFeedDecimals":8'));
      });
      it("Can correctly initialize using a DSProxy", async function() {
        // Deploy a reserve currency token.
        const reserveToken = await Token.new("Reserve Token", "RTKN", 18, { from: contractCreator });
        await reserveToken.addMember(1, contractCreator, { from: contractCreator });
        // deploy Uniswap V2 Factory & router.
        const factory = await createContractObjectFromJson(UniswapV2Factory).new(contractCreator, {
          from: contractCreator
        });
        const router = await createContractObjectFromJson(UniswapV2Router02).new(
          factory.address,
          collateralToken.address,
          { from: contractCreator }
        );

        // initialize the pair
        await factory.createPair(reserveToken.address, collateralToken.address);
        const pairAddress = await factory.getPair(reserveToken.address, collateralToken.address);
        const pair = await createContractObjectFromJson(IUniswapV2Pair).at(pairAddress);

        await reserveToken.mint(pairAddress, toBN(toWei("1000")).muln(10000000), { from: contractCreator });
        await collateralToken.mint(pairAddress, toBN(toWei("1")).muln(10000000), { from: contractCreator });
        await pair.sync();

        spy = sinon.spy();
        spyLogger = winston.createLogger({
          level: "debug",
          transports: [new SpyTransport({ level: "debug" }, { spy: spy })]
        });

        await Poll.run({
          logger: spyLogger,
          web3,
          financialContractAddress: financialContract.address,
          pollingDelay,
          errorRetries,
          errorRetriesTimeout,
          priceFeedConfig: defaultPriceFeedConfig,
          proxyTransactionWrapperConfig: {
            useDsProxyToDispute: true,
            disputerReserveCurrencyAddress: reserveToken.address,
            uniswapRouterAddress: router.address
          }
        });

        for (let i = 0; i < spy.callCount; i++) {
          assert.notEqual(spyLogLevel(spy, i), "error");
        }

        // A log of a deployed DSProxy should be included.
        assert.isTrue(spyLogIncludes(spy, 6, "No DSProxy found for EOA. Deploying new DSProxy"));
        assert.isTrue(spyLogIncludes(spy, 8, "DSProxy deployed for your EOA"));
        const createdEvents = await dsProxyFactory.getPastEvents("Created", { fromBlock: 0 });

        assert.equal(createdEvents.length, 1);
        assert.equal(createdEvents[0].returnValues.owner, disputer);
        // To verify contract type detection is correct for a standard feed, check the fifth log to see it matches expected.
        assert.isTrue(spyLogIncludes(spy, 9, '"collateralDecimals":18'));
        assert.isTrue(spyLogIncludes(spy, 9, '"syntheticDecimals":18'));
        assert.isTrue(spyLogIncludes(spy, 9, '"priceFeedDecimals":18'));

        spy = sinon.spy(); // Create a new spy for each test.
        spyLogger = winston.createLogger({
          level: "debug",
          transports: [new SpyTransport({ level: "debug" }, { spy: spy })]
        });

        collateralToken = await Token.new("BTC", "BTC", 8, { from: contractCreator });
        syntheticToken = await SyntheticToken.new("Test Synthetic Token", "SYNTH", 18, { from: contractCreator });
        // For this test we are using a lower decimal identifier, USDBTC. First we need to add it to the whitelist.
        await identifierWhitelist.addSupportedIdentifier(padRight(utf8ToHex("USDBTC"), 64));
        const decimalTestConstructorParams = JSON.parse(
          JSON.stringify({
            ...constructorParams,
            collateralAddress: collateralToken.address,
            tokenAddress: syntheticToken.address,
            priceFeedIdentifier: padRight(utf8ToHex("USDBTC"), 64)
          })
        );
        financialContract = await FinancialContract.new(decimalTestConstructorParams);
        await syntheticToken.addMinter(financialContract.address);
        await syntheticToken.addBurner(financialContract.address);

        // Note the execution below does not have a price feed included. It should be pulled from the default USDBTC config.
        await Poll.run({
          logger: spyLogger,
          web3,
          financialContractAddress: financialContract.address,
          pollingDelay,
          errorRetries,
          errorRetriesTimeout
        });

        // Seventh log, which prints the decimal info, should include # of decimals for the price feed, collateral and synthetic.
        // The "7th" log is pretty arbitrary. This is simply the log message that is produced at the end of initialization
        // under `Liquidator initialized`. It does however contain the decimal info, which is what we really care about.
        assert.isTrue(spyLogIncludes(spy, 7, '"collateralDecimals":8'));
        assert.isTrue(spyLogIncludes(spy, 7, '"syntheticDecimals":18'));
        assert.isTrue(spyLogIncludes(spy, 7, '"priceFeedDecimals":8'));
      });

      it("Allowances are set", async function () {
        await Poll.run({
          logger: spyLogger,
          web3,
          financialContractAddress: financialContract.address,
          pollingDelay,
          errorRetries,
          errorRetriesTimeout,
          priceFeedConfig: defaultPriceFeedConfig,
        });

        const collateralAllowance = await collateralToken.allowance(contractCreator, financialContract.address);
        assert.equal(collateralAllowance.toString(), MAX_UINT_VAL);
      });

      it("Completes one iteration without logging any errors", async function () {
        await Poll.run({
          logger: spyLogger,
          web3,
          financialContractAddress: financialContract.address,
          pollingDelay,
          errorRetries,
          errorRetriesTimeout,
          priceFeedConfig: defaultPriceFeedConfig,
        });

        for (let i = 0; i < spy.callCount; i++) {
          assert.notEqual(spyLogLevel(spy, i), "error");
        }
      });
      it("Correctly detects contract type and rejects unknown contract types", async function () {
        spy = sinon.spy();
        spyLogger = winston.createLogger({
          level: "debug",
          transports: [new SpyTransport({ level: "debug" }, { spy: spy })],
        });

        await Poll.run({
          logger: spyLogger,
          web3,
          financialContractAddress: financialContract.address,
          pollingDelay,
          errorRetries,
          errorRetriesTimeout,
          priceFeedConfig: defaultPriceFeedConfig,
        });

        for (let i = 0; i < spy.callCount; i++) {
          assert.notEqual(spyLogLevel(spy, i), "error");
        }

        // To verify decimal detection is correct for a standard feed, check the fifth log to see it matches expected.
        assert.isTrue(spyLogIncludes(spy, 5, `"contractVersion":"${contractVersion.contractVersion}"`));
        assert.isTrue(spyLogIncludes(spy, 5, `"contractType":"${contractVersion.contractType}"`));

        // Should produce an error on a contract type that is unknown. set the financialContract as the finder, for example
        let didThrowError = false;
        try {
          await Poll.run({
            logger: spyLogger,
            web3,
            financialContractAddress: finder.address,
            pollingDelay,
            errorRetries,
            errorRetriesTimeout,
            priceFeedConfig: defaultPriceFeedConfig,
          });
        } catch (error) {
          didThrowError = true;
        }

        assert.isTrue(didThrowError);
      });
      it("Correctly re-tries after failed execution loop", async function () {
        // To validate re-try logic this test needs to get the dispute bot to throw within the main while loop. This is
        // not straightforward as the bot is designed to reject invalid configs before getting to the while loop. Once in the
        // while loop it should never throw errors as it gracefully falls over with situations like timed out API calls.
        // One way to induce an error is to give the bot a Financial Contract contract that can get through the initial checks but fails
        // when running any specific calls on the contracts. To do this we can create a Financial Contract that is only the PricelessPositionManager
        // and excludes any liquidation logic. As a result, calling `getLiquidations` in the Financial Contract contract will error out.

        // Need to give an unknown identifier to get past the `createReferencePriceFeedForFinancialContract` & `createUniswapPriceFeedForFinancialContract`
        await identifierWhitelist.addSupportedIdentifier(utf8ToHex("UNKNOWN"));

        const PricelessPositionManager = await getTruffleContract("PricelessPositionManager", web3, "1.2.2");

        const invalidFinancialContract = await PricelessPositionManager.new(
          constructorParams.expirationTimestamp,
          constructorParams.withdrawalLiveness,
          constructorParams.collateralAddress,
          constructorParams.tokenAddress,
          constructorParams.finderAddress,
          utf8ToHex("UNKNOWN"),
          constructorParams.minSponsorTokens,
          constructorParams.timerAddress,
          contractCreator,
          ZERO_ADDRESS
        );

        // We will also create a new spy logger, listening for debug events to validate the re-tries.
        spyLogger = winston.createLogger({
          level: "debug",
          transports: [new SpyTransport({ level: "debug" }, { spy: spy })],
        });

        errorRetries = 3; // set execution retries to 3 to validate.
        let errorThrown = false;
        try {
          await Poll.run({
            logger: spyLogger,
            web3,
            financialContractAddress: invalidFinancialContract.address,
            pollingDelay,
            errorRetries,
            errorRetriesTimeout,
            priceFeedConfig: defaultPriceFeedConfig,
            disputerConfig: {
              // need to override the auto-detected version as we are using a "broken" PricelessPositionManager from above.
              contractVersion: contractVersion.contractVersion,
              contractType: contractVersion.contractType,
            },
          });
        } catch (error) {
          errorThrown = true;
        }

        // Iterate over all log events and count the number of gasEstimatorUpdate, disputer check for liquidation events
        // execution loop errors and finally disputer polling errors.
        let reTryCounts = {
          gasEstimatorUpdate: 0,
          executionLoopErrors: 0,
        };
        for (let i = 0; i < spy.callCount; i++) {
          if (spyLogIncludes(spy, i, "Gas estimator update skipped")) reTryCounts.gasEstimatorUpdate += 1;
          if (spyLogIncludes(spy, i, "An error was thrown in the execution loop")) reTryCounts.executionLoopErrors += 1;
        }

        assert.equal(reTryCounts.gasEstimatorUpdate, 4); // Initial loop and each 3 re-try should update the gas estimator state. Expect 4 logs.
        assert.equal(reTryCounts.executionLoopErrors, 3); // Each re-try create a log. These only occur on re-try and so expect 3 logs.
        assert.isTrue(errorThrown); // An error should have been thrown after the 3 execution re-tries.
      });
    });
  });
});<|MERGE_RESOLUTION|>--- conflicted
+++ resolved
@@ -52,16 +52,7 @@
 let identifier = "TEST_IDENTIFIER";
 let fundingRateIdentifier = "TEST_FUNDING_IDENTIFIER";
 
-<<<<<<< HEAD
 contract("index.js", function(accounts) {
-=======
-// Custom winston transport module to monitor winston log outputs
-const winston = require("winston");
-const sinon = require("sinon");
-const { SpyTransport, spyLogLevel, spyLogIncludes } = require("@uma/financial-templates-lib");
-
-contract("index.js", function (accounts) {
->>>>>>> d1c2a453
   const contractCreator = accounts[0];
   const disputer = contractCreator;
 

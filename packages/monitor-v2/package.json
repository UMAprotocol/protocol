--- conflicted
+++ resolved
@@ -12,18 +12,11 @@
   },
   "dependencies": {
     "@ethersproject/abstract-provider": "^5.4.0",
-<<<<<<< HEAD
     "@uma/common": "^2.33.0",
     "@uma/contracts-node": "^0.4.16",
     "@uma/financial-templates-lib": "^2.32.11",
-    "ethers": "^5.4.2"
-=======
-    "@uma/common": "^2.32.0",
-    "@uma/contracts-node": "^0.4.15",
-    "@uma/financial-templates-lib": "^2.32.10",
     "ethers": "^5.4.2",
     "graphql-request": "^5.2.0"
->>>>>>> 05aeb43c
   },
   "devDependencies": {
     "@nomicfoundation/hardhat-network-helpers": "^1.0.8",

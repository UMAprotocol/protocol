import {
  ContractAddresses as zodiacContractAddresses,
  SupportedNetworks as zodiacSupportedNetworks,
} from "@gnosis.pm/zodiac";
import {
  getGckmsSigner,
  getRetryProvider,
  simulateTenderlyTx,
  TenderlySimulationParams,
  TenderlySimulationResult,
} from "@uma/common";
import { ERC20Ethers, getAddress, ModuleProxyFactoryEthers } from "@uma/contracts-node";
import { ModuleProxyCreationEvent } from "@uma/contracts-node/typechain/core/ethers/ModuleProxyFactory";
import { TransactionsProposedEvent } from "@uma/contracts-node/typechain/core/ethers/OptimisticGovernor";
import { delay } from "@uma/financial-templates-lib";
import { Options as RetryOptions } from "async-retry";
import { BigNumber, Contract, Event, EventFilter, Signer, utils, Wallet } from "ethers";
import { getContractInstanceWithProvider } from "../utils/contracts";
import { OptimisticGovernorEthers, OptimisticOracleV3Ethers } from "./common";

import type { Provider } from "@ethersproject/abstract-provider";

export { OptimisticGovernorEthers, OptimisticOracleV3Ethers } from "@uma/contracts-node";
export { Logger } from "@uma/financial-templates-lib";
export { getContractInstanceWithProvider } from "../utils/contracts";
export { generateOOv3UILink } from "../utils/logger";

export interface BotModes {
  transactionsProposedEnabled: boolean;
  transactionsExecutedEnabled: boolean;
  proposalExecutedEnabled: boolean;
  proposalDeletedEnabled: boolean;
  setCollateralAndBondEnabled: boolean;
  setRulesEnabled: boolean;
  setLivenessEnabled: boolean;
  setIdentifierEnabled: boolean;
  setEscalationManagerEnabled: boolean;
  proxyDeployedEnabled: boolean;
<<<<<<< HEAD
  automaticDisputesEnabled: boolean;
=======
  automaticProposalsEnabled: boolean;
>>>>>>> 3d0cc9c1
}

export interface BlockRange {
  start: number;
  end: number;
}

export interface SupportedBonds {
  [key: string]: string; // We enforce that the keys are valid addresses and the values are valid amounts in type guard.
}

export interface MonitoringParams {
  ogAddresses: string[];
  ogBlacklist?: string[]; // Optional. Only used in automatic OG address discovery mode.
  moduleProxyFactoryAddresses: string[];
  ogMasterCopyAddresses: string[];
  provider: Provider;
  signer?: Signer; // Optional. Only used in automatic support mode.
  chainId: number;
  blockRange: BlockRange;
  pollingDelay: number;
  snapshotEndpoint: string;
  graphqlEndpoint: string;
  ipfsEndpoint: string;
  approvalChoices: string[];
  supportedBonds?: SupportedBonds; // Optional. Only used in automated support mode.
  useTenderly: boolean;
  botModes: BotModes;
  retryOptions: RetryOptions;
}

// Helper type guard for dictionary objects.
export const isDictionary = (arg: unknown): arg is Record<string, unknown> => {
  return typeof arg === "object" && arg !== null && !Array.isArray(arg);
};

// Type guard for SupportedBonds.
const isSupportedBonds = (bonds: unknown): bonds is SupportedBonds => {
  if (!isDictionary(bonds)) return false;

  // addressKeys is used to check for duplicate addresses.
  const addressKeys = new Set<string>();
  for (const key in bonds) {
    if (!utils.isAddress(key)) return false;

    // Check for duplicate addresses.
    const addressKey = utils.getAddress(key);
    if (addressKeys.has(addressKey)) return false;
    addressKeys.add(addressKey);

    // Check for valid amounts.
    if (typeof bonds[key] !== "string") return false;
    try {
      BigNumber.from(bonds[key]); // BigNumber.from throws if value is not a valid number.
    } catch {
      return false;
    }
    if (!BigNumber.from(bonds[key]).gte(0)) return false; // Bond amount cannot be negative.
  }
  return true;
};

const parseSupportedBonds = (env: NodeJS.ProcessEnv): SupportedBonds => {
  if (!env.SUPPORTED_BONDS) throw new Error("SUPPORTED_BONDS must be defined in env");
  const supportedBonds = JSON.parse(env.SUPPORTED_BONDS);
  if (!isSupportedBonds(supportedBonds)) throw new Error("SUPPORTED_BONDS must contain valid addresses and amounts");
  return supportedBonds;
};

const getSigner = async (env: NodeJS.ProcessEnv, provider: Provider): Promise<Signer> => {
  if (env.GCKMS_WALLET) {
    return (await getGckmsSigner()).connect(provider);
  } else if (env.MNEMONIC) {
    return Wallet.fromMnemonic(env.MNEMONIC).connect(provider);
  } else throw new Error("Must define either GCKMS_WALLET or MNEMONIC in env");
};

export const initMonitoringParams = async (env: NodeJS.ProcessEnv, _provider?: Provider): Promise<MonitoringParams> => {
  if (!env.CHAIN_ID) throw new Error("CHAIN_ID must be defined in env");
  const chainId = Number(env.CHAIN_ID);

  // OG_ADDRESS, OG_WHITELIST and OG_BLACKLIST are mutually exclusive.
  // If none are provided, the bots will monitor all deployed proxies.
  if ([env.OG_ADDRESS, env.OG_WHITELIST, env.OG_BLACKLIST].filter(Boolean).length > 1) {
    throw new Error("OG_ADDRESS, OG_WHITELIST and OG_BLACKLIST are mutually exclusive");
  }

  // If no module proxy factory addresses are provided, default to the latest version of Zodiac factory address if
  // chainId is supported. This can be empty as not all bot configs require monitoring proxy deployments.
  const fallbackModuleProxyFactoryAddresses = Object.values(zodiacSupportedNetworks).includes(chainId)
    ? [zodiacContractAddresses[chainId as zodiacSupportedNetworks].factory]
    : [];
  const moduleProxyFactoryAddresses: string[] = env.MODULE_PROXY_FACTORY_ADDRESSES
    ? JSON.parse(env.MODULE_PROXY_FACTORY_ADDRESSES)
    : fallbackModuleProxyFactoryAddresses;

  // If no OG mastercopy addresses are provided, default to the protocol deployment address if chainId is supported.
  // This can be empty as not all bot configs require monitoring proxy deployments.
  const fallbackOgMasterCopyAddresses = [];
  try {
    const ogMasterCopyAddress = await getAddress("OptimisticGovernor", chainId);
    fallbackOgMasterCopyAddresses.push(ogMasterCopyAddress);
  } catch (err) {
    // Fallback to empty array if no deployment was found.
  }
  const ogMasterCopyAddresses: string[] = env.OG_MASTER_COPY_ADDRESSES
    ? JSON.parse(env.OG_MASTER_COPY_ADDRESSES)
    : fallbackOgMasterCopyAddresses;

  const STARTING_BLOCK_KEY = `STARTING_BLOCK_NUMBER_${chainId}`;
  const ENDING_BLOCK_KEY = `ENDING_BLOCK_NUMBER_${chainId}`;

  // Creating provider will check for other chainId specific env variables.
  // When testing, we can pass in a provider directly.
  const provider = _provider === undefined ? ((await getRetryProvider(chainId)) as Provider) : _provider;

  // Default to 1 minute polling delay.
  const pollingDelay = env.POLLING_DELAY ? Number(env.POLLING_DELAY) : 60;

  if (pollingDelay === 0 && (!env[STARTING_BLOCK_KEY] || !env[ENDING_BLOCK_KEY])) {
    throw new Error(`Must provide ${STARTING_BLOCK_KEY} and ${ENDING_BLOCK_KEY} if running serverless`);
  }

  // If no block numbers are provided, default to the latest block.
  const latestBlockNumber: number = await provider.getBlockNumber();
  const startingBlock = env[STARTING_BLOCK_KEY] ? Number(env[STARTING_BLOCK_KEY]) : latestBlockNumber;
  const endingBlock = env[ENDING_BLOCK_KEY] ? Number(env[ENDING_BLOCK_KEY]) : latestBlockNumber;
  // In serverless it is possible for start block to be larger than end block if no new blocks were mined since last run.
  if (startingBlock > endingBlock && pollingDelay !== 0) {
    throw new Error(`${STARTING_BLOCK_KEY} must be less than or equal to ${ENDING_BLOCK_KEY}`);
  }

  // Parameters for Snapshot proposal verification.
  const snapshotEndpoint = env.SNAPSHOT_ENDPOINT || "https://snapshot.org";
  const graphqlEndpoint = env.GRAPHQL_ENDPOINT || "https://hub.snapshot.org/graphql";
  const ipfsEndpoint = env.IPFS_ENDPOINT || "https://cloudflare-ipfs.com/ipfs";
  const approvalChoices = env.APPROVAL_CHOICES ? JSON.parse(env.APPROVAL_CHOICES) : ["Yes", "For", "YAE"];

  // Use Tenderly simulation link only if all required environment variables are set.
  const useTenderly =
    env.TENDERLY_USER !== undefined && env.TENDERLY_PROJECT !== undefined && env.TENDERLY_ACCESS_KEY !== undefined;

  const botModes = {
    transactionsProposedEnabled: env.TRANSACTIONS_PROPOSED_ENABLED === "true",
    transactionsExecutedEnabled: env.TRANSACTIONS_EXECUTED_ENABLED === "true",
    proposalExecutedEnabled: env.PROPOSAL_EXECUTED_ENABLED === "true",
    proposalDeletedEnabled: env.PROPOSAL_DELETED_ENABLED === "true",
    setCollateralAndBondEnabled: env.SET_COLLATERAL_BOND_ENABLED === "true",
    setRulesEnabled: env.SET_RULES_ENABLED === "true",
    setLivenessEnabled: env.SET_LIVENESS_ENABLED === "true",
    setIdentifierEnabled: env.SET_IDENTIFIER_ENABLED === "true",
    setEscalationManagerEnabled: env.SET_ESCALATION_MANAGER_ENABLED === "true",
    proxyDeployedEnabled: env.PROXY_DEPLOYED_ENABLED === "true",
<<<<<<< HEAD
    automaticDisputesEnabled: env.AUTOMATIC_DISPUTES_ENABLED === "true",
=======
    automaticProposalsEnabled: env.AUTOMATIC_PROPOSALS_ENABLED === "true",
>>>>>>> 3d0cc9c1
  };

  // Parse supported bonds and get signer if any of automatic support modes are enabled.
  let supportedBonds: SupportedBonds | undefined;
  let signer: Signer | undefined;
<<<<<<< HEAD
  if (botModes.automaticDisputesEnabled) {
=======
  if (botModes.automaticProposalsEnabled) {
>>>>>>> 3d0cc9c1
    supportedBonds = parseSupportedBonds(env);
    signer = await getSigner(env, provider);
  }

  // Mastercopy and module proxy factory addresses are required when monitoring proxy deployments or when not
  // explicitly providing OG_ADDRESS to monitor in other modes.
  if (
    (botModes.proxyDeployedEnabled || !env.OG_ADDRESS) &&
    (ogMasterCopyAddresses.length === 0 || moduleProxyFactoryAddresses.length === 0)
  ) {
    throw new Error(
      "No mastercopy or module proxy factory addresses found: required when monitoring proxy deployments" +
        " or OG_ADDRESS is not set"
    );
  }

  // Retry options used when fetching off-chain information from Snapshot.
  const retryOptions: RetryOptions = {
    retries: env.SNAPSHOT_RETRIES ? Number(env.SNAPSHOT_RETRIES) : 3, // Maximum number of retries.
    minTimeout: env.SNAPSHOT_TIMEOUT ? Number(env.SNAPSHOT_TIMEOUT) : 1000, // Milliseconds before starting the first retry.
  };

  const initialParams: MonitoringParams = {
    ogAddresses: [], // Will be added later after validation.
    moduleProxyFactoryAddresses,
    ogMasterCopyAddresses,
    provider,
    signer,
    chainId,
    blockRange: { start: startingBlock, end: endingBlock },
    pollingDelay,
    snapshotEndpoint,
    graphqlEndpoint,
    ipfsEndpoint,
    approvalChoices,
    supportedBonds,
    useTenderly,
    botModes,
    retryOptions,
  };

  // If OG_ADDRESS is provided, use it in the monitored address list and return monitoring params.
  // Invalid address will throw an error in getAddress call.
  if (env.OG_ADDRESS) {
    initialParams.ogAddresses = [utils.getAddress(env.OG_ADDRESS)];
    return initialParams;
  }

  // Verify that OG whitelist and blacklist contain only deployed proxy addresses.
  // Invalid addresses will throw an error in getAddress call.
  const deployedProxyAddresses = await getDeployedProxyAddresses(initialParams, {
    start: 0,
    end: initialParams.blockRange.end,
  });
  const ogWhitelist: string[] = env.OG_WHITELIST ? JSON.parse(env.OG_WHITELIST) : [];
  const ogBlacklist: string[] = env.OG_BLACKLIST ? JSON.parse(env.OG_BLACKLIST) : [];
  ogWhitelist.forEach((address) => {
    if (!deployedProxyAddresses.includes(utils.getAddress(address))) {
      throw new Error(`OG_WHITELIST contains address ${address} that is not a deployed proxy`);
    }
  });
  ogBlacklist.forEach((address) => {
    if (!deployedProxyAddresses.includes(utils.getAddress(address))) {
      throw new Error(`OG_BLACKLIST contains address ${address} that is not a deployed proxy`);
    }
  });

  // If OG whitelist is provided, use it in the monitored address list and return monitoring params.
  if (env.OG_WHITELIST) {
    initialParams.ogAddresses = ogWhitelist.map((address) => utils.getAddress(address));
    return initialParams;
  }

  // We are in automatic OG address discovery mode. Return monitoring params with all deployed proxies except those
  // in the blacklist.
  initialParams.ogAddresses = deployedProxyAddresses.filter(
    (address) => !ogBlacklist.includes(utils.getAddress(address))
  );
  initialParams.ogBlacklist = ogBlacklist.map((address) => utils.getAddress(address));

  return initialParams;
};

export const waitNextBlockRange = async (params: MonitoringParams): Promise<BlockRange> => {
  await delay(Number(params.pollingDelay));
  const latestBlockNumber: number = await params.provider.getBlockNumber();
  return { start: params.blockRange.end + 1, end: latestBlockNumber };
};

export const startupLogLevel = (params: MonitoringParams): "debug" | "info" => {
  return params.pollingDelay === 0 ? "debug" : "info";
};

export const tryHexToUtf8String = (ancillaryData: string): string => {
  try {
    return utils.toUtf8String(ancillaryData);
  } catch (err) {
    return ancillaryData;
  }
};

export const getCurrencyDecimals = async (provider: Provider, currencyAddress: string): Promise<number> => {
  const currencyContract = await getContractInstanceWithProvider<ERC20Ethers>("ERC20", provider, currencyAddress);
  try {
    return await currencyContract.decimals();
  } catch (err) {
    return 18;
  }
};

export const getCurrencySymbol = async (provider: Provider, currencyAddress: string): Promise<string> => {
  const currencyContract = await getContractInstanceWithProvider<ERC20Ethers>("ERC20", provider, currencyAddress);
  try {
    return await currencyContract.symbol();
  } catch (err) {
    // Try to get the symbol as bytes32 (e.g. MKR uses this).
    try {
      const bytes32SymbolIface = new utils.Interface(["function symbol() view returns (bytes32 symbol)"]);
      const bytes32Symbol = await provider.call({
        to: currencyAddress,
        data: bytes32SymbolIface.encodeFunctionData("symbol"),
      });
      return utils.parseBytes32String(bytes32SymbolIface.decodeFunctionResult("symbol", bytes32Symbol).symbol);
    } catch (err) {
      return "";
    }
  }
};

export const runQueryFilter = async <T extends Event>(
  contract: Contract,
  filter: EventFilter,
  blockRange: BlockRange
): Promise<Array<T>> => {
  return contract.queryFilter(filter, blockRange.start, blockRange.end) as Promise<Array<T>>;
};

export const getOgByAddress = async (params: MonitoringParams, address: string): Promise<OptimisticGovernorEthers> => {
  return await getContractInstanceWithProvider<OptimisticGovernorEthers>(
    "OptimisticGovernor",
    params.provider,
    address
  );
};

export const getOo = async (params: MonitoringParams): Promise<OptimisticOracleV3Ethers> => {
  return await getContractInstanceWithProvider<OptimisticOracleV3Ethers>("OptimisticOracleV3", params.provider);
};

export const getProxyDeploymentTxs = async (params: MonitoringParams): Promise<Array<ModuleProxyCreationEvent>> => {
  const moduleProxyFactories = await Promise.all(
    params.moduleProxyFactoryAddresses.map(async (moduleProxyFactoryAddress) => {
      return await getContractInstanceWithProvider<ModuleProxyFactoryEthers>(
        "ModuleProxyFactory",
        params.provider,
        moduleProxyFactoryAddress
      );
    })
  );
  const transactions = (
    await Promise.all(
      moduleProxyFactories.map((moduleProxyFactory) =>
        Promise.all(
          params.ogMasterCopyAddresses.map((ogMasterCopy) =>
            runQueryFilter<ModuleProxyCreationEvent>(
              moduleProxyFactory,
              moduleProxyFactory.filters.ModuleProxyCreation(null, ogMasterCopy),
              params.blockRange
            )
          )
        )
      )
    )
  ).flat(2);
  return transactions;
};

const getDeployedProxyAddresses = async (
  params: MonitoringParams,
  blockRangeOverride: BlockRange
): Promise<Array<string>> => {
  const clonedParams = Object.assign({}, params);
  clonedParams.blockRange = blockRangeOverride;
  const transactions = await getProxyDeploymentTxs(clonedParams);
  return transactions.map((tx) => utils.getAddress(tx.args.proxy));
};

export const getOgAddresses = async (params: MonitoringParams): Promise<Array<string>> => {
  // Return the same list of addresses if not in automatic OG address discovery mode.
  if (params.ogBlacklist === undefined) return params.ogAddresses;

  const deployedProxyAddresses = await getDeployedProxyAddresses(params, params.blockRange);
  const ogAddresses = deployedProxyAddresses.filter(
    (address) => !params.ogBlacklist?.includes(utils.getAddress(address))
  );
  return [...params.ogAddresses, ...ogAddresses];
};

export const getBlockTimestamp = async (provider: Provider, blockNumber: number): Promise<number> => {
  const block = await provider.getBlock(blockNumber);
  return block.timestamp;
};

export const generateTenderlySimulation = async (
  proposedEvent: TransactionsProposedEvent,
  params: MonitoringParams
): Promise<TenderlySimulationResult> => {
  // Get the execution payload.
  const og = await getOgByAddress(params, proposedEvent.address);
  const executionPayload = og.interface.encodeFunctionData("executeProposal", [
    proposedEvent.args.proposal.transactions,
  ]);

  // Simulate proposal execution from zero address after challenge window ends.
  const simulationParams: TenderlySimulationParams = {
    chainId: params.chainId,
    to: proposedEvent.address,
    input: executionPayload,
    timestampOverride: proposedEvent.args.challengeWindowEnds.toNumber(),
  };
  return await simulateTenderlyTx(simulationParams, params.retryOptions);
};<|MERGE_RESOLUTION|>--- conflicted
+++ resolved
@@ -36,11 +36,8 @@
   setIdentifierEnabled: boolean;
   setEscalationManagerEnabled: boolean;
   proxyDeployedEnabled: boolean;
-<<<<<<< HEAD
+  automaticProposalsEnabled: boolean;
   automaticDisputesEnabled: boolean;
-=======
-  automaticProposalsEnabled: boolean;
->>>>>>> 3d0cc9c1
 }
 
 export interface BlockRange {
@@ -194,21 +191,14 @@
     setIdentifierEnabled: env.SET_IDENTIFIER_ENABLED === "true",
     setEscalationManagerEnabled: env.SET_ESCALATION_MANAGER_ENABLED === "true",
     proxyDeployedEnabled: env.PROXY_DEPLOYED_ENABLED === "true",
-<<<<<<< HEAD
+    automaticProposalsEnabled: env.AUTOMATIC_PROPOSALS_ENABLED === "true",
     automaticDisputesEnabled: env.AUTOMATIC_DISPUTES_ENABLED === "true",
-=======
-    automaticProposalsEnabled: env.AUTOMATIC_PROPOSALS_ENABLED === "true",
->>>>>>> 3d0cc9c1
   };
 
   // Parse supported bonds and get signer if any of automatic support modes are enabled.
   let supportedBonds: SupportedBonds | undefined;
   let signer: Signer | undefined;
-<<<<<<< HEAD
-  if (botModes.automaticDisputesEnabled) {
-=======
-  if (botModes.automaticProposalsEnabled) {
->>>>>>> 3d0cc9c1
+  if (botModes.automaticProposalsEnabled || botModes.automaticDisputesEnabled) {
     supportedBonds = parseSupportedBonds(env);
     signer = await getSigner(env, provider);
   }

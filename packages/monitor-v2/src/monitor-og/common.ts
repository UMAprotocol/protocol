import {
  ContractAddresses as zodiacContractAddresses,
  SupportedNetworks as zodiacSupportedNetworks,
} from "@gnosis.pm/zodiac";
import {
  getGckmsSigner,
  getRetryProvider,
  simulateTenderlyTx,
  TenderlySimulationParams,
  TenderlySimulationResult,
} from "@uma/common";
import { ERC20Ethers, getAddress, ModuleProxyFactoryEthers } from "@uma/contracts-node";
import { ModuleProxyCreationEvent } from "@uma/contracts-node/typechain/core/ethers/ModuleProxyFactory";
import { TransactionsProposedEvent } from "@uma/contracts-node/typechain/core/ethers/OptimisticGovernor";
import { delay } from "@uma/financial-templates-lib";
import { Options as RetryOptions } from "async-retry";
import { BigNumber, Contract, Event, EventFilter, Signer, utils, Wallet } from "ethers";
import { getContractInstanceWithProvider } from "../utils/contracts";
import { OptimisticGovernorEthers, OptimisticOracleV3Ethers } from "./common";

import type { Provider } from "@ethersproject/abstract-provider";

export { OptimisticGovernorEthers, OptimisticOracleV3Ethers } from "@uma/contracts-node";
export { Logger } from "@uma/financial-templates-lib";
export { getContractInstanceWithProvider } from "../utils/contracts";
export { generateOOv3UILink } from "../utils/logger";

export interface BotModes {
  transactionsProposedEnabled: boolean;
  transactionsExecutedEnabled: boolean;
  proposalExecutedEnabled: boolean;
  proposalDeletedEnabled: boolean;
  setCollateralAndBondEnabled: boolean;
  setRulesEnabled: boolean;
  setLivenessEnabled: boolean;
  setIdentifierEnabled: boolean;
  setEscalationManagerEnabled: boolean;
  proxyDeployedEnabled: boolean;
  automaticProposalsEnabled: boolean;
}

export interface BlockRange {
  start: number;
  end: number;
}

export interface SupportedBonds {
  [key: string]: string; // We enforce that the keys are valid addresses and the values are valid amounts in type guard.
}

export interface MonitoringParams {
  ogAddresses: string[];
  ogBlacklist?: string[]; // Optional. Only used in automatic OG address discovery mode.
  moduleProxyFactoryAddresses: string[];
  ogMasterCopyAddresses: string[];
  provider: Provider;
  signer?: Signer; // Optional. Only used in automatic support mode.
  chainId: number;
  blockRange: BlockRange;
  pollingDelay: number;
  snapshotEndpoint: string;
  graphqlEndpoint: string;
  ipfsEndpoint: string;
  approvalChoices: string[];
  supportedBonds?: SupportedBonds; // Optional. Only used in automated support mode.
  useTenderly: boolean;
  botModes: BotModes;
  retryOptions: RetryOptions;
}

<<<<<<< HEAD
// Type guard for SupportedBonds. This can throw if bond value strings cannot be converted to BigNumber.
const isSupportedBonds = (bonds: any): bonds is SupportedBonds => {
  if (typeof bonds !== "object") return false;

  // addressKeys is used to check for duplicate addresses.
  const addressKeys = new Set<string>();
  for (const key in bonds) {
    if (!utils.isAddress(key)) return false;

    // Check for duplicate addresses.
    const addressKey = utils.getAddress(key);
    if (addressKeys.has(addressKey)) return false;
    addressKeys.add(addressKey);

    // Check for valid amounts.
    if (typeof bonds[key] !== "string") return false;
    if (!BigNumber.from(bonds[key]).gte(0)) return false; // BigNumber.from throws if value is not a valid number.
  }
  return true;
};

const parseSupportedBonds = (env: NodeJS.ProcessEnv): SupportedBonds => {
  if (!env.SUPPORTED_BONDS) throw new Error("SUPPORTED_BONDS must be defined in env");
  const supportedBonds = JSON.parse(env.SUPPORTED_BONDS);
  if (!isSupportedBonds(supportedBonds)) throw new Error("SUPPORTED_BONDS must contain valid addresses and amounts");
  return supportedBonds;
};

const getSigner = async (env: NodeJS.ProcessEnv, provider: Provider): Promise<Signer> => {
  if (env.GCKMS_WALLET) {
    return (await getGckmsSigner()).connect(provider);
  } else if (env.MNEMONIC) {
    return Wallet.fromMnemonic(env.MNEMONIC).connect(provider);
  } else throw new Error("Must define either GCKMS_WALLET or MNEMONIC in env");
=======
// Helper type guard for dictionary objects.
export const isDictionary = (arg: unknown): arg is Record<string, unknown> => {
  return typeof arg === "object" && arg !== null && !Array.isArray(arg);
>>>>>>> e3796027
};

export const initMonitoringParams = async (env: NodeJS.ProcessEnv, _provider?: Provider): Promise<MonitoringParams> => {
  if (!env.CHAIN_ID) throw new Error("CHAIN_ID must be defined in env");
  const chainId = Number(env.CHAIN_ID);

  // OG_ADDRESS, OG_WHITELIST and OG_BLACKLIST are mutually exclusive.
  // If none are provided, the bots will monitor all deployed proxies.
  if ([env.OG_ADDRESS, env.OG_WHITELIST, env.OG_BLACKLIST].filter(Boolean).length > 1) {
    throw new Error("OG_ADDRESS, OG_WHITELIST and OG_BLACKLIST are mutually exclusive");
  }

  // If no module proxy factory addresses are provided, default to the latest version of Zodiac factory address if
  // chainId is supported. This can be empty as not all bot configs require monitoring proxy deployments.
  const fallbackModuleProxyFactoryAddresses = Object.values(zodiacSupportedNetworks).includes(chainId)
    ? [zodiacContractAddresses[chainId as zodiacSupportedNetworks].factory]
    : [];
  const moduleProxyFactoryAddresses: string[] = env.MODULE_PROXY_FACTORY_ADDRESSES
    ? JSON.parse(env.MODULE_PROXY_FACTORY_ADDRESSES)
    : fallbackModuleProxyFactoryAddresses;

  // If no OG mastercopy addresses are provided, default to the protocol deployment address if chainId is supported.
  // This can be empty as not all bot configs require monitoring proxy deployments.
  const fallbackOgMasterCopyAddresses = [];
  try {
    const ogMasterCopyAddress = await getAddress("OptimisticGovernor", chainId);
    fallbackOgMasterCopyAddresses.push(ogMasterCopyAddress);
  } catch (err) {
    // Fallback to empty array if no deployment was found.
  }
  const ogMasterCopyAddresses: string[] = env.OG_MASTER_COPY_ADDRESSES
    ? JSON.parse(env.OG_MASTER_COPY_ADDRESSES)
    : fallbackOgMasterCopyAddresses;

  const STARTING_BLOCK_KEY = `STARTING_BLOCK_NUMBER_${chainId}`;
  const ENDING_BLOCK_KEY = `ENDING_BLOCK_NUMBER_${chainId}`;

  // Creating provider will check for other chainId specific env variables.
  // When testing, we can pass in a provider directly.
  const provider = _provider === undefined ? ((await getRetryProvider(chainId)) as Provider) : _provider;

  // Default to 1 minute polling delay.
  const pollingDelay = env.POLLING_DELAY ? Number(env.POLLING_DELAY) : 60;

  if (pollingDelay === 0 && (!env[STARTING_BLOCK_KEY] || !env[ENDING_BLOCK_KEY])) {
    throw new Error(`Must provide ${STARTING_BLOCK_KEY} and ${ENDING_BLOCK_KEY} if running serverless`);
  }

  // If no block numbers are provided, default to the latest block.
  const latestBlockNumber: number = await provider.getBlockNumber();
  const startingBlock = env[STARTING_BLOCK_KEY] ? Number(env[STARTING_BLOCK_KEY]) : latestBlockNumber;
  const endingBlock = env[ENDING_BLOCK_KEY] ? Number(env[ENDING_BLOCK_KEY]) : latestBlockNumber;
  // In serverless it is possible for start block to be larger than end block if no new blocks were mined since last run.
  if (startingBlock > endingBlock && pollingDelay !== 0) {
    throw new Error(`${STARTING_BLOCK_KEY} must be less than or equal to ${ENDING_BLOCK_KEY}`);
  }

  // Parameters for Snapshot proposal verification.
  const snapshotEndpoint = env.SNAPSHOT_ENDPOINT || "https://snapshot.org";
  const graphqlEndpoint = env.GRAPHQL_ENDPOINT || "https://hub.snapshot.org/graphql";
  const ipfsEndpoint = env.IPFS_ENDPOINT || "https://cloudflare-ipfs.com/ipfs";
  const approvalChoices = env.APPROVAL_CHOICES ? JSON.parse(env.APPROVAL_CHOICES) : ["Yes", "For", "YAE"];

  // Use Tenderly simulation link only if all required environment variables are set.
  const useTenderly =
    env.TENDERLY_USER !== undefined && env.TENDERLY_PROJECT !== undefined && env.TENDERLY_ACCESS_KEY !== undefined;

  const botModes = {
    transactionsProposedEnabled: env.TRANSACTIONS_PROPOSED_ENABLED === "true",
    transactionsExecutedEnabled: env.TRANSACTIONS_EXECUTED_ENABLED === "true",
    proposalExecutedEnabled: env.PROPOSAL_EXECUTED_ENABLED === "true",
    proposalDeletedEnabled: env.PROPOSAL_DELETED_ENABLED === "true",
    setCollateralAndBondEnabled: env.SET_COLLATERAL_BOND_ENABLED === "true",
    setRulesEnabled: env.SET_RULES_ENABLED === "true",
    setLivenessEnabled: env.SET_LIVENESS_ENABLED === "true",
    setIdentifierEnabled: env.SET_IDENTIFIER_ENABLED === "true",
    setEscalationManagerEnabled: env.SET_ESCALATION_MANAGER_ENABLED === "true",
    proxyDeployedEnabled: env.PROXY_DEPLOYED_ENABLED === "true",
    automaticProposalsEnabled: env.AUTOMATIC_PROPOSALS_ENABLED === "true",
  };

  // Parse supported bonds and get signer if any of automatic support modes are enabled.
  let supportedBonds: SupportedBonds | undefined;
  let signer: Signer | undefined;
  if (botModes.automaticProposalsEnabled) {
    supportedBonds = parseSupportedBonds(env);
    signer = await getSigner(env, provider);
  }

  // Mastercopy and module proxy factory addresses are required when monitoring proxy deployments or when not
  // explicitly providing OG_ADDRESS to monitor in other modes.
  if (
    (botModes.proxyDeployedEnabled || !env.OG_ADDRESS) &&
    (ogMasterCopyAddresses.length === 0 || moduleProxyFactoryAddresses.length === 0)
  ) {
    throw new Error(
      "No mastercopy or module proxy factory addresses found: required when monitoring proxy deployments" +
        " or OG_ADDRESS is not set"
    );
  }

  // Retry options used when fetching off-chain information from Snapshot.
  const retryOptions: RetryOptions = {
    retries: env.SNAPSHOT_RETRIES ? Number(env.SNAPSHOT_RETRIES) : 3, // Maximum number of retries.
    minTimeout: env.SNAPSHOT_TIMEOUT ? Number(env.SNAPSHOT_TIMEOUT) : 1000, // Milliseconds before starting the first retry.
  };

  const initialParams: MonitoringParams = {
    ogAddresses: [], // Will be added later after validation.
    moduleProxyFactoryAddresses,
    ogMasterCopyAddresses,
    provider,
    signer,
    chainId,
    blockRange: { start: startingBlock, end: endingBlock },
    pollingDelay,
    snapshotEndpoint,
    graphqlEndpoint,
    ipfsEndpoint,
    approvalChoices,
    supportedBonds,
    useTenderly,
    botModes,
    retryOptions,
  };

  // If OG_ADDRESS is provided, use it in the monitored address list and return monitoring params.
  // Invalid address will throw an error in getAddress call.
  if (env.OG_ADDRESS) {
    initialParams.ogAddresses = [utils.getAddress(env.OG_ADDRESS)];
    return initialParams;
  }

  // Verify that OG whitelist and blacklist contain only deployed proxy addresses.
  // Invalid addresses will throw an error in getAddress call.
  const deployedProxyAddresses = await getDeployedProxyAddresses(initialParams, {
    start: 0,
    end: initialParams.blockRange.end,
  });
  const ogWhitelist: string[] = env.OG_WHITELIST ? JSON.parse(env.OG_WHITELIST) : [];
  const ogBlacklist: string[] = env.OG_BLACKLIST ? JSON.parse(env.OG_BLACKLIST) : [];
  ogWhitelist.forEach((address) => {
    if (!deployedProxyAddresses.includes(utils.getAddress(address))) {
      throw new Error(`OG_WHITELIST contains address ${address} that is not a deployed proxy`);
    }
  });
  ogBlacklist.forEach((address) => {
    if (!deployedProxyAddresses.includes(utils.getAddress(address))) {
      throw new Error(`OG_BLACKLIST contains address ${address} that is not a deployed proxy`);
    }
  });

  // If OG whitelist is provided, use it in the monitored address list and return monitoring params.
  if (env.OG_WHITELIST) {
    initialParams.ogAddresses = ogWhitelist.map((address) => utils.getAddress(address));
    return initialParams;
  }

  // We are in automatic OG address discovery mode. Return monitoring params with all deployed proxies except those
  // in the blacklist.
  initialParams.ogAddresses = deployedProxyAddresses.filter(
    (address) => !ogBlacklist.includes(utils.getAddress(address))
  );
  initialParams.ogBlacklist = ogBlacklist.map((address) => utils.getAddress(address));

  return initialParams;
};

export const waitNextBlockRange = async (params: MonitoringParams): Promise<BlockRange> => {
  await delay(Number(params.pollingDelay));
  const latestBlockNumber: number = await params.provider.getBlockNumber();
  return { start: params.blockRange.end + 1, end: latestBlockNumber };
};

export const startupLogLevel = (params: MonitoringParams): "debug" | "info" => {
  return params.pollingDelay === 0 ? "debug" : "info";
};

export const tryHexToUtf8String = (ancillaryData: string): string => {
  try {
    return utils.toUtf8String(ancillaryData);
  } catch (err) {
    return ancillaryData;
  }
};

export const getCurrencyDecimals = async (provider: Provider, currencyAddress: string): Promise<number> => {
  const currencyContract = await getContractInstanceWithProvider<ERC20Ethers>("ERC20", provider, currencyAddress);
  try {
    return await currencyContract.decimals();
  } catch (err) {
    return 18;
  }
};

export const getCurrencySymbol = async (provider: Provider, currencyAddress: string): Promise<string> => {
  const currencyContract = await getContractInstanceWithProvider<ERC20Ethers>("ERC20", provider, currencyAddress);
  try {
    return await currencyContract.symbol();
  } catch (err) {
    // Try to get the symbol as bytes32 (e.g. MKR uses this).
    try {
      const bytes32SymbolIface = new utils.Interface(["function symbol() view returns (bytes32 symbol)"]);
      const bytes32Symbol = await provider.call({
        to: currencyAddress,
        data: bytes32SymbolIface.encodeFunctionData("symbol"),
      });
      return utils.parseBytes32String(bytes32SymbolIface.decodeFunctionResult("symbol", bytes32Symbol).symbol);
    } catch (err) {
      return "";
    }
  }
};

export const runQueryFilter = async <T extends Event>(
  contract: Contract,
  filter: EventFilter,
  blockRange: BlockRange
): Promise<Array<T>> => {
  return contract.queryFilter(filter, blockRange.start, blockRange.end) as Promise<Array<T>>;
};

export const getOgByAddress = async (params: MonitoringParams, address: string): Promise<OptimisticGovernorEthers> => {
  return await getContractInstanceWithProvider<OptimisticGovernorEthers>(
    "OptimisticGovernor",
    params.provider,
    address
  );
};

export const getOo = async (params: MonitoringParams): Promise<OptimisticOracleV3Ethers> => {
  return await getContractInstanceWithProvider<OptimisticOracleV3Ethers>("OptimisticOracleV3", params.provider);
};

export const getProxyDeploymentTxs = async (params: MonitoringParams): Promise<Array<ModuleProxyCreationEvent>> => {
  const moduleProxyFactories = await Promise.all(
    params.moduleProxyFactoryAddresses.map(async (moduleProxyFactoryAddress) => {
      return await getContractInstanceWithProvider<ModuleProxyFactoryEthers>(
        "ModuleProxyFactory",
        params.provider,
        moduleProxyFactoryAddress
      );
    })
  );
  const transactions = (
    await Promise.all(
      moduleProxyFactories.map((moduleProxyFactory) =>
        Promise.all(
          params.ogMasterCopyAddresses.map((ogMasterCopy) =>
            runQueryFilter<ModuleProxyCreationEvent>(
              moduleProxyFactory,
              moduleProxyFactory.filters.ModuleProxyCreation(null, ogMasterCopy),
              params.blockRange
            )
          )
        )
      )
    )
  ).flat(2);
  return transactions;
};

const getDeployedProxyAddresses = async (
  params: MonitoringParams,
  blockRangeOverride: BlockRange
): Promise<Array<string>> => {
  const clonedParams = Object.assign({}, params);
  clonedParams.blockRange = blockRangeOverride;
  const transactions = await getProxyDeploymentTxs(clonedParams);
  return transactions.map((tx) => utils.getAddress(tx.args.proxy));
};

export const getOgAddresses = async (params: MonitoringParams): Promise<Array<string>> => {
  // Return the same list of addresses if not in automatic OG address discovery mode.
  if (params.ogBlacklist === undefined) return params.ogAddresses;

  const deployedProxyAddresses = await getDeployedProxyAddresses(params, params.blockRange);
  const ogAddresses = deployedProxyAddresses.filter(
    (address) => !params.ogBlacklist?.includes(utils.getAddress(address))
  );
  return [...params.ogAddresses, ...ogAddresses];
};

export const getBlockTimestamp = async (provider: Provider, blockNumber: number): Promise<number> => {
  const block = await provider.getBlock(blockNumber);
  return block.timestamp;
};

export const generateTenderlySimulation = async (
  proposedEvent: TransactionsProposedEvent,
  params: MonitoringParams
): Promise<TenderlySimulationResult> => {
  // Get the execution payload.
  const og = await getOgByAddress(params, proposedEvent.address);
  const executionPayload = og.interface.encodeFunctionData("executeProposal", [
    proposedEvent.args.proposal.transactions,
  ]);

  // Simulate proposal execution from zero address after challenge window ends.
  const simulationParams: TenderlySimulationParams = {
    chainId: params.chainId,
    to: proposedEvent.address,
    input: executionPayload,
    timestampOverride: proposedEvent.args.challengeWindowEnds.toNumber(),
  };
  return await simulateTenderlyTx(simulationParams, params.retryOptions);
};<|MERGE_RESOLUTION|>--- conflicted
+++ resolved
@@ -68,7 +68,11 @@
   retryOptions: RetryOptions;
 }
 
-<<<<<<< HEAD
+// Helper type guard for dictionary objects.
+export const isDictionary = (arg: unknown): arg is Record<string, unknown> => {
+  return typeof arg === "object" && arg !== null && !Array.isArray(arg);
+};
+
 // Type guard for SupportedBonds. This can throw if bond value strings cannot be converted to BigNumber.
 const isSupportedBonds = (bonds: any): bonds is SupportedBonds => {
   if (typeof bonds !== "object") return false;
@@ -103,11 +107,6 @@
   } else if (env.MNEMONIC) {
     return Wallet.fromMnemonic(env.MNEMONIC).connect(provider);
   } else throw new Error("Must define either GCKMS_WALLET or MNEMONIC in env");
-=======
-// Helper type guard for dictionary objects.
-export const isDictionary = (arg: unknown): arg is Record<string, unknown> => {
-  return typeof arg === "object" && arg !== null && !Array.isArray(arg);
->>>>>>> e3796027
 };
 
 export const initMonitoringParams = async (env: NodeJS.ProcessEnv, _provider?: Provider): Promise<MonitoringParams> => {

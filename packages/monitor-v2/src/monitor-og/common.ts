--- conflicted
+++ resolved
@@ -37,12 +37,8 @@
 }
 
 export interface MonitoringParams {
-<<<<<<< HEAD
   ogAddresses: string[];
   ogBlacklist?: string[]; // Optional. Only used in automatic OG address discovery mode.
-=======
-  ogAddress: string;
->>>>>>> 9a5e5dba
   moduleProxyFactoryAddresses: string[];
   ogMasterCopyAddresses: string[];
   provider: Provider;
@@ -56,7 +52,6 @@
   if (!env.CHAIN_ID) throw new Error("CHAIN_ID must be defined in env");
   const chainId = Number(env.CHAIN_ID);
 
-<<<<<<< HEAD
   // OG_ADDRESS, OG_WHITELIST and OG_BLACKLIST are mutually exclusive.
   // If none are provided, the bots will monitor all deployed proxies.
   if ([env.OG_ADDRESS, env.OG_WHITELIST, env.OG_BLACKLIST].filter(Boolean).length > 1) {
@@ -65,10 +60,6 @@
 
   // If no module proxy factory addresses are provided, default to the latest version of Zodiac factory address if
   // chainId is supported. This can be empty as not all bot configs require monitoring proxy deployments.
-=======
-  // If no module proxy factory addresses are provided, default to the latest version of zodiac factory address if
-  // chainId is supported. This can be empty if bot config does not require monitoring proxy deployments.
->>>>>>> 9a5e5dba
   const fallbackModuleProxyFactoryAddresses = Object.values(zodiacSupportedNetworks).includes(chainId)
     ? [zodiacContractAddresses[chainId as zodiacSupportedNetworks].factory]
     : [];
@@ -77,11 +68,7 @@
     : fallbackModuleProxyFactoryAddresses;
 
   // If no OG mastercopy addresses are provided, default to the protocol deployment address if chainId is supported.
-<<<<<<< HEAD
   // This can be empty as not all bot configs require monitoring proxy deployments.
-=======
-  // This can be empty if bot config does not require monitoring proxy deployments.
->>>>>>> 9a5e5dba
   const fallbackOgMasterCopyAddresses = [];
   try {
     const ogMasterCopyAddress = await getAddress("OptimisticGovernor", chainId);
@@ -129,7 +116,6 @@
     proxyDeployedEnabled: env.PROXY_DEPLOYED_ENABLED === "true",
   };
 
-<<<<<<< HEAD
   // Mastercopy and module proxy factory addresses are required when monitoring proxy deployments or when not
   // explicitly providing OG_ADDRESS to monitor in other modes.
   if (
@@ -144,18 +130,6 @@
 
   const initialParams: MonitoringParams = {
     ogAddresses: [], // Will be added later after validation.
-=======
-  // If monitoring proxy deployements is enabled, ensure that the required env variables are set.
-  if (botModes.proxyDeployedEnabled && ogMasterCopyAddresses.length === 0) {
-    throw new Error("OG_MASTER_COPY_ADDRESSES must be set in env if PROXY_DEPLOYED_ENABLED is true");
-  }
-  if (botModes.proxyDeployedEnabled && moduleProxyFactoryAddresses.length === 0) {
-    throw new Error("MODULE_PROXY_FACTORY_ADDRESSES must be set in env if PROXY_DEPLOYED_ENABLED is true");
-  }
-
-  return {
-    ogAddress,
->>>>>>> 9a5e5dba
     moduleProxyFactoryAddresses,
     ogMasterCopyAddresses,
     provider,
@@ -269,14 +243,6 @@
   );
 };
 
-export const getOgByAddress = async (params: MonitoringParams, address: string): Promise<OptimisticGovernorEthers> => {
-  return await getContractInstanceWithProvider<OptimisticGovernorEthers>(
-    "OptimisticGovernor",
-    params.provider,
-    address
-  );
-};
-
 export const getOo = async (params: MonitoringParams): Promise<OptimisticOracleV3Ethers> => {
   return await getContractInstanceWithProvider<OptimisticOracleV3Ethers>("OptimisticOracleV3", params.provider);
 };
@@ -293,19 +259,6 @@
   );
   const transactions = (
     await Promise.all(
-<<<<<<< HEAD
-      moduleProxyFactories.map(
-        async (moduleProxyFactory) =>
-          await Promise.all(
-            params.ogMasterCopyAddresses.map((ogMasterCopy) =>
-              runQueryFilter<ModuleProxyCreationEvent>(
-                moduleProxyFactory,
-                moduleProxyFactory.filters.ModuleProxyCreation(null, ogMasterCopy),
-                params.blockRange
-              )
-            )
-          )
-=======
       moduleProxyFactories.map((moduleProxyFactory) =>
         Promise.all(
           params.ogMasterCopyAddresses.map((ogMasterCopy) =>
@@ -316,12 +269,10 @@
             )
           )
         )
->>>>>>> 9a5e5dba
       )
     )
   ).flat(2);
   return transactions;
-<<<<<<< HEAD
 };
 
 const getDeployedProxyAddresses = async (
@@ -343,6 +294,4 @@
     (address) => !params.ogBlacklist?.includes(utils.getAddress(address))
   );
   return [...params.ogAddresses, ...ogAddresses];
-=======
->>>>>>> 9a5e5dba
 };
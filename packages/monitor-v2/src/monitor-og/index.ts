--- conflicted
+++ resolved
@@ -12,11 +12,7 @@
   monitorTransactionsProposed,
   monitorProxyDeployments,
 } from "./MonitorEvents";
-<<<<<<< HEAD
-import { disputeProposals } from "./oSnapAutomation";
-=======
-import { proposeTransactions } from "./oSnapAutomation";
->>>>>>> 3d0cc9c1
+import { disputeProposals, proposeTransactions } from "./oSnapAutomation";
 
 const logger = Logger;
 
@@ -40,11 +36,8 @@
     setIdentifierEnabled: monitorSetIdentifier,
     setEscalationManagerEnabled: monitorSetEscalationManager,
     proxyDeployedEnabled: monitorProxyDeployments,
-<<<<<<< HEAD
+    automaticProposalsEnabled: proposeTransactions,
     automaticDisputesEnabled: disputeProposals,
-=======
-    automaticProposalsEnabled: proposeTransactions,
->>>>>>> 3d0cc9c1
   };
 
   for (;;) {

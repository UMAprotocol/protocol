import type { Provider } from "@ethersproject/abstract-provider";
import type { Signer } from "@ethersproject/abstract-signer";
import { ERC20Ethers } from "@uma/contracts-node";
import {
  ProposalDeletedEvent,
  ProposalExecutedEvent,
  TransactionsProposedEvent,
} from "@uma/contracts-node/typechain/core/ethers/OptimisticGovernor";
import { createEtherscanLinkMarkdown } from "@uma/common";
import assert from "assert";
import retry, { Options as RetryOptions } from "async-retry";
import { ContractReceipt, utils as ethersUtils } from "ethers";
import { request } from "graphql-request";
import { gql } from "graphql-tag";

import { getEventTopic } from "../utils/contracts";
import { createSnapshotProposalLink } from "../utils/logger";
import { logSubmittedDispute, logSubmittedExecution, logSubmittedProposal } from "./MonitorLogger";

import {
  getBlockTimestamp,
  getContractInstanceWithProvider,
  getOgByAddress,
  getOo,
  Logger,
  MonitoringParams,
  runQueryFilter,
  SupportedBonds,
  tryHexToUtf8String,
} from "./common";
import {
  GraphqlData,
  isMatchingSafe,
  isSnapshotProposalGraphql,
  parseRules,
  onChainTxsMatchSnapshot,
  RulesParameters,
  SafeSnapSafe,
  SnapshotProposalGraphql,
  verifyIpfs,
  verifyProposal,
  verifyRules,
  verifyVoteOutcome,
} from "./SnapshotVerification";

interface SupportedParameters {
  parsedRules: RulesParameters;
  currency: string;
  bond: string;
}

interface SupportedModules {
  [ogAddress: string]: SupportedParameters;
}

export interface SupportedProposal {
  event: TransactionsProposedEvent;
  parameters: SupportedParameters;
}

export interface DisputableProposal extends SupportedProposal {
  verificationResult: { verified: false; error: string };
}

// Expanded interface for easier processing of Snapshot proposals. Original Snapshot proposal can contain multiple safes
// that would need to be proposed on-chain separately. SafeSnapSafe array of plugins.safeSnap.safes from the original
// Snapshot proposal is flattened into multiple SnapshotProposalExpanded objects. Each SnapshotProposalExpanded object
// contains one safe from the original Snapshot proposal together with all other properties from the original Snapshot
// proposal.
export interface SnapshotProposalExpanded extends Omit<SnapshotProposalGraphql, "plugins"> {
  safe: SafeSnapSafe;
}

// Checks that currency is among supportedBonds and that the bond amount exactly matches.
const isBondSupported = (currency: string, bond: string, supportedBonds?: SupportedBonds): boolean => {
  for (const supportedCurrency in supportedBonds) {
    if (ethersUtils.getAddress(currency) === ethersUtils.getAddress(supportedCurrency)) {
      return supportedBonds[supportedCurrency] === bond;
    }
  }
  return false;
};

// Filters through all monitored OGs and returns all supported modules with their parameters. Specifically, this checks
// that standard parsable rules are present and that the bond currency and amount is supported.
const getSupportedModules = async (params: MonitoringParams): Promise<SupportedModules> => {
  const supportedModules: SupportedModules = {};

  await Promise.all(
    params.ogAddresses.map(async (ogAddress) => {
      const og = await getOgByAddress(params, ogAddress);
      const rules = await og.rules();
      const parsedRules = parseRules(rules);
      const currency = await og.collateral();
      const bond = (await og.bondAmount()).toString();
      if (parsedRules !== null && isBondSupported(currency, bond, params.supportedBonds))
        supportedModules[ogAddress] = { parsedRules, currency, bond };
    })
  );

  return supportedModules;
};

const getModuleParameters = (ogAddress: string, supportedModules: SupportedModules): SupportedParameters => {
  return supportedModules[ethersUtils.getAddress(ogAddress)];
};

// Queries snapshot for all space proposals that have been closed and have a plugin of safeSnap. The query also filters
// only for basic type proposals that oSnap automation supports. This uses provided retry config, but ultimately throws
// if the Snapshot query fails after all retries.
const getSnapshotProposals = async (
  spaceId: string,
  url: string,
  retryOptions: RetryOptions
): Promise<Array<SnapshotProposalGraphql>> => {
  const query = gql(/* GraphQL */ `
    query GetProposals($spaceId: String) {
      proposals(
        where: { space: $spaceId, type: "basic", plugins_contains: "safeSnap", scores_state: "final", state: "closed" }
        orderBy: "created"
        orderDirection: desc
      ) {
        id
        ipfs
        type
        choices
        start
        end
        state
        space {
          id
        }
        scores
        quorum
        scores_total
        plugins
      }
    }
  `);
  const graphqlData = await retry(
    () => request<GraphqlData, { spaceId: string }>(url, query, { spaceId }),
    retryOptions
  );
  // Filter only for proposals that have a properly configured safeSnap plugin.
  return graphqlData.proposals.filter(isSnapshotProposalGraphql);
};

// Get all finalized basic safeSnap proposals for supported spaces and safes.
const getSupportedSnapshotProposals = async (
  supportedModules: SupportedModules,
  params: MonitoringParams
): Promise<Array<SnapshotProposalExpanded>> => {
  // Get supported space names from supported modules.
  const supportedSpaces = Array.from(
    new Set(Object.values(supportedModules).map((supportedModule) => supportedModule.parsedRules.space))
  );

  // Get all finalized basic safeSnap proposals for supported spaces.
  const snapshotProposals = (
    await Promise.all(
      supportedSpaces.map(async (space) => getSnapshotProposals(space, params.graphqlEndpoint, params.retryOptions))
    )
  ).flat();

  // Expand Snapshot proposals to include only one safe per proposal.
  const expandedProposals: SnapshotProposalExpanded[] = snapshotProposals.flatMap((proposal) => {
    const { plugins, ...clonedObject } = proposal;
    return proposal.plugins.safeSnap.safes.map((safe) => ({ ...clonedObject, safe }));
  });

  // Return only proposals from supported safes.
  return expandedProposals.filter((proposal) => isSafeSupported(proposal.safe, supportedModules, params.chainId));
};

// Get all proposals on provided oSnap modules that have not been discarded. Discards are most likely due to disputes,
// but can also occur on OOv3 upgrades.
const getUndiscardedProposals = async (
  ogAddresses: string[],
  params: MonitoringParams
): Promise<Array<TransactionsProposedEvent>> => {
  // Get all proposals for all provided modules.
  const allProposals = (
    await Promise.all(
      ogAddresses.map(async (ogAddress) => {
        const og = await getOgByAddress(params, ogAddress);
        return runQueryFilter<TransactionsProposedEvent>(og, og.filters.TransactionsProposed(), {
          start: 0,
          end: params.blockRange.end,
        });
      })
    )
  ).flat();

  // Get all deleted proposals for all provided modules.
  const deletedProposals = (
    await Promise.all(
      ogAddresses.map(async (ogAddress) => {
        const og = await getOgByAddress(params, ogAddress);
        return runQueryFilter<ProposalDeletedEvent>(og, og.filters.ProposalDeleted(), {
          start: 0,
          end: params.blockRange.end,
        });
      })
    )
  ).flat();

  // Filter out all proposals that have been deleted by matching assertionId. assertionId should be sufficient property
  // for filtering as it is derived from module address, transaction content and assertion time among other factors.
  const deletedAssertionIds = new Set(deletedProposals.map((deletedProposal) => deletedProposal.args.assertionId));
  return allProposals.filter((proposal) => !deletedAssertionIds.has(proposal.args.assertionId));
};

// Checks if a safeSnap safe from Snapshot proposal is supported by oSnap automation.
const isSafeSupported = (safe: SafeSnapSafe, supportedModules: SupportedModules, chainId: number): boolean => {
  for (const ogAddress in supportedModules) {
    if (isMatchingSafe(safe, chainId, ogAddress)) return true;
  }
  return false;
};

// Filters out all Snapshot proposals that have been proposed on-chain. This is done by matching safe, explanation and
// proposed transactions.
const filterPotentialProposals = (
  supportedProposals: SnapshotProposalExpanded[],
  onChainProposals: TransactionsProposedEvent[],
  params: MonitoringParams
): SnapshotProposalExpanded[] => {
  return supportedProposals.filter((supportedProposal) => {
    const matchingOnChainProposals = onChainProposals.filter((onChainProposal) => {
      // Check if safe and explanation match
      if (
        isMatchingSafe(supportedProposal.safe, params.chainId, onChainProposal.address) &&
        supportedProposal.ipfs === tryHexToUtf8String(onChainProposal.args.explanation)
      ) {
        // Check if proposed transactions match
        return onChainTxsMatchSnapshot(onChainProposal, supportedProposal.safe);
      }
      return false;
    });
    // Exclude Snapshot proposals with matching on-chain proposals
    return matchingOnChainProposals.length === 0;
  });
};

// Filters out all Snapshot proposals that cannot be proposed due to blocking on-chain proposals. This is done by
// matching safe and proposed transactions.
const filterUnblockedProposals = async (
  potentialProposals: SnapshotProposalExpanded[],
  onChainProposals: TransactionsProposedEvent[],
  params: MonitoringParams
): Promise<SnapshotProposalExpanded[]> => {
  // Filter out all on-chain proposals that have been executed since they cannot block new proposals.
  const unexecutedProposals = await filterUnexecutedProposals(onChainProposals, params);

  return potentialProposals.filter((potentialProposal) => {
    // Unexecuted proposals with the same safe and matching transactions would block the new proposal.
    const blockingOnChainProposals = unexecutedProposals.filter((unexecutedProposal) => {
      return (
        isMatchingSafe(potentialProposal.safe, params.chainId, unexecutedProposal.address) &&
        onChainTxsMatchSnapshot(unexecutedProposal, potentialProposal.safe)
      );
    });
    // Exclude Snapshot proposals with blocking on-chain proposals
    return blockingOnChainProposals.length === 0;
  });
};

// Verifies proposals before they are proposed on-chain.
const filterVerifiedProposals = async (
  proposals: SnapshotProposalExpanded[],
  supportedModules: SupportedModules,
  params: MonitoringParams
): Promise<SnapshotProposalExpanded[]> => {
  // Convert expanded proposals back to GraphqlData format as this is used in SnapshotVerification.
  const graphqlData: GraphqlData = {
    proposals: proposals.map((proposal) => {
      const { safe, ...clonedObject } = proposal;
      return { ...clonedObject, plugins: { safeSnap: { safes: [safe] } } };
    }),
  };

  // Verify all potential proposals.
  const lastTimestamp = await getBlockTimestamp(params.provider, params.blockRange.end);
  const verifiedProposals = (
    await Promise.all(
      graphqlData.proposals.map(async (proposal) => {
        // Check that the proposal was approved properly on Snapshot assuming we are at the end block timestamp.
        const voteOutcomVerified = verifyVoteOutcome(proposal, lastTimestamp, 0).verified;

        // Check that proposal is hosted on IPFS and its content matches.
        const ipfsVerified = (await verifyIpfs(proposal, params)).verified;

        // Check that the proposal meets rules requirements for the target oSnap module.
        const rulesVerified = verifyRules(
          getModuleParameters(proposal.plugins.safeSnap.safes[0].umaAddress, supportedModules).parsedRules,
          proposal
        ).verified;

        // Return verification result together with original proposal. This is used for filtering below.
        return { verified: voteOutcomVerified && ipfsVerified && rulesVerified, proposal };
      })
    )
  ).filter((proposal) => proposal.verified); // Filter out all proposals that did not pass verification.

  // Convert back to SnapshotProposalExpanded format.
  return verifiedProposals.map((verificationResult) => {
    const proposal = verificationResult.proposal;
    const { plugins, ...clonedObject } = proposal;
    return { ...clonedObject, safe: proposal.plugins.safeSnap.safes[0] };
  });
};

// Filters out all proposals that have been executed on-chain. This results in proposals both before and after their
// challenge period.
const filterUnexecutedProposals = async (
  proposals: TransactionsProposedEvent[],
  params: MonitoringParams
): Promise<TransactionsProposedEvent[]> => {
  // Get all assertion Ids from executed proposals covering modules in input proposals.
  const executedAssertionIds = new Set(
    (
      await Promise.all(
        Array.from(new Set(proposals.map((proposal) => proposal.address))).map(async (ogAddress) => {
          const og = await getOgByAddress(params, ogAddress);
          const executedProposals = await runQueryFilter<ProposalExecutedEvent>(og, og.filters.ProposalExecuted(), {
            start: 0,
            end: params.blockRange.end,
          });
          return executedProposals.map((executedProposal) => executedProposal.args.assertionId);
        })
      )
    ).flat()
  );

  // Filter out all proposals that have been executed based on matching assertionId.
  return proposals.filter((proposal) => !executedAssertionIds.has(proposal.args.assertionId));
};

// Filter function to check if challenge period has passed for a proposal.
const hasChallengePeriodEnded = (proposal: TransactionsProposedEvent, timestamp: number): boolean => {
  return timestamp >= proposal.args.challengeWindowEnds.toNumber();
};

// Filters supported proposal events and adds their parameters to the result.
const getSupportedProposals = async (
  proposals: TransactionsProposedEvent[],
  params: MonitoringParams
): Promise<SupportedProposal[]> => {
  // Get OOv3 for checking if assertion's bond is supported.
  const oo = await getOo(params);

  // Keep only proposals whose rules are parsable and bond is supported based on its assertionId.
  const supportedProposals = (
    await Promise.all(
      proposals.map(async (event) => {
        const parsedRules = parseRules(event.args.rules);
        const { currency, bond } = await oo.getAssertion(event.args.assertionId);
        const isSupported = parsedRules !== null && isBondSupported(currency, bond.toString(), params.supportedBonds);
        return isSupported ? { event, parameters: { parsedRules, currency, bond: bond.toString() } } : null;
      })
    )
  ).filter((proposal) => proposal !== null) as SupportedProposal[];

  return supportedProposals;
};

// Filter proposals that did not pass verification and also retain verification result for logging.
const getDisputableProposals = async (
  proposals: SupportedProposal[],
  params: MonitoringParams
): Promise<DisputableProposal[]> => {
  // TODO: We should separately handle IPFS and Graphql server errors. We don't want to submit disputes immediately just
  // because IPFS gateway or Snapshot backend is down.
  return (
    await Promise.all(
      proposals.map(async (proposal) => {
        const verificationResult = await verifyProposal(proposal.event, params);
        return !verificationResult.verified ? { ...proposal, verificationResult } : null;
      })
    )
  ).filter((proposal) => proposal !== null) as DisputableProposal[];
};

const approveBond = async (
  provider: Provider,
  signer: Signer,
  currency: string,
  bond: string,
  spender: string
): Promise<void> => {
  // If existing approval matches the bond, no need to proceed.
  const currencyContract = await getContractInstanceWithProvider<ERC20Ethers>("ERC20", provider, currency);
  const currentAllowance = await currencyContract.allowance(await signer.getAddress(), spender);
  if (currentAllowance.toString() === bond) return;

  try {
    await (await currencyContract.connect(signer).approve(spender, bond)).wait();
  } catch (error) {
    // There is no point in proceeding with proposal/dispute if bond approval failed, so we throw an error.
    assert(error instanceof Error, "Unexpected Error type!");
    throw new Error(`Bond approval for ${spender} failed: ${error.message}`);
  }
};

const submitProposals = async (
  logger: typeof Logger,
  proposals: SnapshotProposalExpanded[],
  supportedModules: SupportedModules,
  params: MonitoringParams
) => {
  assert(params.signer !== undefined, "Signer must be set to propose transactions.");

  for (const proposal of proposals) {
    const og = await getOgByAddress(params, proposal.safe.umaAddress);

    // Approve bond based on stored module parameters.
    const moduleParameters = getModuleParameters(proposal.safe.umaAddress, supportedModules);
    await approveBond(params.provider, params.signer, moduleParameters.currency, moduleParameters.bond, og.address);

    // Create transaction parameters.
    const transactions = proposal.safe.txs.map((transaction) => {
      return {
        to: transaction.mainTransaction.to,
        operation: transaction.mainTransaction.operation,
        value: transaction.mainTransaction.value,
        data: transaction.mainTransaction.data,
      };
    });
    const explanation = ethersUtils.toUtf8Bytes(proposal.ipfs);

    // Create potential log for simulating/proposing.
    const proposalAttemptLog = {
      at: "oSnapAutomation",
      mrkdwn:
        "Trying to submit proposal for " +
        createSnapshotProposalLink(params.snapshotEndpoint, proposal.space.id, proposal.id) +
        " on oSnap module " +
        createEtherscanLinkMarkdown(proposal.safe.umaAddress, params.chainId) +
        " at Snapshot space " +
        proposal.space.id,
      notificationPath: "optimistic-governor",
    };

    // Check that proposal submission would succeed.
    try {
      await og.callStatic.proposeTransactions(transactions, explanation, { from: await params.signer.getAddress() });
    } catch (error) {
      // Log error and proceed with the next proposal.
<<<<<<< HEAD
      logger.error({ ...proposalErrorLog, message: "Proposal submission would fail!", error });
=======
      // TODO: We should separately handle the duplicate proposals error. This can occur if there are multiple proposals
      // with the same transactions (e.g. funding in same amount tranches split across multiple proposals). We should
      // only warn when first encountering the blocking proposal and then ignore it in any future runs.
      logger.error({ ...proposalAttemptLog, message: "Proposal submission would fail!", error });
      continue;
    }

    // If submitting transactions is disabled, log the proposal attempt and proceed with the next proposal.
    if (!params.submitAutomation) {
      logger.info({ ...proposalAttemptLog, message: "Proposal transaction would succeed" });
>>>>>>> 6aaf13b7
      continue;
    }

    // Submit proposal and get receipt.
    let receipt: ContractReceipt;
    try {
      const tx = await og.connect(params.signer).proposeTransactions(transactions, explanation);
      receipt = await tx.wait();
    } catch (error) {
      // Log error and proceed with the next proposal.
      logger.error({ ...proposalAttemptLog, message: "Proposal submission failed!", error });
      continue;
    }

    // Log submitted proposal.
    const ogEvent = receipt.events?.find((e): e is TransactionsProposedEvent => e.event === "TransactionsProposed");
    const ooEvent = receipt.events?.find((e) => e.topics[0] === getEventTopic("OptimisticOracleV3", "AssertionMade"));
    assert(ogEvent !== undefined, "TransactionsProposed event not found.");
    assert(ooEvent !== undefined, "AssertionMade event not found.");
    await logSubmittedProposal(
      logger,
      {
        og: og.address,
        tx: receipt.transactionHash,
        ooEventIndex: ooEvent.logIndex,
      },
      proposal,
      params
    );
  }
};

const submitDisputes = async (logger: typeof Logger, proposals: DisputableProposal[], params: MonitoringParams) => {
  assert(params.signer !== undefined, "Signer must be set to dispute proposals.");
  const disputerAddress = await params.signer.getAddress();

  for (const proposal of proposals) {
    const oo = await getOo(params);

    // Approve bond based on passed proposal parameters.
    await approveBond(
      params.provider,
      params.signer,
      proposal.parameters.currency,
      proposal.parameters.bond,
      oo.address
    );

    // Create potential log for simulating/disputing.
    const disputeAttemptLog = {
      at: "oSnapAutomation",
      mrkdwn:
        "Trying to submit dispute on assertionId " +
        proposal.event.args.assertionId +
        " related to proposalHash " +
        proposal.event.args.proposalHash +
        " posted on oSnap module " +
        createEtherscanLinkMarkdown(proposal.event.address, params.chainId) +
        " at Snapshot space " +
        proposal.parameters.parsedRules.space,
      notificationPath: "optimistic-governor",
    };

    // Check that dispute submission would succeed.
    try {
      await oo.callStatic.disputeAssertion(proposal.event.args.assertionId, disputerAddress, {
        from: disputerAddress,
      });
    } catch (error) {
      // Log error and proceed with the next dispute.
      logger.error({ ...disputeAttemptLog, message: "Dispute submission would fail!", error });
      continue;
    }

    // If submitting transactions is disabled, log the dispute attempt and proceed with the next dispute.
    if (!params.submitAutomation) {
      logger.info({ ...disputeAttemptLog, message: "Dispute transaction would succeed" });
      continue;
    }

    // Submit dispute and get receipt.
    let receipt: ContractReceipt;
    try {
      const tx = await oo.connect(params.signer).disputeAssertion(proposal.event.args.assertionId, disputerAddress);
      receipt = await tx.wait();
    } catch (error) {
      // Log error and proceed with the next dispute.
      logger.error({ ...disputeAttemptLog, message: "Dispute submission failed!", error });
      continue;
    }

    // Log submitted dispute.
    const disputeEvent = receipt.events?.find((e) => e.event === "AssertionDisputed");
    assert(disputeEvent !== undefined, "AssertionDisputed event not found.");
    await logSubmittedDispute(logger, proposal, disputeEvent.transactionHash, params);
  }
};

const submitExecutions = async (logger: typeof Logger, proposals: SupportedProposal[], params: MonitoringParams) => {
  assert(params.signer !== undefined, "Signer must be set to execute proposals.");
  const executorAddress = await params.signer.getAddress();

  for (const proposal of proposals) {
    const og = await getOgByAddress(params, proposal.event.address);

    // Create potential log for simulating/executing.
    const executionAttemptLog = {
      at: "oSnapAutomation",
      mrkdwn:
        "Trying to execute proposal with proposalHash " +
        proposal.event.args.proposalHash +
        " posted on oSnap module " +
        createEtherscanLinkMarkdown(proposal.event.address, params.chainId) +
        " at Snapshot space " +
        proposal.parameters.parsedRules.space,
      notificationPath: "optimistic-governor",
    };

    // Check that execution submission would succeed.
    try {
      await og.callStatic.executeProposal(proposal.event.args.proposal.transactions, { from: executorAddress });
    } catch (error) {
      // The execution might revert for various reasons (e.g. insufficient funds in safe, transaction guard blocking or
      // the module has been unplugged). In most of these cases there is nothing the on-call can do, thus log this at
      // warn level and proceed with the next execution.
      logger.info({ ...executionAttemptLog, message: "Proposal execution would fail!", error });
      continue;
    }

    // If submitting transactions is disabled, log the execution attempt and proceed with the next execution.
    if (!params.submitAutomation) {
      logger.info({ ...executionAttemptLog, message: "Execution transaction would succeed" });
      continue;
    }

    // Submit execution and get receipt.
    let receipt: ContractReceipt;
    try {
      const tx = await og.connect(params.signer).executeProposal(proposal.event.args.proposal.transactions);
      receipt = await tx.wait();
    } catch (error) {
      // Log error and proceed with the next execution.
      logger.error({ ...executionAttemptLog, message: "Proposal execution failed!", error });
      continue;
    }

    // Log submitted execution.
    const executionEvent = receipt.events?.find((e) => e.event === "ProposalExecuted");
    assert(executionEvent !== undefined, "ProposalExecuted event not found.");
    await logSubmittedExecution(logger, proposal, executionEvent.transactionHash, params);
  }
};

export const proposeTransactions = async (logger: typeof Logger, params: MonitoringParams): Promise<void> => {
  // Get supported modules.
  const supportedModules = await getSupportedModules(params);

  // Get all finalized basic safeSnap proposals for supported spaces and safes.
  const supportedProposals = await getSupportedSnapshotProposals(supportedModules, params);

  // Get all undiscarded on-chain proposals for supported modules.
  const onChainProposals = await getUndiscardedProposals(Object.keys(supportedModules), params);

  // Filter Snapshot proposals that could potentially be proposed on-chain.
  const potentialProposals = filterPotentialProposals(supportedProposals, onChainProposals, params);
  const unblockedProposals = await filterUnblockedProposals(potentialProposals, onChainProposals, params);
  const verifiedProposals = await filterVerifiedProposals(unblockedProposals, supportedModules, params);

  // Submit proposals.
  await submitProposals(logger, verifiedProposals, supportedModules, params);
};

export const disputeProposals = async (logger: typeof Logger, params: MonitoringParams): Promise<void> => {
  // Get all undiscarded on-chain proposals for all monitored modules.
  const onChainProposals = await getUndiscardedProposals(params.ogAddresses, params);

  // Filter out all proposals that have been executed on-chain.
  const unexecutedProposals = await filterUnexecutedProposals(onChainProposals, params);

  // Filter out all proposals that have passed their challenge period.
  const lastTimestamp = await getBlockTimestamp(params.provider, params.blockRange.end);
  const liveProposals = unexecutedProposals.filter((proposal) => !hasChallengePeriodEnded(proposal, lastTimestamp));

  // Filter only supported proposals and get their parameters.
  const supportedProposals = await getSupportedProposals(liveProposals, params);

  // Filter proposals that did not pass verification and also retain verification result for logging.
  const disputableProposals = await getDisputableProposals(supportedProposals, params);

  // Submit disputes.
  await submitDisputes(logger, disputableProposals, params);
};

export const executeProposals = async (logger: typeof Logger, params: MonitoringParams): Promise<void> => {
  // Get all undiscarded on-chain proposals for all monitored modules.
  const onChainProposals = await getUndiscardedProposals(params.ogAddresses, params);

  // Filter out all proposals that have been executed on-chain.
  const unexecutedProposals = await filterUnexecutedProposals(onChainProposals, params);

  // Filter out all proposals that have not passed their challenge period.
  const lastTimestamp = await getBlockTimestamp(params.provider, params.blockRange.end);
  const unchallengedProposals = unexecutedProposals.filter((proposal) =>
    hasChallengePeriodEnded(proposal, lastTimestamp)
  );

  // Filter only supported proposals and get their parameters.
  const supportedProposals = await getSupportedProposals(unchallengedProposals, params);

  // Submit executions.
  await submitExecutions(logger, supportedProposals, params);
};<|MERGE_RESOLUTION|>--- conflicted
+++ resolved
@@ -446,12 +446,6 @@
       await og.callStatic.proposeTransactions(transactions, explanation, { from: await params.signer.getAddress() });
     } catch (error) {
       // Log error and proceed with the next proposal.
-<<<<<<< HEAD
-      logger.error({ ...proposalErrorLog, message: "Proposal submission would fail!", error });
-=======
-      // TODO: We should separately handle the duplicate proposals error. This can occur if there are multiple proposals
-      // with the same transactions (e.g. funding in same amount tranches split across multiple proposals). We should
-      // only warn when first encountering the blocking proposal and then ignore it in any future runs.
       logger.error({ ...proposalAttemptLog, message: "Proposal submission would fail!", error });
       continue;
     }
@@ -459,7 +453,6 @@
     // If submitting transactions is disabled, log the proposal attempt and proceed with the next proposal.
     if (!params.submitAutomation) {
       logger.info({ ...proposalAttemptLog, message: "Proposal transaction would succeed" });
->>>>>>> 6aaf13b7
       continue;
     }
 

import {
  ProposalDeletedEvent,
  ProposalExecutedEvent,
  SetCollateralAndBondEvent,
  SetEscalationManagerEvent,
  SetIdentifierEvent,
  SetLivenessEvent,
  SetRulesEvent,
  TargetSetEvent,
  TransactionExecutedEvent,
  TransactionsProposedEvent,
} from "@uma/contracts-node/typechain/core/ethers/OptimisticGovernor";
<<<<<<< HEAD
import { constants as ethersConstants } from "ethers";
import { getProxyDeploymentTxs, Logger, MonitoringParams, runQueryFilter, getOgByAddress, getOo } from "./common";
=======
import {
  ethersConstants,
  generateTenderlySimulation,
  getProxyDeploymentTxs,
  Logger,
  MonitoringParams,
  runQueryFilter,
  getOgByAddress,
  getOo,
} from "./common";
>>>>>>> 48a4f66f
import { logProposalDeleted, logProposalExecuted, logSetCollateralAndBond, logSetRules } from "./MonitorLogger";
import {
  logProxyDeployed,
  logSetIdentifier,
  logSetLiveness,
  logTransactions,
  logTransactionsExecuted,
  logSetEscalationManager,
} from "./MonitorLogger";
import { verifyProposal } from "./SnapshotVerification";

export async function monitorTransactionsProposed(logger: typeof Logger, params: MonitoringParams): Promise<void> {
  const oo = await getOo(params);

  const transactions = (
    await Promise.all(
      params.ogAddresses.map(async (ogAddress) => {
        const og = await getOgByAddress(params, ogAddress);
        return runQueryFilter<TransactionsProposedEvent>(og, og.filters.TransactionsProposed(), params.blockRange);
      })
    )
  ).flat();

  const getAssertionEventIndex = async (assertionId: string): Promise<number> => {
    const assertionMade = await runQueryFilter(oo, oo.filters.AssertionMade(assertionId), params.blockRange);
    return assertionMade[0].logIndex; // There should only be one event matching unique assertionId.
  };

  for (const transaction of transactions) {
    const snapshotVerification = await verifyProposal(transaction, params);

    // Try Tenderly simulation if enabled.
    let simulationResult;
    try {
      simulationResult = params.useTenderly ? await generateTenderlySimulation(transaction, params) : undefined;
    } catch {
      simulationResult = undefined;
    }
    await logTransactions(
      logger,
      {
        og: transaction.address,
        proposer: transaction.args.proposer,
        proposalTime: transaction.args.proposalTime,
        assertionId: transaction.args.assertionId,
        proposalHash: transaction.args.proposalHash,
        explanation: transaction.args.explanation,
        rules: transaction.args.rules,
        challengeWindowEnds: transaction.args.challengeWindowEnds,
        tx: transaction.transactionHash,
        ooEventIndex: await getAssertionEventIndex(transaction.args.assertionId),
      },
      params,
      snapshotVerification,
      simulationResult
    );
  }
}

export async function monitorTransactionsExecuted(logger: typeof Logger, params: MonitoringParams): Promise<void> {
  const transactions = (
    await Promise.all(
      params.ogAddresses.map(async (ogAddress) => {
        const og = await getOgByAddress(params, ogAddress);
        return runQueryFilter<TransactionExecutedEvent>(og, og.filters.TransactionExecuted(), params.blockRange);
      })
    )
  ).flat();
  for (const transaction of transactions) {
    await logTransactionsExecuted(
      logger,
      {
        og: transaction.address,
        assertionId: transaction.args.assertionId,
        proposalHash: transaction.args.proposalHash,
        transactionIndex: transaction.args.transactionIndex,
        tx: transaction.transactionHash,
      },
      params
    );
  }
}

export async function monitorProposalExecuted(logger: typeof Logger, params: MonitoringParams): Promise<void> {
  const transactions = (
    await Promise.all(
      params.ogAddresses.map(async (ogAddress) => {
        const og = await getOgByAddress(params, ogAddress);
        return runQueryFilter<ProposalExecutedEvent>(og, og.filters.ProposalExecuted(), params.blockRange);
      })
    )
  ).flat();
  for (const transaction of transactions) {
    await logProposalExecuted(
      logger,
      {
        og: transaction.address,
        assertionId: transaction.args.assertionId,
        proposalHash: transaction.args.proposalHash,
        tx: transaction.transactionHash,
      },
      params
    );
  }
}

export async function monitorProposalDeleted(logger: typeof Logger, params: MonitoringParams): Promise<void> {
  const transactions = (
    await Promise.all(
      params.ogAddresses.map(async (ogAddress) => {
        const og = await getOgByAddress(params, ogAddress);
        return runQueryFilter<ProposalDeletedEvent>(og, og.filters.ProposalDeleted(), params.blockRange);
      })
    )
  ).flat();
  for (const transaction of transactions) {
    await logProposalDeleted(
      logger,
      {
        og: transaction.address,
        assertionId: transaction.args.assertionId,
        proposalHash: transaction.args.proposalHash,
        tx: transaction.transactionHash,
      },
      params
    );
  }
}

export async function monitorSetCollateralAndBond(logger: typeof Logger, params: MonitoringParams): Promise<void> {
  const transactions = (
    await Promise.all(
      params.ogAddresses.map(async (ogAddress) => {
        const og = await getOgByAddress(params, ogAddress);
        return runQueryFilter<SetCollateralAndBondEvent>(og, og.filters.SetCollateralAndBond(), params.blockRange);
      })
    )
  ).flat();
  for (const transaction of transactions) {
    await logSetCollateralAndBond(
      logger,
      {
        og: transaction.address,
        collateral: transaction.args.collateral,
        bond: transaction.args.bondAmount,
        tx: transaction.transactionHash,
      },
      params
    );
  }
}

export async function monitorSetRules(logger: typeof Logger, params: MonitoringParams): Promise<void> {
  const transactions = (
    await Promise.all(
      params.ogAddresses.map(async (ogAddress) => {
        const og = await getOgByAddress(params, ogAddress);
        return runQueryFilter<SetRulesEvent>(og, og.filters.SetRules(), params.blockRange);
      })
    )
  ).flat();
  for (const transaction of transactions) {
    await logSetRules(
      logger,
      { og: transaction.address, rules: transaction.args.rules, tx: transaction.transactionHash },
      params
    );
  }
}

export async function monitorSetLiveness(logger: typeof Logger, params: MonitoringParams): Promise<void> {
  const transactions = (
    await Promise.all(
      params.ogAddresses.map(async (ogAddress) => {
        const og = await getOgByAddress(params, ogAddress);
        return runQueryFilter<SetLivenessEvent>(og, og.filters.SetLiveness(), params.blockRange);
      })
    )
  ).flat();
  for (const transaction of transactions) {
    await logSetLiveness(
      logger,
      { og: transaction.address, liveness: transaction.args.liveness, tx: transaction.transactionHash },
      params
    );
  }
}

export async function monitorSetIdentifier(logger: typeof Logger, params: MonitoringParams): Promise<void> {
  const transactions = (
    await Promise.all(
      params.ogAddresses.map(async (ogAddress) => {
        const og = await getOgByAddress(params, ogAddress);
        return runQueryFilter<SetIdentifierEvent>(og, og.filters.SetIdentifier(), params.blockRange);
      })
    )
  ).flat();
  for (const transaction of transactions) {
    await logSetIdentifier(
      logger,
      { og: transaction.address, identifier: transaction.args.identifier, tx: transaction.transactionHash },
      params
    );
  }
}

export async function monitorSetEscalationManager(logger: typeof Logger, params: MonitoringParams): Promise<void> {
  const transactions = (
    await Promise.all(
      params.ogAddresses.map(async (ogAddress) => {
        const og = await getOgByAddress(params, ogAddress);
        return runQueryFilter<SetEscalationManagerEvent>(og, og.filters.SetEscalationManager(), params.blockRange);
      })
    )
  ).flat();
  for (const transaction of transactions) {
    await logSetEscalationManager(
      logger,
      {
        og: transaction.address,
        escalationManager: transaction.args.escalationManager,
        tx: transaction.transactionHash,
      },
      params
    );
  }
}

export async function monitorProxyDeployments(logger: typeof Logger, params: MonitoringParams): Promise<void> {
  const transactions = await getProxyDeploymentTxs(params);

  const getInitialTarget = async (ogAddress: string, blockNumber: number): Promise<string> => {
    const og = await getOgByAddress(params, ogAddress);
    const initialTargetSetEvent = (
      await runQueryFilter<TargetSetEvent>(og, og.filters.TargetSet(ethersConstants.AddressZero), {
        start: blockNumber,
        end: blockNumber,
      })
    )[0];
    return initialTargetSetEvent.args.newTarget;
  };

  for (const transaction of transactions) {
    await logProxyDeployed(
      logger,
      {
        proxy: transaction.args.proxy,
        masterCopy: transaction.args.masterCopy,
        tx: transaction.transactionHash,
        target: await getInitialTarget(transaction.args.proxy, transaction.blockNumber),
      },
      params
    );
  }
}<|MERGE_RESOLUTION|>--- conflicted
+++ resolved
@@ -10,12 +10,8 @@
   TransactionExecutedEvent,
   TransactionsProposedEvent,
 } from "@uma/contracts-node/typechain/core/ethers/OptimisticGovernor";
-<<<<<<< HEAD
 import { constants as ethersConstants } from "ethers";
-import { getProxyDeploymentTxs, Logger, MonitoringParams, runQueryFilter, getOgByAddress, getOo } from "./common";
-=======
 import {
-  ethersConstants,
   generateTenderlySimulation,
   getProxyDeploymentTxs,
   Logger,
@@ -24,7 +20,6 @@
   getOgByAddress,
   getOo,
 } from "./common";
->>>>>>> 48a4f66f
 import { logProposalDeleted, logProposalExecuted, logSetCollateralAndBond, logSetRules } from "./MonitorLogger";
 import {
   logProxyDeployed,

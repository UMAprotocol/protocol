--- conflicted
+++ resolved
@@ -1,10 +1,7 @@
 import { createEtherscanLinkMarkdown, TenderlySimulationResult } from "@uma/common";
 import { BigNumber } from "ethers";
 
-<<<<<<< HEAD
-=======
 import { createTenderlySimulationLink } from "../utils/logger";
->>>>>>> 49ab4794
 import { generateOOv3UILink, MonitoringParams, Logger, tryHexToUtf8String } from "./common";
 import { VerificationResponse } from "./SnapshotVerification";
 

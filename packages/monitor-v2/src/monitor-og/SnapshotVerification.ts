--- conflicted
+++ resolved
@@ -6,22 +6,14 @@
 import { request } from "graphql-request";
 import { gql } from "graphql-tag";
 
-<<<<<<< HEAD
-import { MonitoringParams, tryHexToUtf8String } from "./common";
-=======
 import { isDictionary, MonitoringParams, tryHexToUtf8String } from "./common";
->>>>>>> e3796027
 
 // If there are multiple transactions within a batch, they are aggregated as multiSend in the mainTransaction.
 interface MainTransaction {
   to: string;
   data: string;
   value: string;
-<<<<<<< HEAD
-  operation: "0" | "1";
-=======
   operation: "0" | "1"; // Operation type: 0 == call, 1 == delegate call.
->>>>>>> e3796027
 }
 
 // We only include properties that will be verified by the bot.
@@ -48,12 +40,8 @@
 
 // We only type the properties requested in the GraphQL queries. This extends SnapshotProposalIpfs, but we need to
 // override the space property.
-<<<<<<< HEAD
 export interface SnapshotProposalGraphql extends Omit<SnapshotProposalIpfs, "space"> {
   id: string;
-=======
-interface SnapshotProposalGraphql extends Omit<SnapshotProposalIpfs, "space"> {
->>>>>>> e3796027
   ipfs: string;
   state: string;
   space: { id: string };
@@ -81,22 +69,14 @@
 }
 
 // Type guard for MainTransaction.
-<<<<<<< HEAD
-const isMainTransaction = (transaction: MainTransaction): transaction is MainTransaction => {
-=======
 const isMainTransaction = (transaction: unknown): transaction is MainTransaction => {
   if (!isDictionary(transaction)) return false;
->>>>>>> e3796027
   try {
     BigNumber.from(transaction.value);
   } catch {
     return false;
   }
   return (
-<<<<<<< HEAD
-    typeof transaction === "object" &&
-=======
->>>>>>> e3796027
     typeof transaction.to === "string" &&
     ethersUtils.isAddress(transaction.to) &&
     ethersUtils.isHexString(transaction.data) &&
@@ -107,15 +87,6 @@
 };
 
 // Type guard for SafeSnapSafe.
-<<<<<<< HEAD
-const isSafeSnapSafe = (safe: SafeSnapSafe): safe is SafeSnapSafe => {
-  return (
-    typeof safe === "object" &&
-    Array.isArray(safe.txs) &&
-    safe.txs.every((tx) => isMainTransaction(tx.mainTransaction)) &&
-    typeof safe.network === "string" &&
-    parseInt(safe.network, 10) > 0 &&
-=======
 const isSafeSnapSafe = (safe: unknown): safe is SafeSnapSafe => {
   return (
     isDictionary(safe) &&
@@ -124,41 +95,22 @@
     typeof safe.network === "string" &&
     Number.isInteger(Number(safe.network)) &&
     Number(safe.network) >= 0 &&
->>>>>>> e3796027
     typeof safe.umaAddress === "string" &&
     ethersUtils.isAddress(safe.umaAddress)
   );
 };
 
 // Type guard for SafeSnapPlugin.
-<<<<<<< HEAD
-const isSafeSnapPlugin = (plugin: SafeSnapPlugin): plugin is SafeSnapPlugin => {
-  return (
-    typeof plugin === "object" &&
-    plugin.safeSnap &&
-=======
 const isSafeSnapPlugin = (plugin: unknown): plugin is SafeSnapPlugin => {
   return (
     isDictionary(plugin) &&
     isDictionary(plugin.safeSnap) &&
->>>>>>> e3796027
     Array.isArray(plugin.safeSnap.safes) &&
     plugin.safeSnap.safes.every((safe) => isSafeSnapSafe(safe))
   );
 };
 
 // Type guard for SnapshotProposalIpfs.
-<<<<<<< HEAD
-const isSnapshotProposalIpfs = (proposal: SnapshotProposalIpfs): proposal is SnapshotProposalIpfs => {
-  return (
-    typeof proposal === "object" &&
-    typeof proposal.space === "string" &&
-    typeof proposal.type === "string" &&
-    Array.isArray(proposal.choices) &&
-    typeof proposal.start === "number" &&
-    typeof proposal.end === "number" &&
-    proposal.plugins &&
-=======
 const isSnapshotProposalIpfs = (proposal: unknown): proposal is SnapshotProposalIpfs => {
   return (
     isDictionary(proposal) &&
@@ -168,27 +120,12 @@
     proposal.choices.every((choice) => typeof choice === "string") &&
     typeof proposal.start === "number" &&
     typeof proposal.end === "number" &&
->>>>>>> e3796027
     isSafeSnapPlugin(proposal.plugins)
   );
 };
 
 // Type guard for SnapshotProposalGraphql.
-<<<<<<< HEAD
-export const isSnapshotProposalGraphql = (proposal: SnapshotProposalGraphql): proposal is SnapshotProposalGraphql => {
-  // SnapshotProposalGraphql is derived from SnapshotProposalIpfs, except for the space property that is overridden.
-  if (!proposal.space || typeof proposal.space.id !== "string") return false;
-  const ipfsProposal = { ...proposal, space: proposal.space.id };
-  return (
-    isSnapshotProposalIpfs(ipfsProposal) &&
-    typeof proposal.id === "string" &&
-    typeof proposal.ipfs === "string" &&
-    typeof proposal.state === "string" &&
-    proposal.space &&
-    typeof proposal.space.id === "string" &&
-    Array.isArray(proposal.scores) &&
-=======
-const isSnapshotProposalGraphql = (proposal: unknown): proposal is SnapshotProposalGraphql => {
+export const isSnapshotProposalGraphql = (proposal: unknown): proposal is SnapshotProposalGraphql => {
   if (!isDictionary(proposal)) return false;
   // SnapshotProposalGraphql is derived from SnapshotProposalIpfs, except for the space property that is overridden.
   if (!isDictionary(proposal.space) || typeof proposal.space.id !== "string") return false;
@@ -199,41 +136,26 @@
     typeof proposal.state === "string" &&
     Array.isArray(proposal.scores) &&
     proposal.scores.every((score) => typeof score === "number") &&
->>>>>>> e3796027
     typeof proposal.quorum === "number" &&
     typeof proposal.scores_total === "number"
   );
 };
 
 // Type guard for GraphqlData.
-<<<<<<< HEAD
-const isGraphqlData = (data: GraphqlData): data is GraphqlData => {
-  return (
-    typeof data === "object" &&
-=======
 const isGraphqlData = (data: unknown): data is GraphqlData => {
   return (
     isDictionary(data) &&
->>>>>>> e3796027
     Array.isArray(data.proposals) &&
     data.proposals.every((proposal) => isSnapshotProposalGraphql(proposal))
   );
 };
 
 // Type guard for IpfsData.
-<<<<<<< HEAD
-const isIpfsData = (data: IpfsData): data is IpfsData => {
-  return (
-    typeof data === "object" &&
-    data.data &&
-    typeof data.data.message === "object" &&
-=======
 const isIpfsData = (data: unknown): data is IpfsData => {
   return (
     isDictionary(data) &&
     isDictionary(data.data) &&
     isDictionary(data.data.message) &&
->>>>>>> e3796027
     isSnapshotProposalIpfs(data.data.message)
   );
 };
@@ -258,22 +180,10 @@
 
 // We don't want to throw an error if the GraphQL request fails for any reason, so we return an Error object instead
 // that will be logged by the bot.
-<<<<<<< HEAD
-const getGraphqlData = async (
-  ipfsHash: string,
-  url: string,
-  retryOptions: RetryOptions
-): Promise<GraphqlData | Error> => {
-  const query = gql(/* GraphQL */ `
-    query GetProposals($ipfsHash: String) {
-      proposals(first: 2, where: { ipfs: $ipfsHash }, orderBy: "created", orderDirection: desc) {
-        id
-=======
 const getGraphqlData = async (ipfsHash: string, url: string, retryOptions: RetryOptions): Promise<unknown | Error> => {
   const query = gql(/* GraphQL */ `
     query GetProposals($ipfsHash: String) {
       proposals(first: 2, where: { ipfs: $ipfsHash }, orderBy: "created", orderDirection: desc) {
->>>>>>> e3796027
         ipfs
         type
         choices
@@ -301,11 +211,7 @@
 
 // We don't want to throw an error if the IPFS request fails for any reason, so we return an Error object instead that
 // will be logged by the bot.
-<<<<<<< HEAD
-const getIpfsData = async (ipfsHash: string, url: string, retryOptions: RetryOptions): Promise<IpfsData | Error> => {
-=======
 const getIpfsData = async (ipfsHash: string, url: string, retryOptions: RetryOptions): Promise<unknown | Error> => {
->>>>>>> e3796027
   try {
     const response = await retry(async () => {
       const fetchResponse = await fetch(`${url}/${ipfsHash}`);
@@ -340,15 +246,10 @@
     return false;
   }
 
-<<<<<<< HEAD
   // Verify that both data sources has the same number of safes in the safeSnap plugin (ignoring safes with no txs).
   const ipfsSafes = ipfsProposal.plugins.safeSnap.safes.filter((safe) => safe.txs.length > 0);
   const graphqlSafes = graphqlProposal.plugins.safeSnap.safes.filter((safe) => safe.txs.length > 0);
   if (ipfsSafes.length !== graphqlSafes.length) {
-=======
-  // Verify that both data sources has the same number of safes in the safeSnap plugin.
-  if (ipfsProposal.plugins.safeSnap.safes.length !== graphqlProposal.plugins.safeSnap.safes.length) {
->>>>>>> e3796027
     return false;
   }
 
@@ -427,11 +328,7 @@
 };
 
 // Verify that the proposal was approved properly on Snapshot.
-<<<<<<< HEAD
 export const verifyVoteOutcome = (
-=======
-const verifyVoteOutcome = (
->>>>>>> e3796027
   proposal: SnapshotProposalGraphql,
   proposalTime: number,
   approvalIndex: number
@@ -460,22 +357,14 @@
   return { verified: true };
 };
 
-<<<<<<< HEAD
 export const isMatchingSafe = (safe: SafeSnapSafe, chainId: number, ogAddress: string): boolean => {
-=======
-const isMatchingSafe = (safe: SafeSnapSafe, chainId: number, ogAddress: string): boolean => {
->>>>>>> e3796027
   return (
     safe.network === chainId.toString() && ethersUtils.getAddress(safe.umaAddress) === ethersUtils.getAddress(ogAddress)
   );
 };
 
 // Verify that on-chain proposed transactions match the transactions from the safeSnap plugin.
-<<<<<<< HEAD
 export const onChainTxsMatchSnapshot = (proposalEvent: TransactionsProposedEvent, safe: SafeSnapSafe): boolean => {
-=======
-const onChainTxsMatchSnapshot = (proposalEvent: TransactionsProposedEvent, safe: SafeSnapSafe): boolean => {
->>>>>>> e3796027
   const safeSnapTransactions = safe.txs.map((tx) => tx.mainTransaction);
   const onChainTransactions = proposalEvent.args.proposal.transactions;
   if (safeSnapTransactions.length !== onChainTransactions.length) return false;
@@ -494,11 +383,7 @@
 };
 
 // Verify IPFS data is available and matches GraphQL data.
-<<<<<<< HEAD
 export const verifyIpfs = async (
-=======
-const verifyIpfs = async (
->>>>>>> e3796027
   graphqlProposal: SnapshotProposalGraphql,
   params: MonitoringParams
 ): Promise<VerificationResponse> => {
@@ -512,11 +397,7 @@
 };
 
 // Verify proposal against parsed rules.
-<<<<<<< HEAD
 export const verifyRules = (parsedRules: RulesParameters, proposal: SnapshotProposalGraphql): VerificationResponse => {
-=======
-const verifyRules = (parsedRules: RulesParameters, proposal: SnapshotProposalGraphql): VerificationResponse => {
->>>>>>> e3796027
   // Check space id.
   if (parsedRules.space !== proposal.space.id)
     return {
@@ -529,11 +410,7 @@
     return { verified: false, error: `Proposal did not meet rules quorum of ${parsedRules.quorum}` };
 
   // Check rules voting period.
-<<<<<<< HEAD
   if (proposal.end - proposal.start < parsedRules.votingPeriod * 3600)
-=======
-  if ((proposal.end - proposal.start) * 3600 < parsedRules.votingPeriod)
->>>>>>> e3796027
     return {
       verified: false,
       error: `Proposal voting period was shorter than ${parsedRules.votingPeriod} hours required by rules`,

--- conflicted
+++ resolved
@@ -1,10 +1,6 @@
 import { Provider } from "@ethersproject/abstract-provider";
-<<<<<<< HEAD
 import { BigNumber, ethers } from "ethers";
-=======
 import { OptimisticOracleV2Ethers } from "@uma/contracts-node";
-import { ethers } from "ethers";
->>>>>>> b4c27641
 
 /**
  * Calculate the unique ID for a request.
@@ -59,7 +55,7 @@
 }
 
 interface ResolutionData {
-  readonly resolvedValue: number | boolean; // Resolved value.
+  readonly resolvedValue: BigNumber | boolean; // Resolved value.
   readonly resolveTx: string; // Transaction hash of the resolution.
 }
 
@@ -131,7 +127,7 @@
     return this.data.proposalData?.proposer;
   }
 
-  get proposedValue(): number | boolean | undefined {
+  get proposedValue(): BigNumber | boolean | undefined {
     return this.data.proposalData?.proposedValue;
   }
 
@@ -143,7 +139,7 @@
     return this.data.proposalData?.disputableUntil;
   }
 
-  get resolvedValue(): number | boolean | undefined {
+  get resolvedValue(): BigNumber | boolean | undefined {
     return this.data.resolutionData?.resolvedValue;
   }
 

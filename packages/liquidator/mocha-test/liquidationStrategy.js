const Web3 = require("web3");
const assert = require("assert");
const Events = require("events");

const { toBN, BN } = Web3.utils;
const Strategy = require("../src/liquidationStrategy");

const events = new Events();
describe("LiquidatorStrategy", () => {
  it("should init", () => {
    const config = {
      minSponsorSize: 10
    };
    let strat = Strategy(config, { toBN, BN });

    assert(strat);
    strat = Strategy(
      {
        whaleDefenseFundWei: 1000,
        defenseActivationPercent: 50,
        withdrawLiveness: 1000,
        minSponsorSize: 10
      },
      { toBN, BN }
    );
    assert(strat);
  });
  it("withdrawProgressPercent", () => {
    const config = {
      minSponsorSize: 10
    };
    let strat = Strategy(config, { toBN, BN });

    let result = strat.utils.withdrawProgressPercent(100, 100, 101);
    assert.equal(result, 100);

    result = strat.utils.withdrawProgressPercent(100, 100, 0);
    assert.equal(result, 0);

    result = strat.utils.withdrawProgressPercent(100, 100, 1);
    // comparing floats
    assert.equal(result.toFixed(2), "1.00");

    result = strat.utils.withdrawProgressPercent(1000, 1000, 1);
    assert.equal(result.toFixed(2), "0.10");

    result = strat.utils.withdrawProgressPercent(1000, 1000, 500);
    assert.equal(result.toFixed(2), "50.00");

    result = strat.utils.withdrawProgressPercent(1000, 2000, 1500);
    assert.equal(result.toFixed(2), "50.00");
  });
  it("createLiquidationParams", () => {
    const config = {
      minSponsorSize: 10
    };
    let strat = Strategy(config, { toBN, BN });
    const params = {
      sponsor: "0x1234",
      maxCollateralPerToken: "1",
      tokensToLiquidate: "1000",
      currentBlockTime: 100
    };
    let result = strat.utils.createLiquidationParams(params);
    assert(result.length);
    assert.equal(result[0], params.sponsor);
    assert.equal(result[1].rawValue, "0");
    assert.equal(result[2].rawValue, params.maxCollateralPerToken);
    assert.equal(result[3].rawValue, params.tokensToLiquidate);
    // curren blocktime=100 plus default liquidationDeadline=300
    assert(result[4], 400);
  });
  it("calculateTokensToLiquidate", () => {
    const config = {
      minSponsorSize: 10,
      whaleDefenseFundWei: "10",
      defenseActivationPercent: 50,
      withdrawLiveness: 1000
    };
    let strat = Strategy(config, { toBN, BN });
    let result = strat.utils.calculateTokensToLiquidate({
      syntheticTokenBalance: 100,
      positionTokens: 10,
      maxTokensToLiquidateWei: "1000",
      withdrawRequestPending: true
    });
    // should respect position size
    assert.equal(result.toString(), "10");

    strat = Strategy(
      {
        ...config,
        whaleDefenseFundWei: "95"
      },
      { toBN, BN }
    );
    result = strat.utils.calculateTokensToLiquidate({
      syntheticTokenBalance: 100,
      positionTokens: 10,
      whaleDefenseFundWei: 95,
      maxTokensToLiquidateWei: "1000",
      withdrawRequestPending: true
    });
<<<<<<< HEAD
    // should respsect financialContract min sponsor size
=======
    // should respect emp min sponsor size
>>>>>>> cbb34fc7
    assert.equal(result.toString(), "0");

    // If you set `withdrawRequestPending` to false, then the `whaleDefenseFundWei` is ignored
    // and the max balance is used (taking into consideration min sponsor size)
    result = strat.utils.calculateTokensToLiquidate({
      syntheticTokenBalance: 100,
      positionTokens: 10,
      whaleDefenseFundWei: 95,
      maxTokensToLiquidateWei: "1000",
      withdrawRequestPending: false
    });
    assert.equal(result.toString(), "10");

    strat = Strategy(
      {
        ...config,
        whaleDefenseFundWei: "60"
      },
      { toBN, BN }
    );

    result = strat.utils.calculateTokensToLiquidate({
      syntheticTokenBalance: 100,
      positionTokens: 50,
      whaleDefenseFundWei: 60,
      maxTokensToLiquidateWei: "1000",
      withdrawRequestPending: true
    });
    // should respsect wdf reserve value
    assert.equal(result.toString(), "40");

    result = strat.utils.calculateTokensToLiquidate({
      syntheticTokenBalance: 8,
      positionTokens: 10,
      maxTokensToLiquidateWei: "1000",
      withdrawRequestPending: true
    });
    // should respsect financialContract min sponsor size
    assert.equal(result.toString(), "0");

    strat = Strategy(
      {
        ...config,
        whaleDefenseFundWei: "95",
        minSponsorSize: 900
      },
      { toBN, BN }
    );

    result = strat.utils.calculateTokensToLiquidate({
      syntheticTokenBalance: 100,
      positionTokens: 1000,
      maxTokensToLiquidateWei: "1000",
      withdrawRequestPending: true
    });
    // should respect our balance and whale defense fund
    assert.equal(result.toString(), "5");

    strat = Strategy(
      {
        ...config,
        whaleDefenseFundWei: "95",
        minSponsorSize: 100
      },
      { toBN, BN }
    );

    result = strat.utils.calculateTokensToLiquidate({
      syntheticTokenBalance: 100,
      positionTokens: 101,
      maxTokensToLiquidateWei: "1000",
      withdrawRequestPending: true
    });
    // should respsect empminsponsor size
    assert.equal(result.toString(), "1");

    result = strat.utils.calculateTokensToLiquidate({
      syntheticTokenBalance: 1000,
      positionTokens: 10000,
      maxTokensToLiquidateWei: "100",
      withdrawRequestPending: true
    });
    // should respect max to liquidate
    assert.equal(result.toString(), "100");
  });
  it("shouldLiquidate", () => {
    const config = {
      minSponsorSize: "10"
    };
    let strat = Strategy(config, { toBN, BN });
    let result = strat.utils.shouldLiquidate({ tokensToLiquidate: "100000" });
    assert(result);
    result = strat.utils.shouldLiquidate({ tokensToLiquidate: "0" });
    assert(!result);
  });
  it("shouldLiquidateMinimum", () => {
    const config = {
      defenseActivationPercent: 50,
      minSponsorSize: "10",
      withdrawLiveness: 1000
    };
    let strat = Strategy(config, { toBN, BN });
    const position = {
      withdrawalRequestPassTimestamp: 1000,
      numTokens: "100"
    };
    let result = strat.utils.shouldLiquidateMinimum({
      position,
      syntheticTokenBalance: "50",
      currentBlockTime: 500
    });
    assert(result);
    result = strat.utils.shouldLiquidateMinimum({
      position,
      // our token balance is high enough to liquidate full position
      // so this should not active minimum
      syntheticTokenBalance: "100",
      currentBlockTime: 500
    });
    assert(!result);
    result = strat.utils.shouldLiquidateMinimum({
      position,
      syntheticTokenBalance: "50",
      // sponsor has not passed the withdraw liveness % complete to liquidate
      currentBlockTime: 0
    });
    assert(!result);
    result = strat.utils.shouldLiquidateMinimum({
      position,
      syntheticTokenBalance: "50",
      // withdraw has passed liveness
      currentBlockTime: 1000
    });
    assert(!result);
  });
  it("processPosition", () => {
    const config = {
      whaleDefenseFundWei: "100",
      defenseActivationPercent: 50,
      withdrawLiveness: 1000,
      minSponsorSize: 10
    };
    let strat = Strategy(config, { toBN, BN }, (...args) => events.emit("log", ...args));
    const position = {
      withdrawalRequestPassTimestamp: 1000,
      numTokens: "10000",
      sponsor: "0x1234"
    };
    // listen for logs
    const eventlist = [];
    events.on("log", (severity, data) => {
      assert(data.message.includes("extending withdraw deadline"));
      eventlist.push({ severity, data });
    });
    // this should activate wdf
    let result = strat.processPosition({
      position,
      syntheticTokenBalance: "1000",
      currentBlockTime: 500,
      maxCollateralPerToken: "0"
    });
    // expect 1 log notifying user of wdf
    assert.equal(eventlist.length, 1);
    // This should liquidate entire position
    assert(result[3].rawValue, config.minSponsorSize);
    events.removeAllListeners("log");

    result = strat.processPosition({
      position,
      // we have enough to cover full position + wdf
      syntheticTokenBalance: parseInt(position.numTokens) + parseInt(config.whaleDefenseFundWei),
      currentBlockTime: 500,
      maxCollateralPerToken: "0"
    });
    // should liquidate entire position
    assert(result[3].rawValue, position.numTokens);

    // This should liquidate position but maintain wdf
    assert(result[3].rawValue, config.minSponsorSize);
    result = strat.processPosition({
      position,
      // we have enough to cover full position + wdf
      syntheticTokenBalance: parseInt(position.numTokens),
      currentBlockTime: 500,
      maxCollateralPerToken: "0"
    });
    assert(result[3].rawValue, parseInt(position.numTokens) - parseInt(config.whaleDefenseFundWei));

    // This should respect maxTokensToLiquidate
    assert(result[3].rawValue, config.minSponsorSize);
    result = strat.processPosition({
      position,
      syntheticTokenBalance: parseInt(position.numTokens),
      currentBlockTime: 500,
      financialContractMinSponsorSize: 10,
      maxCollateralPerToken: "0",
      maxTokensToLiquidateWei: "100"
    });
    assert(result[3].rawValue, "100");

    // This should process entire position
    assert(result[3].rawValue, config.minSponsorSize);
    result = strat.processPosition({
      position,
      financialContractMinSponsorSize: "10",
      syntheticTokenBalance: parseInt(position.numTokens) * 10,
      currentBlockTime: 500,
      maxCollateralPerToken: "0"
    });
    assert(result[3].rawValue, position.numTokens);

    // should not produce result
    result = strat.processPosition({
      position,
      financialContractMinSponsorSize: "10",
      syntheticTokenBalance: "0",
      currentBlockTime: 500,
      maxCollateralPerToken: "0",
      maxTokensToLiquidateWei: "100"
    });
    assert(!result);
  });
});<|MERGE_RESOLUTION|>--- conflicted
+++ resolved
@@ -101,11 +101,7 @@
       maxTokensToLiquidateWei: "1000",
       withdrawRequestPending: true
     });
-<<<<<<< HEAD
-    // should respsect financialContract min sponsor size
-=======
-    // should respect emp min sponsor size
->>>>>>> cbb34fc7
+    // should respect financialContract min sponsor size
     assert.equal(result.toString(), "0");
 
     // If you set `withdrawRequestPending` to false, then the `whaleDefenseFundWei` is ignored

--- conflicted
+++ resolved
@@ -72,11 +72,7 @@
     const Token = getTruffleContract("ExpandedERC20", web3, contractVersion.contractVersion);
     const SyntheticToken = getTruffleContract("SyntheticToken", web3, contractVersion.contractVersion);
     const Timer = getTruffleContract("Timer", web3, contractVersion.contractVersion);
-<<<<<<< HEAD
-    const UniswapMock = getTruffleContract("UniswapMock", web3);
-=======
-    const UniswapMock = getTruffleContract("UniswapV2Mock", web3, "latest");
->>>>>>> 8e5cfd6f
+    const UniswapMock = getTruffleContract("UniswapV2Mock", web3);
     const Store = getTruffleContract("Store", web3, contractVersion.contractVersion);
     const ConfigStore = getTruffleContract("ConfigStore", web3, contractVersion.contractVersion);
     const OptimisticOracle = getTruffleContract("OptimisticOracle", web3, contractVersion.contractVersion);

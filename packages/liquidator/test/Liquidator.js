const { toWei, toBN, utf8ToHex, padRight } = web3.utils;
const winston = require("winston");
const sinon = require("sinon");
const {
  parseFixed,
  interfaceName,
  LiquidationStatesEnum,
  PostWithdrawLiquidationRewardsStatusTranslations,
  ZERO_ADDRESS
} = require("@uma/common");
const { getTruffleContract } = require("@uma/core");

// Helper clients and custom winston transport module to monitor winston log outputs
const {
  ExpiringMultiPartyClient,
  GasEstimator,
  PriceFeedMock,
  SpyTransport,
  lastSpyLogLevel,
  spyLogIncludes,
  spyLogLevel
} = require("@uma/financial-templates-lib");

// Script to test
const { Liquidator } = require("../src/liquidator.js");

// Run the tests against 3 different kinds of token/synth decimal combinations:
// 1) matching 18 & 18 for collateral for most token types with normal tokens.
// 2) non-matching 8 collateral & 18 synthetic for legacy UMA synthetics.
// 3) matching 8 collateral & 8 synthetic for current UMA synthetics.
const configs = [
  { tokenSymbol: "WETH", collateralDecimals: 18, syntheticDecimals: 18, priceFeedDecimals: 18 },
  { tokenSymbol: "BTC", collateralDecimals: 8, syntheticDecimals: 18, priceFeedDecimals: 8 },
  { tokenSymbol: "BTC", collateralDecimals: 8, syntheticDecimals: 8, priceFeedDecimals: 18 }
];

// These unit tests are re-run against the array of contract types and versions below. unit tests can choose which version
// they support using the `versionedIt` syntax. Additional versions can be added, once an UMA release has been done.
const SUPPORTED_CONTRACT_VERSIONS = ["ExpiringMultiParty-1.2.2", "ExpiringMultiParty-latest", "Perpetual-latest"];

let currentTestIterationVersion; // store the test version between tests that is currently being tested.
const startTime = "15798990420";

// Common contract objects.
let store;
let optimisticOracle;
let finder;
let collateralToken;
let configStore;
let emp;
let syntheticToken;
let mockOracle;
let priceFeedMock;
let identifierWhitelist;
let collateralWhitelist;
let timer;
let fundingRateIdentifier;

// Js Objects, clients and helpers
let identifier;
let liquidator;
let spy;
let spyLogger;
let gasEstimator;
let empClient;
let liquidatorConfig;
let liquidatorOverridePrice;
let empProps;
let convertCollateral;
let convertSynthetic;
let convertPrice;

// Helper functions
// TODO figure out the best pattern to refactor these into a library to make them re-usable in other tests.
// Set the funding rate and advances time by 10k seconds.
const _setFundingRateAndAdvanceTime = async fundingRate => {
  const currentTime = (await emp.getCurrentTime()).toNumber();
  await emp.proposeFundingRate({ rawValue: fundingRate }, currentTime);
  await emp.setCurrentTime(currentTime + 10000);
};

// If the current version being executed is part of the `supportedVersions` array then return `it` to run the test.
// Else, do nothing. Can be used exactly in place of a normal `it` to parameterize contract types and versions supported
// for a given test.eg: versionedIt(["Perpetual-latest"])("test name", async function () { assert.isTrue(true) })
// Note that a second param can be provided to make the test an `it.only` thereby ONLY running that single test, on
// the provided version. This is very useful for debugging and writing single unit tests without having ro run all tests.
const versionedIt = function(supportedVersions, shouldBeItOnly = false) {
  if (shouldBeItOnly) return runTestForContractVersion(supportedVersions) ? it.only : () => {};
  return runTestForContractVersion(supportedVersions) ? it : () => {};
};

const runTestForContractVersion = function(supportedVersions) {
  // Validate that the array of supportedVersions provided is in the SUPPORTED_CONTRACT_VERSIONS OR is any.
  if ([...SUPPORTED_CONTRACT_VERSIONS, "any"].filter(value => supportedVersions.includes(value)).length == 0) {
    throw new Error(
      `Contract versioned specified ${supportedVersions} is not part of the supported contracts for this test suit`
    );
  }
  // Return if the `currentTestIterationVersion` is part of the supported versions includes any. Returning true
  // means that test will be run. Else, if returned false, the test will be skipped.
  return supportedVersions.includes(currentTestIterationVersion) || supportedVersions.includes("any");
};

// Build a contractuor param, including the associated switching and changing logic for different versions and types.
const _createConstructorParamsForContractVersion = async function(contractVersion, contractType) {
  let constructorParams = {
    expirationTimestamp: (await timer.getCurrentTime()).toNumber() + 100000,
    withdrawalLiveness: "1000",
    collateralAddress: collateralToken.address,
    tokenAddress: syntheticToken.address,
    finderAddress: finder.address,
    priceFeedIdentifier: padRight(utf8ToHex(identifier), 64),
    liquidationLiveness: "1000",
    collateralRequirement: { rawValue: toWei("1.2") },
    disputeBondPercentage: { rawValue: toWei("0.1") },
    sponsorDisputeRewardPercentage: { rawValue: toWei("0.1") },
    disputerDisputeRewardPercentage: { rawValue: toWei("0.1") },
    minSponsorTokens: { rawValue: convertSynthetic("5") },
    timerAddress: timer.address,
    excessTokenBeneficiary: store.address,
    financialProductLibraryAddress: ZERO_ADDRESS
  };

  if (contractVersion == "1.2.2") {
    constructorParams.disputerDisputeRewardPct = constructorParams.disputerDisputeRewardPercentage;
    constructorParams.sponsorDisputeRewardPct = constructorParams.sponsorDisputeRewardPercentage;
    constructorParams.disputeBondPct = constructorParams.disputeBondPercentage;
  }

  if (contractType == "Perpetual") {
    configStore = await getTruffleContract("ConfigStore", web3, contractVersion).new(
      {
        timelockLiveness: 86400, // 1 day
        rewardRatePerSecond: { rawValue: "0" },
        proposerBondPercentage: { rawValue: "0" },
        maxFundingRate: { rawValue: toWei("0.00001") },
        minFundingRate: { rawValue: toWei("-0.00001") },
        proposalTimePastLimit: 0
      },
      timer.address
    );

    fundingRateIdentifier = web3.utils.utf8ToHex("TEST_FUNDiNG_IDENTIFIER");
    await identifierWhitelist.addSupportedIdentifier(fundingRateIdentifier);
    constructorParams.fundingRateIdentifier = fundingRateIdentifier;
    constructorParams.configStoreAddress = configStore.address;
    constructorParams.tokenScaling = { rawValue: toWei("1") };

    const defaultLiveness = 7200;

    optimisticOracle = await getTruffleContract("OptimisticOracle", web3, contractVersion).new(
      defaultLiveness,
      finder.address,
      timer.address
    );

    await finder.changeImplementationAddress(
      web3.utils.utf8ToHex(interfaceName.OptimisticOracle),
      optimisticOracle.address
    );
  }

  return constructorParams;
};

// allows this to be set to null without throwing.
const Convert = decimals => number => (number ? parseFixed(number.toString(), decimals).toString() : number);

contract("Liquidator.js", function(accounts) {
  // Implementation uses the 0th address by default as the bot runs using the default truffle wallet accounts[0]
  const liquidatorBot = accounts[0];
  const sponsor1 = accounts[1];
  const sponsor2 = accounts[2];
  const sponsor3 = accounts[3];
  const contractCreator = accounts[4];
  const liquidityProvider = accounts[5];

  SUPPORTED_CONTRACT_VERSIONS.forEach(function(contractVersion) {
    // Store the currentVersionTested, type and version being tested
    currentTestIterationVersion = contractVersion;
    const currentTypeTested = contractVersion.substring(0, contractVersion.indexOf("-"));
    const currentVersionTested = contractVersion.substring(contractVersion.indexOf("-") + 1, contractVersion.length);

    // Import the tested versions of contracts. note that financialContractInstance is either an emp or the perp depending
    // on the current iteration version.
    const financialContractInstance = getTruffleContract(currentTypeTested, web3, currentVersionTested);
    const Finder = getTruffleContract("Finder", web3, currentVersionTested);
    const IdentifierWhitelist = getTruffleContract("IdentifierWhitelist", web3, currentVersionTested);
    const AddressWhitelist = getTruffleContract("AddressWhitelist", web3, currentVersionTested);
    const MockOracle = getTruffleContract("MockOracle", web3, currentVersionTested);
    const Token = getTruffleContract("ExpandedERC20", web3, currentVersionTested);
    const SyntheticToken = getTruffleContract("SyntheticToken", web3, currentVersionTested);
    const Timer = getTruffleContract("Timer", web3, currentVersionTested);
    const Store = getTruffleContract("Store", web3, currentVersionTested);

    for (let testConfig of configs) {
      describe(`${testConfig.collateralDecimals} collateral, ${testConfig.syntheticDecimals} synthetic & ${testConfig.priceFeedDecimals} pricefeed decimals, on for smart contract version ${contractVersion}`, function() {
        before(async function() {
          identifier = `${testConfig.tokenName}TEST`;
          convertCollateral = Convert(testConfig.collateralDecimals);
          convertSynthetic = Convert(testConfig.syntheticDecimals);
          convertPrice = Convert(testConfig.priceFeedDecimals);
          collateralToken = await Token.new(
            testConfig.tokenSymbol + " Token", // Construct the token name.
            testConfig.tokenSymbol,
            testConfig.collateralDecimals,
            {
              from: contractCreator
            }
          );
          await collateralToken.addMember(1, contractCreator, {
            from: contractCreator
          });

          // Seed the sponsors accounts.
          await collateralToken.mint(sponsor1, convertCollateral("100000"), { from: contractCreator });
          await collateralToken.mint(sponsor2, convertCollateral("100000"), { from: contractCreator });
          await collateralToken.mint(sponsor3, convertCollateral("100000"), { from: contractCreator });
          await collateralToken.mint(liquidityProvider, convertCollateral("1000000"), { from: contractCreator });

          // seed the liquidatorBot's wallet so it can perform liquidations.
          await collateralToken.mint(liquidatorBot, convertCollateral("100000"), { from: contractCreator });

          // Create identifier whitelist and register the price tracking ticker with it.
          identifierWhitelist = await IdentifierWhitelist.new();
          await identifierWhitelist.addSupportedIdentifier(utf8ToHex(identifier));

          finder = await Finder.new();
          timer = await Timer.new();
          store = await Store.new({ rawValue: "0" }, { rawValue: "0" }, timer.address);
          await finder.changeImplementationAddress(utf8ToHex(interfaceName.Store), store.address);

          await finder.changeImplementationAddress(
            web3.utils.utf8ToHex(interfaceName.IdentifierWhitelist),
            identifierWhitelist.address
          );

<<<<<<< HEAD
          collateralWhitelist = await AddressWhitelist.new();
          await finder.changeImplementationAddress(
            web3.utils.utf8ToHex(interfaceName.CollateralWhitelist),
            collateralWhitelist.address
          );
          await collateralWhitelist.addToWhitelist(collateralToken.address);
=======
        // Create a new instance of the ExpiringMultiPartyClient & gasEstimator to construct the liquidator
        empClient = new ExpiringMultiPartyClient(
          spyLogger,
          ExpiringMultiParty.abi,
          web3,
          emp.address,
          testConfig.collateralDecimals,
          testConfig.syntheticDecimals,
          testConfig.priceFeedDecimals
        );
        gasEstimator = new GasEstimator(spyLogger);

        // Create a new instance of the price feed mock.
        priceFeedMock = new PriceFeedMock(undefined, undefined, undefined, testConfig.priceFeedDecimals);

        // Create a new instance of the liquidator to test
        liquidatorConfig = {
          crThreshold: 0
        };

        // Generate EMP properties to inform bot of important on-chain state values that we only want to query once.
        empProps = {
          crRatio: await emp.collateralRequirement(),
          priceIdentifier: await emp.priceIdentifier(),
          minSponsorSize: await emp.minSponsorTokens(),
          withdrawLiveness: await emp.withdrawalLiveness()
        };

        liquidator = new Liquidator({
          logger: spyLogger,
          expiringMultiPartyClient: empClient,
          gasEstimator,
          votingContract: mockOracle.contract,
          syntheticToken: syntheticToken.contract,
          priceFeed: priceFeedMock,
          account: accounts[0],
          empProps,
          liquidatorConfig
>>>>>>> 88d9dd2a
        });

        beforeEach(async function() {
          await timer.setCurrentTime(startTime - 1);
          mockOracle = await MockOracle.new(finder.address, timer.address, {
            from: contractCreator
          });
          await finder.changeImplementationAddress(utf8ToHex(interfaceName.Oracle), mockOracle.address);

          // Create a new synthetic token
          syntheticToken = await SyntheticToken.new("Test Synthetic Token", "SYNTH", testConfig.syntheticDecimals);

          const constructorParams = await _createConstructorParamsForContractVersion(
            currentVersionTested,
            currentTypeTested
          );

          // Deploy a new expiring multi party
          emp = await financialContractInstance.new(constructorParams);
          await syntheticToken.addMinter(emp.address);
          await syntheticToken.addBurner(emp.address);

          await collateralToken.approve(emp.address, convertCollateral("10000000"), { from: sponsor1 });
          await collateralToken.approve(emp.address, convertCollateral("10000000"), { from: sponsor2 });
          await collateralToken.approve(emp.address, convertCollateral("10000000"), { from: sponsor3 });
          await collateralToken.approve(emp.address, convertCollateral("100000000"), { from: liquidatorBot });
          await collateralToken.approve(emp.address, convertCollateral("100000000"), { from: liquidityProvider });

          syntheticToken = await Token.at(await emp.tokenCurrency());
          await syntheticToken.approve(emp.address, convertSynthetic("100000000"), { from: sponsor1 });
          await syntheticToken.approve(emp.address, convertSynthetic("100000000"), { from: sponsor2 });
          await syntheticToken.approve(emp.address, convertSynthetic("100000000"), { from: sponsor3 });
          await syntheticToken.approve(emp.address, convertSynthetic("100000000"), { from: liquidatorBot });
          await syntheticToken.approve(emp.address, convertSynthetic("100000000"), { from: liquidityProvider });

          // If we are testing a perpetual then we need to apply the initial funding rate to start the timer.
          await emp.setCurrentTime(startTime);
          if (currentTypeTested == "Perpetual") await emp.applyFundingRate();

          spy = sinon.spy();

          spyLogger = winston.createLogger({
            level: "info",
            transports: [new SpyTransport({ level: "info" }, { spy: spy })]
          });

<<<<<<< HEAD
          // Create a new instance of the ExpiringMultiPartyClient & gasEstimator to construct the liquidator
          empClient = new ExpiringMultiPartyClient(
            spyLogger,
            financialContractInstance.abi,
            web3,
            emp.address,
            testConfig.collateralDecimals,
            testConfig.syntheticDecimals,
            testConfig.priceFeedDecimals,
            currentTypeTested
          );
          gasEstimator = new GasEstimator(spyLogger);

          // Create a new instance of the price feed mock.
          priceFeedMock = new PriceFeedMock(undefined, undefined, undefined, testConfig.priceFeedDecimals);
=======
      describe("Overrides the default liquidator configuration settings", function() {
        it("Cannot set `crThreshold` >= 1", async function() {
          let errorThrown;
          try {
            liquidatorConfig = {
              crThreshold: 1
            };
            liquidator = new Liquidator({
              logger: spyLogger,
              expiringMultiPartyClient: empClient,
              gasEstimator,
              votingContract: mockOracle.contract,
              syntheticToken: syntheticToken.contract,
              priceFeed: priceFeedMock,
              account: accounts[0],
              empProps,
              liquidatorConfig
            });
            errorThrown = false;
          } catch (err) {
            errorThrown = true;
          }
          assert.isTrue(errorThrown);
        });

        it("Cannot set `crThreshold` < 0", async function() {
          let errorThrown;
          try {
            liquidatorConfig = {
              crThreshold: -0.02
            };
            liquidator = new Liquidator({
              logger: spyLogger,
              expiringMultiPartyClient: empClient,
              gasEstimator,
              votingContract: mockOracle.contract,
              syntheticToken: syntheticToken.contract,
              priceFeed: priceFeedMock,
              account: accounts[0],
              empProps,
              liquidatorConfig
            });
            errorThrown = false;
          } catch (err) {
            errorThrown = true;
          }
          assert.isTrue(errorThrown);
        });
>>>>>>> 88d9dd2a

          // Create a new instance of the liquidator to test
          liquidatorConfig = {
            crThreshold: 0,
            contractType: currentTypeTested,
            contractVersion: currentVersionTested
          };

          // Generate EMP properties to inform bot of important on-chain state values that we only want to query once.
          empProps = {
            crRatio: await emp.collateralRequirement(),
            priceIdentifier: await emp.priceIdentifier(),
            minSponsorSize: await emp.minSponsorTokens(),
            withdrawLiveness: await emp.withdrawalLiveness()
          };

          liquidator = new Liquidator({
            logger: spyLogger,
            expiringMultiPartyClient: empClient,
            gasEstimator,
            votingContract: mockOracle.contract,
            syntheticToken: syntheticToken.contract,
            priceFeed: priceFeedMock,
            account: accounts[0],
            empProps,
            liquidatorConfig
          });
        });
        versionedIt(["any"])("Can correctly detect undercollateralized positions and liquidate them", async function() {
          // sponsor1 creates a position with 125 units of collateral, creating 100 synthetic tokens.
          await emp.create(
            { rawValue: convertCollateral("125") },
            { rawValue: convertSynthetic("100") },
            { from: sponsor1 }
          );

          // sponsor2 creates a position with 150 units of collateral, creating 100 synthetic tokens.
          await emp.create(
            { rawValue: convertCollateral("150") },
            { rawValue: convertSynthetic("100") },
            { from: sponsor2 }
          );

          // sponsor3 creates a position with 175 units of collateral, creating 100 synthetic tokens.
          await emp.create(
            { rawValue: convertCollateral("175") },
            { rawValue: convertSynthetic("100") },
            { from: sponsor3 }
          );

          // liquidatorBot creates a position to have synthetic tokens to pay off debt upon liquidation.
          await emp.create(
            { rawValue: convertCollateral("1000") },
            { rawValue: convertSynthetic("500") },
            { from: liquidatorBot }
          );

          // Start with a mocked price of 1 usd per token.
          // This puts both sponsors over collateralized so no liquidations should occur.
          priceFeedMock.setCurrentPrice(convertPrice("1"));

          await liquidator.update();
          await liquidator.liquidatePositions();
          assert.equal(spy.callCount, 0); // No info level logs should be sent.

          // Both token sponsors should still have their positions with full collateral.
          assert.equal((await emp.getCollateral(sponsor1)).rawValue, convertCollateral("125"));
          assert.equal((await emp.getCollateral(sponsor2)).rawValue, convertCollateral("150"));

          // Liquidator throws an error if the price feed returns an invalid value.
          priceFeedMock.setCurrentPrice(convertPrice(null));
          await liquidator.update();
          let errorThrown = false;
          try {
            await liquidator.liquidatePositions();
          } catch (error) {
            errorThrown = true;
          }
          assert.isTrue(errorThrown);

          // There should be no liquidations created from any sponsor account
          assert.deepStrictEqual(await emp.getLiquidations(sponsor1), []);
          assert.deepStrictEqual(await emp.getLiquidations(sponsor2), []);
          assert.deepStrictEqual(await emp.getLiquidations(sponsor3), []);

          // Next, assume the price feed given to the liquidator has moved such that two of the three sponsors
          // are now undercollateralized. The liquidator bot should correctly identify this and liquidate the positions.
          // A price of 1.3 USD per token puts sponsor1 and sponsor2 at undercollateralized while sponsor3 remains
          // collateralized. Numerically debt * price * coltReq > debt for collateralized position.
          // Sponsor1: 100 * 1.3 * 1.2 > 125 [undercollateralized]
          // Sponsor2: 100 * 1.3 * 1.2 > 150 [undercollateralized]
          // Sponsor3: 100 * 1.3 * 1.2 < 175 [sufficiently collateralized]

          priceFeedMock.setCurrentPrice(convertPrice("1.3"));
          await liquidator.update();
          await liquidator.liquidatePositions();
          assert.equal(spy.callCount, 2); // 2 info level events should be sent at the conclusion of the 2 liquidations.

          // Sponsor1 should be in a liquidation state with the bot as the liquidator.
          let liquidationObject = (await emp.getLiquidations(sponsor1))[0];
          assert.equal(liquidationObject.sponsor, sponsor1);
          assert.equal(liquidationObject.liquidator, liquidatorBot);
          assert.equal(liquidationObject.state, LiquidationStatesEnum.PRE_DISPUTE);
          assert.equal(liquidationObject.liquidatedCollateral, convertCollateral("125"));

          // Sponsor1 should have zero collateral left in their position from the liquidation.
          assert.equal((await emp.getCollateral(sponsor1)).rawValue, 0);

<<<<<<< HEAD
          // Sponsor2 should be in a liquidation state with the bot as the liquidator.
          liquidationObject = (await emp.getLiquidations(sponsor2))[0];
          assert.equal(liquidationObject.sponsor, sponsor2);
          assert.equal(liquidationObject.liquidator, liquidatorBot);
          assert.equal(liquidationObject.state, LiquidationStatesEnum.PRE_DISPUTE);
          assert.equal(liquidationObject.liquidatedCollateral, convertCollateral("150"));

          // Sponsor2 should have zero collateral left in their position from the liquidation.
          assert.equal((await emp.getCollateral(sponsor2)).rawValue, 0);
=======
          // Sponsor2 should have all their collateral left and no liquidations.
          assert.deepStrictEqual(await emp.getLiquidations(sponsor2), []);
          assert.equal((await emp.getCollateral(sponsor2)).rawValue, convertCollateral("118"));
        });
        it("Cannot set invalid alerting overrides", async function() {
          let errorThrown;
          try {
            // Create an invalid log level override. This should be rejected.
            liquidatorConfig = { logOverrides: { positionLiquidated: "not a valid log level" } };
            liquidator = new Liquidator({
              logger: spyLogger,
              expiringMultiPartyClient: empClient,
              gasEstimator,
              votingContract: mockOracle.contract,
              syntheticToken: syntheticToken.contract,
              priceFeed: priceFeedMock,
              account: accounts[0],
              empProps,
              liquidatorConfig
            });
            errorThrown = false;
          } catch (err) {
            errorThrown = true;
          }
          assert.isTrue(errorThrown);
        });
        it("amount-to-liquidate > min-sponsor-tokens, but bot balance is too low to send liquidation", async function() {
          // We'll attempt to liquidate 10 tokens, but we will only have enough balance to complete the first liquidation.
          const amountToLiquidate = toWei("10");
>>>>>>> 88d9dd2a

          // Sponsor3 should have all their collateral left and no liquidations.
          assert.deepStrictEqual(await emp.getLiquidations(sponsor3), []);
          assert.equal((await emp.getCollateral(sponsor3)).rawValue, convertCollateral("175"));

          // Another query at the same price should execute no new liquidations.
          priceFeedMock.setCurrentPrice(convertPrice("1.3"));
          await liquidator.update();
          await liquidator.liquidatePositions();
          assert.equal(spy.callCount, 2);
        });
        versionedIt(["any"])("Can correctly detect invalid withdrawals and liquidate them", async function() {
          // sponsor1 creates a position with 125 units of collateral, creating 100 synthetic tokens.
          await emp.create(
            { rawValue: convertCollateral("125") },
            { rawValue: convertSynthetic("100") },
            { from: sponsor1 }
          );

          // sponsor2 creates a position with 150 units of collateral, creating 100 synthetic tokens.
          await emp.create(
            { rawValue: convertCollateral("150") },
            { rawValue: convertSynthetic("100") },
            { from: sponsor2 }
          );

          // liquidatorBot creates a position to have synthetic tokens to pay off debt upon liquidation.
          await emp.create(
            { rawValue: convertCollateral("1000") },
            { rawValue: convertSynthetic("500") },
            { from: liquidatorBot }
          );

          // Start with a mocked price of 1 usd per token.
          // This puts both sponsors over collateralized so no liquidations should occur.
          priceFeedMock.setCurrentPrice(convertPrice("1"));
          await liquidator.update();
          await liquidator.liquidatePositions();
          assert.equal(spy.callCount, 0); // No info level logs should be sent.

          // There should be no liquidations created from any sponsor account
          assert.deepStrictEqual(await emp.getLiquidations(sponsor1), []);
          assert.deepStrictEqual(await emp.getLiquidations(sponsor2), []);

          // Both token sponsors should still have their positions with full collateral.
          assert.equal((await emp.getCollateral(sponsor1)).rawValue, convertCollateral("125"));
          assert.equal((await emp.getCollateral(sponsor2)).rawValue, convertCollateral("150"));

          // If sponsor1 requests a withdrawal of any amount of collateral above 5 units at the given price of 1 usd per token
          // their remaining position becomes undercollateralized. Say they request to withdraw 10 units of collateral.
          // This places their position with a CR of: 115 / (100 * 1) * 100 = 115%. This is below the CR threshold.
          await emp.requestWithdrawal({ rawValue: convertCollateral("10") }, { from: sponsor1 });

          priceFeedMock.setCurrentPrice(convertPrice("1"));
          await liquidator.update();
          await liquidator.liquidatePositions();
          assert.equal(spy.callCount, 1); // There should be one log from the liquidation event of the withdrawal.

          // There should be exactly one liquidation in sponsor1's account. The liquidated collateral should be the original
          // amount of collateral minus the collateral withdrawn. 125 - 10 = 115
          let liquidationObject = (await emp.getLiquidations(sponsor1))[0];
          assert.equal(liquidationObject.sponsor, sponsor1);
          assert.equal(liquidationObject.liquidator, liquidatorBot);
          assert.equal(liquidationObject.state, LiquidationStatesEnum.PRE_DISPUTE);
          assert.equal(liquidationObject.liquidatedCollateral, convertCollateral("115"));
          assert.equal(liquidationObject.lockedCollateral, convertCollateral("125"));

          // Advance the timer to the liquidation expiry.
          const liquidationTime = liquidationObject.liquidationTime;
          const liquidationLiveness = 1000;
          await emp.setCurrentTime(Number(liquidationTime) + liquidationLiveness);

          // Now that the liquidation has expired, the liquidator can withdraw rewards.
          const collateralPreWithdraw = await collateralToken.balanceOf(liquidatorBot);
          await liquidator.update();
          await liquidator.withdrawRewards();
          assert.equal(spy.callCount, 2); // 1 new info level events should be sent at the conclusion of the withdrawal. total 2.

          // Liquidator should have their collateral increased by Sponsor1's collateral.
          const collateralPostWithdraw = await collateralToken.balanceOf(liquidatorBot);
          assert.equal(
            toBN(collateralPreWithdraw)
              .add(toBN(convertCollateral("125")))
              .toString(),
            collateralPostWithdraw.toString()
          );

          // Liquidation data should have been deleted.
          assert.deepStrictEqual((await emp.getLiquidations(sponsor1))[0].state, LiquidationStatesEnum.UNINITIALIZED);

          // The other two positions should not have any liquidations associated with them.
          assert.deepStrictEqual(await emp.getLiquidations(sponsor2), []);
        });

        versionedIt(["any"])("Can withdraw rewards from expired liquidations", async function() {
          // sponsor1 creates a position with 125 units of collateral, creating 100 synthetic tokens.
          await emp.create(
            { rawValue: convertCollateral("125") },
            { rawValue: convertSynthetic("100") },
            { from: sponsor1 }
          );

          // liquidatorBot creates a position to have synthetic tokens to pay off debt upon liquidation.
          await emp.create(
            { rawValue: convertCollateral("1000") },
            { rawValue: convertSynthetic("500") },
            { from: liquidatorBot }
          );

          // Next, the liquidator believes the price to be 1.3, which would make the position undercollateralized,
          // and liquidates the position.
          // Sponsor1: 100 * 1.3 * 1.2 > 125 [undercollateralized]
          priceFeedMock.setCurrentPrice(convertPrice("1.3"));
          await liquidator.update();
          await liquidator.liquidatePositions();
          assert.equal(spy.callCount, 1); // 1 info level events should be sent at the conclusion of the liquidation.

          // Advance the timer to the liquidation expiry.
          const liquidationTime = (await emp.getLiquidations(sponsor1))[0].liquidationTime;
          const liquidationLiveness = 1000;
          await emp.setCurrentTime(Number(liquidationTime) + liquidationLiveness);

          // Now that the liquidation has expired, the liquidator can withdraw rewards.
          const collateralPreWithdraw = await collateralToken.balanceOf(liquidatorBot);
          await liquidator.update();
          await liquidator.withdrawRewards();
          assert.equal(spy.callCount, 2); // 1 new info level events should be sent at the conclusion of the withdrawal. Total 2.

          // Liquidator should have their collateral increased by Sponsor1's collateral.
          const collateralPostWithdraw = await collateralToken.balanceOf(liquidatorBot);
          assert.equal(
            toBN(collateralPreWithdraw)
              .add(toBN(convertCollateral("125")))
              .toString(),
            collateralPostWithdraw.toString()
          );

          // Liquidation data should have been deleted.
          assert.deepStrictEqual((await emp.getLiquidations(sponsor1))[0].state, LiquidationStatesEnum.UNINITIALIZED);
        });

        versionedIt(["any"])(
          "Can withdraw rewards from liquidations that were disputed unsuccessfully",
          async function() {
            // sponsor1 creates a position with 125 units of collateral, creating 100 synthetic tokens.
            await emp.create(
              { rawValue: convertCollateral("125") },
              { rawValue: convertSynthetic("100") },
              { from: sponsor1 }
            );

            // liquidatorBot creates a position to have synthetic tokens to pay off debt upon liquidation.
            await emp.create(
              { rawValue: convertCollateral("1000") },
              { rawValue: convertSynthetic("500") },
              { from: liquidatorBot }
            );

            // Next, the liquidator believes the price to be 1.3, which would make the position undercollateralized,
            // and liquidates the position.
            // Sponsor1: 100 * 1.3 * 1.2 > 125 [undercollateralized]
            priceFeedMock.setCurrentPrice(convertPrice("1.3"));
            await liquidator.update();
            await liquidator.liquidatePositions();
            assert.equal(spy.callCount, 1); // 1 info level events should be sent at the conclusion of the liquidation.

            // Dispute the liquidation, which requires staking a dispute bond.
            await emp.dispute("0", sponsor1, { from: sponsor3 });

            // Attempt to withdraw before dispute resolves should do nothing exit gracefully.
            await liquidator.update();
            await liquidator.withdrawRewards();
            assert.equal(spy.callCount, 1); // no new info level events as too early.

            // Simulate a failed dispute by pushing a price to the oracle, at the time of the liquidation request, such that
            // the position was truly undercollateralized. In other words, the liquidator was liquidating at the correct price.
            const disputePrice = convertPrice("1.3");
            const liquidationTime = (await emp.getLiquidations(sponsor1))[0].liquidationTime;
            await mockOracle.pushPrice(utf8ToHex(`${testConfig.tokenName}TEST`), liquidationTime, disputePrice);

            // The liquidator can now settle the dispute by calling `withdrawRewards()` because the oracle has a price
            // for the liquidation time.
            const collateralPreWithdraw = await collateralToken.balanceOf(liquidatorBot);
            await liquidator.update();
            await liquidator.withdrawRewards();
            assert.equal(spy.callCount, 2); // 1 new info level event should be sent due to the withdrawal.

            // Liquidator should have their collateral increased by Sponsor1's collateral + the disputer's dispute bond:
            // 125 + (10% of 125) = 137.5 units of collateral.
            const collateralPostWithdraw = await collateralToken.balanceOf(liquidatorBot);
            assert.equal(
              toBN(collateralPreWithdraw)
                .add(toBN(convertCollateral("137.5")))
                .toString(),
              collateralPostWithdraw.toString()
            );

            // Liquidation data should have been deleted.
            assert.deepStrictEqual((await emp.getLiquidations(sponsor1))[0].state, LiquidationStatesEnum.UNINITIALIZED);

            // Check that the log includes a human readable translation of the liquidation status, and the dispute price.
            // NOTE the check below has a bit of switching logic that is version specific.
            assert.equal(
              spy.getCall(-1).lastArg.liquidationResult.liquidationStatus,
              PostWithdrawLiquidationRewardsStatusTranslations[
                contractVersion == "ExpiringMultiParty-1.2.2"
                  ? LiquidationStatesEnum.UNINITIALIZED
                  : LiquidationStatesEnum.DISPUTE_FAILED
              ]
            );
            assert.equal(spy.getCall(-1).lastArg.liquidationResult.resolvedPrice, convertPrice("1.3"));

            // After the dispute is resolved, the liquidation should no longer exist and there should be no disputes to withdraw rewards from.
            await liquidator.update();
            await liquidator.withdrawRewards();
            assert.equal(spy.callCount, 2);
          }
        );

        versionedIt(["any"])(
          "Can withdraw rewards from liquidations that were disputed successfully",
          async function() {
            // sponsor1 creates a position with 125 units of collateral, creating 100 synthetic tokens.
            await emp.create(
              { rawValue: convertCollateral("125") },
              { rawValue: convertSynthetic("100") },
              { from: sponsor1 }
            );

            // liquidatorBot creates a position to have synthetic tokens to pay off debt upon liquidation.
            await emp.create(
              { rawValue: convertCollateral("1000") },
              { rawValue: convertSynthetic("500") },
              { from: liquidatorBot }
            );

            // Next, the liquidator believes the price to be 1.3, which would make the position undercollateralized,
            // and liquidates the position.
            // Sponsor1: 100 * 1.3 * 1.2 > 125 [undercollateralized]
            priceFeedMock.setCurrentPrice(convertPrice("1.3"));
            await liquidator.update();
            await liquidator.liquidatePositions();
            assert.equal(spy.callCount, 1); // 1 info level events should be sent at the conclusion of the liquidation.

            // Dispute the liquidation, which requires staking a dispute bond.
            await emp.dispute("0", sponsor1, { from: sponsor3 });

            // Attempt to withdraw before dispute resolves should do nothing exit gracefully.
            await liquidator.update();
            await liquidator.withdrawRewards();
            assert.equal(spy.callCount, 1); // no new info level events as too early.

            // Simulate a successful dispute by pushing a price to the oracle, at the time of the liquidation request, such that
            // the position was not undercollateralized. In other words, the liquidator was liquidating at the incorrect price.
            const disputePrice = convertPrice("1");
            const liquidationTime = (await emp.getLiquidations(sponsor1))[0].liquidationTime;
            await mockOracle.pushPrice(utf8ToHex(identifier), liquidationTime, disputePrice);

            // The liquidator can now settle the dispute by calling `withdrawRewards()` because the oracle has a price
            // for the liquidation time.
            const collateralPreWithdraw = await collateralToken.balanceOf(liquidatorBot);
            await liquidator.update();
            await liquidator.withdrawRewards();
            assert.equal(spy.callCount, 2); // 1 new info level event should be sent due to the withdrawal.

            // Liquidator should have their collateral increased by TRV - (disputer and sponsor rewards):
            // 100 - 2 * (10% of 100) = 80 units of collateral.
            const collateralPostWithdraw = await collateralToken.balanceOf(liquidatorBot);
            assert.equal(
              toBN(collateralPreWithdraw)
                .add(toBN(convertCollateral("80")))
                .toString(),
              collateralPostWithdraw.toString()
            );

            // Check that the log includes a human readable translation of the liquidation status, and the dispute price.
            assert.equal(
              spy.getCall(-1).lastArg.liquidationResult.liquidationStatus,
              PostWithdrawLiquidationRewardsStatusTranslations[LiquidationStatesEnum.DISPUTE_SUCCEEDED]
            );
            assert.equal(spy.getCall(-1).lastArg.liquidationResult.resolvedPrice, convertPrice("1"));

            // After the dispute is resolved, the liquidation should still exist but the liquidator should no longer be able to withdraw any rewards.
            await liquidator.update();
            await liquidator.withdrawRewards();
            assert.equal(spy.callCount, 2);
          }
        );

        versionedIt(["any"])("Detect if the liquidator cannot liquidate due to capital constraints", async function() {
          // sponsor1 creates a position with 125 units of collateral, creating 100 synthetic tokens.
          await emp.create(
            { rawValue: convertCollateral("125") },
            { rawValue: convertSynthetic("100") },
            { from: sponsor1 }
          );

          // Next, the liquidator believes the price to be 1.3, which would make the position undercollateralized,
          // and liquidates the position.
          // Sponsor1: 100 * 1.3 * 1.2 > 125 [undercollateralized]
          priceFeedMock.setCurrentPrice(convertPrice("1.3"));

          // No transaction should be sent, so this should not throw.
          await liquidator.update();
          await liquidator.liquidatePositions();
          assert.equal(spy.callCount, 1); // 1 new error level event due to the failed liquidation.

          // No liquidations should have gone through.
          assert.equal((await emp.getLiquidations(sponsor1)).length, 0);

          // liquidatorBot creates a position to have synthetic tokens to pay off debt upon liquidation.
          await emp.create(
            { rawValue: convertCollateral("1000") },
            { rawValue: convertSynthetic("500") },
            { from: liquidatorBot }
          );
          // No need to force update the `empClient` here since we are not interested in detecting the `liquidatorBot`'s new
          // position, but now when we try to liquidate the position the liquidation will go through because the bot will have
          // the requisite balance.

          // Can now liquidate the position.
          priceFeedMock.setCurrentPrice(convertPrice("1.3"));
          await liquidator.update();
          await liquidator.liquidatePositions();
          assert.equal(spy.callCount, 2); // 1 new info level event due to the successful liquidation.

          // The liquidation should have gone through.
          assert.equal((await emp.getLiquidations(sponsor1)).length, 1);
          assert.equal(spy.callCount, 2); // 1 new log level event due to the successful execution.
        });

        describe("Overrides the default liquidator configuration settings", function() {
          versionedIt(["any"])("Cannot set `crThreshold` >= 1", async function() {
            let errorThrown;
            try {
              liquidatorConfig = {
                ...liquidatorConfig,
                crThreshold: 1
              };
              liquidator = new Liquidator({
                logger: spyLogger,
                expiringMultiPartyClient: empClient,
                gasEstimator,
                votingContract: mockOracle.contract,
                syntheticToken: syntheticToken.contract,
                priceFeed: priceFeedMock,
                account: accounts[0],
                empProps,
                config: liquidatorConfig
              });
              errorThrown = false;
            } catch (err) {
              errorThrown = true;
            }
            assert.isTrue(errorThrown);
          });

          versionedIt(["any"])("Cannot set `crThreshold` < 0", async function() {
            let errorThrown;
            try {
              liquidatorConfig = {
                ...liquidatorConfig,
                crThreshold: -0.02
              };
              liquidator = new Liquidator({
                logger: spyLogger,
                expiringMultiPartyClient: empClient,
                gasEstimator,
                votingContract: mockOracle.contract,
                syntheticToken: syntheticToken.contract,
                priceFeed: priceFeedMock,
                account: accounts[0],
                empProps,
                config: liquidatorConfig
              });
              errorThrown = false;
            } catch (err) {
              errorThrown = true;
            }
            assert.isTrue(errorThrown);
          });

          versionedIt(["any"])("Sets `crThreshold` to 2%", async function() {
            liquidatorConfig = {
              ...liquidatorConfig,
              crThreshold: 0.02
            };
            liquidator = new Liquidator({
              logger: spyLogger,
              expiringMultiPartyClient: empClient,
              gasEstimator,
              votingContract: mockOracle.contract,
              syntheticToken: syntheticToken.contract,
              priceFeed: priceFeedMock,
              account: accounts[0],
              empProps,
              liquidatorConfig
            });

            // sponsor1 creates a position with 115 units of collateral, creating 100 synthetic tokens.
            await emp.create(
              { rawValue: convertCollateral("115") },
              { rawValue: convertSynthetic("100") },
              { from: sponsor1 }
            );

            // sponsor2 creates a position with 118 units of collateral, creating 100 synthetic tokens.
            await emp.create(
              { rawValue: convertCollateral("118") },
              { rawValue: convertSynthetic("100") },
              { from: sponsor2 }
            );

            // liquidatorBot creates a position to have synthetic tokens to pay off debt upon liquidation.
            await emp.create(
              { rawValue: convertCollateral("1000") },
              { rawValue: convertSynthetic("500") },
              { from: liquidatorBot }
            );

            // Next, assume that the price feed has moved such that both sponsors are technically undercollateralized.
            // However, the price threshold provides just enough buffer for sponsor2 to avoid liquidation.
            // Numerically: (tokens_outstanding * price * coltReq * (1-crThreshold) > debt)
            // must hold for correctly collateralized positions. If the price feed is 1 USD, then
            // there must be more than (100 * 1 * 1.2 * 0.98 = 117.6) collateral in the position.
            // Note that without the price threshold, the minimum collateral would be (100 * 1 * 1.2 = 120), which
            // would make both sponsors undercollateralized. Because of the price threshold setting, the bot should only
            // liquidate sponsor1.
            // Sponsor1: 100 * 1 * 1.2 * 0.98 > 115 [undercollateralized]
            // Sponsor1: 100 * 1 * 1.2 * 0.98 < 118 [sufficiently collateralized]
            // Sponsor2: 100 * 1 * 1.2 > 118 [would be undercollateralized w/o threshold]

            priceFeedMock.setCurrentPrice(convertPrice("1"));
            await liquidator.update();
            await liquidator.liquidatePositions();
            assert.equal(spy.callCount, 1); // 1 info level events should be sent at the conclusion of the 1 liquidation.

            // Sponsor1 should be in a liquidation state with the bot as the liquidator.
            let liquidationObject = (await emp.getLiquidations(sponsor1))[0];
            assert.equal(liquidationObject.sponsor, sponsor1);
            assert.equal(liquidationObject.liquidator, liquidatorBot);
            assert.equal(liquidationObject.state, LiquidationStatesEnum.PRE_DISPUTE);
            assert.equal(liquidationObject.liquidatedCollateral, convertCollateral("115"));

            // Sponsor1 should have zero collateral left in their position from the liquidation.
            assert.equal((await emp.getCollateral(sponsor1)).rawValue, 0);

            // Sponsor2 should have all their collateral left and no liquidations.
            assert.deepStrictEqual(await emp.getLiquidations(sponsor2), []);
            assert.equal((await emp.getCollateral(sponsor2)).rawValue, convertCollateral("118"));
          });
          versionedIt(["any"])("Cannot set invalid alerting overrides", async function() {
            let errorThrown;
            try {
              // Create an invalid log level override. This should be rejected.
              liquidatorConfig = {
                ...liquidatorConfig,
                logOverrides: { positionLiquidated: "not a valid log level" }
              };
              liquidator = new Liquidator({
                logger: spyLogger,
                expiringMultiPartyClient: empClient,
                gasEstimator,
                votingContract: mockOracle.contract,
                syntheticToken: syntheticToken.contract,
                priceFeed: priceFeedMock,
                account: accounts[0],
                empProps,
                config: liquidatorConfig
              });
              errorThrown = false;
            } catch (err) {
              errorThrown = true;
            }
            assert.isTrue(errorThrown);
          });
          versionedIt(["any"])(
            "amount-to-liquidate > min-sponsor-tokens, but bot balance is too low to send liquidation",
            async function() {
              // We'll attempt to liquidate 10 tokens, but we will only have enough balance to complete the first liquidation.
              const amountToLiquidate = toWei("10");

              await emp.create(
                { rawValue: convertCollateral("100") },
                { rawValue: convertSynthetic("12") },
                { from: sponsor1 }
              );
              await emp.create(
                { rawValue: convertCollateral("100") },
                { rawValue: convertSynthetic("8") },
                { from: sponsor2 }
              );

              // liquidatorBot creates a position with enough tokens to liquidate all positions.
              await emp.create(
                { rawValue: convertCollateral("10000") },
                { rawValue: convertSynthetic("10") },
                { from: liquidatorBot }
              );

              // These positions are both undercollateralized at price of 25: 8 * 25 * 1.2 > 100.
              priceFeedMock.setCurrentPrice(convertPrice("25"));

              await liquidator.update();
              await liquidator.liquidatePositions(amountToLiquidate);

              // 2 partial liquidations. This behavior has changed slightly from previous test
              // as the liquidation amount calculator is slightly improved. Previous calculation
              // did not take into account current bot balance correctly and overestimated liquidation
              // amount causing an error.
              assert.equal(spy.callCount, 4);
              assert.equal(spyLogLevel(spy, 3), "info");
              assert.isTrue(spyLogIncludes(spy, 3, "liquidated"));
              assert.equal(spyLogLevel(spy, 2), "error");
              assert.isTrue(spyLogIncludes(spy, 2, "partial liquidation"));
              assert.equal(spyLogLevel(spy, 1), "info");
              assert.isTrue(spyLogIncludes(spy, 1, "liquidated"));
              assert.equal(spyLogLevel(spy, 0), "error");
              assert.isTrue(spyLogIncludes(spy, 0, "partial liquidation"));

              // Sponsor1 should be in a liquidation state with the bot as the liquidator. (7/12) = 58.33% of the 100 starting collateral and 7 tokens should be liquidated.
              let liquidationObject = (await emp.getLiquidations(sponsor1))[0];
              assert.equal(liquidationObject.sponsor, sponsor1);
              assert.equal(liquidationObject.liquidator, liquidatorBot);
              assert.equal(liquidationObject.state, LiquidationStatesEnum.PRE_DISPUTE);
              if (testConfig.collateralDecimals == 18) {
                assert.equal(liquidationObject.liquidatedCollateral.rawValue, convertCollateral("58.3333333333333333"));
              } else if (testConfig.collateralDecimals == 8) {
                assert.equal(liquidationObject.liquidatedCollateral.rawValue, convertCollateral("58.33333333"));
              }
              assert.equal(liquidationObject.tokensOutstanding.rawValue, convertSynthetic("7"));

              // Sponsor2 should not be in a liquidation state because the bot would have attempted to liquidate its full position of 8 tokens, but it only had remaining.

              // Sponsor1 should have some collateral and tokens left in their position from the liquidation.
              if (testConfig.collateralDecimals == 18) {
                assert.equal((await emp.getCollateral(sponsor1)).rawValue, convertCollateral("41.6666666666666667"));
              } else if (testConfig.collateralDecimals == 8) {
                assert.equal((await emp.getCollateral(sponsor1)).rawValue, convertCollateral("41.66666667"));
              }
              let positionObject = await emp.positions(sponsor1);
              assert.equal(positionObject.tokensOutstanding.rawValue, convertSynthetic("5"));

              // Sponsor2 should not have its full position left, it was partially liquidated
              // Bot has 3 tokens left after first liquidation, and this brings position
              // to just at the min sponsor size of 5.
              // (8-3)/8 = 5/8, 5/8 * 100 = 62.5
              assert.equal((await emp.getCollateral(sponsor2)).rawValue, convertCollateral("62.5"));
              positionObject = await emp.positions(sponsor2);
              assert.equal(positionObject.tokensOutstanding.rawValue, convertSynthetic("5"));
            }
          );
          describe("Partial liquidations", function() {
            versionedIt(["any"])("amount-to-liquidate > min-sponsor-tokens", async function() {
              // We'll attempt to liquidate 6 tokens. The minimum sponsor position is 5. There are 3 different scenarios
              // we should test for, each of which we'll attempt to liquidate in one call of `liquidatePositions`.
              const amountToLiquidate = convertSynthetic("6");

              // 1. (tokens-outstanding - amount-to-liquidate) > min-sponsor-tokens, and amount-to-liquidate < tokens-outstanding
              //     - The bot will be able to liquidate its desired amount, leaving the position above the minimum token threshold.
              //     - Example: (12 - 6) > 5, new position will have 6 tokens remaining.
              await emp.create(
                { rawValue: convertCollateral("100") },
                { rawValue: convertSynthetic("12") },
                { from: sponsor1 }
              );
              // 2. (tokens-outstanding - amount-to-liquidate) <= min-sponsor-tokens, and amount-to-liquidate < tokens-outstanding
              //     - The bot will NOT be able to liquidate its desired amount. It will liquidate a reduced amount and
              //       reduce the position exactly to the minimum.
              //     - Example: (8 - 6) <= 5, so instead the bot will liquidate (8 - 5) = 3 tokens to leave the position with (8 - 3) = 5 tokens remaining.
              await emp.create(
                { rawValue: convertCollateral("100") },
                { rawValue: convertSynthetic("8") },
                { from: sponsor2 }
              );
              // 3. amount-to-liquidate > tokens-outstanding
              //     - The bot will liquidate the full position.
              //     - Example: 6 > 5, so the bot will liquidate 5 tokens.
              await emp.create(
                { rawValue: convertCollateral("100") },
                { rawValue: convertSynthetic("5") },
                { from: sponsor3 }
              );

              // liquidatorBot creates a position with enough tokens to liquidate all positions.
              await emp.create(
                { rawValue: convertCollateral("10000") },
                { rawValue: convertSynthetic("50") },
                { from: liquidatorBot }
              );

              // Next, assume the price feed given to the liquidator has moved such that the sponsors
              // are all now undercollateralized. The liquidator bot should correctly identify this and liquidate the positions.
              // A price of 25 USD per token will make all positions undercollateralized.
              // Numerically debt * price * coltReq > debt for collateralized position.
              // Sponsor1: 12 * 25 * 1.2 > 100
              // Sponsor2: 8 * 25 * 1.2 > 100
              // Sponsor3: 5 * 25 * 1.2 > 100
              priceFeedMock.setCurrentPrice(convertPrice("25"));

              await liquidator.update();
              await liquidator.liquidatePositions(amountToLiquidate);

              // Check logs are emitted correctly. Partial liquidations should emit an "error"-level alert before a normal liquidation "info"-level alert.
              assert.equal(spy.callCount, 5); // 3 info + 2 error level events should be sent at the conclusion of the 3 liquidations including 2 partials.
              assert.equal(spyLogLevel(spy, 4), "info");
              assert.isTrue(spyLogIncludes(spy, 4, "liquidated"));
              assert.equal(spyLogLevel(spy, 3), "info");
              assert.isTrue(spyLogIncludes(spy, 3, "liquidated"));
              assert.equal(spyLogLevel(spy, 2), "error");
              assert.isTrue(spyLogIncludes(spy, 2, "partial liquidation"));
              assert.equal(spyLogLevel(spy, 1), "info");
              assert.isTrue(spyLogIncludes(spy, 1, "liquidated"));
              assert.equal(spyLogLevel(spy, 0), "error");
              assert.isTrue(spyLogIncludes(spy, 0, "partial liquidation"));

              // Sponsor1 should be in a liquidation state with the bot as the liquidator. (6/12) = 50% of the 100 starting collateral and 6 tokens should be liquidated.
              let liquidationObject = (await emp.getLiquidations(sponsor1))[0];
              assert.equal(liquidationObject.sponsor, sponsor1);
              assert.equal(liquidationObject.liquidator, liquidatorBot);
              assert.equal(liquidationObject.state, LiquidationStatesEnum.PRE_DISPUTE);
              assert.equal(liquidationObject.liquidatedCollateral, convertCollateral("50"));
              assert.equal(liquidationObject.tokensOutstanding, convertSynthetic("6"));

              // Sponsor2 should be in a liquidation state with the bot as the liquidator. (3/8) = 37.5% of the 100 starting collateral and 3 tokens should be liquidated.
              liquidationObject = (await emp.getLiquidations(sponsor2))[0];
              assert.equal(liquidationObject.sponsor, sponsor2);
              assert.equal(liquidationObject.liquidator, liquidatorBot);
              assert.equal(liquidationObject.state, LiquidationStatesEnum.PRE_DISPUTE);
              assert.equal(liquidationObject.liquidatedCollateral, convertCollateral("37.5"));
              assert.equal(liquidationObject.tokensOutstanding, convertSynthetic("3"));

              // Sponsor3 should be in a liquidation state with the bot as the liquidator. (5/5) = 100% of the 100 starting collateral and 5 tokens should be liquidated.
              liquidationObject = (await emp.getLiquidations(sponsor3))[0];
              assert.equal(liquidationObject.sponsor, sponsor3);
              assert.equal(liquidationObject.liquidator, liquidatorBot);
              assert.equal(liquidationObject.state, LiquidationStatesEnum.PRE_DISPUTE);
              assert.equal(liquidationObject.liquidatedCollateral, convertCollateral("100"));
              assert.equal(liquidationObject.tokensOutstanding, convertSynthetic("5"));

              // Sponsor1 should have some collateral and tokens left in their position from the liquidation.
              assert.equal((await emp.getCollateral(sponsor1)).rawValue, convertCollateral("50"));
              let positionObject = await emp.positions(sponsor1);
              assert.equal(positionObject.tokensOutstanding.rawValue, convertSynthetic("6"));

              // Sponsor2 should have some collateral and tokens left in their position from the liquidation.
              assert.equal((await emp.getCollateral(sponsor2)).rawValue, convertCollateral("62.5"));
              positionObject = await emp.positions(sponsor2);
              assert.equal(positionObject.tokensOutstanding.rawValue, convertSynthetic("5"));

              // Sponsor3 should not have a position remaining.
              assert.equal((await emp.getCollateral(sponsor3)).rawValue, 0);
            });

            versionedIt(["any"])("amount-to-liquidate < min-sponsor-tokens", async function() {
              // We'll attempt to liquidate 4 tokens. The minimum sponsor position is 5. There are 3 different scenarios
              // we should test for, each of which we'll attempt to liquidate in one call of `liquidatePositions`.
              const amountToLiquidate = convertSynthetic("4");

              // 1. (tokens-outstanding - amount-to-liquidate) > min-sponsor-tokens, and amount-to-liquidate < tokens-outstanding.
              //     - The bot will be able to liquidate its desired amount, leaving the position above the minimum token threshold.
              //     - Example: (12 - 4) > 5, new position will have 8 tokens remaining.
              await emp.create(
                { rawValue: convertCollateral("100") },
                { rawValue: convertSynthetic("12") },
                { from: sponsor1 }
              );
              // 2. (tokens-outstanding - amount-to-liquidate) < min-sponsor-tokens, and amount-to-liquidate < tokens-outstanding.
              //     - The bot will NOT be able to liquidate its desired amount. It will liquidate a reduced amount and
              //       reduce the position exactly to the minimum.
              //     - Example: (8 - 4) <= 5, so instead the bot will liquidate (8 - 5) = 3 tokens to leave the position with (8 - 3) = 5 tokens remaining.
              await emp.create(
                { rawValue: convertCollateral("100") },
                { rawValue: convertSynthetic("8") },
                { from: sponsor2 }
              );
              // 3. amount-to-liquidate < tokens-outstanding, and amount-to-liquidate < min-sponsor-tokens.
              //     - The bot does not have enough balance to send a full liquidation, and partials are not allowed since 5 >= 5.
              await emp.create(
                { rawValue: convertCollateral("100") },
                { rawValue: convertSynthetic("5") },
                { from: sponsor3 }
              );

              // liquidatorBot creates a position with enough tokens to liquidate all positions.
              await emp.create(
                { rawValue: convertCollateral("10000") },
                { rawValue: convertSynthetic("50") },
                { from: liquidatorBot }
              );

              // Next, assume the price feed given to the liquidator has moved such that the sponsors
              // are all now undercollateralized. The liquidator bot should correctly identify this and liquidate the positions.
              // A price of 25 USD per token will make all positions undercollateralized.
              // Numerically debt * price * coltReq > debt for collateralized position.
              // Sponsor1: 12 * 25 * 1.2 > 100
              // Sponsor2: 8 * 25 * 1.2 > 100
              // Sponsor3: 5 * 25 * 1.2 > 100
              priceFeedMock.setCurrentPrice(convertPrice("25"));

              await liquidator.update();
              await liquidator.liquidatePositions(amountToLiquidate);
              assert.equal(spy.callCount, 5); // 2 info + 3 error level events should be sent at the conclusion of the 2 successful, 2 partial, and 1 failed liquidations.
              assert.equal(spy.getCall(-1).lastArg.tokensToLiquidate, "0");

              // Check logs are emitted correctly. Partial liquidations should emit an "error"-level alert before a normal liquidation "info"-level alert.
              assert.equal(spy.callCount, 5); // 2 info + 3 error level events should be sent at the conclusion of the 2 liquidations, including 2 partials, and 1 failed attempt to liquidate 0 tokens.
              assert.equal(spyLogLevel(spy, 4), "error");
              assert.isTrue(spyLogIncludes(spy, 4, "minimum"));
              assert.equal(spyLogLevel(spy, 3), "info");
              assert.isTrue(spyLogIncludes(spy, 3, "liquidated"));
              assert.equal(spyLogLevel(spy, 2), "error");
              assert.isTrue(spyLogIncludes(spy, 2, "partial liquidation"));
              assert.equal(spyLogLevel(spy, 1), "info");
              assert.isTrue(spyLogIncludes(spy, 1, "liquidated"));
              assert.equal(spyLogLevel(spy, 0), "error");
              assert.isTrue(spyLogIncludes(spy, 0, "partial liquidation"));

              // Sponsor1 should be in a liquidation state with the bot as the liquidator. (4/12) = 33.33% of the 100 starting collateral and 6 tokens should be liquidated.
              let liquidationObject = (await emp.getLiquidations(sponsor1))[0];
              assert.equal(liquidationObject.sponsor, sponsor1);
              assert.equal(liquidationObject.liquidator, liquidatorBot);
              assert.equal(liquidationObject.state, LiquidationStatesEnum.PRE_DISPUTE);
              // Dont know how to generalize this check for multi decimal paradigms
              if (testConfig.collateralDecimals == 18) {
                assert.equal(liquidationObject.liquidatedCollateral.rawValue, convertCollateral("33.3333333333333333"));
              } else if (testConfig.collateralDecimals == 8) {
                assert.equal(liquidationObject.liquidatedCollateral.rawValue, convertCollateral("33.33333333"));
              }
              assert.equal(liquidationObject.tokensOutstanding.rawValue, convertSynthetic("4"));

              // Sponsor2 should be in a liquidation state with the bot as the liquidator. (3/8) = 37.5% of the 100 starting collateral and 3 tokens should be liquidated.
              liquidationObject = (await emp.getLiquidations(sponsor2))[0];
              assert.equal(liquidationObject.sponsor, sponsor2);
              assert.equal(liquidationObject.liquidator, liquidatorBot);
              assert.equal(liquidationObject.state, LiquidationStatesEnum.PRE_DISPUTE);
              assert.equal(liquidationObject.liquidatedCollateral.rawValue, convertCollateral("37.5"));
              assert.equal(liquidationObject.tokensOutstanding.rawValue, convertSynthetic("3"));

              // Sponsor3 should not have been liquidated.

              // Sponsor1 should have some collateral and tokens left in their position from the liquidation.
              // Dont know how to generalize this check for multi decimal paradigms
              if (testConfig.collateralDecimals == 18) {
                assert.equal((await emp.getCollateral(sponsor1)).rawValue, convertCollateral("66.6666666666666667"));
              } else if (testConfig.collateralDecimals == 8) {
                assert.equal((await emp.getCollateral(sponsor1)).rawValue, convertCollateral("66.66666667"));
              }
              let positionObject = await emp.positions(sponsor1);
              assert.equal(positionObject.tokensOutstanding.rawValue, convertSynthetic("8"));

              // Sponsor2 should have some collateral and tokens left in their position from the liquidation.
              assert.equal((await emp.getCollateral(sponsor2)).rawValue, convertCollateral("62.5"));
              positionObject = await emp.positions(sponsor2);
              assert.equal(positionObject.tokensOutstanding.rawValue, convertSynthetic("5"));

              // Sponsor3 should have its full position remaining.
              assert.equal((await emp.getCollateral(sponsor3)).rawValue, convertCollateral("100"));
              positionObject = await emp.positions(sponsor3);
              assert.equal(positionObject.tokensOutstanding.rawValue, convertSynthetic("5"));
            });

            versionedIt(["any"])("Overriding threshold correctly effects generated logs", async function() {
              // Liquidation events normally are `info` level. This override should change the value to `warn` which can be
              // validated after the log is generated.
              liquidatorConfig = { ...liquidatorConfig, logOverrides: { positionLiquidated: "warn" } };
              liquidator = new Liquidator({
                logger: spyLogger,
                expiringMultiPartyClient: empClient,
                gasEstimator,
                votingContract: mockOracle.contract,
                syntheticToken: syntheticToken.contract,
                priceFeed: priceFeedMock,
                account: accounts[0],
                empProps,
                config: liquidatorConfig
              });

              // sponsor1 creates a position with 115 units of collateral, creating 100 synthetic tokens.
              await emp.create(
                { rawValue: convertCollateral("115") },
                { rawValue: convertSynthetic("100") },
                { from: sponsor1 }
              );

              // sponsor2 creates a position with 125 units of collateral, creating 100 synthetic tokens.
              await emp.create(
                { rawValue: convertCollateral("125") },
                { rawValue: convertSynthetic("100") },
                { from: sponsor2 }
              );

              // liquidatorBot creates a position to have synthetic tokens to pay off debt upon liquidation.
              await emp.create(
                { rawValue: convertCollateral("1000") },
                { rawValue: convertSynthetic("500") },
                { from: liquidatorBot }
              );

              priceFeedMock.setCurrentPrice(convertPrice("1"));
              assert.equal(spy.callCount, 0); // No log events before liquidation query
              await liquidator.update();
              await liquidator.liquidatePositions();
              assert.equal(spy.callCount, 1); // 1 log events after liquidation query.
              assert.equal(lastSpyLogLevel(spy), "warn"); // most recent log level should be "warn"
            });

            versionedIt(["any"])("Can correctly override price feed input", async function() {
              // sponsor1 creates a position with 115 units of collateral, creating 100 synthetic tokens.
              await emp.create(
                { rawValue: convertCollateral("115") },
                { rawValue: convertSynthetic("100") },
                { from: sponsor1 }
              );

              // sponsor2 creates a position with 125 units of collateral, creating 100 synthetic tokens.
              await emp.create(
                { rawValue: convertCollateral("125") },
                { rawValue: convertSynthetic("100") },
                { from: sponsor2 }
              );

              // liquidatorBot creates a position to have synthetic tokens to pay off debt upon liquidation.
              await emp.create(
                { rawValue: convertCollateral("1000") },
                { rawValue: convertSynthetic("500") },
                { from: liquidatorBot }
              );

              // specify an override price of 0.5e18.
              liquidatorOverridePrice = convertPrice("0.5");
              // At a price point of 1 sponsor 1 is undercollateralized and sponsor 2 is overcollateralized. However, there
              // is an override price present at 0.5. At this price point neither position is undercollateralized and so
              // there should be no liquidation events generated from the liquidation call.
              priceFeedMock.setCurrentPrice(convertPrice("1"));
              assert.equal(spy.callCount, 0); // No log events before liquidation query

              // Next, call the `liquidatePositions` function with the override price. The `null` param is for
              // `maxTokensToLiquidateWei` which null will attempt to liquidate the full position, if undercollateralized.
              await liquidator.update();
              await liquidator.liquidatePositions(null, liquidatorOverridePrice);
              assert.equal(spy.callCount, 0); // still no liquidation events generated as price override is set to 0.5.

              let liquidationObject = await emp.getLiquidations(sponsor1);
              // There should be no liquidation's created.
              assert.equal(liquidationObject.length, 0);

              // Specifying a new override price that places one of the positions undercollateralized should initiate a liquidation.
              // This should again be independent of the price feed.
              priceFeedMock.setCurrentPrice(convertPrice("0.5")); // set the price feed to something that should not create a liquidation.

              liquidatorOverridePrice = convertPrice("1.0"); // specify an override price of 1.0e18. This should place sponsor 1 underwater.
              await liquidator.update();
              await liquidator.liquidatePositions(null, liquidatorOverridePrice);
              assert.equal(spy.callCount, 1); // This should initiate the liquidation event and so there should be 1 log.

              liquidationObject = await emp.getLiquidations(sponsor1);
              // There should be one liquidation created.
              assert.equal(liquidationObject.length, 1);
            });
          });
        });
        describe("enabling withdraw defense feature", () => {
          versionedIt(["any"])("should initialize when enabled", async () => {
            liquidatorConfig = {
              ...liquidatorConfig,
              whaleDefenseFundWei: 1,
              defenseActivationPercent: 50
            };
            const liquidator = new Liquidator({
              logger: spyLogger,
              expiringMultiPartyClient: empClient,
              gasEstimator,
              votingContract: mockOracle.contract,
              syntheticToken: syntheticToken.contract,
              priceFeed: priceFeedMock,
              account: accounts[0],
              empProps,
              config: liquidatorConfig
            });
            assert.ok(liquidator);
          });
          versionedIt(["any"])(
            "full liquidation: should enable and not affect existing logic if not triggered",
            async () => {
              // In this test, the liquidator sets its `whaleDefenseFundWei` to a trivially small value.
              // Recall that the amount of capital available to the liquidator is: `tokenBalance - whaleDefenseFundWei`,
              // so by setting `whaleDefenseFundWei = 1 wei`, we make the liquidator's entire `tokenBalance` available
              // to it. So in this test, the WDF is not triggered because the liquidator has enough available capital
              // to liquidate a full position.
              liquidatorConfig = {
                ...liquidatorConfig,
                whaleDefenseFundWei: 1,
                defenseActivationPercent: 50
              };
              const liquidator = new Liquidator({
                logger: spyLogger,
                expiringMultiPartyClient: empClient,
                gasEstimator,
                votingContract: mockOracle.contract,
                syntheticToken: syntheticToken.contract,
                priceFeed: priceFeedMock,
                account: accounts[0],
                empProps,
                config: liquidatorConfig
              });
              // sponsor1 creates a position with 125 units of collateral, creating 100 synthetic tokens.
              await emp.create(
                { rawValue: convertCollateral("125") },
                { rawValue: convertSynthetic("100") },
                { from: sponsor1 }
              );

              // sponsor2 creates a position with 150 units of collateral, creating 100 synthetic tokens.
              await emp.create(
                { rawValue: convertCollateral("150") },
                { rawValue: convertSynthetic("100") },
                { from: sponsor2 }
              );

              // liquidatorBot creates a position to have synthetic tokens to pay off debt upon liquidation.
              await emp.create(
                { rawValue: convertCollateral("1000") },
                { rawValue: convertSynthetic("500") },
                { from: liquidatorBot }
              );

              // Start with a mocked price of 1 usd per token.
              // This puts both sponsors over collateralized so no liquidations should occur.
              priceFeedMock.setCurrentPrice(convertPrice("1"));
              await liquidator.update();
              await liquidator.liquidatePositions();
              assert.equal(spy.callCount, 0); // No info level logs should be sent.

              // There should be no liquidations created from any sponsor account
              assert.deepStrictEqual(await emp.getLiquidations(sponsor1), []);
              assert.deepStrictEqual(await emp.getLiquidations(sponsor2), []);

              // Both token sponsors should still have their positions with full collateral.
              assert.equal((await emp.getCollateral(sponsor1)).rawValue, convertCollateral("125"));
              assert.equal((await emp.getCollateral(sponsor2)).rawValue, convertCollateral("150"));

              // If sponsor1 requests a withdrawal of any amount of collateral above 5 units at the given price of 1 usd per token
              // their remaining position becomes undercollateralized. Say they request to withdraw 10 units of collateral.
              // This places their position with a CR of: 115 / (100 * 1) * 100 = 115%. This is below the CR threshold.
              await emp.requestWithdrawal({ rawValue: convertCollateral("10") }, { from: sponsor1 });

              // Advance time to the defenseActivationPercent to see if the WDF would trigger.
              let sponsor1Positions = await emp.positions(sponsor1);
              const withdrawLiveness = empProps.withdrawLiveness.toNumber();
              let nextTime = Math.ceil(
                Number(sponsor1Positions.withdrawalRequestPassTimestamp) - withdrawLiveness * 0.5
              );
              await emp.setCurrentTime(nextTime);

              priceFeedMock.setCurrentPrice(convertPrice("1"));
              await liquidator.update();
              await liquidator.liquidatePositions();
              assert.equal(spy.callCount, 1); // There should be one log from the liquidation event of the withdrawal.

              // There should be exactly one liquidation in sponsor1's account. The liquidated collateral should be the original
              // amount of collateral minus the collateral withdrawn. 125 - 10 = 115
              let liquidationObject = (await emp.getLiquidations(sponsor1))[0];
              assert.equal(liquidationObject.sponsor, sponsor1);
              assert.equal(liquidationObject.liquidator, liquidatorBot);
              assert.equal(liquidationObject.state, LiquidationStatesEnum.PRE_DISPUTE);
              assert.equal(liquidationObject.liquidatedCollateral, convertCollateral("115"));
              assert.equal(liquidationObject.lockedCollateral, convertCollateral("125"));

              // Advance the timer to the liquidation expiry.
              const liquidationTime = liquidationObject.liquidationTime;
              const liquidationLiveness = 1000;
              await emp.setCurrentTime(Number(liquidationTime) + liquidationLiveness);

              // Now that the liquidation has expired, the liquidator can withdraw rewards.
              const collateralPreWithdraw = await collateralToken.balanceOf(liquidatorBot);
              await liquidator.update();
              await liquidator.withdrawRewards();
              assert.equal(spy.callCount, 2); // 1 new info level events should be sent at the conclusion of the withdrawal. total 2.

              // Liquidator should have their collateral increased by Sponsor1's collateral.
              const collateralPostWithdraw = await collateralToken.balanceOf(liquidatorBot);
              assert.equal(
                toBN(collateralPreWithdraw)
                  .add(toBN(convertCollateral("125")))
                  .toString(),
                collateralPostWithdraw.toString()
              );

              // Liquidation data should have been deleted.
              assert.deepStrictEqual(
                (await emp.getLiquidations(sponsor1))[0].state,
                LiquidationStatesEnum.UNINITIALIZED
              );

              // The other two positions should not have any liquidations associated with them.
              assert.deepStrictEqual(await emp.getLiquidations(sponsor2), []);
            }
          );
          versionedIt(["any"])("should trigger and only submit the emp minimum position", async () => {
            liquidatorConfig = {
              ...liquidatorConfig,
              // entire fund dedicated to strategy
              whaleDefenseFundWei: convertSynthetic("90"),
              // will extend even if withdraw progress is 0% (typically this would be set to 50% +)
              defenseActivationPercent: 0
            };
            const liquidator = new Liquidator({
              logger: spyLogger,
              expiringMultiPartyClient: empClient,
              gasEstimator,
              votingContract: mockOracle.contract,
              syntheticToken: syntheticToken.contract,
              priceFeed: priceFeedMock,
              account: accounts[0],
              empProps,
              config: liquidatorConfig
            });
            // sponsor1 creates a position with 120 units of collateral, creating 100 synthetic tokens.
            await emp.create(
              { rawValue: convertCollateral("120") },
              { rawValue: convertSynthetic("100") },
              { from: sponsor1 }
            );

            // liquidatorBot creates a position to have synthetic tokens to pay off debt upon liquidation.
            // does not have enough to liquidate entire position
            await emp.create(
              { rawValue: convertCollateral("1000") },
              { rawValue: convertSynthetic("90") },
              { from: liquidatorBot }
            );

            // Start with a mocked price of 1 usd per token.
            // This puts both sponsors over collateralized so no liquidations should occur.
            priceFeedMock.setCurrentPrice(convertPrice("1"));
            // sponsor withdraws below collat ratio
            await emp.requestWithdrawal({ rawValue: convertCollateral("10") }, { from: sponsor1 });
            await liquidator.update();
            await liquidator.liquidatePositions();

            // There should be exactly one liquidation in sponsor1's account. The liquidated collateral should be the original
            // amount of collateral minus the collateral withdrawn. 120 - 10 = 110
            let liquidationObject = (await emp.getLiquidations(sponsor1))[0];
            assert.equal(liquidationObject.sponsor, sponsor1);
            assert.equal(liquidationObject.liquidator, liquidatorBot);
            assert.equal(liquidationObject.state, LiquidationStatesEnum.PRE_DISPUTE);
            // minimum liquidation size / outstanding tokens * (outstanding collateral - withdraw amount)
            // 5 / 100 * ( 120 -10) = 5.5
            assert.equal(liquidationObject.liquidatedCollateral, convertCollateral("5.5"));
            // minimum liquidation size / outstanding tokens * outstading collateral
            // 5 / 100 * 120 = 6
            assert.equal(liquidationObject.lockedCollateral, convertCollateral("6"));
          });
          versionedIt(["any"])("trigger multiple extensions and finally full liquidation", async () => {
            liquidatorConfig = {
              ...liquidatorConfig,
              // entire fund dedicated to strategy, allows 3 extensions
              whaleDefenseFundWei: toBN(empProps.minSponsorSize)
                .mul(toBN(10))
                .toString(),
              // will extend even if withdraw progress is 80% complete
              defenseActivationPercent: 80
            };
            const withdrawLiveness = empProps.withdrawLiveness.toNumber();
            const liquidator = new Liquidator({
              logger: spyLogger,
              expiringMultiPartyClient: empClient,
              gasEstimator,
              votingContract: mockOracle.contract,
              syntheticToken: syntheticToken.contract,
              priceFeed: priceFeedMock,
              account: accounts[0],
              empProps,
              config: liquidatorConfig
            });
            await emp.create(
              { rawValue: convertCollateral("120") },
              { rawValue: convertSynthetic("100") },
              { from: sponsor1 }
            );
            await emp.create(
              { rawValue: convertCollateral("120") },
              { rawValue: convertSynthetic("100") },
              { from: sponsor2 }
            );
            // we have enough to fully liquidate one, then we have to extend the other
            // wdf is 50, leaving 50 after first liquidation (200-100-50)
            await emp.create(
              { rawValue: convertCollateral("1000") },
              { rawValue: convertSynthetic("200") },
              { from: liquidatorBot }
            );

            // Start with a mocked price of 1 usd per token.
            // This puts both sponsors over collateralized so no liquidations should occur.
            priceFeedMock.setCurrentPrice(convertPrice("1"));

            // both sponsors under collateralized
            await emp.requestWithdrawal({ rawValue: convertCollateral("10") }, { from: sponsor1 });
            await emp.requestWithdrawal({ rawValue: convertCollateral("10") }, { from: sponsor2 });

            await liquidator.update();
            await liquidator.liquidatePositions();

<<<<<<< HEAD
            let [sponsor1Liquidation, sponsor2Liquidation] = [
              (await emp.getLiquidations(sponsor1))[0],
              (await emp.getLiquidations(sponsor2))[0]
            ];
            let sponsor2Positions = await emp.positions(sponsor2);
=======
            liquidationObject = await emp.getLiquidations(sponsor1);
            // There should be one liquidation created.
            assert.equal(liquidationObject.length, 1);
          });
        });
      });
      describe("enabling withdraw defense feature", () => {
        it("should initialize when enabled", async () => {
          const liquidatorConfig = {
            whaleDefenseFundWei: 1,
            defenseActivationPercent: 50
          };
          const liquidator = new Liquidator({
            logger: spyLogger,
            expiringMultiPartyClient: empClient,
            gasEstimator,
            votingContract: mockOracle.contract,
            syntheticToken: syntheticToken.contract,
            priceFeed: priceFeedMock,
            account: accounts[0],
            empProps,
            liquidatorConfig
          });
          assert.ok(liquidator);
        });
        it("full liquidation: should enable and not affect existing logic if not triggered", async () => {
          // In this test, the liquidator sets its `whaleDefenseFundWei` to a trivially small value.
          // Recall that the amount of capital available to the liquidator is: `tokenBalance - whaleDefenseFundWei`,
          // so by setting `whaleDefenseFundWei = 1 wei`, we make the liquidator's entire `tokenBalance` available
          // to it. So in this test, the WDF is not triggered because the liquidator has enough available capital
          // to liquidate a full position.
          const liquidatorConfig = {
            whaleDefenseFundWei: 1,
            defenseActivationPercent: 50
          };
          const liquidator = new Liquidator({
            logger: spyLogger,
            expiringMultiPartyClient: empClient,
            gasEstimator,
            votingContract: mockOracle.contract,
            syntheticToken: syntheticToken.contract,
            priceFeed: priceFeedMock,
            account: accounts[0],
            empProps,
            liquidatorConfig
          });
          // sponsor1 creates a position with 125 units of collateral, creating 100 synthetic tokens.
          await emp.create(
            { rawValue: convertCollateral("125") },
            { rawValue: convertSynthetic("100") },
            { from: sponsor1 }
          );
>>>>>>> 88d9dd2a

            assert.equal(sponsor1Liquidation.liquidatedCollateral, convertCollateral("110"));
            // 120 - 10 / 2 (half tokens liquidated)
            assert.equal(sponsor2Liquidation.liquidatedCollateral, convertCollateral("55"));

            // advance time to 50% of withdraw. This should not trigger extension until 80%
            let nextTime = Math.ceil(Number(sponsor2Positions.withdrawalRequestPassTimestamp) - withdrawLiveness * 0.5);

            await emp.setCurrentTime(nextTime);
            // running again, should have no change
            await liquidator.update();
            await liquidator.liquidatePositions();

            let sponsor2Liquidations = await emp.getLiquidations(sponsor2);
            sponsor2Positions = await emp.positions(sponsor2);
            // no new liquidations
            assert.equal(sponsor2Liquidations.length, 1);

            nextTime = Math.ceil(Number(sponsor2Positions.withdrawalRequestPassTimestamp) - withdrawLiveness * 0.2);

            await emp.setCurrentTime(nextTime);
            // running again, should have another liquidation
            await liquidator.update();
            await liquidator.liquidatePositions();

            sponsor2Liquidations = await emp.getLiquidations(sponsor2);
            sponsor2Positions = await emp.positions(sponsor2);
            assert.equal(sponsor2Liquidations.length, 2);
            // min collateral for min liquidation
            assert.equal(sponsor2Liquidations[1].liquidatedCollateral.rawValue, convertCollateral("5.5"));
            // show position has been extended
            assert.equal(
              sponsor2Positions.withdrawalRequestPassTimestamp.toNumber(),
              Number(sponsor2Liquidations[1].liquidationTime) + Number(withdrawLiveness)
            );

            // another extension
            // advance time to 80% of liquidation
            nextTime = Math.ceil(Number(sponsor2Positions.withdrawalRequestPassTimestamp) - withdrawLiveness * 0.2);
            await emp.setCurrentTime(nextTime);
            // running again, should have another liquidation
            await liquidator.update();
            await liquidator.liquidatePositions();

            sponsor2Liquidations = await emp.getLiquidations(sponsor2);
            sponsor2Positions = await emp.positions(sponsor2);

            // show a third liquidation has been added
            assert.equal(sponsor2Liquidations.length, 3);

            // finally allow full liquidation by adding more tokens to bot
            await emp.create(
              { rawValue: convertCollateral("1000") },
              { rawValue: convertSynthetic("200") },
              { from: liquidatorBot }
            );

            await liquidator.update();
            await liquidator.liquidatePositions();

            sponsor2Liquidations = await emp.getLiquidations(sponsor2);
            sponsor2Positions = await emp.positions(sponsor2);

<<<<<<< HEAD
            // show a fourth liquidation has been added ( final liquidation)
            assert.equal(sponsor2Liquidations.length, 4);
            // show position has been fully liquidated
            assert.equal(sponsor2Positions.tokensOutstanding, "0");
=======
          // The other two positions should not have any liquidations associated with them.
          assert.deepStrictEqual(await emp.getLiquidations(sponsor2), []);
        });
        it("should trigger and only submit the emp minimum position", async () => {
          const liquidatorConfig = {
            // entire fund dedicated to strategy
            whaleDefenseFundWei: convertSynthetic("90"),
            // will extend even if withdraw progress is 0% (typically this would be set to 50% +)
            defenseActivationPercent: 0
          };
          const liquidator = new Liquidator({
            logger: spyLogger,
            expiringMultiPartyClient: empClient,
            gasEstimator,
            votingContract: mockOracle.contract,
            syntheticToken: syntheticToken.contract,
            priceFeed: priceFeedMock,
            account: accounts[0],
            empProps,
            liquidatorConfig
>>>>>>> 88d9dd2a
          });
        });
<<<<<<< HEAD
        describe("Liquidator correctly deals with funding rates from perpetual contract", () => {
          versionedIt(["Perpetual-latest"])(
            "Can correctly detect invalid withdrawals and liquidate them",
            async function() {
              // sponsor1 creates a position with 125 units of collateral, creating 100 synthetic tokens.
              await emp.create(
                { rawValue: convertCollateral("125") },
                { rawValue: convertSynthetic("100") },
                { from: sponsor1 }
              );

              // sponsor2 creates a position with 150 units of collateral, creating 100 synthetic tokens.
              await emp.create(
                { rawValue: convertCollateral("150") },
                { rawValue: convertSynthetic("100") },
                { from: sponsor2 }
              );

              // sponsor3 creates a position with 175 units of collateral, creating 100 synthetic tokens.
              await emp.create(
                { rawValue: convertCollateral("175") },
                { rawValue: convertSynthetic("100") },
                { from: sponsor3 }
              );

              // liquidatorBot creates a position to have synthetic tokens to pay off debt upon liquidation.
              await emp.create(
                { rawValue: convertCollateral("1000") },
                { rawValue: convertSynthetic("500") },
                { from: liquidatorBot }
              );

              // Start with a mocked price of 1 usd per token.
              // This puts both sponsors over collateralized so no liquidations should occur.
              priceFeedMock.setCurrentPrice(convertPrice("1"));
              await liquidator.update();
              await liquidator.liquidatePositions();
              // assert.equal(spy.callCount, 0); // No info level logs should be sent.

              // There should be no liquidations created from any sponsor account
              assert.deepStrictEqual(await emp.getLiquidations(sponsor1), []);
              assert.deepStrictEqual(await emp.getLiquidations(sponsor2), []);
              assert.deepStrictEqual(await emp.getLiquidations(sponsor3), []);

              // Both token sponsors should still have their positions with full collateral.
              assert.equal((await emp.getCollateral(sponsor1)).rawValue, convertCollateral("125"));
              assert.equal((await emp.getCollateral(sponsor2)).rawValue, convertCollateral("150"));
              assert.equal((await emp.getCollateral(sponsor3)).rawValue, convertCollateral("175"));

              // Next, introduce some funding rate. Setting the funding rate multiplier to 1.04, results in modifying
              // sponsor's debt. This becomes 100*1.04 = 104. All this debt, with a price of 1, both sponsors are
              // still correctly capatalized with sponsor1 @ 125 / (104 * 1) = 1.202 & sponsor2 @ 150 / (104 * 1) = 1.44.
              // So, if there is 150 collateral backing 105 token debt, with a collateral requirement of 1.2, then
              // the price must be <= 150 / 1.2 / 105 = 1.19. Any price above 1.19 will cause the dispute to fail.
              await _setFundingRateAndAdvanceTime(toWei("0.000004"));
              await emp.applyFundingRate();
              assert.equal((await emp.fundingRate()).cumulativeMultiplier.toString(), toWei("1.04"));

              priceFeedMock.setCurrentPrice(convertPrice("1"));
              await liquidator.update();
              await liquidator.liquidatePositions();
              assert.equal(spy.callCount, 0); // No info level logs should be sent as no liquidations yet.

              // There should be no liquidations created from any sponsor account
              assert.deepStrictEqual(await emp.getLiquidations(sponsor1), []);
              assert.deepStrictEqual(await emp.getLiquidations(sponsor2), []);
              assert.deepStrictEqual(await emp.getLiquidations(sponsor3), []);

              // Both token sponsors should still have their positions with full collateral.
              assert.equal((await emp.getCollateral(sponsor1)).rawValue, convertCollateral("125"));
              assert.equal((await emp.getCollateral(sponsor2)).rawValue, convertCollateral("150"));
              assert.equal((await emp.getCollateral(sponsor3)).rawValue, convertCollateral("175"));

              // If either the price increase, funding ratemultiplier increase or the sponsors collateral decrease they
              // will be at risk of being liquidated. Say that the funding rate has another 0.01 added to it. The cumulative
              // funding rate will then be 1.04 * (1 + 0.000001 * 1000) = 1.0504. This will place sponsor1 underwater with
              // a CR of 125 / (100 * 1.0504 * 1) = 1.19 (which is less than 1.2) and they should get liquidated by the bot.
              await _setFundingRateAndAdvanceTime(toWei("0.000001"));
              await emp.applyFundingRate();
              assert.equal((await emp.fundingRate()).cumulativeMultiplier.toString(), toWei("1.0504"));

              await liquidator.update();
              await liquidator.liquidatePositions();
              assert.equal(spy.callCount, 1); // There should be one log from the liquidation event.

              // There should be exactly one liquidation in sponsor1's account. The liquidated collateral should be the original
              // amount of collateral minus the collateral withdrawn. 125 - 10 = 115
              let liquidationObject = (await emp.getLiquidations(sponsor1))[0];
              assert.equal(liquidationObject.sponsor, sponsor1);
              assert.equal(liquidationObject.liquidator, liquidatorBot);
              assert.equal(liquidationObject.state, LiquidationStatesEnum.PRE_DISPUTE);
              assert.equal(liquidationObject.liquidatedCollateral.rawValue, convertCollateral("125"));
              assert.equal(liquidationObject.lockedCollateral.rawValue, convertCollateral("125"));

              // No other sponsors should have been liquidated
              assert.deepStrictEqual(await emp.getLiquidations(sponsor2), []);
              assert.deepStrictEqual(await emp.getLiquidations(sponsor3), []);

              // Next, we can increase the price per token to force sponsor2 to become undercollateralized. At a price of 1.2
              // sponsor2 will become just undercollateralized with the current cumulative funding rate multipler. Their
              // CR can be found by: 150 / (100 * 1.0504 * 1.2) = 1.19  (which is less than 1.2). Sponsor 3 is still safe.
              priceFeedMock.setCurrentPrice(convertPrice("1.2"));
              await liquidator.update();
              await liquidator.liquidatePositions();
              assert.equal(spy.callCount, 2); // 1 new info level events should be sent at the conclusion of the second liquidation.

              liquidationObject = (await emp.getLiquidations(sponsor2))[0];
              assert.equal(liquidationObject.sponsor, sponsor2);
              assert.equal(liquidationObject.liquidator, liquidatorBot);
              assert.equal(liquidationObject.state, LiquidationStatesEnum.PRE_DISPUTE);
              assert.equal(liquidationObject.liquidatedCollateral.rawValue, convertCollateral("150"));
              assert.equal(liquidationObject.lockedCollateral.rawValue, convertCollateral("150"));

              // Sponsor3 should not have been liquidated
              assert.deepStrictEqual(await emp.getLiquidations(sponsor3), []);

              // Advance the timer to the liquidation expiry.
              const liquidationTime = liquidationObject.liquidationTime;
              await emp.setCurrentTime(Number(liquidationTime) + 1000);

              // Now that the liquidation has expired, the liquidator can withdraw rewards.
              const collateralPreWithdraw = await collateralToken.balanceOf(liquidatorBot);
              await liquidator.update();
              await liquidator.withdrawRewards();

              assert.equal(spy.callCount, 4); // 2 new info level events should be sent for withdrawing the two liquidations.

              // Liquidator should have their collateral increased by Sponsor1 + Sponsor2's collateral
              const collateralPostWithdraw = await collateralToken.balanceOf(liquidatorBot);
              assert.equal(
                toBN(collateralPreWithdraw)
                  .add(toBN(convertCollateral("125")))
                  .add(toBN(convertCollateral("150")))
                  .toString(),
                collateralPostWithdraw.toString()
              );

              // Liquidation data should have been deleted.
              assert.deepStrictEqual(
                (await emp.getLiquidations(sponsor1))[0].state,
                LiquidationStatesEnum.UNINITIALIZED
              );
              assert.deepStrictEqual(
                (await emp.getLiquidations(sponsor2))[0].state,
                LiquidationStatesEnum.UNINITIALIZED
              );

              // The other two positions should not have any liquidations associated with them.
              assert.deepStrictEqual(await emp.getLiquidations(sponsor3), []);
            }
=======
        it("trigger multiple extensions and finally full liquidation", async () => {
          const liquidatorConfig = {
            // entire fund dedicated to strategy, allows 3 extensions
            whaleDefenseFundWei: toBN(empProps.minSponsorSize)
              .mul(toBN(10))
              .toString(),
            // will extend even if withdraw progress is 80% complete
            defenseActivationPercent: 80
          };
          const withdrawLiveness = empProps.withdrawLiveness.toNumber();
          const liquidator = new Liquidator({
            logger: spyLogger,
            expiringMultiPartyClient: empClient,
            gasEstimator,
            votingContract: mockOracle.contract,
            syntheticToken: syntheticToken.contract,
            priceFeed: priceFeedMock,
            account: accounts[0],
            empProps,
            liquidatorConfig
          });
          await emp.create(
            { rawValue: convertCollateral("120") },
            { rawValue: convertSynthetic("100") },
            { from: sponsor1 }
          );
          await emp.create(
            { rawValue: convertCollateral("120") },
            { rawValue: convertSynthetic("100") },
            { from: sponsor2 }
          );
          // we have enough to fully liquidate one, then we have to extend the other
          // wdf is 50, leaving 50 after first liquidation (200-100-50)
          await emp.create(
            { rawValue: convertCollateral("1000") },
            { rawValue: convertSynthetic("200") },
            { from: liquidatorBot }
          );

          // Start with a mocked price of 1 usd per token.
          // This puts both sponsors over collateralized so no liquidations should occur.
          priceFeedMock.setCurrentPrice(convertPrice("1"));

          // both sponsors under collateralized
          await emp.requestWithdrawal({ rawValue: convertCollateral("10") }, { from: sponsor1 });
          await emp.requestWithdrawal({ rawValue: convertCollateral("10") }, { from: sponsor2 });

          await liquidator.update();
          await liquidator.liquidatePositions();

          let [sponsor1Liquidation, sponsor2Liquidation] = [
            (await emp.getLiquidations(sponsor1))[0],
            (await emp.getLiquidations(sponsor2))[0]
          ];
          let sponsor2Positions = await emp.positions(sponsor2);

          assert.equal(sponsor1Liquidation.liquidatedCollateral, convertCollateral("110"));
          // 120 - 10 / 2 (half tokens liquidated)
          assert.equal(sponsor2Liquidation.liquidatedCollateral, convertCollateral("55"));

          // advance time to 50% of withdraw. This should not trigger extension until 80%
          let nextTime = Math.ceil(Number(sponsor2Positions.withdrawalRequestPassTimestamp) - withdrawLiveness * 0.5);

          await emp.setCurrentTime(nextTime);
          // running again, should have no change
          await liquidator.update();
          await liquidator.liquidatePositions();

          let sponsor2Liquidations = await emp.getLiquidations(sponsor2);
          sponsor2Positions = await emp.positions(sponsor2);
          // no new liquidations
          assert.equal(sponsor2Liquidations.length, 1);

          nextTime = Math.ceil(Number(sponsor2Positions.withdrawalRequestPassTimestamp) - withdrawLiveness * 0.2);

          await emp.setCurrentTime(nextTime);
          // running again, should have another liquidation
          await liquidator.update();
          await liquidator.liquidatePositions();

          sponsor2Liquidations = await emp.getLiquidations(sponsor2);
          sponsor2Positions = await emp.positions(sponsor2);
          assert.equal(sponsor2Liquidations.length, 2);
          // min collateral for min liquidation
          assert.equal(sponsor2Liquidations[1].liquidatedCollateral.rawValue, convertCollateral("5.5"));
          // show position has been extended
          assert.equal(
            sponsor2Positions.withdrawalRequestPassTimestamp.toNumber(),
            Number(sponsor2Liquidations[1].liquidationTime) + Number(withdrawLiveness)
          );

          // another extension
          // advance time to 80% of liquidation
          nextTime = Math.ceil(Number(sponsor2Positions.withdrawalRequestPassTimestamp) - withdrawLiveness * 0.2);
          await emp.setCurrentTime(nextTime);
          // running again, should have another liquidation
          await liquidator.update();
          await liquidator.liquidatePositions();

          sponsor2Liquidations = await emp.getLiquidations(sponsor2);
          sponsor2Positions = await emp.positions(sponsor2);

          // show a third liquidation has been added
          assert.equal(sponsor2Liquidations.length, 3);

          // finally allow full liquidation by adding more tokens to bot
          await emp.create(
            { rawValue: convertCollateral("1000") },
            { rawValue: convertSynthetic("200") },
            { from: liquidatorBot }
>>>>>>> 88d9dd2a
          );
        });
      });
    }
  });
});<|MERGE_RESOLUTION|>--- conflicted
+++ resolved
@@ -235,53 +235,12 @@
             identifierWhitelist.address
           );
 
-<<<<<<< HEAD
           collateralWhitelist = await AddressWhitelist.new();
           await finder.changeImplementationAddress(
             web3.utils.utf8ToHex(interfaceName.CollateralWhitelist),
             collateralWhitelist.address
           );
           await collateralWhitelist.addToWhitelist(collateralToken.address);
-=======
-        // Create a new instance of the ExpiringMultiPartyClient & gasEstimator to construct the liquidator
-        empClient = new ExpiringMultiPartyClient(
-          spyLogger,
-          ExpiringMultiParty.abi,
-          web3,
-          emp.address,
-          testConfig.collateralDecimals,
-          testConfig.syntheticDecimals,
-          testConfig.priceFeedDecimals
-        );
-        gasEstimator = new GasEstimator(spyLogger);
-
-        // Create a new instance of the price feed mock.
-        priceFeedMock = new PriceFeedMock(undefined, undefined, undefined, testConfig.priceFeedDecimals);
-
-        // Create a new instance of the liquidator to test
-        liquidatorConfig = {
-          crThreshold: 0
-        };
-
-        // Generate EMP properties to inform bot of important on-chain state values that we only want to query once.
-        empProps = {
-          crRatio: await emp.collateralRequirement(),
-          priceIdentifier: await emp.priceIdentifier(),
-          minSponsorSize: await emp.minSponsorTokens(),
-          withdrawLiveness: await emp.withdrawalLiveness()
-        };
-
-        liquidator = new Liquidator({
-          logger: spyLogger,
-          expiringMultiPartyClient: empClient,
-          gasEstimator,
-          votingContract: mockOracle.contract,
-          syntheticToken: syntheticToken.contract,
-          priceFeed: priceFeedMock,
-          account: accounts[0],
-          empProps,
-          liquidatorConfig
->>>>>>> 88d9dd2a
         });
 
         beforeEach(async function() {
@@ -328,7 +287,6 @@
             transports: [new SpyTransport({ level: "info" }, { spy: spy })]
           });
 
-<<<<<<< HEAD
           // Create a new instance of the ExpiringMultiPartyClient & gasEstimator to construct the liquidator
           empClient = new ExpiringMultiPartyClient(
             spyLogger,
@@ -344,56 +302,6 @@
 
           // Create a new instance of the price feed mock.
           priceFeedMock = new PriceFeedMock(undefined, undefined, undefined, testConfig.priceFeedDecimals);
-=======
-      describe("Overrides the default liquidator configuration settings", function() {
-        it("Cannot set `crThreshold` >= 1", async function() {
-          let errorThrown;
-          try {
-            liquidatorConfig = {
-              crThreshold: 1
-            };
-            liquidator = new Liquidator({
-              logger: spyLogger,
-              expiringMultiPartyClient: empClient,
-              gasEstimator,
-              votingContract: mockOracle.contract,
-              syntheticToken: syntheticToken.contract,
-              priceFeed: priceFeedMock,
-              account: accounts[0],
-              empProps,
-              liquidatorConfig
-            });
-            errorThrown = false;
-          } catch (err) {
-            errorThrown = true;
-          }
-          assert.isTrue(errorThrown);
-        });
-
-        it("Cannot set `crThreshold` < 0", async function() {
-          let errorThrown;
-          try {
-            liquidatorConfig = {
-              crThreshold: -0.02
-            };
-            liquidator = new Liquidator({
-              logger: spyLogger,
-              expiringMultiPartyClient: empClient,
-              gasEstimator,
-              votingContract: mockOracle.contract,
-              syntheticToken: syntheticToken.contract,
-              priceFeed: priceFeedMock,
-              account: accounts[0],
-              empProps,
-              liquidatorConfig
-            });
-            errorThrown = false;
-          } catch (err) {
-            errorThrown = true;
-          }
-          assert.isTrue(errorThrown);
-        });
->>>>>>> 88d9dd2a
 
           // Create a new instance of the liquidator to test
           liquidatorConfig = {
@@ -502,7 +410,6 @@
           // Sponsor1 should have zero collateral left in their position from the liquidation.
           assert.equal((await emp.getCollateral(sponsor1)).rawValue, 0);
 
-<<<<<<< HEAD
           // Sponsor2 should be in a liquidation state with the bot as the liquidator.
           liquidationObject = (await emp.getLiquidations(sponsor2))[0];
           assert.equal(liquidationObject.sponsor, sponsor2);
@@ -512,37 +419,6 @@
 
           // Sponsor2 should have zero collateral left in their position from the liquidation.
           assert.equal((await emp.getCollateral(sponsor2)).rawValue, 0);
-=======
-          // Sponsor2 should have all their collateral left and no liquidations.
-          assert.deepStrictEqual(await emp.getLiquidations(sponsor2), []);
-          assert.equal((await emp.getCollateral(sponsor2)).rawValue, convertCollateral("118"));
-        });
-        it("Cannot set invalid alerting overrides", async function() {
-          let errorThrown;
-          try {
-            // Create an invalid log level override. This should be rejected.
-            liquidatorConfig = { logOverrides: { positionLiquidated: "not a valid log level" } };
-            liquidator = new Liquidator({
-              logger: spyLogger,
-              expiringMultiPartyClient: empClient,
-              gasEstimator,
-              votingContract: mockOracle.contract,
-              syntheticToken: syntheticToken.contract,
-              priceFeed: priceFeedMock,
-              account: accounts[0],
-              empProps,
-              liquidatorConfig
-            });
-            errorThrown = false;
-          } catch (err) {
-            errorThrown = true;
-          }
-          assert.isTrue(errorThrown);
-        });
-        it("amount-to-liquidate > min-sponsor-tokens, but bot balance is too low to send liquidation", async function() {
-          // We'll attempt to liquidate 10 tokens, but we will only have enough balance to complete the first liquidation.
-          const amountToLiquidate = toWei("10");
->>>>>>> 88d9dd2a
 
           // Sponsor3 should have all their collateral left and no liquidations.
           assert.deepStrictEqual(await emp.getLiquidations(sponsor3), []);
@@ -1648,66 +1524,11 @@
             await liquidator.update();
             await liquidator.liquidatePositions();
 
-<<<<<<< HEAD
             let [sponsor1Liquidation, sponsor2Liquidation] = [
               (await emp.getLiquidations(sponsor1))[0],
               (await emp.getLiquidations(sponsor2))[0]
             ];
             let sponsor2Positions = await emp.positions(sponsor2);
-=======
-            liquidationObject = await emp.getLiquidations(sponsor1);
-            // There should be one liquidation created.
-            assert.equal(liquidationObject.length, 1);
-          });
-        });
-      });
-      describe("enabling withdraw defense feature", () => {
-        it("should initialize when enabled", async () => {
-          const liquidatorConfig = {
-            whaleDefenseFundWei: 1,
-            defenseActivationPercent: 50
-          };
-          const liquidator = new Liquidator({
-            logger: spyLogger,
-            expiringMultiPartyClient: empClient,
-            gasEstimator,
-            votingContract: mockOracle.contract,
-            syntheticToken: syntheticToken.contract,
-            priceFeed: priceFeedMock,
-            account: accounts[0],
-            empProps,
-            liquidatorConfig
-          });
-          assert.ok(liquidator);
-        });
-        it("full liquidation: should enable and not affect existing logic if not triggered", async () => {
-          // In this test, the liquidator sets its `whaleDefenseFundWei` to a trivially small value.
-          // Recall that the amount of capital available to the liquidator is: `tokenBalance - whaleDefenseFundWei`,
-          // so by setting `whaleDefenseFundWei = 1 wei`, we make the liquidator's entire `tokenBalance` available
-          // to it. So in this test, the WDF is not triggered because the liquidator has enough available capital
-          // to liquidate a full position.
-          const liquidatorConfig = {
-            whaleDefenseFundWei: 1,
-            defenseActivationPercent: 50
-          };
-          const liquidator = new Liquidator({
-            logger: spyLogger,
-            expiringMultiPartyClient: empClient,
-            gasEstimator,
-            votingContract: mockOracle.contract,
-            syntheticToken: syntheticToken.contract,
-            priceFeed: priceFeedMock,
-            account: accounts[0],
-            empProps,
-            liquidatorConfig
-          });
-          // sponsor1 creates a position with 125 units of collateral, creating 100 synthetic tokens.
-          await emp.create(
-            { rawValue: convertCollateral("125") },
-            { rawValue: convertSynthetic("100") },
-            { from: sponsor1 }
-          );
->>>>>>> 88d9dd2a
 
             assert.equal(sponsor1Liquidation.liquidatedCollateral, convertCollateral("110"));
             // 120 - 10 / 2 (half tokens liquidated)
@@ -1771,36 +1592,12 @@
             sponsor2Liquidations = await emp.getLiquidations(sponsor2);
             sponsor2Positions = await emp.positions(sponsor2);
 
-<<<<<<< HEAD
             // show a fourth liquidation has been added ( final liquidation)
             assert.equal(sponsor2Liquidations.length, 4);
             // show position has been fully liquidated
             assert.equal(sponsor2Positions.tokensOutstanding, "0");
-=======
-          // The other two positions should not have any liquidations associated with them.
-          assert.deepStrictEqual(await emp.getLiquidations(sponsor2), []);
-        });
-        it("should trigger and only submit the emp minimum position", async () => {
-          const liquidatorConfig = {
-            // entire fund dedicated to strategy
-            whaleDefenseFundWei: convertSynthetic("90"),
-            // will extend even if withdraw progress is 0% (typically this would be set to 50% +)
-            defenseActivationPercent: 0
-          };
-          const liquidator = new Liquidator({
-            logger: spyLogger,
-            expiringMultiPartyClient: empClient,
-            gasEstimator,
-            votingContract: mockOracle.contract,
-            syntheticToken: syntheticToken.contract,
-            priceFeed: priceFeedMock,
-            account: accounts[0],
-            empProps,
-            liquidatorConfig
->>>>>>> 88d9dd2a
           });
         });
-<<<<<<< HEAD
         describe("Liquidator correctly deals with funding rates from perpetual contract", () => {
           versionedIt(["Perpetual-latest"])(
             "Can correctly detect invalid withdrawals and liquidate them",
@@ -1951,118 +1748,6 @@
               // The other two positions should not have any liquidations associated with them.
               assert.deepStrictEqual(await emp.getLiquidations(sponsor3), []);
             }
-=======
-        it("trigger multiple extensions and finally full liquidation", async () => {
-          const liquidatorConfig = {
-            // entire fund dedicated to strategy, allows 3 extensions
-            whaleDefenseFundWei: toBN(empProps.minSponsorSize)
-              .mul(toBN(10))
-              .toString(),
-            // will extend even if withdraw progress is 80% complete
-            defenseActivationPercent: 80
-          };
-          const withdrawLiveness = empProps.withdrawLiveness.toNumber();
-          const liquidator = new Liquidator({
-            logger: spyLogger,
-            expiringMultiPartyClient: empClient,
-            gasEstimator,
-            votingContract: mockOracle.contract,
-            syntheticToken: syntheticToken.contract,
-            priceFeed: priceFeedMock,
-            account: accounts[0],
-            empProps,
-            liquidatorConfig
-          });
-          await emp.create(
-            { rawValue: convertCollateral("120") },
-            { rawValue: convertSynthetic("100") },
-            { from: sponsor1 }
-          );
-          await emp.create(
-            { rawValue: convertCollateral("120") },
-            { rawValue: convertSynthetic("100") },
-            { from: sponsor2 }
-          );
-          // we have enough to fully liquidate one, then we have to extend the other
-          // wdf is 50, leaving 50 after first liquidation (200-100-50)
-          await emp.create(
-            { rawValue: convertCollateral("1000") },
-            { rawValue: convertSynthetic("200") },
-            { from: liquidatorBot }
-          );
-
-          // Start with a mocked price of 1 usd per token.
-          // This puts both sponsors over collateralized so no liquidations should occur.
-          priceFeedMock.setCurrentPrice(convertPrice("1"));
-
-          // both sponsors under collateralized
-          await emp.requestWithdrawal({ rawValue: convertCollateral("10") }, { from: sponsor1 });
-          await emp.requestWithdrawal({ rawValue: convertCollateral("10") }, { from: sponsor2 });
-
-          await liquidator.update();
-          await liquidator.liquidatePositions();
-
-          let [sponsor1Liquidation, sponsor2Liquidation] = [
-            (await emp.getLiquidations(sponsor1))[0],
-            (await emp.getLiquidations(sponsor2))[0]
-          ];
-          let sponsor2Positions = await emp.positions(sponsor2);
-
-          assert.equal(sponsor1Liquidation.liquidatedCollateral, convertCollateral("110"));
-          // 120 - 10 / 2 (half tokens liquidated)
-          assert.equal(sponsor2Liquidation.liquidatedCollateral, convertCollateral("55"));
-
-          // advance time to 50% of withdraw. This should not trigger extension until 80%
-          let nextTime = Math.ceil(Number(sponsor2Positions.withdrawalRequestPassTimestamp) - withdrawLiveness * 0.5);
-
-          await emp.setCurrentTime(nextTime);
-          // running again, should have no change
-          await liquidator.update();
-          await liquidator.liquidatePositions();
-
-          let sponsor2Liquidations = await emp.getLiquidations(sponsor2);
-          sponsor2Positions = await emp.positions(sponsor2);
-          // no new liquidations
-          assert.equal(sponsor2Liquidations.length, 1);
-
-          nextTime = Math.ceil(Number(sponsor2Positions.withdrawalRequestPassTimestamp) - withdrawLiveness * 0.2);
-
-          await emp.setCurrentTime(nextTime);
-          // running again, should have another liquidation
-          await liquidator.update();
-          await liquidator.liquidatePositions();
-
-          sponsor2Liquidations = await emp.getLiquidations(sponsor2);
-          sponsor2Positions = await emp.positions(sponsor2);
-          assert.equal(sponsor2Liquidations.length, 2);
-          // min collateral for min liquidation
-          assert.equal(sponsor2Liquidations[1].liquidatedCollateral.rawValue, convertCollateral("5.5"));
-          // show position has been extended
-          assert.equal(
-            sponsor2Positions.withdrawalRequestPassTimestamp.toNumber(),
-            Number(sponsor2Liquidations[1].liquidationTime) + Number(withdrawLiveness)
-          );
-
-          // another extension
-          // advance time to 80% of liquidation
-          nextTime = Math.ceil(Number(sponsor2Positions.withdrawalRequestPassTimestamp) - withdrawLiveness * 0.2);
-          await emp.setCurrentTime(nextTime);
-          // running again, should have another liquidation
-          await liquidator.update();
-          await liquidator.liquidatePositions();
-
-          sponsor2Liquidations = await emp.getLiquidations(sponsor2);
-          sponsor2Positions = await emp.positions(sponsor2);
-
-          // show a third liquidation has been added
-          assert.equal(sponsor2Liquidations.length, 3);
-
-          // finally allow full liquidation by adding more tokens to bot
-          await emp.create(
-            { rawValue: convertCollateral("1000") },
-            { rawValue: convertSynthetic("200") },
-            { from: liquidatorBot }
->>>>>>> 88d9dd2a
           );
         });
       });

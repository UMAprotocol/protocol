const { toWei, toBN, utf8ToHex } = web3.utils;
const winston = require("winston");
const sinon = require("sinon");
const {
  parseFixed,
  interfaceName,
  LiquidationStatesEnum,
  PostWithdrawLiquidationRewardsStatusTranslations,
  ConvertDecimals
} = require("@umaprotocol/common");

// Script to test
const { CONSTANTS } = require("../test/common");
const { ALTERNATIVE_ETH_ADDRESS } = require("../src/constants");
const { Liquidator } = require("../src/liquidator.js");
const { OneInchExchange } = require("../src/OneInchExchange.js");

// Helper clients and custom winston transport module to monitor winston log outputs
const {
  ExpiringMultiPartyClient,
  GasEstimator,
  PriceFeedMockScaled: PriceFeedMock,
  SpyTransport,
  lastSpyLogLevel,
  spyLogIncludes,
  spyLogLevel
} = require("@umaprotocol/financial-templates-lib");

// Contracts and helpers
const OneSplitMock = artifacts.require("OneSplitMock");
const ExpiringMultiParty = artifacts.require("ExpiringMultiParty");
const Finder = artifacts.require("Finder");
const IdentifierWhitelist = artifacts.require("IdentifierWhitelist");
const MockOracle = artifacts.require("MockOracle");
const TokenFactory = artifacts.require("TokenFactory");
const Token = artifacts.require("ExpandedERC20");
const Timer = artifacts.require("Timer");

const configs = [
  { tokenName: "WETH", collateralDecimals: 18 },
  { tokenName: "BTC", collateralDecimals: 8 }
];

const Convert = decimals => number => parseFixed(number.toString(), decimals).toString();
<<<<<<< HEAD

contract("Liquidator.js", function(accounts) {
  configs.forEach(({ collateralDecimals, tokenName }) => {
    describe(`${collateralDecimals} decimals`, function() {
      // Implementation uses the 0th address by default as the bot runs using the default truffle wallet accounts[0].
      const liquidatorBot = accounts[0];
      const sponsor1 = accounts[1];
      const sponsor2 = accounts[2];
      const sponsor3 = accounts[3];
      const contractCreator = accounts[4];
      const liquidityProvider = accounts[5];

      let tokenFactory;
      let finder;
      let collateralToken;
      let emp;
      let liquidator;
      let syntheticToken;
      let mockOracle;
      let priceFeedMock;

      let spy;
      let spyLogger;

      let oneSplitMock;
      let oneInch;
      let gasEstimator;
      let empClient;
      let liquidatorConfig;
      let liquidatorOverridePrice;
      let empProps;

      let identifier;
      let convert;
      let convertCollateralToWei;

      before(async function() {
        identifier = `${tokenName}TEST`;
        convertCollateralToWei = num => ConvertDecimals(collateralDecimals, 18)(num).toString();
        convert = Convert(collateralDecimals);
        collateralToken = await Token.new(tokenName, tokenName, collateralDecimals, { from: contractCreator });
        await collateralToken.addMember(1, contractCreator, {
          from: contractCreator
        });

        // Seed the sponsors accounts.
        // 10 btc
        await collateralToken.mint(sponsor1, convert("100000"), { from: contractCreator });
        await collateralToken.mint(sponsor2, convert("100000"), { from: contractCreator });
        await collateralToken.mint(sponsor3, convert("100000"), { from: contractCreator });
        await collateralToken.mint(liquidityProvider, convert("1000000"), { from: contractCreator });

        // seed the liquidatorBot's wallet so it can perform liquidations.
        await collateralToken.mint(liquidatorBot, convert("100000"), { from: contractCreator });

        // Create identifier whitelist and register the price tracking ticker with it.
        identifierWhitelist = await IdentifierWhitelist.deployed();
        await identifierWhitelist.addSupportedIdentifier(web3.utils.utf8ToHex(identifier));
      });

      beforeEach(async function() {
        // Create a mockOracle and finder. Register the mockMoracle with the finder.
        finder = await Finder.deployed();
        mockOracle = await MockOracle.new(finder.address, Timer.address, {
          from: contractCreator
        });
        const mockOracleInterfaceName = web3.utils.utf8ToHex(interfaceName.Oracle);
        await finder.changeImplementationAddress(mockOracleInterfaceName, mockOracle.address);

        const constructorParams = {
          expirationTimestamp: "12345678900",
          withdrawalLiveness: "1000",
          collateralAddress: collateralToken.address,
          finderAddress: Finder.address,
          tokenFactoryAddress: TokenFactory.address,
          priceFeedIdentifier: web3.utils.utf8ToHex(identifier),
          syntheticName: `Test ${collateralToken} Token`,
          syntheticSymbol: identifier,
          liquidationLiveness: "1000",
          collateralRequirement: { rawValue: toWei("1.2") },
          disputeBondPct: { rawValue: toWei("0.1") },
          sponsorDisputeRewardPct: { rawValue: toWei("0.1") },
          disputerDisputeRewardPct: { rawValue: toWei("0.1") },
          minSponsorTokens: { rawValue: toWei("5") },
          timerAddress: Timer.address
        };

        // Deploy a new expiring multi party
        emp = await ExpiringMultiParty.new(constructorParams);

        await collateralToken.approve(emp.address, convert("10000000"), { from: sponsor1 });
        await collateralToken.approve(emp.address, convert("10000000"), { from: sponsor2 });
        await collateralToken.approve(emp.address, convert("10000000"), { from: sponsor3 });
        await collateralToken.approve(emp.address, convert("100000000"), { from: liquidatorBot });
        await collateralToken.approve(emp.address, convert("100000000"), { from: liquidityProvider });

        syntheticToken = await Token.at(await emp.tokenCurrency());
        await syntheticToken.approve(emp.address, toWei("100000000"), { from: sponsor1 });
        await syntheticToken.approve(emp.address, toWei("100000000"), { from: sponsor2 });
        await syntheticToken.approve(emp.address, toWei("100000000"), { from: sponsor3 });
        await syntheticToken.approve(emp.address, toWei("100000000"), { from: liquidatorBot });
        await syntheticToken.approve(emp.address, toWei("100000000"), { from: liquidityProvider });

        spy = sinon.spy();

        spyLogger = winston.createLogger({
          level: "info",
          transports: [new SpyTransport({ level: "info" }, { spy: spy })]
        });

        // OneInch instances
        oneSplitMock = await OneSplitMock.new();
        oneInch = null;

        // Create a new instance of the ExpiringMultiPartyClient & gasEstimator to construct the liquidator
        empClient = new ExpiringMultiPartyClient(spyLogger, ExpiringMultiParty.abi, web3, emp.address);
        gasEstimator = new GasEstimator(spyLogger);

        // Create a new instance of the price feed mock.
        priceFeedMock = new PriceFeedMock(undefined, undefined, undefined, false, collateralDecimals);

        // Create a new instance of the liquidator to test
        liquidatorConfig = {
          crThreshold: 0
        };

=======

contract("Liquidator.js", function(accounts) {
  for (let tokenConfig of configs) {
    describe(`${tokenConfig.collateralDecimals} decimals`, function() {
      // Implementation uses the 0th address by default as the bot runs using the default truffle wallet accounts[0].
      const liquidatorBot = accounts[0];
      const sponsor1 = accounts[1];
      const sponsor2 = accounts[2];
      const sponsor3 = accounts[3];
      const contractCreator = accounts[4];
      const liquidityProvider = accounts[5];

      let tokenFactory;
      let finder;
      let collateralToken;
      let emp;
      let liquidator;
      let syntheticToken;
      let mockOracle;
      let priceFeedMock;

      let spy;
      let spyLogger;

      let oneSplitMock;
      let oneInch;
      let gasEstimator;
      let empClient;
      let liquidatorConfig;
      let liquidatorOverridePrice;
      let empProps;

      let identifier;
      let convert;
      let convertCollateralToWei;

      before(async function() {
        identifier = `${tokenConfig.tokenName}TEST`;
        convertCollateralToWei = num => ConvertDecimals(tokenConfig.collateralDecimals, 18, web3)(num).toString();
        convert = Convert(tokenConfig.collateralDecimals);
        collateralToken = await Token.new(
          tokenConfig.tokenName,
          tokenConfig.tokenName,
          tokenConfig.collateralDecimals,
          { from: contractCreator }
        );
        await collateralToken.addMember(1, contractCreator, {
          from: contractCreator
        });

        // Seed the sponsors accounts.
        // 10 btc
        await collateralToken.mint(sponsor1, convert("100000"), { from: contractCreator });
        await collateralToken.mint(sponsor2, convert("100000"), { from: contractCreator });
        await collateralToken.mint(sponsor3, convert("100000"), { from: contractCreator });
        await collateralToken.mint(liquidityProvider, convert("1000000"), { from: contractCreator });

        // seed the liquidatorBot's wallet so it can perform liquidations.
        await collateralToken.mint(liquidatorBot, convert("100000"), { from: contractCreator });

        // Create identifier whitelist and register the price tracking ticker with it.
        identifierWhitelist = await IdentifierWhitelist.deployed();
        await identifierWhitelist.addSupportedIdentifier(utf8ToHex(identifier));
      });

      beforeEach(async function() {
        // Create a mockOracle and finder. Register the mockMoracle with the finder.
        finder = await Finder.deployed();
        mockOracle = await MockOracle.new(finder.address, Timer.address, {
          from: contractCreator
        });
        const mockOracleInterfaceName = utf8ToHex(interfaceName.Oracle);
        await finder.changeImplementationAddress(mockOracleInterfaceName, mockOracle.address);

        const constructorParams = {
          expirationTimestamp: "12345678900",
          withdrawalLiveness: "1000",
          collateralAddress: collateralToken.address,
          finderAddress: Finder.address,
          tokenFactoryAddress: TokenFactory.address,
          priceFeedIdentifier: utf8ToHex(identifier),
          syntheticName: `Test ${collateralToken} Token`,
          syntheticSymbol: identifier,
          liquidationLiveness: "1000",
          collateralRequirement: { rawValue: toWei("1.2") },
          disputeBondPct: { rawValue: toWei("0.1") },
          sponsorDisputeRewardPct: { rawValue: toWei("0.1") },
          disputerDisputeRewardPct: { rawValue: toWei("0.1") },
          minSponsorTokens: { rawValue: toWei("5") },
          timerAddress: Timer.address
        };

        // Deploy a new expiring multi party
        emp = await ExpiringMultiParty.new(constructorParams);

        await collateralToken.approve(emp.address, convert("10000000"), { from: sponsor1 });
        await collateralToken.approve(emp.address, convert("10000000"), { from: sponsor2 });
        await collateralToken.approve(emp.address, convert("10000000"), { from: sponsor3 });
        await collateralToken.approve(emp.address, convert("100000000"), { from: liquidatorBot });
        await collateralToken.approve(emp.address, convert("100000000"), { from: liquidityProvider });

        syntheticToken = await Token.at(await emp.tokenCurrency());
        await syntheticToken.approve(emp.address, toWei("100000000"), { from: sponsor1 });
        await syntheticToken.approve(emp.address, toWei("100000000"), { from: sponsor2 });
        await syntheticToken.approve(emp.address, toWei("100000000"), { from: sponsor3 });
        await syntheticToken.approve(emp.address, toWei("100000000"), { from: liquidatorBot });
        await syntheticToken.approve(emp.address, toWei("100000000"), { from: liquidityProvider });

        spy = sinon.spy();

        spyLogger = winston.createLogger({
          level: "info",
          transports: [new SpyTransport({ level: "info" }, { spy: spy })]
        });

        // OneInch instances
        oneSplitMock = await OneSplitMock.new();
        oneInch = null;

        // Create a new instance of the ExpiringMultiPartyClient & gasEstimator to construct the liquidator
        empClient = new ExpiringMultiPartyClient(spyLogger, ExpiringMultiParty.abi, web3, emp.address);
        gasEstimator = new GasEstimator(spyLogger);

        // Create a new instance of the price feed mock.
        priceFeedMock = new PriceFeedMock(undefined, undefined, undefined, false, tokenConfig.collateralDecimals);

        // Create a new instance of the liquidator to test
        liquidatorConfig = {
          crThreshold: 0
        };

>>>>>>> b4d1a274
        // Generate EMP properties to inform bot of important on-chain state values that we only want to query once.
        empProps = {
          crRatio: await emp.collateralRequirement(),
          priceIdentifier: await emp.priceIdentifier(),
          minSponsorSize: await emp.minSponsorTokens()
        };

        liquidator = new Liquidator({
          logger: spyLogger,
          oneInchClient: oneInch,
          expiringMultiPartyClient: empClient,
          gasEstimator,
          votingContract: mockOracle,
          syntheticToken: syntheticToken,
          priceFeed: priceFeedMock,
          account: accounts[0],
          empProps,
          config: liquidatorConfig
        });
      });
      it("Can correctly detect undercollateralized positions and liquidate them", async function() {
        // sponsor1 creates a position with 125 units of collateral, creating 100 synthetic tokens.
        await emp.create({ rawValue: convert("125") }, { rawValue: toWei("100") }, { from: sponsor1 });

        // sponsor2 creates a position with 150 units of collateral, creating 100 synthetic tokens.
        await emp.create({ rawValue: convert("150") }, { rawValue: toWei("100") }, { from: sponsor2 });

        // sponsor3 creates a position with 175 units of collateral, creating 100 synthetic tokens.
        await emp.create({ rawValue: convert("175") }, { rawValue: toWei("100") }, { from: sponsor3 });

        // liquidatorBot creates a position to have synthetic tokens to pay off debt upon liquidation.
        await emp.create({ rawValue: convert("1000") }, { rawValue: toWei("500") }, { from: liquidatorBot });

        // Start with a mocked price of 1 usd per token.
        // This puts both sponsors over collateralized so no liquidations should occur.
        priceFeedMock.setCurrentPrice("1");
        await liquidator.update();
        await liquidator.liquidatePositions();
        assert.equal(spy.callCount, 0); // No info level logs should be sent.

        // Both token sponsors should still have their positions with full collateral.
        assert.equal((await emp.getCollateral(sponsor1)).rawValue, convert("125"));
        assert.equal((await emp.getCollateral(sponsor2)).rawValue, convert("150"));

        // Liquidator throws an error if the price feed returns an invalid value.
        priceFeedMock.setCurrentPrice(null);
        await liquidator.update();
        let errorThrown = false;
        try {
          await liquidator.liquidatePositions();
        } catch (error) {
          errorThrown = true;
        }
        assert.isTrue(errorThrown);

        // There should be no liquidations created from any sponsor account
        assert.deepStrictEqual(await emp.getLiquidations(sponsor1), []);
        assert.deepStrictEqual(await emp.getLiquidations(sponsor2), []);
        assert.deepStrictEqual(await emp.getLiquidations(sponsor3), []);

        // Next, assume the price feed given to the liquidator has moved such that two of the three sponsors
        // are now undercollateralized. The liquidator bot should correctly identify this and liquidate the positions.
        // A price of 1.3 USD per token puts sponsor1 and sponsor2 at undercollateralized while sponsor3 remains
        // collateralized. Numerically debt * price * coltReq > debt for collateralized position.
        // Sponsor1: 100 * 1.3 * 1.2 > 125 [undercollateralized]
        // Sponsor2: 100 * 1.3 * 1.2 > 150 [undercollateralized]
        // Sponsor3: 100 * 1.3 * 1.2 < 175 [sufficiently collateralized]

        priceFeedMock.setCurrentPrice("1.3");
        await liquidator.update();
        await liquidator.liquidatePositions();
        assert.equal(spy.callCount, 2); // 2 info level events should be sent at the conclusion of the 2 liquidations.

        // Sponsor1 should be in a liquidation state with the bot as the liquidator.
        let liquidationObject = (await emp.getLiquidations(sponsor1))[0];
        assert.equal(liquidationObject.sponsor, sponsor1);
        assert.equal(liquidationObject.liquidator, liquidatorBot);
        assert.equal(liquidationObject.state, LiquidationStatesEnum.PRE_DISPUTE);
        assert.equal(liquidationObject.liquidatedCollateral, convert("125"));

        // Sponsor1 should have zero collateral left in their position from the liquidation.
        assert.equal((await emp.getCollateral(sponsor1)).rawValue, 0);

        // Sponsor2 should be in a liquidation state with the bot as the liquidator.
        liquidationObject = (await emp.getLiquidations(sponsor2))[0];
        assert.equal(liquidationObject.sponsor, sponsor2);
        assert.equal(liquidationObject.liquidator, liquidatorBot);
        assert.equal(liquidationObject.state, LiquidationStatesEnum.PRE_DISPUTE);
        assert.equal(liquidationObject.liquidatedCollateral, convert("150"));

        // Sponsor2 should have zero collateral left in their position from the liquidation.
        assert.equal((await emp.getCollateral(sponsor2)).rawValue, 0);

        // Sponsor3 should have all their collateral left and no liquidations.
        assert.deepStrictEqual(await emp.getLiquidations(sponsor3), []);
        assert.equal((await emp.getCollateral(sponsor3)).rawValue, convert("175"));

        // Another query at the same price should execute no new liquidations.
        priceFeedMock.setCurrentPrice("1.3");
        await liquidator.update();
        await liquidator.liquidatePositions();
        assert.equal(spy.callCount, 2);
      });

      it("Can correctly detect invalid withdrawals and liquidate them", async function() {
        // sponsor1 creates a position with 125 units of collateral, creating 100 synthetic tokens.
        await emp.create({ rawValue: convert("125") }, { rawValue: toWei("100") }, { from: sponsor1 });

        // sponsor2 creates a position with 150 units of collateral, creating 100 synthetic tokens.
        await emp.create({ rawValue: convert("150") }, { rawValue: toWei("100") }, { from: sponsor2 });

        // liquidatorBot creates a position to have synthetic tokens to pay off debt upon liquidation.
        await emp.create({ rawValue: convert("1000") }, { rawValue: toWei("500") }, { from: liquidatorBot });

        // Start with a mocked price of 1 usd per token.
        // This puts both sponsors over collateralized so no liquidations should occur.
        priceFeedMock.setCurrentPrice("1");
        await liquidator.update();
        await liquidator.liquidatePositions();
        assert.equal(spy.callCount, 0); // No info level logs should be sent.

        // There should be no liquidations created from any sponsor account
        assert.deepStrictEqual(await emp.getLiquidations(sponsor1), []);
        assert.deepStrictEqual(await emp.getLiquidations(sponsor2), []);

        // Both token sponsors should still have their positions with full collateral.
        assert.equal((await emp.getCollateral(sponsor1)).rawValue, convert("125"));
        assert.equal((await emp.getCollateral(sponsor2)).rawValue, convert("150"));

        // If sponsor1 requests a withdrawal of any amount of collateral above 5 units at the given price of 1 usd per token
        // their remaining position becomes undercollateralized. Say they request to withdraw 10 units of collateral.
        // This places their position with a CR of: 115 / (100 * 1) * 100 = 115%. This is below the CR threshold.
        await emp.requestWithdrawal({ rawValue: convert("10") }, { from: sponsor1 });

        priceFeedMock.setCurrentPrice("1");
        await liquidator.update();
        await liquidator.liquidatePositions();
        assert.equal(spy.callCount, 1); // There should be one log from the liquidation event of the withdrawal.

        // There should be exactly one liquidation in sponsor1's account. The liquidated collateral should be the original
        // amount of collateral minus the collateral withdrawn. 125 - 10 = 115
        let liquidationObject = (await emp.getLiquidations(sponsor1))[0];
        assert.equal(liquidationObject.sponsor, sponsor1);
        assert.equal(liquidationObject.liquidator, liquidatorBot);
        assert.equal(liquidationObject.state, LiquidationStatesEnum.PRE_DISPUTE);
        assert.equal(liquidationObject.liquidatedCollateral, convert("115"));
        assert.equal(liquidationObject.lockedCollateral, convert("125"));

        // Advance the timer to the liquidation expiry.
        const liquidationTime = liquidationObject.liquidationTime;
        const liquidationLiveness = 1000;
        await emp.setCurrentTime(Number(liquidationTime) + liquidationLiveness);

        // Now that the liquidation has expired, the liquidator can withdraw rewards.
        const collateralPreWithdraw = await collateralToken.balanceOf(liquidatorBot);
        await liquidator.update();
        await liquidator.withdrawRewards();
        assert.equal(spy.callCount, 2); // 1 new info level events should be sent at the conclusion of the withdrawal. total 2.

        // Liquidator should have their collateral increased by Sponsor1's collateral.
        const collateralPostWithdraw = await collateralToken.balanceOf(liquidatorBot);
        assert.equal(
          toBN(collateralPreWithdraw)
            .add(toBN(convert("125")))
            .toString(),
          collateralPostWithdraw.toString()
        );

        // Liquidation data should have been deleted.
        assert.deepStrictEqual((await emp.getLiquidations(sponsor1))[0].state, LiquidationStatesEnum.UNINITIALIZED);

        // The other two positions should not have any liquidations associated with them.
        assert.deepStrictEqual(await emp.getLiquidations(sponsor2), []);
      });

      it("Can withdraw rewards from expired liquidations", async function() {
        // sponsor1 creates a position with 125 units of collateral, creating 100 synthetic tokens.
        await emp.create({ rawValue: convert("125") }, { rawValue: toWei("100") }, { from: sponsor1 });

        // liquidatorBot creates a position to have synthetic tokens to pay off debt upon liquidation.
        await emp.create({ rawValue: convert("1000") }, { rawValue: toWei("500") }, { from: liquidatorBot });

        // Next, the liquidator believes the price to be 1.3, which would make the position undercollateralized,
        // and liquidates the position.
        // Sponsor1: 100 * 1.3 * 1.2 > 125 [undercollateralized]
        priceFeedMock.setCurrentPrice("1.3");
        await liquidator.update();
        await liquidator.liquidatePositions();
        assert.equal(spy.callCount, 1); // 1 info level events should be sent at the conclusion of the liquidation.

        // Advance the timer to the liquidation expiry.
        const liquidationTime = (await emp.getLiquidations(sponsor1))[0].liquidationTime;
        const liquidationLiveness = 1000;
        await emp.setCurrentTime(Number(liquidationTime) + liquidationLiveness);

        // Now that the liquidation has expired, the liquidator can withdraw rewards.
        const collateralPreWithdraw = await collateralToken.balanceOf(liquidatorBot);
        await liquidator.update();
        await liquidator.withdrawRewards();
        assert.equal(spy.callCount, 2); // 1 new info level events should be sent at the conclusion of the withdrawal. Total 2.

        // Liquidator should have their collateral increased by Sponsor1's collateral.
        const collateralPostWithdraw = await collateralToken.balanceOf(liquidatorBot);
        assert.equal(
          toBN(collateralPreWithdraw)
            .add(toBN(convert("125")))
            .toString(),
          collateralPostWithdraw.toString()
        );

        // Liquidation data should have been deleted.
        assert.deepStrictEqual((await emp.getLiquidations(sponsor1))[0].state, LiquidationStatesEnum.UNINITIALIZED);
      });
<<<<<<< HEAD

      it("Can withdraw rewards from liquidations that were disputed unsuccessfully", async function() {
        // sponsor1 creates a position with 125 units of collateral, creating 100 synthetic tokens.
        await emp.create({ rawValue: convert("125") }, { rawValue: toWei("100") }, { from: sponsor1 });

        // liquidatorBot creates a position to have synthetic tokens to pay off debt upon liquidation.
        await emp.create({ rawValue: convert("1000") }, { rawValue: toWei("500") }, { from: liquidatorBot });

        // Next, the liquidator believes the price to be 1.3, which would make the position undercollateralized,
        // and liquidates the position.
        // Sponsor1: 100 * 1.3 * 1.2 > 125 [undercollateralized]
        priceFeedMock.setCurrentPrice("1.3");
        await liquidator.update();
        await liquidator.liquidatePositions();
        assert.equal(spy.callCount, 1); // 1 info level events should be sent at the conclusion of the liquidation.

        // Dispute the liquidation, which requires staking a dispute bond.
        await emp.dispute("0", sponsor1, { from: sponsor3 });

        // Attempt to withdraw before dispute resolves should do nothing exit gracefully.
        await liquidator.update();
        await liquidator.withdrawRewards();
        assert.equal(spy.callCount, 1); // no new info level events as too early.

        // Simulate a failed dispute by pushing a price to the oracle, at the time of the liquidation request, such that
        // the position was truly undercollateralized. In other words, the liquidator was liquidating at the correct price.
        const disputePrice = convert("1.3");
        const liquidationTime = (await emp.getLiquidations(sponsor1))[0].liquidationTime;
        await mockOracle.pushPrice(web3.utils.utf8ToHex(`${tokenName}TEST`), liquidationTime, disputePrice);

        // The liquidator can now settle the dispute by calling `withdrawRewards()` because the oracle has a price
        // for the liquidation time.
        const collateralPreWithdraw = await collateralToken.balanceOf(liquidatorBot);
        await liquidator.update();
        await liquidator.withdrawRewards();
        assert.equal(spy.callCount, 2); // 1 new info level event should be sent due to the withdrawal.

        // Liquidator should have their collateral increased by Sponsor1's collateral + the disputer's dispute bond:
        // 125 + (10% of 125) = 137.5 units of collateral.
        const collateralPostWithdraw = await collateralToken.balanceOf(liquidatorBot);
        assert.equal(
          toBN(collateralPreWithdraw)
            .add(toBN(convert("137.5")))
            .toString(),
          collateralPostWithdraw.toString()
        );

        // Liquidation data should have been deleted.
        assert.deepStrictEqual((await emp.getLiquidations(sponsor1))[0].state, LiquidationStatesEnum.UNINITIALIZED);

        // Check that the log includes a human readable translation of the liquidation status, and the dispute price.
        assert.equal(
          spy.getCall(-1).lastArg.liquidationResult.liquidationStatus,
          PostWithdrawLiquidationRewardsStatusTranslations[LiquidationStatesEnum.UNINITIALIZED]
        );
        assert.equal(spy.getCall(-1).lastArg.liquidationResult.resolvedPrice, convert("1.3"));

        // After the dispute is resolved, the liquidation should no longer exist and there should be no disputes to withdraw rewards from.
        await liquidator.update();
        await liquidator.withdrawRewards();
        assert.equal(spy.callCount, 2);
      });

      it("Can withdraw rewards from liquidations that were disputed successfully", async function() {
        // sponsor1 creates a position with 125 units of collateral, creating 100 synthetic tokens.
        await emp.create({ rawValue: convert("125") }, { rawValue: toWei("100") }, { from: sponsor1 });

        // liquidatorBot creates a position to have synthetic tokens to pay off debt upon liquidation.
        await emp.create({ rawValue: convert("1000") }, { rawValue: toWei("500") }, { from: liquidatorBot });

        // Next, the liquidator believes the price to be 1.3, which would make the position undercollateralized,
        // and liquidates the position.
        // Sponsor1: 100 * 1.3 * 1.2 > 125 [undercollateralized]
        priceFeedMock.setCurrentPrice("1.3");
        await liquidator.update();
        await liquidator.liquidatePositions();
        assert.equal(spy.callCount, 1); // 1 info level events should be sent at the conclusion of the liquidation.

        // Dispute the liquidation, which requires staking a dispute bond.
        await emp.dispute("0", sponsor1, { from: sponsor3 });

        // Attempt to withdraw before dispute resolves should do nothing exit gracefully.
        await liquidator.update();
        await liquidator.withdrawRewards();
        assert.equal(spy.callCount, 1); // no new info level events as too early.

        // Simulate a successful dispute by pushing a price to the oracle, at the time of the liquidation request, such that
        // the position was not undercollateralized. In other words, the liquidator was liquidating at the incorrect price.
        const disputePrice = convert("1");
        const liquidationTime = (await emp.getLiquidations(sponsor1))[0].liquidationTime;
        await mockOracle.pushPrice(web3.utils.utf8ToHex(identifier), liquidationTime, disputePrice);

        // The liquidator can now settle the dispute by calling `withdrawRewards()` because the oracle has a price
        // for the liquidation time.
        const collateralPreWithdraw = await collateralToken.balanceOf(liquidatorBot);
        await liquidator.update();
        await liquidator.withdrawRewards();
        assert.equal(spy.callCount, 2); // 1 new info level event should be sent due to the withdrawal.

        // Liquidator should have their collateral increased by TRV - (disputer and sponsor rewards):
        // 100 - 2 * (10% of 100) = 80 units of collateral.
        const collateralPostWithdraw = await collateralToken.balanceOf(liquidatorBot);
        assert.equal(
          toBN(collateralPreWithdraw)
            .add(toBN(convert("80")))
            .toString(),
          collateralPostWithdraw.toString()
        );

        // Check that the log includes a human readable translation of the liquidation status, and the dispute price.
        assert.equal(
          spy.getCall(-1).lastArg.liquidationResult.liquidationStatus,
          PostWithdrawLiquidationRewardsStatusTranslations[LiquidationStatesEnum.DISPUTE_SUCCEEDED]
        );
        assert.equal(spy.getCall(-1).lastArg.liquidationResult.resolvedPrice, convert("1"));

        // After the dispute is resolved, the liquidation should still exist but the liquidator should no longer be able to withdraw any rewards.
        await liquidator.update();
        await liquidator.withdrawRewards();
        assert.equal(spy.callCount, 2);
      });

      it("Detect if the liquidator cannot liquidate due to capital constraints", async function() {
        // sponsor1 creates a position with 125 units of collateral, creating 100 synthetic tokens.
        await emp.create({ rawValue: convert("125") }, { rawValue: toWei("100") }, { from: sponsor1 });

        // Next, the liquidator believes the price to be 1.3, which would make the position undercollateralized,
        // and liquidates the position.
        // Sponsor1: 100 * 1.3 * 1.2 > 125 [undercollateralized]
        priceFeedMock.setCurrentPrice("1.3");

        // No transaction should be sent, so this should not throw.
        await liquidator.update();
        await liquidator.liquidatePositions();
        assert.equal(spy.callCount, 1); // 1 new error level event due to the failed liquidation.

        // No liquidations should have gone through.
        assert.equal((await emp.getLiquidations(sponsor1)).length, 0);

        // liquidatorBot creates a position to have synthetic tokens to pay off debt upon liquidation.
        await emp.create({ rawValue: convert("1000") }, { rawValue: toWei("500") }, { from: liquidatorBot });
        // No need to force update the `empClient` here since we are not interested in detecting the `liquidatorBot`'s new
        // position, but now when we try to liquidate the position the liquidation will go through because the bot will have
        // the requisite balance.

        // Can now liquidate the position.
        priceFeedMock.setCurrentPrice("1.3");
        await liquidator.update();
        await liquidator.liquidatePositions();
        assert.equal(spy.callCount, 2); // 1 new info level event due to the successful liquidation.

        // The liquidation should have gone through.
        assert.equal((await emp.getLiquidations(sponsor1)).length, 1);
        assert.equal(spy.callCount, 2); // 1 new log level event due to the successful execution.
      });

      it("amount-to-liquidate > min-sponsor-tokens, swaps reserveToken (ETH) for tokenCurrency on OneSplit", async function() {
        const oneInchClient = new OneInchExchange({
          web3,
          gasEstimator,
          logger: spyLogger,
          oneSplitAbi: OneSplitMock.abi,
          erc20TokenAbi: Token.abi,
          oneSplitAddress: oneSplitMock.address
        });
        liquidator.oneInchClient = oneInchClient;

        // One Split liquidity provider
        await emp.create({ rawValue: convert("1000") }, { rawValue: toWei("120") }, { from: liquidityProvider });
        await syntheticToken.transfer(oneSplitMock.address, toWei("100"), { from: liquidityProvider });
        await web3.eth.sendTransaction({
          from: liquidityProvider,
          to: oneSplitMock.address,
          value: toWei("10")
        });

        // 1 ETH = 1 Synthetic token
        await oneSplitMock.setPrice(syntheticToken.address, ALTERNATIVE_ETH_ADDRESS, "1");
        await oneSplitMock.setPrice(ALTERNATIVE_ETH_ADDRESS, syntheticToken.address, "1");

        // We'll attempt to liquidate 10 tokens, but we will only have enough balance to complete the first liquidation.
        const amountToLiquidate = toWei("10");

        await emp.create({ rawValue: convert("100") }, { rawValue: toWei("12") }, { from: sponsor1 });
        await emp.create({ rawValue: convert("100") }, { rawValue: toWei("8") }, { from: sponsor2 });

        // These positions are both undercollateralized at price of 25: 8 * 25 * 1.2 > 100.
        priceFeedMock.setCurrentPrice(toBN(toWei("25")));

        await liquidator.update();
        await liquidator.liquidatePositions(amountToLiquidate);

        // 4 info + 2 error level events should be sent at the conclusion of the 3 successful (incl. 1 partial) and 2 not enough synthetic.
        assert.equal(spy.callCount, 8);
        assert.equal(spyLogLevel(spy, 7), "info");
        assert.isTrue(spyLogIncludes(spy, 7, "has been liquidated"));
        assert.equal(spyLogLevel(spy, 6), "info");
        assert.isTrue(spyLogIncludes(spy, 6, "convert reserve currency"));
        assert.equal(spyLogLevel(spy, 5), "info");
        assert.isTrue(spyLogIncludes(spy, 5, "has been liquidated"));
        assert.equal(spyLogLevel(spy, 4), "info");
        assert.isTrue(spyLogIncludes(spy, 4, "convert reserve currency"));
        assert.equal(spyLogLevel(spy, 3), "error");
        assert.isTrue(spyLogIncludes(spy, 3, "not enough synthetic"));
        assert.equal(spyLogLevel(spy, 2), "info");
        assert.isTrue(spyLogIncludes(spy, 2, "has been liquidated"));
        assert.equal(spyLogLevel(spy, 1), "info");
        assert.isTrue(spyLogIncludes(spy, 1, "convert reserve currency"));
        assert.equal(spyLogLevel(spy, 0), "error");
        assert.isTrue(spyLogIncludes(spy, 0, "partial liquidation"));

        // Sponsor1 should be in a liquidation state with the bot as the liquidator. (7/12) = 58.33% of the 100 starting collateral and 7 tokens should be liquidated.

        let liquidationObject = (await emp.getLiquidations(sponsor1))[0];
        assert.equal(liquidationObject.sponsor, sponsor1);
        assert.equal(liquidationObject.liquidator, liquidatorBot);
        assert.equal(liquidationObject.state, LiquidationStatesEnum.PRE_DISPUTE);
        if (collateralDecimals == 18) {
          assert.equal(
            convertCollateralToWei(liquidationObject.liquidatedCollateral.rawValue),
            toWei("58.3333333333333333")
          );
        } else if (collateralDecimals == 8) {
          assert.equal(convertCollateralToWei(liquidationObject.liquidatedCollateral.rawValue), toWei("58.33333333"));
        }
        assert.equal(liquidationObject.tokensOutstanding.rawValue, toWei("7"));

        // Sponsor2 should be in a liquidation state as the bot will have attempted to re-buy
        // synthetic tokens in the open market

        // Sponsor1 should have some collateral and tokens left in their position from the liquidation.
        if (collateralDecimals == 18) {
          assert.equal(
            convertCollateralToWei((await emp.getCollateral(sponsor1)).rawValue),
            toWei("41.6666666666666667")
          );
        } else if (collateralDecimals == 8) {
          assert.equal(convertCollateralToWei((await emp.getCollateral(sponsor1)).rawValue), toWei("41.66666667"));
        }
        let positionObject = await emp.positions(sponsor1);
        assert.equal(positionObject.tokensOutstanding.rawValue, toWei("5"));

        // Since sponsor 1 had a partial liquidation, liquidator bot is out of tokens
        // Only when liquidator bot is out of tokens will attempt to swap tokens
        // on OneInch and then liquidate the positions.
        // So sponsor 2 should have 0 tokens
        assert.equal((await emp.getCollateral(sponsor2)).rawValue, toWei("0"));
        positionObject = await emp.positions(sponsor2);
        assert.equal(positionObject.tokensOutstanding.rawValue, toWei("0"));
      });

      it("amount-to-liquidate > min-sponsor-tokens, but bot balance is too low to send liquidation", async function() {
        // We'll attempt to liquidate 10 tokens, but we will only have enough balance to complete the first liquidation.
        const amountToLiquidate = toWei("10");

        await emp.create({ rawValue: convert("100") }, { rawValue: toWei("12") }, { from: sponsor1 });
        await emp.create({ rawValue: convert("100") }, { rawValue: toWei("8") }, { from: sponsor2 });

        // liquidatorBot creates a position with enough tokens to liquidate all positions.
        await emp.create({ rawValue: convert("10000") }, { rawValue: toWei("10") }, { from: liquidatorBot });

        // These positions are both undercollateralized at price of 25: 8 * 25 * 1.2 > 100.
        priceFeedMock.setCurrentPrice("25");

        await liquidator.update();
        await liquidator.liquidatePositions(amountToLiquidate);

        // 5 error + 2 info
        assert.equal(spy.callCount, 3);
        assert.equal(spyLogLevel(spy, 2), "error");
        assert.isTrue(spyLogIncludes(spy, 2, "Failed to liquidate position"));
        assert.equal(spyLogLevel(spy, 1), "info");
        assert.isTrue(spyLogIncludes(spy, 1, "liquidated"));
        assert.equal(spyLogLevel(spy, 0), "error");
        assert.isTrue(spyLogIncludes(spy, 0, "partial liquidation"));

        // Sponsor1 should be in a liquidation state with the bot as the liquidator. (7/12) = 58.33% of the 100 starting collateral and 7 tokens should be liquidated.
        let liquidationObject = (await emp.getLiquidations(sponsor1))[0];
        assert.equal(liquidationObject.sponsor, sponsor1);
        assert.equal(liquidationObject.liquidator, liquidatorBot);
        assert.equal(liquidationObject.state, LiquidationStatesEnum.PRE_DISPUTE);
        if (collateralDecimals == 18) {
          assert.equal(liquidationObject.liquidatedCollateral.rawValue, convert("58.3333333333333333"));
        } else if (collateralDecimals == 8) {
          assert.equal(liquidationObject.liquidatedCollateral.rawValue, convert("58.33333333"));
        }
        assert.equal(liquidationObject.tokensOutstanding.rawValue, toWei("7"));

        // Sponsor2 should not be in a liquidation state because the bot would have attempted to liquidate its full position of 8 tokens, but it only had remaining.

        // Sponsor1 should have some collateral and tokens left in their position from the liquidation.
        if (collateralDecimals == 18) {
          assert.equal((await emp.getCollateral(sponsor1)).rawValue, convert("41.6666666666666667"));
        } else if (collateralDecimals == 8) {
          assert.equal((await emp.getCollateral(sponsor1)).rawValue, convert("41.66666667"));
        }
        let positionObject = await emp.positions(sponsor1);
        assert.equal(positionObject.tokensOutstanding.rawValue, toWei("5"));

        // Sponsor2 should have its full position left
        assert.equal((await emp.getCollateral(sponsor2)).rawValue, convert("100"));
        positionObject = await emp.positions(sponsor2);
        assert.equal(positionObject.tokensOutstanding.rawValue, toWei("8"));
      });
      describe("Partial liquidations", function() {
        it("amount-to-liquidate > min-sponsor-tokens", async function() {
          // We'll attempt to liquidate 6 tokens. The minimum sponsor position is 5. There are 3 different scenarios
          // we should test for, each of which we'll attempt to liquidate in one call of `liquidatePositions`.
          const amountToLiquidate = toWei("6");

          // 1. (tokens-outstanding - amount-to-liquidate) > min-sponsor-tokens, and amount-to-liquidate < tokens-outstanding
          //     - The bot will be able to liquidate its desired amount, leaving the position above the minimum token threshold.
          //     - Example: (12 - 6) > 5, new position will have 6 tokens remaining.
          await emp.create({ rawValue: convert("100") }, { rawValue: toWei("12") }, { from: sponsor1 });
          // 2. (tokens-outstanding - amount-to-liquidate) <= min-sponsor-tokens, and amount-to-liquidate < tokens-outstanding
          //     - The bot will NOT be able to liquidate its desired amount. It will liquidate a reduced amount and
          //       reduce the position exactly to the minimum.
          //     - Example: (8 - 6) <= 5, so instead the bot will liquidate (8 - 5) = 3 tokens to leave the position with (8 - 3) = 5 tokens remaining.
          await emp.create({ rawValue: convert("100") }, { rawValue: toWei("8") }, { from: sponsor2 });
          // 3. amount-to-liquidate > tokens-outstanding
          //     - The bot will liquidate the full position.
          //     - Example: 6 > 5, so the bot will liquidate 5 tokens.
          await emp.create({ rawValue: convert("100") }, { rawValue: toWei("5") }, { from: sponsor3 });

          // liquidatorBot creates a position with enough tokens to liquidate all positions.
          await emp.create({ rawValue: convert("10000") }, { rawValue: toWei("50") }, { from: liquidatorBot });

          // Next, assume the price feed given to the liquidator has moved such that the sponsors
          // are all now undercollateralized. The liquidator bot should correctly identify this and liquidate the positions.
          // A price of 25 USD per token will make all positions undercollateralized.
          // Numerically debt * price * coltReq > debt for collateralized position.
          // Sponsor1: 12 * 25 * 1.2 > 100
          // Sponsor2: 8 * 25 * 1.2 > 100
          // Sponsor3: 5 * 25 * 1.2 > 100
          priceFeedMock.setCurrentPrice("25");

          await liquidator.update();
          await liquidator.liquidatePositions(amountToLiquidate);

          // Check logs are emitted correctly. Partial liquidations should emit an "error"-level alert before a normal liquidation "info"-level alert.
          assert.equal(spy.callCount, 5); // 3 info + 2 error level events should be sent at the conclusion of the 3 liquidations including 2 partials.
          assert.equal(spyLogLevel(spy, 4), "info");
          assert.isTrue(spyLogIncludes(spy, 4, "liquidated"));
          assert.equal(spyLogLevel(spy, 3), "info");
          assert.isTrue(spyLogIncludes(spy, 3, "liquidated"));
          assert.equal(spyLogLevel(spy, 2), "error");
          assert.isTrue(spyLogIncludes(spy, 2, "partial liquidation"));
          assert.equal(spyLogLevel(spy, 1), "info");
          assert.isTrue(spyLogIncludes(spy, 1, "liquidated"));
          assert.equal(spyLogLevel(spy, 0), "error");
          assert.isTrue(spyLogIncludes(spy, 0, "partial liquidation"));

          // Sponsor1 should be in a liquidation state with the bot as the liquidator. (6/12) = 50% of the 100 starting collateral and 6 tokens should be liquidated.
          let liquidationObject = (await emp.getLiquidations(sponsor1))[0];
          assert.equal(liquidationObject.sponsor, sponsor1);
          assert.equal(liquidationObject.liquidator, liquidatorBot);
          assert.equal(liquidationObject.state, LiquidationStatesEnum.PRE_DISPUTE);
          assert.equal(liquidationObject.liquidatedCollateral, convert("50"));
          assert.equal(liquidationObject.tokensOutstanding, toWei("6"));

          // Sponsor2 should be in a liquidation state with the bot as the liquidator. (3/8) = 37.5% of the 100 starting collateral and 3 tokens should be liquidated.
          liquidationObject = (await emp.getLiquidations(sponsor2))[0];
          assert.equal(liquidationObject.sponsor, sponsor2);
          assert.equal(liquidationObject.liquidator, liquidatorBot);
          assert.equal(liquidationObject.state, LiquidationStatesEnum.PRE_DISPUTE);
          assert.equal(liquidationObject.liquidatedCollateral, convert("37.5"));
          assert.equal(liquidationObject.tokensOutstanding, toWei("3"));

          // Sponsor3 should be in a liquidation state with the bot as the liquidator. (5/5) = 100% of the 100 starting collateral and 5 tokens should be liquidated.
          liquidationObject = (await emp.getLiquidations(sponsor3))[0];
          assert.equal(liquidationObject.sponsor, sponsor3);
          assert.equal(liquidationObject.liquidator, liquidatorBot);
          assert.equal(liquidationObject.state, LiquidationStatesEnum.PRE_DISPUTE);
          assert.equal(liquidationObject.liquidatedCollateral, convert("100"));
          assert.equal(liquidationObject.tokensOutstanding, toWei("5"));

          // Sponsor1 should have some collateral and tokens left in their position from the liquidation.
          assert.equal((await emp.getCollateral(sponsor1)).rawValue, convert("50"));
          let positionObject = await emp.positions(sponsor1);
          assert.equal(positionObject.tokensOutstanding.rawValue, toWei("6"));

          // Sponsor2 should have some collateral and tokens left in their position from the liquidation.
          assert.equal((await emp.getCollateral(sponsor2)).rawValue, convert("62.5"));
          positionObject = await emp.positions(sponsor2);
          assert.equal(positionObject.tokensOutstanding.rawValue, toWei("5"));

          // Sponsor3 should not have a position remaining.
          assert.equal((await emp.getCollateral(sponsor3)).rawValue, 0);
        });

        it("amount-to-liquidate < min-sponsor-tokens", async function() {
          // We'll attempt to liquidate 4 tokens. The minimum sponsor position is 5. There are 3 different scenarios
          // we should test for, each of which we'll attempt to liquidate in one call of `liquidatePositions`.
          const amountToLiquidate = toWei("4");

          // 1. (tokens-outstanding - amount-to-liquidate) > min-sponsor-tokens, and amount-to-liquidate < tokens-outstanding.
          //     - The bot will be able to liquidate its desired amount, leaving the position above the minimum token threshold.
          //     - Example: (12 - 4) > 5, new position will have 8 tokens remaining.
          await emp.create({ rawValue: convert("100") }, { rawValue: toWei("12") }, { from: sponsor1 });
          // 2. (tokens-outstanding - amount-to-liquidate) < min-sponsor-tokens, and amount-to-liquidate < tokens-outstanding.
          //     - The bot will NOT be able to liquidate its desired amount. It will liquidate a reduced amount and
          //       reduce the position exactly to the minimum.
          //     - Example: (8 - 4) <= 5, so instead the bot will liquidate (8 - 5) = 3 tokens to leave the position with (8 - 3) = 5 tokens remaining.
          await emp.create({ rawValue: convert("100") }, { rawValue: toWei("8") }, { from: sponsor2 });
          // 3. amount-to-liquidate < tokens-outstanding, and amount-to-liquidate < min-sponsor-tokens.
          //     - The bot does not have enough balance to send a full liquidation, and partials are not allowed since 5 >= 5.
          await emp.create({ rawValue: convert("100") }, { rawValue: toWei("5") }, { from: sponsor3 });

          // liquidatorBot creates a position with enough tokens to liquidate all positions.
          await emp.create({ rawValue: convert("10000") }, { rawValue: toWei("50") }, { from: liquidatorBot });

          // Next, assume the price feed given to the liquidator has moved such that the sponsors
          // are all now undercollateralized. The liquidator bot should correctly identify this and liquidate the positions.
          // A price of 25 USD per token will make all positions undercollateralized.
          // Numerically debt * price * coltReq > debt for collateralized position.
          // Sponsor1: 12 * 25 * 1.2 > 100
          // Sponsor2: 8 * 25 * 1.2 > 100
          // Sponsor3: 5 * 25 * 1.2 > 100
          priceFeedMock.setCurrentPrice("25");

          await liquidator.update();
          await liquidator.liquidatePositions(amountToLiquidate);
          assert.equal(spy.callCount, 5); // 2 info + 3 error level events should be sent at the conclusion of the 2 successful, 2 partial, and 1 failed liquidations.
          assert.equal(spy.getCall(-1).lastArg.tokensToLiquidate, "0");

          // Check logs are emitted correctly. Partial liquidations should emit an "error"-level alert before a normal liquidation "info"-level alert.
          assert.equal(spy.callCount, 5); // 2 info + 3 error level events should be sent at the conclusion of the 2 liquidations, including 2 partials, and 1 failed attempt to liquidate 0 tokens.
          assert.equal(spyLogLevel(spy, 4), "error");
          assert.isTrue(spyLogIncludes(spy, 4, "minimum"));
          assert.equal(spyLogLevel(spy, 3), "info");
          assert.isTrue(spyLogIncludes(spy, 3, "liquidated"));
          assert.equal(spyLogLevel(spy, 2), "error");
          assert.isTrue(spyLogIncludes(spy, 2, "partial liquidation"));
          assert.equal(spyLogLevel(spy, 1), "info");
          assert.isTrue(spyLogIncludes(spy, 1, "liquidated"));
          assert.equal(spyLogLevel(spy, 0), "error");
          assert.isTrue(spyLogIncludes(spy, 0, "partial liquidation"));

          // Sponsor1 should be in a liquidation state with the bot as the liquidator. (4/12) = 33.33% of the 100 starting collateral and 6 tokens should be liquidated.
          let liquidationObject = (await emp.getLiquidations(sponsor1))[0];
          console.log({ liquidationObject });
          assert.equal(liquidationObject.sponsor, sponsor1);
          assert.equal(liquidationObject.liquidator, liquidatorBot);
          assert.equal(liquidationObject.state, LiquidationStatesEnum.PRE_DISPUTE);
          // Dont know how to generalize this check for multi decimal paradigms
          if (collateralDecimals == 18) {
            assert.equal(liquidationObject.liquidatedCollateral.rawValue, convert("33.3333333333333333"));
          } else if (collateralDecimals == 8) {
            assert.equal(liquidationObject.liquidatedCollateral.rawValue, convert("33.33333333"));
          }
          assert.equal(liquidationObject.tokensOutstanding.rawValue, toWei("4"));

          // Sponsor2 should be in a liquidation state with the bot as the liquidator. (3/8) = 37.5% of the 100 starting collateral and 3 tokens should be liquidated.
          liquidationObject = (await emp.getLiquidations(sponsor2))[0];
          assert.equal(liquidationObject.sponsor, sponsor2);
          assert.equal(liquidationObject.liquidator, liquidatorBot);
          assert.equal(liquidationObject.state, LiquidationStatesEnum.PRE_DISPUTE);
          assert.equal(liquidationObject.liquidatedCollateral.rawValue, convert("37.5"));
          assert.equal(liquidationObject.tokensOutstanding.rawValue, toWei("3"));

          // Sponsor3 should not have been liquidated.

          // Sponsor1 should have some collateral and tokens left in their position from the liquidation.
          // Dont know how to generalize this check for multi decimal paradigms
          if (collateralDecimals == 18) {
            assert.equal((await emp.getCollateral(sponsor1)).rawValue, convert("66.6666666666666667"));
          } else if (collateralDecimals == 8) {
            assert.equal((await emp.getCollateral(sponsor1)).rawValue, convert("66.66666667"));
          }
          let positionObject = await emp.positions(sponsor1);
          assert.equal(positionObject.tokensOutstanding.rawValue, toWei("8"));

          // Sponsor2 should have some collateral and tokens left in their position from the liquidation.
          assert.equal((await emp.getCollateral(sponsor2)).rawValue, convert("62.5"));
          positionObject = await emp.positions(sponsor2);
          assert.equal(positionObject.tokensOutstanding.rawValue, toWei("5"));

          // Sponsor3 should have its full position remaining.
          assert.equal((await emp.getCollateral(sponsor3)).rawValue, convert("100"));
          positionObject = await emp.positions(sponsor3);
          assert.equal(positionObject.tokensOutstanding.rawValue, toWei("5"));
        });
      });

      describe("Overrides the default liquidator configuration settings", function() {
        it("Cannot set `crThreshold` >= 1", async function() {
          let errorThrown;
          try {
            liquidatorConfig = {
              crThreshold: 1
            };
            liquidator = new Liquidator({
              logger: spyLogger,
              oneInchClient: oneInch,
              expiringMultiPartyClient: empClient,
              gasEstimator,
              votingContract: mockOracle,
              syntheticToken: syntheticToken,
              priceFeed: priceFeedMock,
              account: accounts[0],
              empProps,
              config: liquidatorConfig
            });
            errorThrown = false;
          } catch (err) {
            errorThrown = true;
          }
          assert.isTrue(errorThrown);
        });

        it("Cannot set `crThreshold` < 0", async function() {
          let errorThrown;
          try {
            liquidatorConfig = {
              crThreshold: -0.02
            };
            liquidator = new Liquidator({
              logger: spyLogger,
              oneInchClient: oneInch,
              expiringMultiPartyClient: empClient,
              gasEstimator,
              votingContract: mockOracle,
              syntheticToken: syntheticToken,
              priceFeed: priceFeedMock,
              account: accounts[0],
              empProps,
              config: liquidatorConfig
            });
            errorThrown = false;
          } catch (err) {
            errorThrown = true;
          }
          assert.isTrue(errorThrown);
        });

        it("Sets `crThreshold` to 2%", async function() {
          liquidatorConfig = {
            crThreshold: 0.02
          };
          liquidator = new Liquidator({
            logger: spyLogger,
            oneInchClient: oneInch,
            expiringMultiPartyClient: empClient,
            gasEstimator,
            votingContract: mockOracle,
            syntheticToken: syntheticToken,
            priceFeed: priceFeedMock,
            account: accounts[0],
            empProps,
            config: liquidatorConfig
          });

          // sponsor1 creates a position with 115 units of collateral, creating 100 synthetic tokens.
          await emp.create({ rawValue: convert("115") }, { rawValue: toWei("100") }, { from: sponsor1 });

          // sponsor2 creates a position with 118 units of collateral, creating 100 synthetic tokens.
          await emp.create({ rawValue: convert("118") }, { rawValue: toWei("100") }, { from: sponsor2 });

          // liquidatorBot creates a position to have synthetic tokens to pay off debt upon liquidation.
          await emp.create({ rawValue: convert("1000") }, { rawValue: toWei("500") }, { from: liquidatorBot });

          // Next, assume that the price feed has moved such that both sponsors are technically undercollateralized.
          // However, the price threshold provides just enough buffer for sponsor2 to avoid liquidation.
          // Numerically: (tokens_outstanding * price * coltReq * (1-crThreshold) > debt)
          // must hold for correctly collateralized positions. If the price feed is 1 USD, then
          // there must be more than (100 * 1 * 1.2 * 0.98 = 117.6) collateral in the position.
          // Note that without the price threshold, the minimum collateral would be (100 * 1 * 1.2 = 120), which
          // would make both sponsors undercollateralized. Because of the price threshold setting, the bot should only
          // liquidate sponsor1.
          // Sponsor1: 100 * 1 * 1.2 * 0.98 > 115 [undercollateralized]
          // Sponsor1: 100 * 1 * 1.2 * 0.98 < 118 [sufficiently collateralized]
          // Sponsor2: 100 * 1 * 1.2 > 118 [would be undercollateralized w/o threshold]

          priceFeedMock.setCurrentPrice("1");
          await liquidator.update();
          await liquidator.liquidatePositions();
          assert.equal(spy.callCount, 1); // 1 info level events should be sent at the conclusion of the 1 liquidation.

          // Sponsor1 should be in a liquidation state with the bot as the liquidator.
          let liquidationObject = (await emp.getLiquidations(sponsor1))[0];
          assert.equal(liquidationObject.sponsor, sponsor1);
          assert.equal(liquidationObject.liquidator, liquidatorBot);
          assert.equal(liquidationObject.state, LiquidationStatesEnum.PRE_DISPUTE);
          assert.equal(liquidationObject.liquidatedCollateral, convert("115"));

          // Sponsor1 should have zero collateral left in their position from the liquidation.
          assert.equal((await emp.getCollateral(sponsor1)).rawValue, 0);

          // Sponsor2 should have all their collateral left and no liquidations.
          assert.deepStrictEqual(await emp.getLiquidations(sponsor2), []);
          assert.equal((await emp.getCollateral(sponsor2)).rawValue, convert("118"));
        });
        it("Cannot set invalid alerting overrides", async function() {
          let errorThrown;
          try {
            // Create an invalid log level override. This should be rejected.
            liquidatorConfig = { logOverrides: { positionLiquidated: "not a valid log level" } };
=======

      it("Can withdraw rewards from liquidations that were disputed unsuccessfully", async function() {
        // sponsor1 creates a position with 125 units of collateral, creating 100 synthetic tokens.
        await emp.create({ rawValue: convert("125") }, { rawValue: toWei("100") }, { from: sponsor1 });

        // liquidatorBot creates a position to have synthetic tokens to pay off debt upon liquidation.
        await emp.create({ rawValue: convert("1000") }, { rawValue: toWei("500") }, { from: liquidatorBot });

        // Next, the liquidator believes the price to be 1.3, which would make the position undercollateralized,
        // and liquidates the position.
        // Sponsor1: 100 * 1.3 * 1.2 > 125 [undercollateralized]
        priceFeedMock.setCurrentPrice("1.3");
        await liquidator.update();
        await liquidator.liquidatePositions();
        assert.equal(spy.callCount, 1); // 1 info level events should be sent at the conclusion of the liquidation.

        // Dispute the liquidation, which requires staking a dispute bond.
        await emp.dispute("0", sponsor1, { from: sponsor3 });

        // Attempt to withdraw before dispute resolves should do nothing exit gracefully.
        await liquidator.update();
        await liquidator.withdrawRewards();
        assert.equal(spy.callCount, 1); // no new info level events as too early.

        // Simulate a failed dispute by pushing a price to the oracle, at the time of the liquidation request, such that
        // the position was truly undercollateralized. In other words, the liquidator was liquidating at the correct price.
        const disputePrice = convert("1.3");
        const liquidationTime = (await emp.getLiquidations(sponsor1))[0].liquidationTime;
        await mockOracle.pushPrice(utf8ToHex(`${tokenConfig.tokenName}TEST`), liquidationTime, disputePrice);

        // The liquidator can now settle the dispute by calling `withdrawRewards()` because the oracle has a price
        // for the liquidation time.
        const collateralPreWithdraw = await collateralToken.balanceOf(liquidatorBot);
        await liquidator.update();
        await liquidator.withdrawRewards();
        assert.equal(spy.callCount, 2); // 1 new info level event should be sent due to the withdrawal.

        // Liquidator should have their collateral increased by Sponsor1's collateral + the disputer's dispute bond:
        // 125 + (10% of 125) = 137.5 units of collateral.
        const collateralPostWithdraw = await collateralToken.balanceOf(liquidatorBot);
        assert.equal(
          toBN(collateralPreWithdraw)
            .add(toBN(convert("137.5")))
            .toString(),
          collateralPostWithdraw.toString()
        );

        // Liquidation data should have been deleted.
        assert.deepStrictEqual((await emp.getLiquidations(sponsor1))[0].state, LiquidationStatesEnum.UNINITIALIZED);

        // Check that the log includes a human readable translation of the liquidation status, and the dispute price.
        assert.equal(
          spy.getCall(-1).lastArg.liquidationResult.liquidationStatus,
          PostWithdrawLiquidationRewardsStatusTranslations[LiquidationStatesEnum.UNINITIALIZED]
        );
        assert.equal(spy.getCall(-1).lastArg.liquidationResult.resolvedPrice, convert("1.3"));

        // After the dispute is resolved, the liquidation should no longer exist and there should be no disputes to withdraw rewards from.
        await liquidator.update();
        await liquidator.withdrawRewards();
        assert.equal(spy.callCount, 2);
      });

      it("Can withdraw rewards from liquidations that were disputed successfully", async function() {
        // sponsor1 creates a position with 125 units of collateral, creating 100 synthetic tokens.
        await emp.create({ rawValue: convert("125") }, { rawValue: toWei("100") }, { from: sponsor1 });

        // liquidatorBot creates a position to have synthetic tokens to pay off debt upon liquidation.
        await emp.create({ rawValue: convert("1000") }, { rawValue: toWei("500") }, { from: liquidatorBot });

        // Next, the liquidator believes the price to be 1.3, which would make the position undercollateralized,
        // and liquidates the position.
        // Sponsor1: 100 * 1.3 * 1.2 > 125 [undercollateralized]
        priceFeedMock.setCurrentPrice("1.3");
        await liquidator.update();
        await liquidator.liquidatePositions();
        assert.equal(spy.callCount, 1); // 1 info level events should be sent at the conclusion of the liquidation.

        // Dispute the liquidation, which requires staking a dispute bond.
        await emp.dispute("0", sponsor1, { from: sponsor3 });

        // Attempt to withdraw before dispute resolves should do nothing exit gracefully.
        await liquidator.update();
        await liquidator.withdrawRewards();
        assert.equal(spy.callCount, 1); // no new info level events as too early.

        // Simulate a successful dispute by pushing a price to the oracle, at the time of the liquidation request, such that
        // the position was not undercollateralized. In other words, the liquidator was liquidating at the incorrect price.
        const disputePrice = convert("1");
        const liquidationTime = (await emp.getLiquidations(sponsor1))[0].liquidationTime;
        await mockOracle.pushPrice(utf8ToHex(identifier), liquidationTime, disputePrice);

        // The liquidator can now settle the dispute by calling `withdrawRewards()` because the oracle has a price
        // for the liquidation time.
        const collateralPreWithdraw = await collateralToken.balanceOf(liquidatorBot);
        await liquidator.update();
        await liquidator.withdrawRewards();
        assert.equal(spy.callCount, 2); // 1 new info level event should be sent due to the withdrawal.

        // Liquidator should have their collateral increased by TRV - (disputer and sponsor rewards):
        // 100 - 2 * (10% of 100) = 80 units of collateral.
        const collateralPostWithdraw = await collateralToken.balanceOf(liquidatorBot);
        assert.equal(
          toBN(collateralPreWithdraw)
            .add(toBN(convert("80")))
            .toString(),
          collateralPostWithdraw.toString()
        );

        // Check that the log includes a human readable translation of the liquidation status, and the dispute price.
        assert.equal(
          spy.getCall(-1).lastArg.liquidationResult.liquidationStatus,
          PostWithdrawLiquidationRewardsStatusTranslations[LiquidationStatesEnum.DISPUTE_SUCCEEDED]
        );
        assert.equal(spy.getCall(-1).lastArg.liquidationResult.resolvedPrice, convert("1"));

        // After the dispute is resolved, the liquidation should still exist but the liquidator should no longer be able to withdraw any rewards.
        await liquidator.update();
        await liquidator.withdrawRewards();
        assert.equal(spy.callCount, 2);
      });

      it("Detect if the liquidator cannot liquidate due to capital constraints", async function() {
        // sponsor1 creates a position with 125 units of collateral, creating 100 synthetic tokens.
        await emp.create({ rawValue: convert("125") }, { rawValue: toWei("100") }, { from: sponsor1 });

        // Next, the liquidator believes the price to be 1.3, which would make the position undercollateralized,
        // and liquidates the position.
        // Sponsor1: 100 * 1.3 * 1.2 > 125 [undercollateralized]
        priceFeedMock.setCurrentPrice("1.3");

        // No transaction should be sent, so this should not throw.
        await liquidator.update();
        await liquidator.liquidatePositions();
        assert.equal(spy.callCount, 1); // 1 new error level event due to the failed liquidation.

        // No liquidations should have gone through.
        assert.equal((await emp.getLiquidations(sponsor1)).length, 0);

        // liquidatorBot creates a position to have synthetic tokens to pay off debt upon liquidation.
        await emp.create({ rawValue: convert("1000") }, { rawValue: toWei("500") }, { from: liquidatorBot });
        // No need to force update the `empClient` here since we are not interested in detecting the `liquidatorBot`'s new
        // position, but now when we try to liquidate the position the liquidation will go through because the bot will have
        // the requisite balance.

        // Can now liquidate the position.
        priceFeedMock.setCurrentPrice("1.3");
        await liquidator.update();
        await liquidator.liquidatePositions();
        assert.equal(spy.callCount, 2); // 1 new info level event due to the successful liquidation.

        // The liquidation should have gone through.
        assert.equal((await emp.getLiquidations(sponsor1)).length, 1);
        assert.equal(spy.callCount, 2); // 1 new log level event due to the successful execution.
      });

      describe("Overrides the default liquidator configuration settings", function() {
        it("Cannot set `crThreshold` >= 1", async function() {
          let errorThrown;
          try {
            liquidatorConfig = {
              crThreshold: 1
            };
>>>>>>> b4d1a274
            liquidator = new Liquidator({
              logger: spyLogger,
              oneInchClient: oneInch,
              expiringMultiPartyClient: empClient,
              gasEstimator,
              votingContract: mockOracle,
              syntheticToken: syntheticToken,
              priceFeed: priceFeedMock,
              account: accounts[0],
              empProps,
              config: liquidatorConfig
            });
            errorThrown = false;
          } catch (err) {
            errorThrown = true;
          }
          assert.isTrue(errorThrown);
        });

<<<<<<< HEAD
        it("Overriding threshold correctly effects generated logs", async function() {
          // Liquidation events normally are `info` level. This override should change the value to `warn` which can be
          // validated after the log is generated.
          liquidatorConfig = { logOverrides: { positionLiquidated: "warn" } };
=======
        it("Cannot set `crThreshold` < 0", async function() {
          let errorThrown;
          try {
            liquidatorConfig = {
              crThreshold: -0.02
            };
            liquidator = new Liquidator({
              logger: spyLogger,
              oneInchClient: oneInch,
              expiringMultiPartyClient: empClient,
              gasEstimator,
              votingContract: mockOracle,
              syntheticToken: syntheticToken,
              priceFeed: priceFeedMock,
              account: accounts[0],
              empProps,
              config: liquidatorConfig
            });
            errorThrown = false;
          } catch (err) {
            errorThrown = true;
          }
          assert.isTrue(errorThrown);
        });

        it("Sets `crThreshold` to 2%", async function() {
          liquidatorConfig = {
            crThreshold: 0.02
          };
>>>>>>> b4d1a274
          liquidator = new Liquidator({
            logger: spyLogger,
            oneInchClient: oneInch,
            expiringMultiPartyClient: empClient,
            gasEstimator,
            votingContract: mockOracle,
            syntheticToken: syntheticToken,
            priceFeed: priceFeedMock,
            account: accounts[0],
            empProps,
            config: liquidatorConfig
          });

          // sponsor1 creates a position with 115 units of collateral, creating 100 synthetic tokens.
          await emp.create({ rawValue: convert("115") }, { rawValue: toWei("100") }, { from: sponsor1 });

          // sponsor2 creates a position with 118 units of collateral, creating 100 synthetic tokens.
          await emp.create({ rawValue: convert("118") }, { rawValue: toWei("100") }, { from: sponsor2 });

          // liquidatorBot creates a position to have synthetic tokens to pay off debt upon liquidation.
          await emp.create({ rawValue: convert("1000") }, { rawValue: toWei("500") }, { from: liquidatorBot });

<<<<<<< HEAD
          priceFeedMock.setCurrentPrice("1");
          assert.equal(spy.callCount, 0); // No log events before liquidation query
          await liquidator.update();
          await liquidator.liquidatePositions();
          assert.equal(spy.callCount, 1); // 1 log events after liquidation query.
          assert.equal(lastSpyLogLevel(spy), "warn"); // most recent log level should be "warn"
        });

        it("Can correctly override price feed input", async function() {
          // sponsor1 creates a position with 115 units of collateral, creating 100 synthetic tokens.
          await emp.create({ rawValue: convert("115") }, { rawValue: toWei("100") }, { from: sponsor1 });

          // sponsor2 creates a position with 118 units of collateral, creating 100 synthetic tokens.
          await emp.create({ rawValue: convert("125") }, { rawValue: toWei("100") }, { from: sponsor2 });

          // liquidatorBot creates a position to have synthetic tokens to pay off debt upon liquidation.
          await emp.create({ rawValue: convert("1000") }, { rawValue: toWei("500") }, { from: liquidatorBot });

          // specify an override price of 0.5e18.
          liquidatorOverridePrice = convert("0.5");
          // At a price point of 1 sponsor 1 is undercollateralized and sponsor 2 is overcollateralized. However, there
          // is an override price present at 0.5. At this price point neither position is undercollateralized and so
          // there should be no liquidation events generated from the liquidation call.
          priceFeedMock.setCurrentPrice("1");
          assert.equal(spy.callCount, 0); // No log events before liquidation query

          // Next, call the `liquidatePositions` function with the override price. The `null` param is for
          // `maxTokensToLiquidateWei` which null will attempt to liquidate the full position, if undercollateralized.
          await liquidator.update();
          await liquidator.liquidatePositions(null, liquidatorOverridePrice);
          assert.equal(spy.callCount, 0); // still no liquidation events generated as price override is set to 0.5.

          let liquidationObject = await emp.getLiquidations(sponsor1);
          // There should be no liquidation's created.
          assert.equal(liquidationObject.length, 0);

          // Specifying a new override price that places one of the positions undercollateralized should initiate a liquidation.
          // This should again be independent of the price feed.
          priceFeedMock.setCurrentPrice("0.5"); // set the price feed to something that should not create a liquidation.

          liquidatorOverridePrice = convert("1.0"); // specify an override price of 1.0e18. This should place sponsor 1 underwater.
          await liquidator.update();
          await liquidator.liquidatePositions(null, liquidatorOverridePrice);
          assert.equal(spy.callCount, 1); // This should initiate the liquidation event and so there should be 1 log.

          liquidationObject = await emp.getLiquidations(sponsor1);
          // There should be one liquidation created.
          assert.equal(liquidationObject.length, 1);
=======
          // Next, assume that the price feed has moved such that both sponsors are technically undercollateralized.
          // However, the price threshold provides just enough buffer for sponsor2 to avoid liquidation.
          // Numerically: (tokens_outstanding * price * coltReq * (1-crThreshold) > debt)
          // must hold for correctly collateralized positions. If the price feed is 1 USD, then
          // there must be more than (100 * 1 * 1.2 * 0.98 = 117.6) collateral in the position.
          // Note that without the price threshold, the minimum collateral would be (100 * 1 * 1.2 = 120), which
          // would make both sponsors undercollateralized. Because of the price threshold setting, the bot should only
          // liquidate sponsor1.
          // Sponsor1: 100 * 1 * 1.2 * 0.98 > 115 [undercollateralized]
          // Sponsor1: 100 * 1 * 1.2 * 0.98 < 118 [sufficiently collateralized]
          // Sponsor2: 100 * 1 * 1.2 > 118 [would be undercollateralized w/o threshold]

          priceFeedMock.setCurrentPrice("1");
          await liquidator.update();
          await liquidator.liquidatePositions();
          assert.equal(spy.callCount, 1); // 1 info level events should be sent at the conclusion of the 1 liquidation.

          // Sponsor1 should be in a liquidation state with the bot as the liquidator.
          let liquidationObject = (await emp.getLiquidations(sponsor1))[0];
          assert.equal(liquidationObject.sponsor, sponsor1);
          assert.equal(liquidationObject.liquidator, liquidatorBot);
          assert.equal(liquidationObject.state, LiquidationStatesEnum.PRE_DISPUTE);
          assert.equal(liquidationObject.liquidatedCollateral, convert("115"));

          // Sponsor1 should have zero collateral left in their position from the liquidation.
          assert.equal((await emp.getCollateral(sponsor1)).rawValue, 0);

          // Sponsor2 should have all their collateral left and no liquidations.
          assert.deepStrictEqual(await emp.getLiquidations(sponsor2), []);
          assert.equal((await emp.getCollateral(sponsor2)).rawValue, convert("118"));
        });
        it("Cannot set invalid alerting overrides", async function() {
          let errorThrown;
          try {
            // Create an invalid log level override. This should be rejected.
            liquidatorConfig = { logOverrides: { positionLiquidated: "not a valid log level" } };
            liquidator = new Liquidator({
              logger: spyLogger,
              oneInchClient: oneInch,
              expiringMultiPartyClient: empClient,
              gasEstimator,
              votingContract: mockOracle,
              syntheticToken: syntheticToken,
              priceFeed: priceFeedMock,
              account: accounts[0],
              empProps,
              config: liquidatorConfig
            });
            errorThrown = false;
          } catch (err) {
            errorThrown = true;
          }
          assert.isTrue(errorThrown);
        });
        it("amount-to-liquidate > min-sponsor-tokens, swaps reserveToken (ETH) for tokenCurrency on OneSplit", async function() {
          const oneInchClient = new OneInchExchange({
            web3,
            gasEstimator,
            logger: spyLogger,
            oneSplitAbi: OneSplitMock.abi,
            erc20TokenAbi: Token.abi,
            oneSplitAddress: oneSplitMock.address
          });
          liquidator.oneInchClient = oneInchClient;

          // One Split liquidity provider
          await emp.create({ rawValue: convert("1000") }, { rawValue: toWei("120") }, { from: liquidityProvider });
          await syntheticToken.transfer(oneSplitMock.address, toWei("100"), { from: liquidityProvider });
          await web3.eth.sendTransaction({
            from: liquidityProvider,
            to: oneSplitMock.address,
            value: toWei("10")
          });

          // 1 ETH = 1 Synthetic token
          await oneSplitMock.setPrice(syntheticToken.address, ALTERNATIVE_ETH_ADDRESS, "1");
          await oneSplitMock.setPrice(ALTERNATIVE_ETH_ADDRESS, syntheticToken.address, "1");

          // We'll attempt to liquidate 10 tokens, but we will only have enough balance to complete the first liquidation.
          const amountToLiquidate = toWei("10");

          await emp.create({ rawValue: convert("100") }, { rawValue: toWei("12") }, { from: sponsor1 });
          await emp.create({ rawValue: convert("100") }, { rawValue: toWei("8") }, { from: sponsor2 });

          // These positions are both undercollateralized at price of 25: 8 * 25 * 1.2 > 100.
          priceFeedMock.setCurrentPrice(toBN(toWei("25")));

          await liquidator.update();
          await liquidator.liquidatePositions(amountToLiquidate);

          // 4 info + 2 error level events should be sent at the conclusion of the 3 successful (incl. 1 partial) and 2 not enough synthetic.
          assert.equal(spy.callCount, 8);
          assert.equal(spyLogLevel(spy, 7), "info");
          assert.isTrue(spyLogIncludes(spy, 7, "has been liquidated"));
          assert.equal(spyLogLevel(spy, 6), "info");
          assert.isTrue(spyLogIncludes(spy, 6, "convert reserve currency"));
          assert.equal(spyLogLevel(spy, 5), "info");
          assert.isTrue(spyLogIncludes(spy, 5, "has been liquidated"));
          assert.equal(spyLogLevel(spy, 4), "info");
          assert.isTrue(spyLogIncludes(spy, 4, "convert reserve currency"));
          assert.equal(spyLogLevel(spy, 3), "error");
          assert.isTrue(spyLogIncludes(spy, 3, "not enough synthetic"));
          assert.equal(spyLogLevel(spy, 2), "info");
          assert.isTrue(spyLogIncludes(spy, 2, "has been liquidated"));
          assert.equal(spyLogLevel(spy, 1), "info");
          assert.isTrue(spyLogIncludes(spy, 1, "convert reserve currency"));
          assert.equal(spyLogLevel(spy, 0), "error");
          assert.isTrue(spyLogIncludes(spy, 0, "partial liquidation"));

          // Sponsor1 should be in a liquidation state with the bot as the liquidator. (7/12) = 58.33% of the 100 starting collateral and 7 tokens should be liquidated.

          let liquidationObject = (await emp.getLiquidations(sponsor1))[0];
          assert.equal(liquidationObject.sponsor, sponsor1);
          assert.equal(liquidationObject.liquidator, liquidatorBot);
          assert.equal(liquidationObject.state, LiquidationStatesEnum.PRE_DISPUTE);
          if (tokenConfig.collateralDecimals == 18) {
            assert.equal(
              convertCollateralToWei(liquidationObject.liquidatedCollateral.rawValue),
              toWei("58.3333333333333333")
            );
          } else if (tokenConfig.collateralDecimals == 8) {
            assert.equal(convertCollateralToWei(liquidationObject.liquidatedCollateral.rawValue), toWei("58.33333333"));
          }
          assert.equal(liquidationObject.tokensOutstanding.rawValue, toWei("7"));

          // Sponsor2 should be in a liquidation state as the bot will have attempted to re-buy
          // synthetic tokens in the open market

          // Sponsor1 should have some collateral and tokens left in their position from the liquidation.
          if (tokenConfig.collateralDecimals == 18) {
            assert.equal(
              convertCollateralToWei((await emp.getCollateral(sponsor1)).rawValue),
              toWei("41.6666666666666667")
            );
          } else if (tokenConfig.collateralDecimals == 8) {
            assert.equal(convertCollateralToWei((await emp.getCollateral(sponsor1)).rawValue), toWei("41.66666667"));
          }
          let positionObject = await emp.positions(sponsor1);
          assert.equal(positionObject.tokensOutstanding.rawValue, toWei("5"));

          // Since sponsor 1 had a partial liquidation, liquidator bot is out of tokens
          // Only when liquidator bot is out of tokens will attempt to swap tokens
          // on OneInch and then liquidate the positions.
          // So sponsor 2 should have 0 tokens
          assert.equal((await emp.getCollateral(sponsor2)).rawValue, toWei("0"));
          positionObject = await emp.positions(sponsor2);
          assert.equal(positionObject.tokensOutstanding.rawValue, toWei("0"));
        });

        it("amount-to-liquidate > min-sponsor-tokens, but bot balance is too low to send liquidation", async function() {
          // We'll attempt to liquidate 10 tokens, but we will only have enough balance to complete the first liquidation.
          const amountToLiquidate = toWei("10");

          await emp.create({ rawValue: convert("100") }, { rawValue: toWei("12") }, { from: sponsor1 });
          await emp.create({ rawValue: convert("100") }, { rawValue: toWei("8") }, { from: sponsor2 });

          // liquidatorBot creates a position with enough tokens to liquidate all positions.
          await emp.create({ rawValue: convert("10000") }, { rawValue: toWei("10") }, { from: liquidatorBot });

          // These positions are both undercollateralized at price of 25: 8 * 25 * 1.2 > 100.
          priceFeedMock.setCurrentPrice("25");

          await liquidator.update();
          await liquidator.liquidatePositions(amountToLiquidate);

          // 5 error + 2 info
          assert.equal(spy.callCount, 3);
          assert.equal(spyLogLevel(spy, 2), "error");
          assert.isTrue(spyLogIncludes(spy, 2, "Failed to liquidate position"));
          assert.equal(spyLogLevel(spy, 1), "info");
          assert.isTrue(spyLogIncludes(spy, 1, "liquidated"));
          assert.equal(spyLogLevel(spy, 0), "error");
          assert.isTrue(spyLogIncludes(spy, 0, "partial liquidation"));

          // Sponsor1 should be in a liquidation state with the bot as the liquidator. (7/12) = 58.33% of the 100 starting collateral and 7 tokens should be liquidated.
          let liquidationObject = (await emp.getLiquidations(sponsor1))[0];
          assert.equal(liquidationObject.sponsor, sponsor1);
          assert.equal(liquidationObject.liquidator, liquidatorBot);
          assert.equal(liquidationObject.state, LiquidationStatesEnum.PRE_DISPUTE);
          if (tokenConfig.collateralDecimals == 18) {
            assert.equal(liquidationObject.liquidatedCollateral.rawValue, convert("58.3333333333333333"));
          } else if (tokenConfig.collateralDecimals == 8) {
            assert.equal(liquidationObject.liquidatedCollateral.rawValue, convert("58.33333333"));
          }
          assert.equal(liquidationObject.tokensOutstanding.rawValue, toWei("7"));

          // Sponsor2 should not be in a liquidation state because the bot would have attempted to liquidate its full position of 8 tokens, but it only had remaining.

          // Sponsor1 should have some collateral and tokens left in their position from the liquidation.
          if (tokenConfig.collateralDecimals == 18) {
            assert.equal((await emp.getCollateral(sponsor1)).rawValue, convert("41.6666666666666667"));
          } else if (tokenConfig.collateralDecimals == 8) {
            assert.equal((await emp.getCollateral(sponsor1)).rawValue, convert("41.66666667"));
          }
          let positionObject = await emp.positions(sponsor1);
          assert.equal(positionObject.tokensOutstanding.rawValue, toWei("5"));

          // Sponsor2 should have its full position left
          assert.equal((await emp.getCollateral(sponsor2)).rawValue, convert("100"));
          positionObject = await emp.positions(sponsor2);
          assert.equal(positionObject.tokensOutstanding.rawValue, toWei("8"));
        });
        describe("Partial liquidations", function() {
          it("amount-to-liquidate > min-sponsor-tokens", async function() {
            // We'll attempt to liquidate 6 tokens. The minimum sponsor position is 5. There are 3 different scenarios
            // we should test for, each of which we'll attempt to liquidate in one call of `liquidatePositions`.
            const amountToLiquidate = toWei("6");

            // 1. (tokens-outstanding - amount-to-liquidate) > min-sponsor-tokens, and amount-to-liquidate < tokens-outstanding
            //     - The bot will be able to liquidate its desired amount, leaving the position above the minimum token threshold.
            //     - Example: (12 - 6) > 5, new position will have 6 tokens remaining.
            await emp.create({ rawValue: convert("100") }, { rawValue: toWei("12") }, { from: sponsor1 });
            // 2. (tokens-outstanding - amount-to-liquidate) <= min-sponsor-tokens, and amount-to-liquidate < tokens-outstanding
            //     - The bot will NOT be able to liquidate its desired amount. It will liquidate a reduced amount and
            //       reduce the position exactly to the minimum.
            //     - Example: (8 - 6) <= 5, so instead the bot will liquidate (8 - 5) = 3 tokens to leave the position with (8 - 3) = 5 tokens remaining.
            await emp.create({ rawValue: convert("100") }, { rawValue: toWei("8") }, { from: sponsor2 });
            // 3. amount-to-liquidate > tokens-outstanding
            //     - The bot will liquidate the full position.
            //     - Example: 6 > 5, so the bot will liquidate 5 tokens.
            await emp.create({ rawValue: convert("100") }, { rawValue: toWei("5") }, { from: sponsor3 });

            // liquidatorBot creates a position with enough tokens to liquidate all positions.
            await emp.create({ rawValue: convert("10000") }, { rawValue: toWei("50") }, { from: liquidatorBot });

            // Next, assume the price feed given to the liquidator has moved such that the sponsors
            // are all now undercollateralized. The liquidator bot should correctly identify this and liquidate the positions.
            // A price of 25 USD per token will make all positions undercollateralized.
            // Numerically debt * price * coltReq > debt for collateralized position.
            // Sponsor1: 12 * 25 * 1.2 > 100
            // Sponsor2: 8 * 25 * 1.2 > 100
            // Sponsor3: 5 * 25 * 1.2 > 100
            priceFeedMock.setCurrentPrice("25");

            await liquidator.update();
            await liquidator.liquidatePositions(amountToLiquidate);

            // Check logs are emitted correctly. Partial liquidations should emit an "error"-level alert before a normal liquidation "info"-level alert.
            assert.equal(spy.callCount, 5); // 3 info + 2 error level events should be sent at the conclusion of the 3 liquidations including 2 partials.
            assert.equal(spyLogLevel(spy, 4), "info");
            assert.isTrue(spyLogIncludes(spy, 4, "liquidated"));
            assert.equal(spyLogLevel(spy, 3), "info");
            assert.isTrue(spyLogIncludes(spy, 3, "liquidated"));
            assert.equal(spyLogLevel(spy, 2), "error");
            assert.isTrue(spyLogIncludes(spy, 2, "partial liquidation"));
            assert.equal(spyLogLevel(spy, 1), "info");
            assert.isTrue(spyLogIncludes(spy, 1, "liquidated"));
            assert.equal(spyLogLevel(spy, 0), "error");
            assert.isTrue(spyLogIncludes(spy, 0, "partial liquidation"));

            // Sponsor1 should be in a liquidation state with the bot as the liquidator. (6/12) = 50% of the 100 starting collateral and 6 tokens should be liquidated.
            let liquidationObject = (await emp.getLiquidations(sponsor1))[0];
            assert.equal(liquidationObject.sponsor, sponsor1);
            assert.equal(liquidationObject.liquidator, liquidatorBot);
            assert.equal(liquidationObject.state, LiquidationStatesEnum.PRE_DISPUTE);
            assert.equal(liquidationObject.liquidatedCollateral, convert("50"));
            assert.equal(liquidationObject.tokensOutstanding, toWei("6"));

            // Sponsor2 should be in a liquidation state with the bot as the liquidator. (3/8) = 37.5% of the 100 starting collateral and 3 tokens should be liquidated.
            liquidationObject = (await emp.getLiquidations(sponsor2))[0];
            assert.equal(liquidationObject.sponsor, sponsor2);
            assert.equal(liquidationObject.liquidator, liquidatorBot);
            assert.equal(liquidationObject.state, LiquidationStatesEnum.PRE_DISPUTE);
            assert.equal(liquidationObject.liquidatedCollateral, convert("37.5"));
            assert.equal(liquidationObject.tokensOutstanding, toWei("3"));

            // Sponsor3 should be in a liquidation state with the bot as the liquidator. (5/5) = 100% of the 100 starting collateral and 5 tokens should be liquidated.
            liquidationObject = (await emp.getLiquidations(sponsor3))[0];
            assert.equal(liquidationObject.sponsor, sponsor3);
            assert.equal(liquidationObject.liquidator, liquidatorBot);
            assert.equal(liquidationObject.state, LiquidationStatesEnum.PRE_DISPUTE);
            assert.equal(liquidationObject.liquidatedCollateral, convert("100"));
            assert.equal(liquidationObject.tokensOutstanding, toWei("5"));

            // Sponsor1 should have some collateral and tokens left in their position from the liquidation.
            assert.equal((await emp.getCollateral(sponsor1)).rawValue, convert("50"));
            let positionObject = await emp.positions(sponsor1);
            assert.equal(positionObject.tokensOutstanding.rawValue, toWei("6"));

            // Sponsor2 should have some collateral and tokens left in their position from the liquidation.
            assert.equal((await emp.getCollateral(sponsor2)).rawValue, convert("62.5"));
            positionObject = await emp.positions(sponsor2);
            assert.equal(positionObject.tokensOutstanding.rawValue, toWei("5"));

            // Sponsor3 should not have a position remaining.
            assert.equal((await emp.getCollateral(sponsor3)).rawValue, 0);
          });

          it("amount-to-liquidate < min-sponsor-tokens", async function() {
            // We'll attempt to liquidate 4 tokens. The minimum sponsor position is 5. There are 3 different scenarios
            // we should test for, each of which we'll attempt to liquidate in one call of `liquidatePositions`.
            const amountToLiquidate = toWei("4");

            // 1. (tokens-outstanding - amount-to-liquidate) > min-sponsor-tokens, and amount-to-liquidate < tokens-outstanding.
            //     - The bot will be able to liquidate its desired amount, leaving the position above the minimum token threshold.
            //     - Example: (12 - 4) > 5, new position will have 8 tokens remaining.
            await emp.create({ rawValue: convert("100") }, { rawValue: toWei("12") }, { from: sponsor1 });
            // 2. (tokens-outstanding - amount-to-liquidate) < min-sponsor-tokens, and amount-to-liquidate < tokens-outstanding.
            //     - The bot will NOT be able to liquidate its desired amount. It will liquidate a reduced amount and
            //       reduce the position exactly to the minimum.
            //     - Example: (8 - 4) <= 5, so instead the bot will liquidate (8 - 5) = 3 tokens to leave the position with (8 - 3) = 5 tokens remaining.
            await emp.create({ rawValue: convert("100") }, { rawValue: toWei("8") }, { from: sponsor2 });
            // 3. amount-to-liquidate < tokens-outstanding, and amount-to-liquidate < min-sponsor-tokens.
            //     - The bot does not have enough balance to send a full liquidation, and partials are not allowed since 5 >= 5.
            await emp.create({ rawValue: convert("100") }, { rawValue: toWei("5") }, { from: sponsor3 });

            // liquidatorBot creates a position with enough tokens to liquidate all positions.
            await emp.create({ rawValue: convert("10000") }, { rawValue: toWei("50") }, { from: liquidatorBot });

            // Next, assume the price feed given to the liquidator has moved such that the sponsors
            // are all now undercollateralized. The liquidator bot should correctly identify this and liquidate the positions.
            // A price of 25 USD per token will make all positions undercollateralized.
            // Numerically debt * price * coltReq > debt for collateralized position.
            // Sponsor1: 12 * 25 * 1.2 > 100
            // Sponsor2: 8 * 25 * 1.2 > 100
            // Sponsor3: 5 * 25 * 1.2 > 100
            priceFeedMock.setCurrentPrice("25");

            await liquidator.update();
            await liquidator.liquidatePositions(amountToLiquidate);
            assert.equal(spy.callCount, 5); // 2 info + 3 error level events should be sent at the conclusion of the 2 successful, 2 partial, and 1 failed liquidations.
            assert.equal(spy.getCall(-1).lastArg.tokensToLiquidate, "0");

            // Check logs are emitted correctly. Partial liquidations should emit an "error"-level alert before a normal liquidation "info"-level alert.
            assert.equal(spy.callCount, 5); // 2 info + 3 error level events should be sent at the conclusion of the 2 liquidations, including 2 partials, and 1 failed attempt to liquidate 0 tokens.
            assert.equal(spyLogLevel(spy, 4), "error");
            assert.isTrue(spyLogIncludes(spy, 4, "minimum"));
            assert.equal(spyLogLevel(spy, 3), "info");
            assert.isTrue(spyLogIncludes(spy, 3, "liquidated"));
            assert.equal(spyLogLevel(spy, 2), "error");
            assert.isTrue(spyLogIncludes(spy, 2, "partial liquidation"));
            assert.equal(spyLogLevel(spy, 1), "info");
            assert.isTrue(spyLogIncludes(spy, 1, "liquidated"));
            assert.equal(spyLogLevel(spy, 0), "error");
            assert.isTrue(spyLogIncludes(spy, 0, "partial liquidation"));

            // Sponsor1 should be in a liquidation state with the bot as the liquidator. (4/12) = 33.33% of the 100 starting collateral and 6 tokens should be liquidated.
            let liquidationObject = (await emp.getLiquidations(sponsor1))[0];
            console.log({ liquidationObject });
            assert.equal(liquidationObject.sponsor, sponsor1);
            assert.equal(liquidationObject.liquidator, liquidatorBot);
            assert.equal(liquidationObject.state, LiquidationStatesEnum.PRE_DISPUTE);
            // Dont know how to generalize this check for multi decimal paradigms
            if (tokenConfig.collateralDecimals == 18) {
              assert.equal(liquidationObject.liquidatedCollateral.rawValue, convert("33.3333333333333333"));
            } else if (tokenConfig.collateralDecimals == 8) {
              assert.equal(liquidationObject.liquidatedCollateral.rawValue, convert("33.33333333"));
            }
            assert.equal(liquidationObject.tokensOutstanding.rawValue, toWei("4"));

            // Sponsor2 should be in a liquidation state with the bot as the liquidator. (3/8) = 37.5% of the 100 starting collateral and 3 tokens should be liquidated.
            liquidationObject = (await emp.getLiquidations(sponsor2))[0];
            assert.equal(liquidationObject.sponsor, sponsor2);
            assert.equal(liquidationObject.liquidator, liquidatorBot);
            assert.equal(liquidationObject.state, LiquidationStatesEnum.PRE_DISPUTE);
            assert.equal(liquidationObject.liquidatedCollateral.rawValue, convert("37.5"));
            assert.equal(liquidationObject.tokensOutstanding.rawValue, toWei("3"));

            // Sponsor3 should not have been liquidated.

            // Sponsor1 should have some collateral and tokens left in their position from the liquidation.
            // Dont know how to generalize this check for multi decimal paradigms
            if (tokenConfig.collateralDecimals == 18) {
              assert.equal((await emp.getCollateral(sponsor1)).rawValue, convert("66.6666666666666667"));
            } else if (tokenConfig.collateralDecimals == 8) {
              assert.equal((await emp.getCollateral(sponsor1)).rawValue, convert("66.66666667"));
            }
            let positionObject = await emp.positions(sponsor1);
            assert.equal(positionObject.tokensOutstanding.rawValue, toWei("8"));

            // Sponsor2 should have some collateral and tokens left in their position from the liquidation.
            assert.equal((await emp.getCollateral(sponsor2)).rawValue, convert("62.5"));
            positionObject = await emp.positions(sponsor2);
            assert.equal(positionObject.tokensOutstanding.rawValue, toWei("5"));

            // Sponsor3 should have its full position remaining.
            assert.equal((await emp.getCollateral(sponsor3)).rawValue, convert("100"));
            positionObject = await emp.positions(sponsor3);
            assert.equal(positionObject.tokensOutstanding.rawValue, toWei("5"));
          });

          it("Overriding threshold correctly effects generated logs", async function() {
            // Liquidation events normally are `info` level. This override should change the value to `warn` which can be
            // validated after the log is generated.
            liquidatorConfig = { logOverrides: { positionLiquidated: "warn" } };
            liquidator = new Liquidator({
              logger: spyLogger,
              oneInchClient: oneInch,
              expiringMultiPartyClient: empClient,
              gasEstimator,
              votingContract: mockOracle,
              syntheticToken: syntheticToken,
              priceFeed: priceFeedMock,
              account: accounts[0],
              empProps,
              config: liquidatorConfig
            });

            // sponsor1 creates a position with 115 units of collateral, creating 100 synthetic tokens.
            await emp.create({ rawValue: convert("115") }, { rawValue: toWei("100") }, { from: sponsor1 });

            // sponsor2 creates a position with 118 units of collateral, creating 100 synthetic tokens.
            await emp.create({ rawValue: convert("118") }, { rawValue: toWei("100") }, { from: sponsor2 });

            // liquidatorBot creates a position to have synthetic tokens to pay off debt upon liquidation.
            await emp.create({ rawValue: convert("1000") }, { rawValue: toWei("500") }, { from: liquidatorBot });

            priceFeedMock.setCurrentPrice("1");
            assert.equal(spy.callCount, 0); // No log events before liquidation query
            await liquidator.update();
            await liquidator.liquidatePositions();
            assert.equal(spy.callCount, 1); // 1 log events after liquidation query.
            assert.equal(lastSpyLogLevel(spy), "warn"); // most recent log level should be "warn"
          });

          it("Can correctly override price feed input", async function() {
            // sponsor1 creates a position with 115 units of collateral, creating 100 synthetic tokens.
            await emp.create({ rawValue: convert("115") }, { rawValue: toWei("100") }, { from: sponsor1 });

            // sponsor2 creates a position with 118 units of collateral, creating 100 synthetic tokens.
            await emp.create({ rawValue: convert("125") }, { rawValue: toWei("100") }, { from: sponsor2 });

            // liquidatorBot creates a position to have synthetic tokens to pay off debt upon liquidation.
            await emp.create({ rawValue: convert("1000") }, { rawValue: toWei("500") }, { from: liquidatorBot });

            // specify an override price of 0.5e18.
            liquidatorOverridePrice = convert("0.5");
            // At a price point of 1 sponsor 1 is undercollateralized and sponsor 2 is overcollateralized. However, there
            // is an override price present at 0.5. At this price point neither position is undercollateralized and so
            // there should be no liquidation events generated from the liquidation call.
            priceFeedMock.setCurrentPrice("1");
            assert.equal(spy.callCount, 0); // No log events before liquidation query

            // Next, call the `liquidatePositions` function with the override price. The `null` param is for
            // `maxTokensToLiquidateWei` which null will attempt to liquidate the full position, if undercollateralized.
            await liquidator.update();
            await liquidator.liquidatePositions(null, liquidatorOverridePrice);
            assert.equal(spy.callCount, 0); // still no liquidation events generated as price override is set to 0.5.

            let liquidationObject = await emp.getLiquidations(sponsor1);
            // There should be no liquidation's created.
            assert.equal(liquidationObject.length, 0);

            // Specifying a new override price that places one of the positions undercollateralized should initiate a liquidation.
            // This should again be independent of the price feed.
            priceFeedMock.setCurrentPrice("0.5"); // set the price feed to something that should not create a liquidation.

            liquidatorOverridePrice = convert("1.0"); // specify an override price of 1.0e18. This should place sponsor 1 underwater.
            await liquidator.update();
            await liquidator.liquidatePositions(null, liquidatorOverridePrice);
            assert.equal(spy.callCount, 1); // This should initiate the liquidation event and so there should be 1 log.

            liquidationObject = await emp.getLiquidations(sponsor1);
            // There should be one liquidation created.
            assert.equal(liquidationObject.length, 1);
          });
>>>>>>> b4d1a274
        });
      });
    });
  }
});<|MERGE_RESOLUTION|>--- conflicted
+++ resolved
@@ -42,134 +42,6 @@
 ];
 
 const Convert = decimals => number => parseFixed(number.toString(), decimals).toString();
-<<<<<<< HEAD
-
-contract("Liquidator.js", function(accounts) {
-  configs.forEach(({ collateralDecimals, tokenName }) => {
-    describe(`${collateralDecimals} decimals`, function() {
-      // Implementation uses the 0th address by default as the bot runs using the default truffle wallet accounts[0].
-      const liquidatorBot = accounts[0];
-      const sponsor1 = accounts[1];
-      const sponsor2 = accounts[2];
-      const sponsor3 = accounts[3];
-      const contractCreator = accounts[4];
-      const liquidityProvider = accounts[5];
-
-      let tokenFactory;
-      let finder;
-      let collateralToken;
-      let emp;
-      let liquidator;
-      let syntheticToken;
-      let mockOracle;
-      let priceFeedMock;
-
-      let spy;
-      let spyLogger;
-
-      let oneSplitMock;
-      let oneInch;
-      let gasEstimator;
-      let empClient;
-      let liquidatorConfig;
-      let liquidatorOverridePrice;
-      let empProps;
-
-      let identifier;
-      let convert;
-      let convertCollateralToWei;
-
-      before(async function() {
-        identifier = `${tokenName}TEST`;
-        convertCollateralToWei = num => ConvertDecimals(collateralDecimals, 18)(num).toString();
-        convert = Convert(collateralDecimals);
-        collateralToken = await Token.new(tokenName, tokenName, collateralDecimals, { from: contractCreator });
-        await collateralToken.addMember(1, contractCreator, {
-          from: contractCreator
-        });
-
-        // Seed the sponsors accounts.
-        // 10 btc
-        await collateralToken.mint(sponsor1, convert("100000"), { from: contractCreator });
-        await collateralToken.mint(sponsor2, convert("100000"), { from: contractCreator });
-        await collateralToken.mint(sponsor3, convert("100000"), { from: contractCreator });
-        await collateralToken.mint(liquidityProvider, convert("1000000"), { from: contractCreator });
-
-        // seed the liquidatorBot's wallet so it can perform liquidations.
-        await collateralToken.mint(liquidatorBot, convert("100000"), { from: contractCreator });
-
-        // Create identifier whitelist and register the price tracking ticker with it.
-        identifierWhitelist = await IdentifierWhitelist.deployed();
-        await identifierWhitelist.addSupportedIdentifier(web3.utils.utf8ToHex(identifier));
-      });
-
-      beforeEach(async function() {
-        // Create a mockOracle and finder. Register the mockMoracle with the finder.
-        finder = await Finder.deployed();
-        mockOracle = await MockOracle.new(finder.address, Timer.address, {
-          from: contractCreator
-        });
-        const mockOracleInterfaceName = web3.utils.utf8ToHex(interfaceName.Oracle);
-        await finder.changeImplementationAddress(mockOracleInterfaceName, mockOracle.address);
-
-        const constructorParams = {
-          expirationTimestamp: "12345678900",
-          withdrawalLiveness: "1000",
-          collateralAddress: collateralToken.address,
-          finderAddress: Finder.address,
-          tokenFactoryAddress: TokenFactory.address,
-          priceFeedIdentifier: web3.utils.utf8ToHex(identifier),
-          syntheticName: `Test ${collateralToken} Token`,
-          syntheticSymbol: identifier,
-          liquidationLiveness: "1000",
-          collateralRequirement: { rawValue: toWei("1.2") },
-          disputeBondPct: { rawValue: toWei("0.1") },
-          sponsorDisputeRewardPct: { rawValue: toWei("0.1") },
-          disputerDisputeRewardPct: { rawValue: toWei("0.1") },
-          minSponsorTokens: { rawValue: toWei("5") },
-          timerAddress: Timer.address
-        };
-
-        // Deploy a new expiring multi party
-        emp = await ExpiringMultiParty.new(constructorParams);
-
-        await collateralToken.approve(emp.address, convert("10000000"), { from: sponsor1 });
-        await collateralToken.approve(emp.address, convert("10000000"), { from: sponsor2 });
-        await collateralToken.approve(emp.address, convert("10000000"), { from: sponsor3 });
-        await collateralToken.approve(emp.address, convert("100000000"), { from: liquidatorBot });
-        await collateralToken.approve(emp.address, convert("100000000"), { from: liquidityProvider });
-
-        syntheticToken = await Token.at(await emp.tokenCurrency());
-        await syntheticToken.approve(emp.address, toWei("100000000"), { from: sponsor1 });
-        await syntheticToken.approve(emp.address, toWei("100000000"), { from: sponsor2 });
-        await syntheticToken.approve(emp.address, toWei("100000000"), { from: sponsor3 });
-        await syntheticToken.approve(emp.address, toWei("100000000"), { from: liquidatorBot });
-        await syntheticToken.approve(emp.address, toWei("100000000"), { from: liquidityProvider });
-
-        spy = sinon.spy();
-
-        spyLogger = winston.createLogger({
-          level: "info",
-          transports: [new SpyTransport({ level: "info" }, { spy: spy })]
-        });
-
-        // OneInch instances
-        oneSplitMock = await OneSplitMock.new();
-        oneInch = null;
-
-        // Create a new instance of the ExpiringMultiPartyClient & gasEstimator to construct the liquidator
-        empClient = new ExpiringMultiPartyClient(spyLogger, ExpiringMultiParty.abi, web3, emp.address);
-        gasEstimator = new GasEstimator(spyLogger);
-
-        // Create a new instance of the price feed mock.
-        priceFeedMock = new PriceFeedMock(undefined, undefined, undefined, false, collateralDecimals);
-
-        // Create a new instance of the liquidator to test
-        liquidatorConfig = {
-          crThreshold: 0
-        };
-
-=======
 
 contract("Liquidator.js", function(accounts) {
   for (let tokenConfig of configs) {
@@ -301,7 +173,6 @@
           crThreshold: 0
         };
 
->>>>>>> b4d1a274
         // Generate EMP properties to inform bot of important on-chain state values that we only want to query once.
         empProps = {
           crRatio: await emp.collateralRequirement(),
@@ -515,7 +386,6 @@
         // Liquidation data should have been deleted.
         assert.deepStrictEqual((await emp.getLiquidations(sponsor1))[0].state, LiquidationStatesEnum.UNINITIALIZED);
       });
-<<<<<<< HEAD
 
       it("Can withdraw rewards from liquidations that were disputed unsuccessfully", async function() {
         // sponsor1 creates a position with 125 units of collateral, creating 100 synthetic tokens.
@@ -544,7 +414,7 @@
         // the position was truly undercollateralized. In other words, the liquidator was liquidating at the correct price.
         const disputePrice = convert("1.3");
         const liquidationTime = (await emp.getLiquidations(sponsor1))[0].liquidationTime;
-        await mockOracle.pushPrice(web3.utils.utf8ToHex(`${tokenName}TEST`), liquidationTime, disputePrice);
+        await mockOracle.pushPrice(utf8ToHex(`${tokenConfig.tokenName}TEST`), liquidationTime, disputePrice);
 
         // The liquidator can now settle the dispute by calling `withdrawRewards()` because the oracle has a price
         // for the liquidation time.
@@ -606,7 +476,7 @@
         // the position was not undercollateralized. In other words, the liquidator was liquidating at the incorrect price.
         const disputePrice = convert("1");
         const liquidationTime = (await emp.getLiquidations(sponsor1))[0].liquidationTime;
-        await mockOracle.pushPrice(web3.utils.utf8ToHex(identifier), liquidationTime, disputePrice);
+        await mockOracle.pushPrice(utf8ToHex(identifier), liquidationTime, disputePrice);
 
         // The liquidator can now settle the dispute by calling `withdrawRewards()` because the oracle has a price
         // for the liquidation time.
@@ -670,334 +540,6 @@
         // The liquidation should have gone through.
         assert.equal((await emp.getLiquidations(sponsor1)).length, 1);
         assert.equal(spy.callCount, 2); // 1 new log level event due to the successful execution.
-      });
-
-      it("amount-to-liquidate > min-sponsor-tokens, swaps reserveToken (ETH) for tokenCurrency on OneSplit", async function() {
-        const oneInchClient = new OneInchExchange({
-          web3,
-          gasEstimator,
-          logger: spyLogger,
-          oneSplitAbi: OneSplitMock.abi,
-          erc20TokenAbi: Token.abi,
-          oneSplitAddress: oneSplitMock.address
-        });
-        liquidator.oneInchClient = oneInchClient;
-
-        // One Split liquidity provider
-        await emp.create({ rawValue: convert("1000") }, { rawValue: toWei("120") }, { from: liquidityProvider });
-        await syntheticToken.transfer(oneSplitMock.address, toWei("100"), { from: liquidityProvider });
-        await web3.eth.sendTransaction({
-          from: liquidityProvider,
-          to: oneSplitMock.address,
-          value: toWei("10")
-        });
-
-        // 1 ETH = 1 Synthetic token
-        await oneSplitMock.setPrice(syntheticToken.address, ALTERNATIVE_ETH_ADDRESS, "1");
-        await oneSplitMock.setPrice(ALTERNATIVE_ETH_ADDRESS, syntheticToken.address, "1");
-
-        // We'll attempt to liquidate 10 tokens, but we will only have enough balance to complete the first liquidation.
-        const amountToLiquidate = toWei("10");
-
-        await emp.create({ rawValue: convert("100") }, { rawValue: toWei("12") }, { from: sponsor1 });
-        await emp.create({ rawValue: convert("100") }, { rawValue: toWei("8") }, { from: sponsor2 });
-
-        // These positions are both undercollateralized at price of 25: 8 * 25 * 1.2 > 100.
-        priceFeedMock.setCurrentPrice(toBN(toWei("25")));
-
-        await liquidator.update();
-        await liquidator.liquidatePositions(amountToLiquidate);
-
-        // 4 info + 2 error level events should be sent at the conclusion of the 3 successful (incl. 1 partial) and 2 not enough synthetic.
-        assert.equal(spy.callCount, 8);
-        assert.equal(spyLogLevel(spy, 7), "info");
-        assert.isTrue(spyLogIncludes(spy, 7, "has been liquidated"));
-        assert.equal(spyLogLevel(spy, 6), "info");
-        assert.isTrue(spyLogIncludes(spy, 6, "convert reserve currency"));
-        assert.equal(spyLogLevel(spy, 5), "info");
-        assert.isTrue(spyLogIncludes(spy, 5, "has been liquidated"));
-        assert.equal(spyLogLevel(spy, 4), "info");
-        assert.isTrue(spyLogIncludes(spy, 4, "convert reserve currency"));
-        assert.equal(spyLogLevel(spy, 3), "error");
-        assert.isTrue(spyLogIncludes(spy, 3, "not enough synthetic"));
-        assert.equal(spyLogLevel(spy, 2), "info");
-        assert.isTrue(spyLogIncludes(spy, 2, "has been liquidated"));
-        assert.equal(spyLogLevel(spy, 1), "info");
-        assert.isTrue(spyLogIncludes(spy, 1, "convert reserve currency"));
-        assert.equal(spyLogLevel(spy, 0), "error");
-        assert.isTrue(spyLogIncludes(spy, 0, "partial liquidation"));
-
-        // Sponsor1 should be in a liquidation state with the bot as the liquidator. (7/12) = 58.33% of the 100 starting collateral and 7 tokens should be liquidated.
-
-        let liquidationObject = (await emp.getLiquidations(sponsor1))[0];
-        assert.equal(liquidationObject.sponsor, sponsor1);
-        assert.equal(liquidationObject.liquidator, liquidatorBot);
-        assert.equal(liquidationObject.state, LiquidationStatesEnum.PRE_DISPUTE);
-        if (collateralDecimals == 18) {
-          assert.equal(
-            convertCollateralToWei(liquidationObject.liquidatedCollateral.rawValue),
-            toWei("58.3333333333333333")
-          );
-        } else if (collateralDecimals == 8) {
-          assert.equal(convertCollateralToWei(liquidationObject.liquidatedCollateral.rawValue), toWei("58.33333333"));
-        }
-        assert.equal(liquidationObject.tokensOutstanding.rawValue, toWei("7"));
-
-        // Sponsor2 should be in a liquidation state as the bot will have attempted to re-buy
-        // synthetic tokens in the open market
-
-        // Sponsor1 should have some collateral and tokens left in their position from the liquidation.
-        if (collateralDecimals == 18) {
-          assert.equal(
-            convertCollateralToWei((await emp.getCollateral(sponsor1)).rawValue),
-            toWei("41.6666666666666667")
-          );
-        } else if (collateralDecimals == 8) {
-          assert.equal(convertCollateralToWei((await emp.getCollateral(sponsor1)).rawValue), toWei("41.66666667"));
-        }
-        let positionObject = await emp.positions(sponsor1);
-        assert.equal(positionObject.tokensOutstanding.rawValue, toWei("5"));
-
-        // Since sponsor 1 had a partial liquidation, liquidator bot is out of tokens
-        // Only when liquidator bot is out of tokens will attempt to swap tokens
-        // on OneInch and then liquidate the positions.
-        // So sponsor 2 should have 0 tokens
-        assert.equal((await emp.getCollateral(sponsor2)).rawValue, toWei("0"));
-        positionObject = await emp.positions(sponsor2);
-        assert.equal(positionObject.tokensOutstanding.rawValue, toWei("0"));
-      });
-
-      it("amount-to-liquidate > min-sponsor-tokens, but bot balance is too low to send liquidation", async function() {
-        // We'll attempt to liquidate 10 tokens, but we will only have enough balance to complete the first liquidation.
-        const amountToLiquidate = toWei("10");
-
-        await emp.create({ rawValue: convert("100") }, { rawValue: toWei("12") }, { from: sponsor1 });
-        await emp.create({ rawValue: convert("100") }, { rawValue: toWei("8") }, { from: sponsor2 });
-
-        // liquidatorBot creates a position with enough tokens to liquidate all positions.
-        await emp.create({ rawValue: convert("10000") }, { rawValue: toWei("10") }, { from: liquidatorBot });
-
-        // These positions are both undercollateralized at price of 25: 8 * 25 * 1.2 > 100.
-        priceFeedMock.setCurrentPrice("25");
-
-        await liquidator.update();
-        await liquidator.liquidatePositions(amountToLiquidate);
-
-        // 5 error + 2 info
-        assert.equal(spy.callCount, 3);
-        assert.equal(spyLogLevel(spy, 2), "error");
-        assert.isTrue(spyLogIncludes(spy, 2, "Failed to liquidate position"));
-        assert.equal(spyLogLevel(spy, 1), "info");
-        assert.isTrue(spyLogIncludes(spy, 1, "liquidated"));
-        assert.equal(spyLogLevel(spy, 0), "error");
-        assert.isTrue(spyLogIncludes(spy, 0, "partial liquidation"));
-
-        // Sponsor1 should be in a liquidation state with the bot as the liquidator. (7/12) = 58.33% of the 100 starting collateral and 7 tokens should be liquidated.
-        let liquidationObject = (await emp.getLiquidations(sponsor1))[0];
-        assert.equal(liquidationObject.sponsor, sponsor1);
-        assert.equal(liquidationObject.liquidator, liquidatorBot);
-        assert.equal(liquidationObject.state, LiquidationStatesEnum.PRE_DISPUTE);
-        if (collateralDecimals == 18) {
-          assert.equal(liquidationObject.liquidatedCollateral.rawValue, convert("58.3333333333333333"));
-        } else if (collateralDecimals == 8) {
-          assert.equal(liquidationObject.liquidatedCollateral.rawValue, convert("58.33333333"));
-        }
-        assert.equal(liquidationObject.tokensOutstanding.rawValue, toWei("7"));
-
-        // Sponsor2 should not be in a liquidation state because the bot would have attempted to liquidate its full position of 8 tokens, but it only had remaining.
-
-        // Sponsor1 should have some collateral and tokens left in their position from the liquidation.
-        if (collateralDecimals == 18) {
-          assert.equal((await emp.getCollateral(sponsor1)).rawValue, convert("41.6666666666666667"));
-        } else if (collateralDecimals == 8) {
-          assert.equal((await emp.getCollateral(sponsor1)).rawValue, convert("41.66666667"));
-        }
-        let positionObject = await emp.positions(sponsor1);
-        assert.equal(positionObject.tokensOutstanding.rawValue, toWei("5"));
-
-        // Sponsor2 should have its full position left
-        assert.equal((await emp.getCollateral(sponsor2)).rawValue, convert("100"));
-        positionObject = await emp.positions(sponsor2);
-        assert.equal(positionObject.tokensOutstanding.rawValue, toWei("8"));
-      });
-      describe("Partial liquidations", function() {
-        it("amount-to-liquidate > min-sponsor-tokens", async function() {
-          // We'll attempt to liquidate 6 tokens. The minimum sponsor position is 5. There are 3 different scenarios
-          // we should test for, each of which we'll attempt to liquidate in one call of `liquidatePositions`.
-          const amountToLiquidate = toWei("6");
-
-          // 1. (tokens-outstanding - amount-to-liquidate) > min-sponsor-tokens, and amount-to-liquidate < tokens-outstanding
-          //     - The bot will be able to liquidate its desired amount, leaving the position above the minimum token threshold.
-          //     - Example: (12 - 6) > 5, new position will have 6 tokens remaining.
-          await emp.create({ rawValue: convert("100") }, { rawValue: toWei("12") }, { from: sponsor1 });
-          // 2. (tokens-outstanding - amount-to-liquidate) <= min-sponsor-tokens, and amount-to-liquidate < tokens-outstanding
-          //     - The bot will NOT be able to liquidate its desired amount. It will liquidate a reduced amount and
-          //       reduce the position exactly to the minimum.
-          //     - Example: (8 - 6) <= 5, so instead the bot will liquidate (8 - 5) = 3 tokens to leave the position with (8 - 3) = 5 tokens remaining.
-          await emp.create({ rawValue: convert("100") }, { rawValue: toWei("8") }, { from: sponsor2 });
-          // 3. amount-to-liquidate > tokens-outstanding
-          //     - The bot will liquidate the full position.
-          //     - Example: 6 > 5, so the bot will liquidate 5 tokens.
-          await emp.create({ rawValue: convert("100") }, { rawValue: toWei("5") }, { from: sponsor3 });
-
-          // liquidatorBot creates a position with enough tokens to liquidate all positions.
-          await emp.create({ rawValue: convert("10000") }, { rawValue: toWei("50") }, { from: liquidatorBot });
-
-          // Next, assume the price feed given to the liquidator has moved such that the sponsors
-          // are all now undercollateralized. The liquidator bot should correctly identify this and liquidate the positions.
-          // A price of 25 USD per token will make all positions undercollateralized.
-          // Numerically debt * price * coltReq > debt for collateralized position.
-          // Sponsor1: 12 * 25 * 1.2 > 100
-          // Sponsor2: 8 * 25 * 1.2 > 100
-          // Sponsor3: 5 * 25 * 1.2 > 100
-          priceFeedMock.setCurrentPrice("25");
-
-          await liquidator.update();
-          await liquidator.liquidatePositions(amountToLiquidate);
-
-          // Check logs are emitted correctly. Partial liquidations should emit an "error"-level alert before a normal liquidation "info"-level alert.
-          assert.equal(spy.callCount, 5); // 3 info + 2 error level events should be sent at the conclusion of the 3 liquidations including 2 partials.
-          assert.equal(spyLogLevel(spy, 4), "info");
-          assert.isTrue(spyLogIncludes(spy, 4, "liquidated"));
-          assert.equal(spyLogLevel(spy, 3), "info");
-          assert.isTrue(spyLogIncludes(spy, 3, "liquidated"));
-          assert.equal(spyLogLevel(spy, 2), "error");
-          assert.isTrue(spyLogIncludes(spy, 2, "partial liquidation"));
-          assert.equal(spyLogLevel(spy, 1), "info");
-          assert.isTrue(spyLogIncludes(spy, 1, "liquidated"));
-          assert.equal(spyLogLevel(spy, 0), "error");
-          assert.isTrue(spyLogIncludes(spy, 0, "partial liquidation"));
-
-          // Sponsor1 should be in a liquidation state with the bot as the liquidator. (6/12) = 50% of the 100 starting collateral and 6 tokens should be liquidated.
-          let liquidationObject = (await emp.getLiquidations(sponsor1))[0];
-          assert.equal(liquidationObject.sponsor, sponsor1);
-          assert.equal(liquidationObject.liquidator, liquidatorBot);
-          assert.equal(liquidationObject.state, LiquidationStatesEnum.PRE_DISPUTE);
-          assert.equal(liquidationObject.liquidatedCollateral, convert("50"));
-          assert.equal(liquidationObject.tokensOutstanding, toWei("6"));
-
-          // Sponsor2 should be in a liquidation state with the bot as the liquidator. (3/8) = 37.5% of the 100 starting collateral and 3 tokens should be liquidated.
-          liquidationObject = (await emp.getLiquidations(sponsor2))[0];
-          assert.equal(liquidationObject.sponsor, sponsor2);
-          assert.equal(liquidationObject.liquidator, liquidatorBot);
-          assert.equal(liquidationObject.state, LiquidationStatesEnum.PRE_DISPUTE);
-          assert.equal(liquidationObject.liquidatedCollateral, convert("37.5"));
-          assert.equal(liquidationObject.tokensOutstanding, toWei("3"));
-
-          // Sponsor3 should be in a liquidation state with the bot as the liquidator. (5/5) = 100% of the 100 starting collateral and 5 tokens should be liquidated.
-          liquidationObject = (await emp.getLiquidations(sponsor3))[0];
-          assert.equal(liquidationObject.sponsor, sponsor3);
-          assert.equal(liquidationObject.liquidator, liquidatorBot);
-          assert.equal(liquidationObject.state, LiquidationStatesEnum.PRE_DISPUTE);
-          assert.equal(liquidationObject.liquidatedCollateral, convert("100"));
-          assert.equal(liquidationObject.tokensOutstanding, toWei("5"));
-
-          // Sponsor1 should have some collateral and tokens left in their position from the liquidation.
-          assert.equal((await emp.getCollateral(sponsor1)).rawValue, convert("50"));
-          let positionObject = await emp.positions(sponsor1);
-          assert.equal(positionObject.tokensOutstanding.rawValue, toWei("6"));
-
-          // Sponsor2 should have some collateral and tokens left in their position from the liquidation.
-          assert.equal((await emp.getCollateral(sponsor2)).rawValue, convert("62.5"));
-          positionObject = await emp.positions(sponsor2);
-          assert.equal(positionObject.tokensOutstanding.rawValue, toWei("5"));
-
-          // Sponsor3 should not have a position remaining.
-          assert.equal((await emp.getCollateral(sponsor3)).rawValue, 0);
-        });
-
-        it("amount-to-liquidate < min-sponsor-tokens", async function() {
-          // We'll attempt to liquidate 4 tokens. The minimum sponsor position is 5. There are 3 different scenarios
-          // we should test for, each of which we'll attempt to liquidate in one call of `liquidatePositions`.
-          const amountToLiquidate = toWei("4");
-
-          // 1. (tokens-outstanding - amount-to-liquidate) > min-sponsor-tokens, and amount-to-liquidate < tokens-outstanding.
-          //     - The bot will be able to liquidate its desired amount, leaving the position above the minimum token threshold.
-          //     - Example: (12 - 4) > 5, new position will have 8 tokens remaining.
-          await emp.create({ rawValue: convert("100") }, { rawValue: toWei("12") }, { from: sponsor1 });
-          // 2. (tokens-outstanding - amount-to-liquidate) < min-sponsor-tokens, and amount-to-liquidate < tokens-outstanding.
-          //     - The bot will NOT be able to liquidate its desired amount. It will liquidate a reduced amount and
-          //       reduce the position exactly to the minimum.
-          //     - Example: (8 - 4) <= 5, so instead the bot will liquidate (8 - 5) = 3 tokens to leave the position with (8 - 3) = 5 tokens remaining.
-          await emp.create({ rawValue: convert("100") }, { rawValue: toWei("8") }, { from: sponsor2 });
-          // 3. amount-to-liquidate < tokens-outstanding, and amount-to-liquidate < min-sponsor-tokens.
-          //     - The bot does not have enough balance to send a full liquidation, and partials are not allowed since 5 >= 5.
-          await emp.create({ rawValue: convert("100") }, { rawValue: toWei("5") }, { from: sponsor3 });
-
-          // liquidatorBot creates a position with enough tokens to liquidate all positions.
-          await emp.create({ rawValue: convert("10000") }, { rawValue: toWei("50") }, { from: liquidatorBot });
-
-          // Next, assume the price feed given to the liquidator has moved such that the sponsors
-          // are all now undercollateralized. The liquidator bot should correctly identify this and liquidate the positions.
-          // A price of 25 USD per token will make all positions undercollateralized.
-          // Numerically debt * price * coltReq > debt for collateralized position.
-          // Sponsor1: 12 * 25 * 1.2 > 100
-          // Sponsor2: 8 * 25 * 1.2 > 100
-          // Sponsor3: 5 * 25 * 1.2 > 100
-          priceFeedMock.setCurrentPrice("25");
-
-          await liquidator.update();
-          await liquidator.liquidatePositions(amountToLiquidate);
-          assert.equal(spy.callCount, 5); // 2 info + 3 error level events should be sent at the conclusion of the 2 successful, 2 partial, and 1 failed liquidations.
-          assert.equal(spy.getCall(-1).lastArg.tokensToLiquidate, "0");
-
-          // Check logs are emitted correctly. Partial liquidations should emit an "error"-level alert before a normal liquidation "info"-level alert.
-          assert.equal(spy.callCount, 5); // 2 info + 3 error level events should be sent at the conclusion of the 2 liquidations, including 2 partials, and 1 failed attempt to liquidate 0 tokens.
-          assert.equal(spyLogLevel(spy, 4), "error");
-          assert.isTrue(spyLogIncludes(spy, 4, "minimum"));
-          assert.equal(spyLogLevel(spy, 3), "info");
-          assert.isTrue(spyLogIncludes(spy, 3, "liquidated"));
-          assert.equal(spyLogLevel(spy, 2), "error");
-          assert.isTrue(spyLogIncludes(spy, 2, "partial liquidation"));
-          assert.equal(spyLogLevel(spy, 1), "info");
-          assert.isTrue(spyLogIncludes(spy, 1, "liquidated"));
-          assert.equal(spyLogLevel(spy, 0), "error");
-          assert.isTrue(spyLogIncludes(spy, 0, "partial liquidation"));
-
-          // Sponsor1 should be in a liquidation state with the bot as the liquidator. (4/12) = 33.33% of the 100 starting collateral and 6 tokens should be liquidated.
-          let liquidationObject = (await emp.getLiquidations(sponsor1))[0];
-          console.log({ liquidationObject });
-          assert.equal(liquidationObject.sponsor, sponsor1);
-          assert.equal(liquidationObject.liquidator, liquidatorBot);
-          assert.equal(liquidationObject.state, LiquidationStatesEnum.PRE_DISPUTE);
-          // Dont know how to generalize this check for multi decimal paradigms
-          if (collateralDecimals == 18) {
-            assert.equal(liquidationObject.liquidatedCollateral.rawValue, convert("33.3333333333333333"));
-          } else if (collateralDecimals == 8) {
-            assert.equal(liquidationObject.liquidatedCollateral.rawValue, convert("33.33333333"));
-          }
-          assert.equal(liquidationObject.tokensOutstanding.rawValue, toWei("4"));
-
-          // Sponsor2 should be in a liquidation state with the bot as the liquidator. (3/8) = 37.5% of the 100 starting collateral and 3 tokens should be liquidated.
-          liquidationObject = (await emp.getLiquidations(sponsor2))[0];
-          assert.equal(liquidationObject.sponsor, sponsor2);
-          assert.equal(liquidationObject.liquidator, liquidatorBot);
-          assert.equal(liquidationObject.state, LiquidationStatesEnum.PRE_DISPUTE);
-          assert.equal(liquidationObject.liquidatedCollateral.rawValue, convert("37.5"));
-          assert.equal(liquidationObject.tokensOutstanding.rawValue, toWei("3"));
-
-          // Sponsor3 should not have been liquidated.
-
-          // Sponsor1 should have some collateral and tokens left in their position from the liquidation.
-          // Dont know how to generalize this check for multi decimal paradigms
-          if (collateralDecimals == 18) {
-            assert.equal((await emp.getCollateral(sponsor1)).rawValue, convert("66.6666666666666667"));
-          } else if (collateralDecimals == 8) {
-            assert.equal((await emp.getCollateral(sponsor1)).rawValue, convert("66.66666667"));
-          }
-          let positionObject = await emp.positions(sponsor1);
-          assert.equal(positionObject.tokensOutstanding.rawValue, toWei("8"));
-
-          // Sponsor2 should have some collateral and tokens left in their position from the liquidation.
-          assert.equal((await emp.getCollateral(sponsor2)).rawValue, convert("62.5"));
-          positionObject = await emp.positions(sponsor2);
-          assert.equal(positionObject.tokensOutstanding.rawValue, toWei("5"));
-
-          // Sponsor3 should have its full position remaining.
-          assert.equal((await emp.getCollateral(sponsor3)).rawValue, convert("100"));
-          positionObject = await emp.positions(sponsor3);
-          assert.equal(positionObject.tokensOutstanding.rawValue, toWei("5"));
-        });
       });
 
       describe("Overrides the default liquidator configuration settings", function() {
@@ -1077,334 +619,6 @@
           // liquidatorBot creates a position to have synthetic tokens to pay off debt upon liquidation.
           await emp.create({ rawValue: convert("1000") }, { rawValue: toWei("500") }, { from: liquidatorBot });
 
-          // Next, assume that the price feed has moved such that both sponsors are technically undercollateralized.
-          // However, the price threshold provides just enough buffer for sponsor2 to avoid liquidation.
-          // Numerically: (tokens_outstanding * price * coltReq * (1-crThreshold) > debt)
-          // must hold for correctly collateralized positions. If the price feed is 1 USD, then
-          // there must be more than (100 * 1 * 1.2 * 0.98 = 117.6) collateral in the position.
-          // Note that without the price threshold, the minimum collateral would be (100 * 1 * 1.2 = 120), which
-          // would make both sponsors undercollateralized. Because of the price threshold setting, the bot should only
-          // liquidate sponsor1.
-          // Sponsor1: 100 * 1 * 1.2 * 0.98 > 115 [undercollateralized]
-          // Sponsor1: 100 * 1 * 1.2 * 0.98 < 118 [sufficiently collateralized]
-          // Sponsor2: 100 * 1 * 1.2 > 118 [would be undercollateralized w/o threshold]
-
-          priceFeedMock.setCurrentPrice("1");
-          await liquidator.update();
-          await liquidator.liquidatePositions();
-          assert.equal(spy.callCount, 1); // 1 info level events should be sent at the conclusion of the 1 liquidation.
-
-          // Sponsor1 should be in a liquidation state with the bot as the liquidator.
-          let liquidationObject = (await emp.getLiquidations(sponsor1))[0];
-          assert.equal(liquidationObject.sponsor, sponsor1);
-          assert.equal(liquidationObject.liquidator, liquidatorBot);
-          assert.equal(liquidationObject.state, LiquidationStatesEnum.PRE_DISPUTE);
-          assert.equal(liquidationObject.liquidatedCollateral, convert("115"));
-
-          // Sponsor1 should have zero collateral left in their position from the liquidation.
-          assert.equal((await emp.getCollateral(sponsor1)).rawValue, 0);
-
-          // Sponsor2 should have all their collateral left and no liquidations.
-          assert.deepStrictEqual(await emp.getLiquidations(sponsor2), []);
-          assert.equal((await emp.getCollateral(sponsor2)).rawValue, convert("118"));
-        });
-        it("Cannot set invalid alerting overrides", async function() {
-          let errorThrown;
-          try {
-            // Create an invalid log level override. This should be rejected.
-            liquidatorConfig = { logOverrides: { positionLiquidated: "not a valid log level" } };
-=======
-
-      it("Can withdraw rewards from liquidations that were disputed unsuccessfully", async function() {
-        // sponsor1 creates a position with 125 units of collateral, creating 100 synthetic tokens.
-        await emp.create({ rawValue: convert("125") }, { rawValue: toWei("100") }, { from: sponsor1 });
-
-        // liquidatorBot creates a position to have synthetic tokens to pay off debt upon liquidation.
-        await emp.create({ rawValue: convert("1000") }, { rawValue: toWei("500") }, { from: liquidatorBot });
-
-        // Next, the liquidator believes the price to be 1.3, which would make the position undercollateralized,
-        // and liquidates the position.
-        // Sponsor1: 100 * 1.3 * 1.2 > 125 [undercollateralized]
-        priceFeedMock.setCurrentPrice("1.3");
-        await liquidator.update();
-        await liquidator.liquidatePositions();
-        assert.equal(spy.callCount, 1); // 1 info level events should be sent at the conclusion of the liquidation.
-
-        // Dispute the liquidation, which requires staking a dispute bond.
-        await emp.dispute("0", sponsor1, { from: sponsor3 });
-
-        // Attempt to withdraw before dispute resolves should do nothing exit gracefully.
-        await liquidator.update();
-        await liquidator.withdrawRewards();
-        assert.equal(spy.callCount, 1); // no new info level events as too early.
-
-        // Simulate a failed dispute by pushing a price to the oracle, at the time of the liquidation request, such that
-        // the position was truly undercollateralized. In other words, the liquidator was liquidating at the correct price.
-        const disputePrice = convert("1.3");
-        const liquidationTime = (await emp.getLiquidations(sponsor1))[0].liquidationTime;
-        await mockOracle.pushPrice(utf8ToHex(`${tokenConfig.tokenName}TEST`), liquidationTime, disputePrice);
-
-        // The liquidator can now settle the dispute by calling `withdrawRewards()` because the oracle has a price
-        // for the liquidation time.
-        const collateralPreWithdraw = await collateralToken.balanceOf(liquidatorBot);
-        await liquidator.update();
-        await liquidator.withdrawRewards();
-        assert.equal(spy.callCount, 2); // 1 new info level event should be sent due to the withdrawal.
-
-        // Liquidator should have their collateral increased by Sponsor1's collateral + the disputer's dispute bond:
-        // 125 + (10% of 125) = 137.5 units of collateral.
-        const collateralPostWithdraw = await collateralToken.balanceOf(liquidatorBot);
-        assert.equal(
-          toBN(collateralPreWithdraw)
-            .add(toBN(convert("137.5")))
-            .toString(),
-          collateralPostWithdraw.toString()
-        );
-
-        // Liquidation data should have been deleted.
-        assert.deepStrictEqual((await emp.getLiquidations(sponsor1))[0].state, LiquidationStatesEnum.UNINITIALIZED);
-
-        // Check that the log includes a human readable translation of the liquidation status, and the dispute price.
-        assert.equal(
-          spy.getCall(-1).lastArg.liquidationResult.liquidationStatus,
-          PostWithdrawLiquidationRewardsStatusTranslations[LiquidationStatesEnum.UNINITIALIZED]
-        );
-        assert.equal(spy.getCall(-1).lastArg.liquidationResult.resolvedPrice, convert("1.3"));
-
-        // After the dispute is resolved, the liquidation should no longer exist and there should be no disputes to withdraw rewards from.
-        await liquidator.update();
-        await liquidator.withdrawRewards();
-        assert.equal(spy.callCount, 2);
-      });
-
-      it("Can withdraw rewards from liquidations that were disputed successfully", async function() {
-        // sponsor1 creates a position with 125 units of collateral, creating 100 synthetic tokens.
-        await emp.create({ rawValue: convert("125") }, { rawValue: toWei("100") }, { from: sponsor1 });
-
-        // liquidatorBot creates a position to have synthetic tokens to pay off debt upon liquidation.
-        await emp.create({ rawValue: convert("1000") }, { rawValue: toWei("500") }, { from: liquidatorBot });
-
-        // Next, the liquidator believes the price to be 1.3, which would make the position undercollateralized,
-        // and liquidates the position.
-        // Sponsor1: 100 * 1.3 * 1.2 > 125 [undercollateralized]
-        priceFeedMock.setCurrentPrice("1.3");
-        await liquidator.update();
-        await liquidator.liquidatePositions();
-        assert.equal(spy.callCount, 1); // 1 info level events should be sent at the conclusion of the liquidation.
-
-        // Dispute the liquidation, which requires staking a dispute bond.
-        await emp.dispute("0", sponsor1, { from: sponsor3 });
-
-        // Attempt to withdraw before dispute resolves should do nothing exit gracefully.
-        await liquidator.update();
-        await liquidator.withdrawRewards();
-        assert.equal(spy.callCount, 1); // no new info level events as too early.
-
-        // Simulate a successful dispute by pushing a price to the oracle, at the time of the liquidation request, such that
-        // the position was not undercollateralized. In other words, the liquidator was liquidating at the incorrect price.
-        const disputePrice = convert("1");
-        const liquidationTime = (await emp.getLiquidations(sponsor1))[0].liquidationTime;
-        await mockOracle.pushPrice(utf8ToHex(identifier), liquidationTime, disputePrice);
-
-        // The liquidator can now settle the dispute by calling `withdrawRewards()` because the oracle has a price
-        // for the liquidation time.
-        const collateralPreWithdraw = await collateralToken.balanceOf(liquidatorBot);
-        await liquidator.update();
-        await liquidator.withdrawRewards();
-        assert.equal(spy.callCount, 2); // 1 new info level event should be sent due to the withdrawal.
-
-        // Liquidator should have their collateral increased by TRV - (disputer and sponsor rewards):
-        // 100 - 2 * (10% of 100) = 80 units of collateral.
-        const collateralPostWithdraw = await collateralToken.balanceOf(liquidatorBot);
-        assert.equal(
-          toBN(collateralPreWithdraw)
-            .add(toBN(convert("80")))
-            .toString(),
-          collateralPostWithdraw.toString()
-        );
-
-        // Check that the log includes a human readable translation of the liquidation status, and the dispute price.
-        assert.equal(
-          spy.getCall(-1).lastArg.liquidationResult.liquidationStatus,
-          PostWithdrawLiquidationRewardsStatusTranslations[LiquidationStatesEnum.DISPUTE_SUCCEEDED]
-        );
-        assert.equal(spy.getCall(-1).lastArg.liquidationResult.resolvedPrice, convert("1"));
-
-        // After the dispute is resolved, the liquidation should still exist but the liquidator should no longer be able to withdraw any rewards.
-        await liquidator.update();
-        await liquidator.withdrawRewards();
-        assert.equal(spy.callCount, 2);
-      });
-
-      it("Detect if the liquidator cannot liquidate due to capital constraints", async function() {
-        // sponsor1 creates a position with 125 units of collateral, creating 100 synthetic tokens.
-        await emp.create({ rawValue: convert("125") }, { rawValue: toWei("100") }, { from: sponsor1 });
-
-        // Next, the liquidator believes the price to be 1.3, which would make the position undercollateralized,
-        // and liquidates the position.
-        // Sponsor1: 100 * 1.3 * 1.2 > 125 [undercollateralized]
-        priceFeedMock.setCurrentPrice("1.3");
-
-        // No transaction should be sent, so this should not throw.
-        await liquidator.update();
-        await liquidator.liquidatePositions();
-        assert.equal(spy.callCount, 1); // 1 new error level event due to the failed liquidation.
-
-        // No liquidations should have gone through.
-        assert.equal((await emp.getLiquidations(sponsor1)).length, 0);
-
-        // liquidatorBot creates a position to have synthetic tokens to pay off debt upon liquidation.
-        await emp.create({ rawValue: convert("1000") }, { rawValue: toWei("500") }, { from: liquidatorBot });
-        // No need to force update the `empClient` here since we are not interested in detecting the `liquidatorBot`'s new
-        // position, but now when we try to liquidate the position the liquidation will go through because the bot will have
-        // the requisite balance.
-
-        // Can now liquidate the position.
-        priceFeedMock.setCurrentPrice("1.3");
-        await liquidator.update();
-        await liquidator.liquidatePositions();
-        assert.equal(spy.callCount, 2); // 1 new info level event due to the successful liquidation.
-
-        // The liquidation should have gone through.
-        assert.equal((await emp.getLiquidations(sponsor1)).length, 1);
-        assert.equal(spy.callCount, 2); // 1 new log level event due to the successful execution.
-      });
-
-      describe("Overrides the default liquidator configuration settings", function() {
-        it("Cannot set `crThreshold` >= 1", async function() {
-          let errorThrown;
-          try {
-            liquidatorConfig = {
-              crThreshold: 1
-            };
->>>>>>> b4d1a274
-            liquidator = new Liquidator({
-              logger: spyLogger,
-              oneInchClient: oneInch,
-              expiringMultiPartyClient: empClient,
-              gasEstimator,
-              votingContract: mockOracle,
-              syntheticToken: syntheticToken,
-              priceFeed: priceFeedMock,
-              account: accounts[0],
-              empProps,
-              config: liquidatorConfig
-            });
-            errorThrown = false;
-          } catch (err) {
-            errorThrown = true;
-          }
-          assert.isTrue(errorThrown);
-        });
-
-<<<<<<< HEAD
-        it("Overriding threshold correctly effects generated logs", async function() {
-          // Liquidation events normally are `info` level. This override should change the value to `warn` which can be
-          // validated after the log is generated.
-          liquidatorConfig = { logOverrides: { positionLiquidated: "warn" } };
-=======
-        it("Cannot set `crThreshold` < 0", async function() {
-          let errorThrown;
-          try {
-            liquidatorConfig = {
-              crThreshold: -0.02
-            };
-            liquidator = new Liquidator({
-              logger: spyLogger,
-              oneInchClient: oneInch,
-              expiringMultiPartyClient: empClient,
-              gasEstimator,
-              votingContract: mockOracle,
-              syntheticToken: syntheticToken,
-              priceFeed: priceFeedMock,
-              account: accounts[0],
-              empProps,
-              config: liquidatorConfig
-            });
-            errorThrown = false;
-          } catch (err) {
-            errorThrown = true;
-          }
-          assert.isTrue(errorThrown);
-        });
-
-        it("Sets `crThreshold` to 2%", async function() {
-          liquidatorConfig = {
-            crThreshold: 0.02
-          };
->>>>>>> b4d1a274
-          liquidator = new Liquidator({
-            logger: spyLogger,
-            oneInchClient: oneInch,
-            expiringMultiPartyClient: empClient,
-            gasEstimator,
-            votingContract: mockOracle,
-            syntheticToken: syntheticToken,
-            priceFeed: priceFeedMock,
-            account: accounts[0],
-            empProps,
-            config: liquidatorConfig
-          });
-
-          // sponsor1 creates a position with 115 units of collateral, creating 100 synthetic tokens.
-          await emp.create({ rawValue: convert("115") }, { rawValue: toWei("100") }, { from: sponsor1 });
-
-          // sponsor2 creates a position with 118 units of collateral, creating 100 synthetic tokens.
-          await emp.create({ rawValue: convert("118") }, { rawValue: toWei("100") }, { from: sponsor2 });
-
-          // liquidatorBot creates a position to have synthetic tokens to pay off debt upon liquidation.
-          await emp.create({ rawValue: convert("1000") }, { rawValue: toWei("500") }, { from: liquidatorBot });
-
-<<<<<<< HEAD
-          priceFeedMock.setCurrentPrice("1");
-          assert.equal(spy.callCount, 0); // No log events before liquidation query
-          await liquidator.update();
-          await liquidator.liquidatePositions();
-          assert.equal(spy.callCount, 1); // 1 log events after liquidation query.
-          assert.equal(lastSpyLogLevel(spy), "warn"); // most recent log level should be "warn"
-        });
-
-        it("Can correctly override price feed input", async function() {
-          // sponsor1 creates a position with 115 units of collateral, creating 100 synthetic tokens.
-          await emp.create({ rawValue: convert("115") }, { rawValue: toWei("100") }, { from: sponsor1 });
-
-          // sponsor2 creates a position with 118 units of collateral, creating 100 synthetic tokens.
-          await emp.create({ rawValue: convert("125") }, { rawValue: toWei("100") }, { from: sponsor2 });
-
-          // liquidatorBot creates a position to have synthetic tokens to pay off debt upon liquidation.
-          await emp.create({ rawValue: convert("1000") }, { rawValue: toWei("500") }, { from: liquidatorBot });
-
-          // specify an override price of 0.5e18.
-          liquidatorOverridePrice = convert("0.5");
-          // At a price point of 1 sponsor 1 is undercollateralized and sponsor 2 is overcollateralized. However, there
-          // is an override price present at 0.5. At this price point neither position is undercollateralized and so
-          // there should be no liquidation events generated from the liquidation call.
-          priceFeedMock.setCurrentPrice("1");
-          assert.equal(spy.callCount, 0); // No log events before liquidation query
-
-          // Next, call the `liquidatePositions` function with the override price. The `null` param is for
-          // `maxTokensToLiquidateWei` which null will attempt to liquidate the full position, if undercollateralized.
-          await liquidator.update();
-          await liquidator.liquidatePositions(null, liquidatorOverridePrice);
-          assert.equal(spy.callCount, 0); // still no liquidation events generated as price override is set to 0.5.
-
-          let liquidationObject = await emp.getLiquidations(sponsor1);
-          // There should be no liquidation's created.
-          assert.equal(liquidationObject.length, 0);
-
-          // Specifying a new override price that places one of the positions undercollateralized should initiate a liquidation.
-          // This should again be independent of the price feed.
-          priceFeedMock.setCurrentPrice("0.5"); // set the price feed to something that should not create a liquidation.
-
-          liquidatorOverridePrice = convert("1.0"); // specify an override price of 1.0e18. This should place sponsor 1 underwater.
-          await liquidator.update();
-          await liquidator.liquidatePositions(null, liquidatorOverridePrice);
-          assert.equal(spy.callCount, 1); // This should initiate the liquidation event and so there should be 1 log.
-
-          liquidationObject = await emp.getLiquidations(sponsor1);
-          // There should be one liquidation created.
-          assert.equal(liquidationObject.length, 1);
-=======
           // Next, assume that the price feed has moved such that both sponsors are technically undercollateralized.
           // However, the price threshold provides just enough buffer for sponsor2 to avoid liquidation.
           // Numerically: (tokens_outstanding * price * coltReq * (1-crThreshold) > debt)
@@ -1861,7 +1075,6 @@
             // There should be one liquidation created.
             assert.equal(liquidationObject.length, 1);
           });
->>>>>>> b4d1a274
         });
       });
     });

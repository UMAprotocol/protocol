const { toWei, toBN, utf8ToHex, padRight } = web3.utils;
const winston = require("winston");
const sinon = require("sinon");
const {
  parseFixed,
  interfaceName,
  LiquidationStatesEnum,
  PostWithdrawLiquidationRewardsStatusTranslations,
  ZERO_ADDRESS
} = require("@uma/common");

// Script to test
const { Liquidator } = require("../src/liquidator.js");

// Helper clients and custom winston transport module to monitor winston log outputs
const {
  ExpiringMultiPartyClient,
  GasEstimator,
  PriceFeedMock,
  SpyTransport,
  lastSpyLogLevel,
  spyLogIncludes,
  spyLogLevel
} = require("@uma/financial-templates-lib");

// Contracts and helpers
const ExpiringMultiParty = artifacts.require("ExpiringMultiParty");
const Finder = artifacts.require("Finder");
const IdentifierWhitelist = artifacts.require("IdentifierWhitelist");
const MockOracle = artifacts.require("MockOracle");
const Token = artifacts.require("ExpandedERC20");
const SyntheticToken = artifacts.require("SyntheticToken");
const Timer = artifacts.require("Timer");
const Store = artifacts.require("Store");

// Run the tests against 3 different kinds of token/synth decimal combinations:
// 1) matching 18 & 18 for collateral for most token types with normal tokens.
// 2) non-matching 8 collateral & 18 synthetic for legacy UMA synthetics.
// 3) matching 8 collateral & 8 synthetic for current UMA synthetics.
const configs = [
  {
    tokenName: "Wrapped Ether",
    tokenSymbol: "WETH",
    collateralDecimals: 18,
    syntheticDecimals: 18,
    priceFeedDecimals: 18
  },
  {
    tokenName: "Legacy Wrapped Bitcoin",
    tokenSymbol: "BTC",
    collateralDecimals: 8,
    syntheticDecimals: 18,
    priceFeedDecimals: 8
  },
  {
    tokenName: "Wrapped Bitcoin",
    tokenSymbol: "BTC",
    collateralDecimals: 8,
    syntheticDecimals: 8,
    priceFeedDecimals: 18
  }
];
// allows this to be set to null without throwing.
const Convert = decimals => number => (number ? parseFixed(number.toString(), decimals).toString() : number);

contract("Liquidator.js", function(accounts) {
  for (let testConfig of configs) {
    describe(`${testConfig.collateralDecimals} collateral, ${testConfig.syntheticDecimals} synthetic & ${testConfig.priceFeedDecimals} pricefeed decimals`, function() {
      // Implementation uses the 0th address by default as the bot runs using the default truffle wallet accounts[0].
      const liquidatorBot = accounts[0];
      const sponsor1 = accounts[1];
      const sponsor2 = accounts[2];
      const sponsor3 = accounts[3];
      const contractCreator = accounts[4];
      const liquidityProvider = accounts[5];

      let store;
      let finder;
      let collateralToken;
      let emp;
      let liquidator;
      let syntheticToken;
      let mockOracle;
      let priceFeedMock;
      let timer;

      let spy;
      let spyLogger;

      let gasEstimator;
      let empClient;
      let liquidatorConfig;
      let liquidatorOverridePrice;
      let empProps;

      let identifier;
      let convertCollateral;
      let convertSynthetic;
      let convertPrice;

      before(async function() {
        identifier = `${testConfig.tokenName}TEST`;
        convertCollateral = Convert(testConfig.collateralDecimals);
        convertSynthetic = Convert(testConfig.syntheticDecimals);
        convertPrice = Convert(testConfig.priceFeedDecimals);
        collateralToken = await Token.new(testConfig.tokenName, testConfig.tokenSymbol, testConfig.collateralDecimals, {
          from: contractCreator
        });
        await collateralToken.addMember(1, contractCreator, {
          from: contractCreator
        });

        // Seed the sponsors accounts.
        // 10 btc
        await collateralToken.mint(sponsor1, convertCollateral("100000"), { from: contractCreator });
        await collateralToken.mint(sponsor2, convertCollateral("100000"), { from: contractCreator });
        await collateralToken.mint(sponsor3, convertCollateral("100000"), { from: contractCreator });
        await collateralToken.mint(liquidityProvider, convertCollateral("1000000"), { from: contractCreator });

        // seed the liquidatorBot's wallet so it can perform liquidations.
        await collateralToken.mint(liquidatorBot, convertCollateral("100000"), { from: contractCreator });

        // Create identifier whitelist and register the price tracking ticker with it.
        const identifierWhitelist = await IdentifierWhitelist.new();
        await identifierWhitelist.addSupportedIdentifier(utf8ToHex(identifier));

        finder = await Finder.new();
        timer = await Timer.new();
        store = await Store.new({ rawValue: "0" }, { rawValue: "0" }, timer.address);
        await finder.changeImplementationAddress(utf8ToHex(interfaceName.Store), store.address);

        await finder.changeImplementationAddress(
          web3.utils.utf8ToHex(interfaceName.IdentifierWhitelist),
          identifierWhitelist.address
        );
      });

      beforeEach(async function() {
        mockOracle = await MockOracle.new(finder.address, timer.address, {
          from: contractCreator
        });
        await finder.changeImplementationAddress(utf8ToHex(interfaceName.Oracle), mockOracle.address);

        // Create a new synthetic token
        syntheticToken = await SyntheticToken.new("Test Synthetic Token", "SYNTH", testConfig.syntheticDecimals);

        const constructorParams = {
          expirationTimestamp: (await timer.getCurrentTime()).toNumber() + 100000,
          withdrawalLiveness: "1000",
          collateralAddress: collateralToken.address,
          tokenAddress: syntheticToken.address,
          finderAddress: finder.address,
          priceFeedIdentifier: padRight(utf8ToHex(identifier), 64),
          liquidationLiveness: "1000",
          collateralRequirement: { rawValue: toWei("1.2") },
          disputeBondPct: { rawValue: toWei("0.1") },
          sponsorDisputeRewardPct: { rawValue: toWei("0.1") },
          disputerDisputeRewardPct: { rawValue: toWei("0.1") },
          minSponsorTokens: { rawValue: convertSynthetic("5") },
          timerAddress: timer.address,
          excessTokenBeneficiary: store.address,
          financialProductLibraryAddress: ZERO_ADDRESS
        };
<<<<<<< HEAD
        console.log("constructorParams", constructorParams);
=======
>>>>>>> caefd1de
        // Deploy a new expiring multi party
        emp = await ExpiringMultiParty.new(constructorParams);
        await syntheticToken.addMinter(emp.address);
        await syntheticToken.addBurner(emp.address);

        await collateralToken.approve(emp.address, convertCollateral("10000000"), { from: sponsor1 });
        await collateralToken.approve(emp.address, convertCollateral("10000000"), { from: sponsor2 });
        await collateralToken.approve(emp.address, convertCollateral("10000000"), { from: sponsor3 });
        await collateralToken.approve(emp.address, convertCollateral("100000000"), { from: liquidatorBot });
        await collateralToken.approve(emp.address, convertCollateral("100000000"), { from: liquidityProvider });

        syntheticToken = await Token.at(await emp.tokenCurrency());
        await syntheticToken.approve(emp.address, convertSynthetic("100000000"), { from: sponsor1 });
        await syntheticToken.approve(emp.address, convertSynthetic("100000000"), { from: sponsor2 });
        await syntheticToken.approve(emp.address, convertSynthetic("100000000"), { from: sponsor3 });
        await syntheticToken.approve(emp.address, convertSynthetic("100000000"), { from: liquidatorBot });
        await syntheticToken.approve(emp.address, convertSynthetic("100000000"), { from: liquidityProvider });

        spy = sinon.spy();

        spyLogger = winston.createLogger({
          level: "info",
          transports: [new SpyTransport({ level: "info" }, { spy: spy })]
        });

        // Create a new instance of the ExpiringMultiPartyClient & gasEstimator to construct the liquidator
        empClient = new ExpiringMultiPartyClient(
          spyLogger,
          ExpiringMultiParty.abi,
          web3,
          emp.address,
          testConfig.collateralDecimals,
          testConfig.syntheticDecimals,
          testConfig.priceFeedDecimals
        );
        gasEstimator = new GasEstimator(spyLogger);

        console.log("BEF", testConfig.priceFeedDecimals);
        // Create a new instance of the price feed mock.
        priceFeedMock = new PriceFeedMock(undefined, undefined, undefined, testConfig.priceFeedDecimals);

        // Create a new instance of the liquidator to test
        liquidatorConfig = {
          crThreshold: 0
        };

        // Generate EMP properties to inform bot of important on-chain state values that we only want to query once.
        empProps = {
          crRatio: await emp.collateralRequirement(),
          priceIdentifier: await emp.priceIdentifier(),
          minSponsorSize: await emp.minSponsorTokens(),
          withdrawLiveness: await emp.withdrawalLiveness()
        };

        liquidator = new Liquidator({
          logger: spyLogger,
          expiringMultiPartyClient: empClient,
          gasEstimator,
          votingContract: mockOracle.contract,
          syntheticToken: syntheticToken.contract,
          priceFeed: priceFeedMock,
          account: accounts[0],
          empProps,
          config: liquidatorConfig
        });
      });
      it("Can correctly detect undercollateralized positions and liquidate them", async function() {
        // sponsor1 creates a position with 125 units of collateral, creating 100 synthetic tokens.
        await emp.create(
          { rawValue: convertCollateral("125") },
          { rawValue: convertSynthetic("100") },
          { from: sponsor1 }
        );

        // sponsor2 creates a position with 150 units of collateral, creating 100 synthetic tokens.
        await emp.create(
          { rawValue: convertCollateral("150") },
          { rawValue: convertSynthetic("100") },
          { from: sponsor2 }
        );

        // sponsor3 creates a position with 175 units of collateral, creating 100 synthetic tokens.
        await emp.create(
          { rawValue: convertCollateral("175") },
          { rawValue: convertSynthetic("100") },
          { from: sponsor3 }
        );

        // liquidatorBot creates a position to have synthetic tokens to pay off debt upon liquidation.
        await emp.create(
          { rawValue: convertCollateral("1000") },
          { rawValue: convertSynthetic("500") },
          { from: liquidatorBot }
        );
<<<<<<< HEAD

        let position = await emp.positions(sponsor1);
        console.log("position", position);
        console.log("getCollateral", await emp.getCollateral(sponsor1));
=======
>>>>>>> caefd1de

        // Start with a mocked price of 1 usd per token.
        // This puts both sponsors over collateralized so no liquidations should occur.
        priceFeedMock.setCurrentPrice(convertPrice("1"));
<<<<<<< HEAD
        console.log("price", priceFeedMock.getCurrentPrice().toString());
=======

>>>>>>> caefd1de
        await liquidator.update();
        await liquidator.liquidatePositions();
        console.log("RIGHT BEFORE");
        assert.equal(spy.callCount, 0); // No info level logs should be sent.

        // Both token sponsors should still have their positions with full collateral.
        assert.equal((await emp.getCollateral(sponsor1)).rawValue, convertCollateral("125"));
        assert.equal((await emp.getCollateral(sponsor2)).rawValue, convertCollateral("150"));

        // Liquidator throws an error if the price feed returns an invalid value.
        priceFeedMock.setCurrentPrice(convertPrice(null));
        await liquidator.update();
        let errorThrown = false;
        try {
          await liquidator.liquidatePositions();
        } catch (error) {
          errorThrown = true;
        }
        assert.isTrue(errorThrown);

        // There should be no liquidations created from any sponsor account
        assert.deepStrictEqual(await emp.getLiquidations(sponsor1), []);
        assert.deepStrictEqual(await emp.getLiquidations(sponsor2), []);
        assert.deepStrictEqual(await emp.getLiquidations(sponsor3), []);

        console.log("After no liquidation");

        // Next, assume the price feed given to the liquidator has moved such that two of the three sponsors
        // are now undercollateralized. The liquidator bot should correctly identify this and liquidate the positions.
        // A price of 1.3 USD per token puts sponsor1 and sponsor2 at undercollateralized while sponsor3 remains
        // collateralized. Numerically debt * price * coltReq > debt for collateralized position.
        // Sponsor1: 100 * 1.3 * 1.2 > 125 [undercollateralized]
        // Sponsor2: 100 * 1.3 * 1.2 > 150 [undercollateralized]
        // Sponsor3: 100 * 1.3 * 1.2 < 175 [sufficiently collateralized]

        priceFeedMock.setCurrentPrice(convertPrice("1.3"));
        await liquidator.update();
        await liquidator.liquidatePositions();
        // assert.equal(spy.callCount, 2); // 2 info level events should be sent at the conclusion of the 2 liquidations.

        // Sponsor1 should be in a liquidation state with the bot as the liquidator.
        let liquidationObject = (await emp.getLiquidations(sponsor1))[0];
        assert.equal(liquidationObject.sponsor, sponsor1);
        assert.equal(liquidationObject.liquidator, liquidatorBot);
        assert.equal(liquidationObject.state, LiquidationStatesEnum.PRE_DISPUTE);
        assert.equal(liquidationObject.liquidatedCollateral, convertCollateral("125"));

        // Sponsor1 should have zero collateral left in their position from the liquidation.
        assert.equal((await emp.getCollateral(sponsor1)).rawValue, 0);

        // Sponsor2 should be in a liquidation state with the bot as the liquidator.
        liquidationObject = (await emp.getLiquidations(sponsor2))[0];
        assert.equal(liquidationObject.sponsor, sponsor2);
        assert.equal(liquidationObject.liquidator, liquidatorBot);
        assert.equal(liquidationObject.state, LiquidationStatesEnum.PRE_DISPUTE);
        assert.equal(liquidationObject.liquidatedCollateral, convertCollateral("150"));

        // Sponsor2 should have zero collateral left in their position from the liquidation.
        assert.equal((await emp.getCollateral(sponsor2)).rawValue, 0);

        // Sponsor3 should have all their collateral left and no liquidations.
        assert.deepStrictEqual(await emp.getLiquidations(sponsor3), []);
        assert.equal((await emp.getCollateral(sponsor3)).rawValue, convertCollateral("175"));

        // Another query at the same price should execute no new liquidations.
        priceFeedMock.setCurrentPrice(convertPrice("1.3"));
        await liquidator.update();
        await liquidator.liquidatePositions();
        assert.equal(spy.callCount, 2);
      });

      it("Can correctly detect invalid withdrawals and liquidate them", async function() {
        // sponsor1 creates a position with 125 units of collateral, creating 100 synthetic tokens.
        await emp.create(
          { rawValue: convertCollateral("125") },
          { rawValue: convertSynthetic("100") },
          { from: sponsor1 }
        );

        // sponsor2 creates a position with 150 units of collateral, creating 100 synthetic tokens.
        await emp.create(
          { rawValue: convertCollateral("150") },
          { rawValue: convertSynthetic("100") },
          { from: sponsor2 }
        );

        // liquidatorBot creates a position to have synthetic tokens to pay off debt upon liquidation.
        await emp.create(
          { rawValue: convertCollateral("1000") },
          { rawValue: convertSynthetic("500") },
          { from: liquidatorBot }
        );

        // Start with a mocked price of 1 usd per token.
        // This puts both sponsors over collateralized so no liquidations should occur.
        priceFeedMock.setCurrentPrice(convertPrice("1"));
        await liquidator.update();
        await liquidator.liquidatePositions();
        assert.equal(spy.callCount, 0); // No info level logs should be sent.

        // There should be no liquidations created from any sponsor account
        assert.deepStrictEqual(await emp.getLiquidations(sponsor1), []);
        assert.deepStrictEqual(await emp.getLiquidations(sponsor2), []);

        // Both token sponsors should still have their positions with full collateral.
        assert.equal((await emp.getCollateral(sponsor1)).rawValue, convertCollateral("125"));
        assert.equal((await emp.getCollateral(sponsor2)).rawValue, convertCollateral("150"));

        // If sponsor1 requests a withdrawal of any amount of collateral above 5 units at the given price of 1 usd per token
        // their remaining position becomes undercollateralized. Say they request to withdraw 10 units of collateral.
        // This places their position with a CR of: 115 / (100 * 1) * 100 = 115%. This is below the CR threshold.
        await emp.requestWithdrawal({ rawValue: convertCollateral("10") }, { from: sponsor1 });

        priceFeedMock.setCurrentPrice(convertPrice("1"));
        await liquidator.update();
        await liquidator.liquidatePositions();
        assert.equal(spy.callCount, 1); // There should be one log from the liquidation event of the withdrawal.

        // There should be exactly one liquidation in sponsor1's account. The liquidated collateral should be the original
        // amount of collateral minus the collateral withdrawn. 125 - 10 = 115
        let liquidationObject = (await emp.getLiquidations(sponsor1))[0];
        assert.equal(liquidationObject.sponsor, sponsor1);
        assert.equal(liquidationObject.liquidator, liquidatorBot);
        assert.equal(liquidationObject.state, LiquidationStatesEnum.PRE_DISPUTE);
        assert.equal(liquidationObject.liquidatedCollateral, convertCollateral("115"));
        assert.equal(liquidationObject.lockedCollateral, convertCollateral("125"));

        // Advance the timer to the liquidation expiry.
        const liquidationTime = liquidationObject.liquidationTime;
        const liquidationLiveness = 1000;
        await emp.setCurrentTime(Number(liquidationTime) + liquidationLiveness);

        // Now that the liquidation has expired, the liquidator can withdraw rewards.
        const collateralPreWithdraw = await collateralToken.balanceOf(liquidatorBot);
        await liquidator.update();
        await liquidator.withdrawRewards();
        assert.equal(spy.callCount, 2); // 1 new info level events should be sent at the conclusion of the withdrawal. total 2.

        // Liquidator should have their collateral increased by Sponsor1's collateral.
        const collateralPostWithdraw = await collateralToken.balanceOf(liquidatorBot);
        assert.equal(
          toBN(collateralPreWithdraw)
            .add(toBN(convertCollateral("125")))
            .toString(),
          collateralPostWithdraw.toString()
        );

        // Liquidation data should have been deleted.
        assert.deepStrictEqual((await emp.getLiquidations(sponsor1))[0].state, LiquidationStatesEnum.UNINITIALIZED);

        // The other two positions should not have any liquidations associated with them.
        assert.deepStrictEqual(await emp.getLiquidations(sponsor2), []);
      });

      it("Can withdraw rewards from expired liquidations", async function() {
        // sponsor1 creates a position with 125 units of collateral, creating 100 synthetic tokens.
        await emp.create(
          { rawValue: convertCollateral("125") },
          { rawValue: convertSynthetic("100") },
          { from: sponsor1 }
        );

        // liquidatorBot creates a position to have synthetic tokens to pay off debt upon liquidation.
        await emp.create(
          { rawValue: convertCollateral("1000") },
          { rawValue: convertSynthetic("500") },
          { from: liquidatorBot }
        );

        // Next, the liquidator believes the price to be 1.3, which would make the position undercollateralized,
        // and liquidates the position.
        // Sponsor1: 100 * 1.3 * 1.2 > 125 [undercollateralized]
        priceFeedMock.setCurrentPrice(convertPrice("1.3"));
        await liquidator.update();
        await liquidator.liquidatePositions();
        assert.equal(spy.callCount, 1); // 1 info level events should be sent at the conclusion of the liquidation.

        // Advance the timer to the liquidation expiry.
        const liquidationTime = (await emp.getLiquidations(sponsor1))[0].liquidationTime;
        const liquidationLiveness = 1000;
        await emp.setCurrentTime(Number(liquidationTime) + liquidationLiveness);

        // Now that the liquidation has expired, the liquidator can withdraw rewards.
        const collateralPreWithdraw = await collateralToken.balanceOf(liquidatorBot);
        await liquidator.update();
        await liquidator.withdrawRewards();
        assert.equal(spy.callCount, 2); // 1 new info level events should be sent at the conclusion of the withdrawal. Total 2.

        // Liquidator should have their collateral increased by Sponsor1's collateral.
        const collateralPostWithdraw = await collateralToken.balanceOf(liquidatorBot);
        assert.equal(
          toBN(collateralPreWithdraw)
            .add(toBN(convertCollateral("125")))
            .toString(),
          collateralPostWithdraw.toString()
        );

        // Liquidation data should have been deleted.
        assert.deepStrictEqual((await emp.getLiquidations(sponsor1))[0].state, LiquidationStatesEnum.UNINITIALIZED);
      });

      it("Can withdraw rewards from liquidations that were disputed unsuccessfully", async function() {
        // sponsor1 creates a position with 125 units of collateral, creating 100 synthetic tokens.
        await emp.create(
          { rawValue: convertCollateral("125") },
          { rawValue: convertSynthetic("100") },
          { from: sponsor1 }
        );

        // liquidatorBot creates a position to have synthetic tokens to pay off debt upon liquidation.
        await emp.create(
          { rawValue: convertCollateral("1000") },
          { rawValue: convertSynthetic("500") },
          { from: liquidatorBot }
        );

        // Next, the liquidator believes the price to be 1.3, which would make the position undercollateralized,
        // and liquidates the position.
        // Sponsor1: 100 * 1.3 * 1.2 > 125 [undercollateralized]
        priceFeedMock.setCurrentPrice(convertPrice("1.3"));
        await liquidator.update();
        await liquidator.liquidatePositions();
        assert.equal(spy.callCount, 1); // 1 info level events should be sent at the conclusion of the liquidation.

        // Dispute the liquidation, which requires staking a dispute bond.
        await emp.dispute("0", sponsor1, { from: sponsor3 });

        // Attempt to withdraw before dispute resolves should do nothing exit gracefully.
        await liquidator.update();
        await liquidator.withdrawRewards();
        assert.equal(spy.callCount, 1); // no new info level events as too early.

        // Simulate a failed dispute by pushing a price to the oracle, at the time of the liquidation request, such that
        // the position was truly undercollateralized. In other words, the liquidator was liquidating at the correct price.
        const disputePrice = convertPrice("1.3");
        const liquidationTime = (await emp.getLiquidations(sponsor1))[0].liquidationTime;
        await mockOracle.pushPrice(utf8ToHex(`${testConfig.tokenName}TEST`), liquidationTime, disputePrice);

        // The liquidator can now settle the dispute by calling `withdrawRewards()` because the oracle has a price
        // for the liquidation time.
        const collateralPreWithdraw = await collateralToken.balanceOf(liquidatorBot);
        await liquidator.update();
        await liquidator.withdrawRewards();
        assert.equal(spy.callCount, 2); // 1 new info level event should be sent due to the withdrawal.

        // Liquidator should have their collateral increased by Sponsor1's collateral + the disputer's dispute bond:
        // 125 + (10% of 125) = 137.5 units of collateral.
        const collateralPostWithdraw = await collateralToken.balanceOf(liquidatorBot);
        assert.equal(
          toBN(collateralPreWithdraw)
            .add(toBN(convertCollateral("137.5")))
            .toString(),
          collateralPostWithdraw.toString()
        );

        // Liquidation data should have been deleted.
        assert.deepStrictEqual((await emp.getLiquidations(sponsor1))[0].state, LiquidationStatesEnum.UNINITIALIZED);

        // Check that the log includes a human readable translation of the liquidation status, and the dispute price.
        assert.equal(
          spy.getCall(-1).lastArg.liquidationResult.liquidationStatus,
          PostWithdrawLiquidationRewardsStatusTranslations[LiquidationStatesEnum.UNINITIALIZED]
        );
        assert.equal(spy.getCall(-1).lastArg.liquidationResult.resolvedPrice, convertPrice("1.3"));

        // After the dispute is resolved, the liquidation should no longer exist and there should be no disputes to withdraw rewards from.
        await liquidator.update();
        await liquidator.withdrawRewards();
        assert.equal(spy.callCount, 2);
      });

      it("Can withdraw rewards from liquidations that were disputed successfully", async function() {
        // sponsor1 creates a position with 125 units of collateral, creating 100 synthetic tokens.
        await emp.create(
          { rawValue: convertCollateral("125") },
          { rawValue: convertSynthetic("100") },
          { from: sponsor1 }
        );

        // liquidatorBot creates a position to have synthetic tokens to pay off debt upon liquidation.
        await emp.create(
          { rawValue: convertCollateral("1000") },
          { rawValue: convertSynthetic("500") },
          { from: liquidatorBot }
        );

        // Next, the liquidator believes the price to be 1.3, which would make the position undercollateralized,
        // and liquidates the position.
        // Sponsor1: 100 * 1.3 * 1.2 > 125 [undercollateralized]
        priceFeedMock.setCurrentPrice(convertPrice("1.3"));
        await liquidator.update();
        await liquidator.liquidatePositions();
        assert.equal(spy.callCount, 1); // 1 info level events should be sent at the conclusion of the liquidation.

        // Dispute the liquidation, which requires staking a dispute bond.
        await emp.dispute("0", sponsor1, { from: sponsor3 });

        // Attempt to withdraw before dispute resolves should do nothing exit gracefully.
        await liquidator.update();
        await liquidator.withdrawRewards();
        assert.equal(spy.callCount, 1); // no new info level events as too early.

        // Simulate a successful dispute by pushing a price to the oracle, at the time of the liquidation request, such that
        // the position was not undercollateralized. In other words, the liquidator was liquidating at the incorrect price.
        const disputePrice = convertPrice("1");
        const liquidationTime = (await emp.getLiquidations(sponsor1))[0].liquidationTime;
        await mockOracle.pushPrice(utf8ToHex(identifier), liquidationTime, disputePrice);

        // The liquidator can now settle the dispute by calling `withdrawRewards()` because the oracle has a price
        // for the liquidation time.
        const collateralPreWithdraw = await collateralToken.balanceOf(liquidatorBot);
        await liquidator.update();
        await liquidator.withdrawRewards();
        assert.equal(spy.callCount, 2); // 1 new info level event should be sent due to the withdrawal.

        // Liquidator should have their collateral increased by TRV - (disputer and sponsor rewards):
        // 100 - 2 * (10% of 100) = 80 units of collateral.
        const collateralPostWithdraw = await collateralToken.balanceOf(liquidatorBot);
        assert.equal(
          toBN(collateralPreWithdraw)
            .add(toBN(convertCollateral("80")))
            .toString(),
          collateralPostWithdraw.toString()
        );

        // Check that the log includes a human readable translation of the liquidation status, and the dispute price.
        assert.equal(
          spy.getCall(-1).lastArg.liquidationResult.liquidationStatus,
          PostWithdrawLiquidationRewardsStatusTranslations[LiquidationStatesEnum.DISPUTE_SUCCEEDED]
        );
        assert.equal(spy.getCall(-1).lastArg.liquidationResult.resolvedPrice, convertPrice("1"));

        // After the dispute is resolved, the liquidation should still exist but the liquidator should no longer be able to withdraw any rewards.
        await liquidator.update();
        await liquidator.withdrawRewards();
        assert.equal(spy.callCount, 2);
      });

      it("Detect if the liquidator cannot liquidate due to capital constraints", async function() {
        // sponsor1 creates a position with 125 units of collateral, creating 100 synthetic tokens.
        await emp.create(
          { rawValue: convertCollateral("125") },
          { rawValue: convertSynthetic("100") },
          { from: sponsor1 }
        );

        // Next, the liquidator believes the price to be 1.3, which would make the position undercollateralized,
        // and liquidates the position.
        // Sponsor1: 100 * 1.3 * 1.2 > 125 [undercollateralized]
        priceFeedMock.setCurrentPrice(convertPrice("1.3"));

        // No transaction should be sent, so this should not throw.
        await liquidator.update();
        await liquidator.liquidatePositions();
        assert.equal(spy.callCount, 1); // 1 new error level event due to the failed liquidation.

        // No liquidations should have gone through.
        assert.equal((await emp.getLiquidations(sponsor1)).length, 0);

        // liquidatorBot creates a position to have synthetic tokens to pay off debt upon liquidation.
        await emp.create(
          { rawValue: convertCollateral("1000") },
          { rawValue: convertSynthetic("500") },
          { from: liquidatorBot }
        );
        // No need to force update the `empClient` here since we are not interested in detecting the `liquidatorBot`'s new
        // position, but now when we try to liquidate the position the liquidation will go through because the bot will have
        // the requisite balance.

        // Can now liquidate the position.
        priceFeedMock.setCurrentPrice(convertPrice("1.3"));
        await liquidator.update();
        await liquidator.liquidatePositions();
        assert.equal(spy.callCount, 2); // 1 new info level event due to the successful liquidation.

        // The liquidation should have gone through.
        assert.equal((await emp.getLiquidations(sponsor1)).length, 1);
        assert.equal(spy.callCount, 2); // 1 new log level event due to the successful execution.
      });

      describe("Overrides the default liquidator configuration settings", function() {
        it("Cannot set `crThreshold` >= 1", async function() {
          let errorThrown;
          try {
            liquidatorConfig = {
              crThreshold: 1
            };
            liquidator = new Liquidator({
              logger: spyLogger,
              expiringMultiPartyClient: empClient,
              gasEstimator,
              votingContract: mockOracle.contract,
              syntheticToken: syntheticToken.contract,
              priceFeed: priceFeedMock,
              account: accounts[0],
              empProps,
              config: liquidatorConfig
            });
            errorThrown = false;
          } catch (err) {
            errorThrown = true;
          }
          assert.isTrue(errorThrown);
        });

        it("Cannot set `crThreshold` < 0", async function() {
          let errorThrown;
          try {
            liquidatorConfig = {
              crThreshold: -0.02
            };
            liquidator = new Liquidator({
              logger: spyLogger,
              expiringMultiPartyClient: empClient,
              gasEstimator,
              votingContract: mockOracle.contract,
              syntheticToken: syntheticToken.contract,
              priceFeed: priceFeedMock,
              account: accounts[0],
              empProps,
              config: liquidatorConfig
            });
            errorThrown = false;
          } catch (err) {
            errorThrown = true;
          }
          assert.isTrue(errorThrown);
        });

        it("Sets `crThreshold` to 2%", async function() {
          liquidatorConfig = {
            crThreshold: 0.02
          };
          liquidator = new Liquidator({
            logger: spyLogger,
            expiringMultiPartyClient: empClient,
            gasEstimator,
            votingContract: mockOracle.contract,
            syntheticToken: syntheticToken.contract,
            priceFeed: priceFeedMock,
            account: accounts[0],
            empProps,
            config: liquidatorConfig
          });

          // sponsor1 creates a position with 115 units of collateral, creating 100 synthetic tokens.
          await emp.create(
            { rawValue: convertCollateral("115") },
            { rawValue: convertSynthetic("100") },
            { from: sponsor1 }
          );

          // sponsor2 creates a position with 118 units of collateral, creating 100 synthetic tokens.
          await emp.create(
            { rawValue: convertCollateral("118") },
            { rawValue: convertSynthetic("100") },
            { from: sponsor2 }
          );

          // liquidatorBot creates a position to have synthetic tokens to pay off debt upon liquidation.
          await emp.create(
            { rawValue: convertCollateral("1000") },
            { rawValue: convertSynthetic("500") },
            { from: liquidatorBot }
          );

          // Next, assume that the price feed has moved such that both sponsors are technically undercollateralized.
          // However, the price threshold provides just enough buffer for sponsor2 to avoid liquidation.
          // Numerically: (tokens_outstanding * price * coltReq * (1-crThreshold) > debt)
          // must hold for correctly collateralized positions. If the price feed is 1 USD, then
          // there must be more than (100 * 1 * 1.2 * 0.98 = 117.6) collateral in the position.
          // Note that without the price threshold, the minimum collateral would be (100 * 1 * 1.2 = 120), which
          // would make both sponsors undercollateralized. Because of the price threshold setting, the bot should only
          // liquidate sponsor1.
          // Sponsor1: 100 * 1 * 1.2 * 0.98 > 115 [undercollateralized]
          // Sponsor1: 100 * 1 * 1.2 * 0.98 < 118 [sufficiently collateralized]
          // Sponsor2: 100 * 1 * 1.2 > 118 [would be undercollateralized w/o threshold]

          priceFeedMock.setCurrentPrice(convertPrice("1"));
          await liquidator.update();
          await liquidator.liquidatePositions();
          assert.equal(spy.callCount, 1); // 1 info level events should be sent at the conclusion of the 1 liquidation.

          // Sponsor1 should be in a liquidation state with the bot as the liquidator.
          let liquidationObject = (await emp.getLiquidations(sponsor1))[0];
          assert.equal(liquidationObject.sponsor, sponsor1);
          assert.equal(liquidationObject.liquidator, liquidatorBot);
          assert.equal(liquidationObject.state, LiquidationStatesEnum.PRE_DISPUTE);
          assert.equal(liquidationObject.liquidatedCollateral, convertCollateral("115"));

          // Sponsor1 should have zero collateral left in their position from the liquidation.
          assert.equal((await emp.getCollateral(sponsor1)).rawValue, 0);

          // Sponsor2 should have all their collateral left and no liquidations.
          assert.deepStrictEqual(await emp.getLiquidations(sponsor2), []);
          assert.equal((await emp.getCollateral(sponsor2)).rawValue, convertCollateral("118"));
        });
        it("Cannot set invalid alerting overrides", async function() {
          let errorThrown;
          try {
            // Create an invalid log level override. This should be rejected.
            liquidatorConfig = { logOverrides: { positionLiquidated: "not a valid log level" } };
            liquidator = new Liquidator({
              logger: spyLogger,
              expiringMultiPartyClient: empClient,
              gasEstimator,
              votingContract: mockOracle.contract,
              syntheticToken: syntheticToken.contract,
              priceFeed: priceFeedMock,
              account: accounts[0],
              empProps,
              config: liquidatorConfig
            });
            errorThrown = false;
          } catch (err) {
            errorThrown = true;
          }
          assert.isTrue(errorThrown);
        });
        it("amount-to-liquidate > min-sponsor-tokens, but bot balance is too low to send liquidation", async function() {
          // We'll attempt to liquidate 10 tokens, but we will only have enough balance to complete the first liquidation.
          const amountToLiquidate = toWei("10");

          await emp.create(
            { rawValue: convertCollateral("100") },
            { rawValue: convertSynthetic("12") },
            { from: sponsor1 }
          );
          await emp.create(
            { rawValue: convertCollateral("100") },
            { rawValue: convertSynthetic("8") },
            { from: sponsor2 }
          );

          // liquidatorBot creates a position with enough tokens to liquidate all positions.
          await emp.create(
            { rawValue: convertCollateral("10000") },
            { rawValue: convertSynthetic("10") },
            { from: liquidatorBot }
          );

          // These positions are both undercollateralized at price of 25: 8 * 25 * 1.2 > 100.
          priceFeedMock.setCurrentPrice(convertPrice("25"));

          await liquidator.update();
          await liquidator.liquidatePositions(amountToLiquidate);

          // 2 partial liquidations. This behavior has changed slightly from previous test
          // as the liquidation amount calculator is slightly improved. Previous calculation
          // did not take into account current bot balance correctly and overestimated liquidation
          // amount causing an error.
          assert.equal(spy.callCount, 4);
          assert.equal(spyLogLevel(spy, 3), "info");
          assert.isTrue(spyLogIncludes(spy, 3, "liquidated"));
          assert.equal(spyLogLevel(spy, 2), "error");
          assert.isTrue(spyLogIncludes(spy, 2, "partial liquidation"));
          assert.equal(spyLogLevel(spy, 1), "info");
          assert.isTrue(spyLogIncludes(spy, 1, "liquidated"));
          assert.equal(spyLogLevel(spy, 0), "error");
          assert.isTrue(spyLogIncludes(spy, 0, "partial liquidation"));

          // Sponsor1 should be in a liquidation state with the bot as the liquidator. (7/12) = 58.33% of the 100 starting collateral and 7 tokens should be liquidated.
          let liquidationObject = (await emp.getLiquidations(sponsor1))[0];
          assert.equal(liquidationObject.sponsor, sponsor1);
          assert.equal(liquidationObject.liquidator, liquidatorBot);
          assert.equal(liquidationObject.state, LiquidationStatesEnum.PRE_DISPUTE);
          if (testConfig.collateralDecimals == 18) {
            assert.equal(liquidationObject.liquidatedCollateral.rawValue, convertCollateral("58.3333333333333333"));
          } else if (testConfig.collateralDecimals == 8) {
            assert.equal(liquidationObject.liquidatedCollateral.rawValue, convertCollateral("58.33333333"));
          }
          assert.equal(liquidationObject.tokensOutstanding.rawValue, convertSynthetic("7"));

          // Sponsor2 should not be in a liquidation state because the bot would have attempted to liquidate its full position of 8 tokens, but it only had remaining.

          // Sponsor1 should have some collateral and tokens left in their position from the liquidation.
          if (testConfig.collateralDecimals == 18) {
            assert.equal((await emp.getCollateral(sponsor1)).rawValue, convertCollateral("41.6666666666666667"));
          } else if (testConfig.collateralDecimals == 8) {
            assert.equal((await emp.getCollateral(sponsor1)).rawValue, convertCollateral("41.66666667"));
          }
          let positionObject = await emp.positions(sponsor1);
          assert.equal(positionObject.tokensOutstanding.rawValue, convertSynthetic("5"));

          // Sponsor2 should not have its full position left, it was partially liquidated
          // Bot has 3 tokens left after first liquidation, and this brings position
          // to just at the min sponsor size of 5.
          // (8-3)/8 = 5/8, 5/8 * 100 = 62.5
          assert.equal((await emp.getCollateral(sponsor2)).rawValue, convertCollateral("62.5"));
          positionObject = await emp.positions(sponsor2);
          assert.equal(positionObject.tokensOutstanding.rawValue, convertSynthetic("5"));
        });
        describe("Partial liquidations", function() {
          it("amount-to-liquidate > min-sponsor-tokens", async function() {
            // We'll attempt to liquidate 6 tokens. The minimum sponsor position is 5. There are 3 different scenarios
            // we should test for, each of which we'll attempt to liquidate in one call of `liquidatePositions`.
            const amountToLiquidate = convertSynthetic("6");

            // 1. (tokens-outstanding - amount-to-liquidate) > min-sponsor-tokens, and amount-to-liquidate < tokens-outstanding
            //     - The bot will be able to liquidate its desired amount, leaving the position above the minimum token threshold.
            //     - Example: (12 - 6) > 5, new position will have 6 tokens remaining.
            await emp.create(
              { rawValue: convertCollateral("100") },
              { rawValue: convertSynthetic("12") },
              { from: sponsor1 }
            );
            // 2. (tokens-outstanding - amount-to-liquidate) <= min-sponsor-tokens, and amount-to-liquidate < tokens-outstanding
            //     - The bot will NOT be able to liquidate its desired amount. It will liquidate a reduced amount and
            //       reduce the position exactly to the minimum.
            //     - Example: (8 - 6) <= 5, so instead the bot will liquidate (8 - 5) = 3 tokens to leave the position with (8 - 3) = 5 tokens remaining.
            await emp.create(
              { rawValue: convertCollateral("100") },
              { rawValue: convertSynthetic("8") },
              { from: sponsor2 }
            );
            // 3. amount-to-liquidate > tokens-outstanding
            //     - The bot will liquidate the full position.
            //     - Example: 6 > 5, so the bot will liquidate 5 tokens.
            await emp.create(
              { rawValue: convertCollateral("100") },
              { rawValue: convertSynthetic("5") },
              { from: sponsor3 }
            );

            // liquidatorBot creates a position with enough tokens to liquidate all positions.
            await emp.create(
              { rawValue: convertCollateral("10000") },
              { rawValue: convertSynthetic("50") },
              { from: liquidatorBot }
            );

            // Next, assume the price feed given to the liquidator has moved such that the sponsors
            // are all now undercollateralized. The liquidator bot should correctly identify this and liquidate the positions.
            // A price of 25 USD per token will make all positions undercollateralized.
            // Numerically debt * price * coltReq > debt for collateralized position.
            // Sponsor1: 12 * 25 * 1.2 > 100
            // Sponsor2: 8 * 25 * 1.2 > 100
            // Sponsor3: 5 * 25 * 1.2 > 100
            priceFeedMock.setCurrentPrice(convertPrice("25"));

            await liquidator.update();
            await liquidator.liquidatePositions(amountToLiquidate);

            // Check logs are emitted correctly. Partial liquidations should emit an "error"-level alert before a normal liquidation "info"-level alert.
            assert.equal(spy.callCount, 5); // 3 info + 2 error level events should be sent at the conclusion of the 3 liquidations including 2 partials.
            assert.equal(spyLogLevel(spy, 4), "info");
            assert.isTrue(spyLogIncludes(spy, 4, "liquidated"));
            assert.equal(spyLogLevel(spy, 3), "info");
            assert.isTrue(spyLogIncludes(spy, 3, "liquidated"));
            assert.equal(spyLogLevel(spy, 2), "error");
            assert.isTrue(spyLogIncludes(spy, 2, "partial liquidation"));
            assert.equal(spyLogLevel(spy, 1), "info");
            assert.isTrue(spyLogIncludes(spy, 1, "liquidated"));
            assert.equal(spyLogLevel(spy, 0), "error");
            assert.isTrue(spyLogIncludes(spy, 0, "partial liquidation"));

            // Sponsor1 should be in a liquidation state with the bot as the liquidator. (6/12) = 50% of the 100 starting collateral and 6 tokens should be liquidated.
            let liquidationObject = (await emp.getLiquidations(sponsor1))[0];
            assert.equal(liquidationObject.sponsor, sponsor1);
            assert.equal(liquidationObject.liquidator, liquidatorBot);
            assert.equal(liquidationObject.state, LiquidationStatesEnum.PRE_DISPUTE);
            assert.equal(liquidationObject.liquidatedCollateral, convertCollateral("50"));
            assert.equal(liquidationObject.tokensOutstanding, convertSynthetic("6"));

            // Sponsor2 should be in a liquidation state with the bot as the liquidator. (3/8) = 37.5% of the 100 starting collateral and 3 tokens should be liquidated.
            liquidationObject = (await emp.getLiquidations(sponsor2))[0];
            assert.equal(liquidationObject.sponsor, sponsor2);
            assert.equal(liquidationObject.liquidator, liquidatorBot);
            assert.equal(liquidationObject.state, LiquidationStatesEnum.PRE_DISPUTE);
            assert.equal(liquidationObject.liquidatedCollateral, convertCollateral("37.5"));
            assert.equal(liquidationObject.tokensOutstanding, convertSynthetic("3"));

            // Sponsor3 should be in a liquidation state with the bot as the liquidator. (5/5) = 100% of the 100 starting collateral and 5 tokens should be liquidated.
            liquidationObject = (await emp.getLiquidations(sponsor3))[0];
            assert.equal(liquidationObject.sponsor, sponsor3);
            assert.equal(liquidationObject.liquidator, liquidatorBot);
            assert.equal(liquidationObject.state, LiquidationStatesEnum.PRE_DISPUTE);
            assert.equal(liquidationObject.liquidatedCollateral, convertCollateral("100"));
            assert.equal(liquidationObject.tokensOutstanding, convertSynthetic("5"));

            // Sponsor1 should have some collateral and tokens left in their position from the liquidation.
            assert.equal((await emp.getCollateral(sponsor1)).rawValue, convertCollateral("50"));
            let positionObject = await emp.positions(sponsor1);
            assert.equal(positionObject.tokensOutstanding.rawValue, convertSynthetic("6"));

            // Sponsor2 should have some collateral and tokens left in their position from the liquidation.
            assert.equal((await emp.getCollateral(sponsor2)).rawValue, convertCollateral("62.5"));
            positionObject = await emp.positions(sponsor2);
            assert.equal(positionObject.tokensOutstanding.rawValue, convertSynthetic("5"));

            // Sponsor3 should not have a position remaining.
            assert.equal((await emp.getCollateral(sponsor3)).rawValue, 0);
          });

          it("amount-to-liquidate < min-sponsor-tokens", async function() {
            // We'll attempt to liquidate 4 tokens. The minimum sponsor position is 5. There are 3 different scenarios
            // we should test for, each of which we'll attempt to liquidate in one call of `liquidatePositions`.
            const amountToLiquidate = convertSynthetic("4");

            // 1. (tokens-outstanding - amount-to-liquidate) > min-sponsor-tokens, and amount-to-liquidate < tokens-outstanding.
            //     - The bot will be able to liquidate its desired amount, leaving the position above the minimum token threshold.
            //     - Example: (12 - 4) > 5, new position will have 8 tokens remaining.
            await emp.create(
              { rawValue: convertCollateral("100") },
              { rawValue: convertSynthetic("12") },
              { from: sponsor1 }
            );
            // 2. (tokens-outstanding - amount-to-liquidate) < min-sponsor-tokens, and amount-to-liquidate < tokens-outstanding.
            //     - The bot will NOT be able to liquidate its desired amount. It will liquidate a reduced amount and
            //       reduce the position exactly to the minimum.
            //     - Example: (8 - 4) <= 5, so instead the bot will liquidate (8 - 5) = 3 tokens to leave the position with (8 - 3) = 5 tokens remaining.
            await emp.create(
              { rawValue: convertCollateral("100") },
              { rawValue: convertSynthetic("8") },
              { from: sponsor2 }
            );
            // 3. amount-to-liquidate < tokens-outstanding, and amount-to-liquidate < min-sponsor-tokens.
            //     - The bot does not have enough balance to send a full liquidation, and partials are not allowed since 5 >= 5.
            await emp.create(
              { rawValue: convertCollateral("100") },
              { rawValue: convertSynthetic("5") },
              { from: sponsor3 }
            );

            // liquidatorBot creates a position with enough tokens to liquidate all positions.
            await emp.create(
              { rawValue: convertCollateral("10000") },
              { rawValue: convertSynthetic("50") },
              { from: liquidatorBot }
            );

            // Next, assume the price feed given to the liquidator has moved such that the sponsors
            // are all now undercollateralized. The liquidator bot should correctly identify this and liquidate the positions.
            // A price of 25 USD per token will make all positions undercollateralized.
            // Numerically debt * price * coltReq > debt for collateralized position.
            // Sponsor1: 12 * 25 * 1.2 > 100
            // Sponsor2: 8 * 25 * 1.2 > 100
            // Sponsor3: 5 * 25 * 1.2 > 100
            priceFeedMock.setCurrentPrice(convertPrice("25"));

            await liquidator.update();
            await liquidator.liquidatePositions(amountToLiquidate);
            assert.equal(spy.callCount, 5); // 2 info + 3 error level events should be sent at the conclusion of the 2 successful, 2 partial, and 1 failed liquidations.
            assert.equal(spy.getCall(-1).lastArg.tokensToLiquidate, "0");

            // Check logs are emitted correctly. Partial liquidations should emit an "error"-level alert before a normal liquidation "info"-level alert.
            assert.equal(spy.callCount, 5); // 2 info + 3 error level events should be sent at the conclusion of the 2 liquidations, including 2 partials, and 1 failed attempt to liquidate 0 tokens.
            assert.equal(spyLogLevel(spy, 4), "error");
            assert.isTrue(spyLogIncludes(spy, 4, "minimum"));
            assert.equal(spyLogLevel(spy, 3), "info");
            assert.isTrue(spyLogIncludes(spy, 3, "liquidated"));
            assert.equal(spyLogLevel(spy, 2), "error");
            assert.isTrue(spyLogIncludes(spy, 2, "partial liquidation"));
            assert.equal(spyLogLevel(spy, 1), "info");
            assert.isTrue(spyLogIncludes(spy, 1, "liquidated"));
            assert.equal(spyLogLevel(spy, 0), "error");
            assert.isTrue(spyLogIncludes(spy, 0, "partial liquidation"));

            // Sponsor1 should be in a liquidation state with the bot as the liquidator. (4/12) = 33.33% of the 100 starting collateral and 6 tokens should be liquidated.
            let liquidationObject = (await emp.getLiquidations(sponsor1))[0];
            assert.equal(liquidationObject.sponsor, sponsor1);
            assert.equal(liquidationObject.liquidator, liquidatorBot);
            assert.equal(liquidationObject.state, LiquidationStatesEnum.PRE_DISPUTE);
            // Dont know how to generalize this check for multi decimal paradigms
            if (testConfig.collateralDecimals == 18) {
              assert.equal(liquidationObject.liquidatedCollateral.rawValue, convertCollateral("33.3333333333333333"));
            } else if (testConfig.collateralDecimals == 8) {
              assert.equal(liquidationObject.liquidatedCollateral.rawValue, convertCollateral("33.33333333"));
            }
            assert.equal(liquidationObject.tokensOutstanding.rawValue, convertSynthetic("4"));

            // Sponsor2 should be in a liquidation state with the bot as the liquidator. (3/8) = 37.5% of the 100 starting collateral and 3 tokens should be liquidated.
            liquidationObject = (await emp.getLiquidations(sponsor2))[0];
            assert.equal(liquidationObject.sponsor, sponsor2);
            assert.equal(liquidationObject.liquidator, liquidatorBot);
            assert.equal(liquidationObject.state, LiquidationStatesEnum.PRE_DISPUTE);
            assert.equal(liquidationObject.liquidatedCollateral.rawValue, convertCollateral("37.5"));
            assert.equal(liquidationObject.tokensOutstanding.rawValue, convertSynthetic("3"));

            // Sponsor3 should not have been liquidated.

            // Sponsor1 should have some collateral and tokens left in their position from the liquidation.
            // Dont know how to generalize this check for multi decimal paradigms
            if (testConfig.collateralDecimals == 18) {
              assert.equal((await emp.getCollateral(sponsor1)).rawValue, convertCollateral("66.6666666666666667"));
            } else if (testConfig.collateralDecimals == 8) {
              assert.equal((await emp.getCollateral(sponsor1)).rawValue, convertCollateral("66.66666667"));
            }
            let positionObject = await emp.positions(sponsor1);
            assert.equal(positionObject.tokensOutstanding.rawValue, convertSynthetic("8"));

            // Sponsor2 should have some collateral and tokens left in their position from the liquidation.
            assert.equal((await emp.getCollateral(sponsor2)).rawValue, convertCollateral("62.5"));
            positionObject = await emp.positions(sponsor2);
            assert.equal(positionObject.tokensOutstanding.rawValue, convertSynthetic("5"));

            // Sponsor3 should have its full position remaining.
            assert.equal((await emp.getCollateral(sponsor3)).rawValue, convertCollateral("100"));
            positionObject = await emp.positions(sponsor3);
            assert.equal(positionObject.tokensOutstanding.rawValue, convertSynthetic("5"));
          });

          it("Overriding threshold correctly effects generated logs", async function() {
            // Liquidation events normally are `info` level. This override should change the value to `warn` which can be
            // validated after the log is generated.
            liquidatorConfig = { logOverrides: { positionLiquidated: "warn" } };
            liquidator = new Liquidator({
              logger: spyLogger,
              expiringMultiPartyClient: empClient,
              gasEstimator,
              votingContract: mockOracle.contract,
              syntheticToken: syntheticToken.contract,
              priceFeed: priceFeedMock,
              account: accounts[0],
              empProps,
              config: liquidatorConfig
            });

            // sponsor1 creates a position with 115 units of collateral, creating 100 synthetic tokens.
            await emp.create(
              { rawValue: convertCollateral("115") },
              { rawValue: convertSynthetic("100") },
              { from: sponsor1 }
            );

            // sponsor2 creates a position with 118 units of collateral, creating 100 synthetic tokens.
            await emp.create(
              { rawValue: convertCollateral("118") },
              { rawValue: convertSynthetic("100") },
              { from: sponsor2 }
            );

            // liquidatorBot creates a position to have synthetic tokens to pay off debt upon liquidation.
            await emp.create(
              { rawValue: convertCollateral("1000") },
              { rawValue: convertSynthetic("500") },
              { from: liquidatorBot }
            );

            priceFeedMock.setCurrentPrice(convertPrice("1"));
            assert.equal(spy.callCount, 0); // No log events before liquidation query
            await liquidator.update();
            await liquidator.liquidatePositions();
            assert.equal(spy.callCount, 1); // 1 log events after liquidation query.
            assert.equal(lastSpyLogLevel(spy), "warn"); // most recent log level should be "warn"
          });

          it("Can correctly override price feed input", async function() {
            // sponsor1 creates a position with 115 units of collateral, creating 100 synthetic tokens.
            await emp.create(
              { rawValue: convertCollateral("115") },
              { rawValue: convertSynthetic("100") },
              { from: sponsor1 }
            );

            // sponsor2 creates a position with 118 units of collateral, creating 100 synthetic tokens.
            await emp.create(
              { rawValue: convertCollateral("125") },
              { rawValue: convertSynthetic("100") },
              { from: sponsor2 }
            );

            // liquidatorBot creates a position to have synthetic tokens to pay off debt upon liquidation.
            await emp.create(
              { rawValue: convertCollateral("1000") },
              { rawValue: convertSynthetic("500") },
              { from: liquidatorBot }
            );

            // specify an override price of 0.5e18.
            liquidatorOverridePrice = convertPrice("0.5");
            // At a price point of 1 sponsor 1 is undercollateralized and sponsor 2 is overcollateralized. However, there
            // is an override price present at 0.5. At this price point neither position is undercollateralized and so
            // there should be no liquidation events generated from the liquidation call.
            priceFeedMock.setCurrentPrice(convertPrice("1"));
            assert.equal(spy.callCount, 0); // No log events before liquidation query

            // Next, call the `liquidatePositions` function with the override price. The `null` param is for
            // `maxTokensToLiquidateWei` which null will attempt to liquidate the full position, if undercollateralized.
            await liquidator.update();
            await liquidator.liquidatePositions(null, liquidatorOverridePrice);
            assert.equal(spy.callCount, 0); // still no liquidation events generated as price override is set to 0.5.

            let liquidationObject = await emp.getLiquidations(sponsor1);
            // There should be no liquidation's created.
            assert.equal(liquidationObject.length, 0);

            // Specifying a new override price that places one of the positions undercollateralized should initiate a liquidation.
            // This should again be independent of the price feed.
            priceFeedMock.setCurrentPrice(convertPrice("0.5")); // set the price feed to something that should not create a liquidation.

            liquidatorOverridePrice = convertPrice("1.0"); // specify an override price of 1.0e18. This should place sponsor 1 underwater.
            await liquidator.update();
            await liquidator.liquidatePositions(null, liquidatorOverridePrice);
            assert.equal(spy.callCount, 1); // This should initiate the liquidation event and so there should be 1 log.

            liquidationObject = await emp.getLiquidations(sponsor1);
            // There should be one liquidation created.
            assert.equal(liquidationObject.length, 1);
          });
        });
      });
      describe("enabling withdraw defense feature", () => {
        it("should initialize when enabled", async () => {
          const liquidatorConfig = {
            whaleDefenseFundWei: 1,
            defenseActivationPercent: 50
          };
          const liquidator = new Liquidator({
            logger: spyLogger,
            expiringMultiPartyClient: empClient,
            gasEstimator,
            votingContract: mockOracle.contract,
            syntheticToken: syntheticToken.contract,
            priceFeed: priceFeedMock,
            account: accounts[0],
            empProps,
            config: liquidatorConfig
          });
          assert.ok(liquidator);
        });
        it("full liquidation: should enable and not affect existing logic if not triggered", async () => {
          // In this test, the liquidator sets its `whaleDefenseFundWei` to a trivially small value.
          // Recall that the amount of capital available to the liquidator is: `tokenBalance - whaleDefenseFundWei`,
          // so by setting `whaleDefenseFundWei = 1 wei`, we make the liquidator's entire `tokenBalance` available
          // to it. So in this test, the WDF is not triggered because the liquidator has enough available capital
          // to liquidate a full position.
          const liquidatorConfig = {
            whaleDefenseFundWei: 1,
            defenseActivationPercent: 50
          };
          const liquidator = new Liquidator({
            logger: spyLogger,
            expiringMultiPartyClient: empClient,
            gasEstimator,
            votingContract: mockOracle.contract,
            syntheticToken: syntheticToken.contract,
            priceFeed: priceFeedMock,
            account: accounts[0],
            empProps,
            config: liquidatorConfig
          });
          // sponsor1 creates a position with 125 units of collateral, creating 100 synthetic tokens.
          await emp.create(
            { rawValue: convertCollateral("125") },
            { rawValue: convertSynthetic("100") },
            { from: sponsor1 }
          );

          // sponsor2 creates a position with 150 units of collateral, creating 100 synthetic tokens.
          await emp.create(
            { rawValue: convertCollateral("150") },
            { rawValue: convertSynthetic("100") },
            { from: sponsor2 }
          );

          // liquidatorBot creates a position to have synthetic tokens to pay off debt upon liquidation.
          await emp.create(
            { rawValue: convertCollateral("1000") },
            { rawValue: convertSynthetic("500") },
            { from: liquidatorBot }
          );

          // Start with a mocked price of 1 usd per token.
          // This puts both sponsors over collateralized so no liquidations should occur.
          priceFeedMock.setCurrentPrice(convertPrice("1"));
          await liquidator.update();
          await liquidator.liquidatePositions();
          assert.equal(spy.callCount, 0); // No info level logs should be sent.

          // There should be no liquidations created from any sponsor account
          assert.deepStrictEqual(await emp.getLiquidations(sponsor1), []);
          assert.deepStrictEqual(await emp.getLiquidations(sponsor2), []);

          // Both token sponsors should still have their positions with full collateral.
          assert.equal((await emp.getCollateral(sponsor1)).rawValue, convertCollateral("125"));
          assert.equal((await emp.getCollateral(sponsor2)).rawValue, convertCollateral("150"));

          // If sponsor1 requests a withdrawal of any amount of collateral above 5 units at the given price of 1 usd per token
          // their remaining position becomes undercollateralized. Say they request to withdraw 10 units of collateral.
          // This places their position with a CR of: 115 / (100 * 1) * 100 = 115%. This is below the CR threshold.
          await emp.requestWithdrawal({ rawValue: convertCollateral("10") }, { from: sponsor1 });

          // Advance time to the defenseActivationPercent to see if the WDF would trigger.
          let sponsor1Positions = await emp.positions(sponsor1);
          const withdrawLiveness = empProps.withdrawLiveness.toNumber();
          let nextTime = Math.ceil(Number(sponsor1Positions.withdrawalRequestPassTimestamp) - withdrawLiveness * 0.5);
          await emp.setCurrentTime(nextTime);

          priceFeedMock.setCurrentPrice(convertPrice("1"));
          await liquidator.update();
          await liquidator.liquidatePositions();
          assert.equal(spy.callCount, 1); // There should be one log from the liquidation event of the withdrawal.

          // There should be exactly one liquidation in sponsor1's account. The liquidated collateral should be the original
          // amount of collateral minus the collateral withdrawn. 125 - 10 = 115
          let liquidationObject = (await emp.getLiquidations(sponsor1))[0];
          assert.equal(liquidationObject.sponsor, sponsor1);
          assert.equal(liquidationObject.liquidator, liquidatorBot);
          assert.equal(liquidationObject.state, LiquidationStatesEnum.PRE_DISPUTE);
          assert.equal(liquidationObject.liquidatedCollateral, convertCollateral("115"));
          assert.equal(liquidationObject.lockedCollateral, convertCollateral("125"));

          // Advance the timer to the liquidation expiry.
          const liquidationTime = liquidationObject.liquidationTime;
          const liquidationLiveness = 1000;
          await emp.setCurrentTime(Number(liquidationTime) + liquidationLiveness);

          // Now that the liquidation has expired, the liquidator can withdraw rewards.
          const collateralPreWithdraw = await collateralToken.balanceOf(liquidatorBot);
          await liquidator.update();
          await liquidator.withdrawRewards();
          assert.equal(spy.callCount, 2); // 1 new info level events should be sent at the conclusion of the withdrawal. total 2.

          // Liquidator should have their collateral increased by Sponsor1's collateral.
          const collateralPostWithdraw = await collateralToken.balanceOf(liquidatorBot);
          assert.equal(
            toBN(collateralPreWithdraw)
              .add(toBN(convertCollateral("125")))
              .toString(),
            collateralPostWithdraw.toString()
          );

          // Liquidation data should have been deleted.
          assert.deepStrictEqual((await emp.getLiquidations(sponsor1))[0].state, LiquidationStatesEnum.UNINITIALIZED);

          // The other two positions should not have any liquidations associated with them.
          assert.deepStrictEqual(await emp.getLiquidations(sponsor2), []);
        });
        it("should trigger and only submit the emp minimum position", async () => {
          const liquidatorConfig = {
            // entire fund dedicated to strategy
            whaleDefenseFundWei: convertSynthetic("90"),
            // will extend even if withdraw progress is 0% (typically this would be set to 50% +)
            defenseActivationPercent: 0
          };
          const liquidator = new Liquidator({
            logger: spyLogger,
            expiringMultiPartyClient: empClient,
            gasEstimator,
            votingContract: mockOracle.contract,
            syntheticToken: syntheticToken.contract,
            priceFeed: priceFeedMock,
            account: accounts[0],
            empProps,
            config: liquidatorConfig
          });
          // sponsor1 creates a position with 120 units of collateral, creating 100 synthetic tokens.
          await emp.create(
            { rawValue: convertCollateral("120") },
            { rawValue: convertSynthetic("100") },
            { from: sponsor1 }
          );

          // liquidatorBot creates a position to have synthetic tokens to pay off debt upon liquidation.
          // does not have enough to liquidate entire position
          await emp.create(
            { rawValue: convertCollateral("1000") },
            { rawValue: convertSynthetic("90") },
            { from: liquidatorBot }
          );

          // Start with a mocked price of 1 usd per token.
          // This puts both sponsors over collateralized so no liquidations should occur.
          priceFeedMock.setCurrentPrice(convertPrice("1"));
          // sponsor withdraws below collat ratio
          await emp.requestWithdrawal({ rawValue: convertCollateral("10") }, { from: sponsor1 });
          await liquidator.update();
          await liquidator.liquidatePositions();

          // There should be exactly one liquidation in sponsor1's account. The liquidated collateral should be the original
          // amount of collateral minus the collateral withdrawn. 120 - 10 = 110
          let liquidationObject = (await emp.getLiquidations(sponsor1))[0];
          assert.equal(liquidationObject.sponsor, sponsor1);
          assert.equal(liquidationObject.liquidator, liquidatorBot);
          assert.equal(liquidationObject.state, LiquidationStatesEnum.PRE_DISPUTE);
          // minimum liquidation size / outstanding tokens * (outstanding collateral - withdraw amount)
          // 5 / 100 * ( 120 -10) = 5.5
          assert.equal(liquidationObject.liquidatedCollateral, convertCollateral("5.5"));
          // minimum liquidation size / outstanding tokens * outstading collateral
          // 5 / 100 * 120 = 6
          assert.equal(liquidationObject.lockedCollateral, convertCollateral("6"));
        });
        it("trigger multiple extensions and finally full liquidation", async () => {
          const liquidatorConfig = {
            // entire fund dedicated to strategy, allows 3 extensions
            whaleDefenseFundWei: toBN(empProps.minSponsorSize)
              .mul(toBN(10))
              .toString(),
            // will extend even if withdraw progress is 80% complete
            defenseActivationPercent: 80
          };
          const withdrawLiveness = empProps.withdrawLiveness.toNumber();
          const liquidator = new Liquidator({
            logger: spyLogger,
            expiringMultiPartyClient: empClient,
            gasEstimator,
            votingContract: mockOracle.contract,
            syntheticToken: syntheticToken.contract,
            priceFeed: priceFeedMock,
            account: accounts[0],
            empProps,
            config: liquidatorConfig
          });
          await emp.create(
            { rawValue: convertCollateral("120") },
            { rawValue: convertSynthetic("100") },
            { from: sponsor1 }
          );
          await emp.create(
            { rawValue: convertCollateral("120") },
            { rawValue: convertSynthetic("100") },
            { from: sponsor2 }
          );
          // we have enough to fully liquidate one, then we have to extend the other
          // wdf is 50, leaving 50 after first liquidation (200-100-50)
          await emp.create(
            { rawValue: convertCollateral("1000") },
            { rawValue: convertSynthetic("200") },
            { from: liquidatorBot }
          );

          // Start with a mocked price of 1 usd per token.
          // This puts both sponsors over collateralized so no liquidations should occur.
          priceFeedMock.setCurrentPrice(convertPrice("1"));

          // both sponsors under collateralized
          await emp.requestWithdrawal({ rawValue: convertCollateral("10") }, { from: sponsor1 });
          await emp.requestWithdrawal({ rawValue: convertCollateral("10") }, { from: sponsor2 });

          await liquidator.update();
          await liquidator.liquidatePositions();

          let [sponsor1Liquidation, sponsor2Liquidation] = [
            (await emp.getLiquidations(sponsor1))[0],
            (await emp.getLiquidations(sponsor2))[0]
          ];
          let sponsor2Positions = await emp.positions(sponsor2);

          assert.equal(sponsor1Liquidation.liquidatedCollateral, convertCollateral("110"));
          // 120 - 10 / 2 (half tokens liquidated)
          assert.equal(sponsor2Liquidation.liquidatedCollateral, convertCollateral("55"));

          // advance time to 50% of withdraw. This should not trigger extension until 80%
          let nextTime = Math.ceil(Number(sponsor2Positions.withdrawalRequestPassTimestamp) - withdrawLiveness * 0.5);

          await emp.setCurrentTime(nextTime);
          // running again, should have no change
          await liquidator.update();
          await liquidator.liquidatePositions();

          let sponsor2Liquidations = await emp.getLiquidations(sponsor2);
          sponsor2Positions = await emp.positions(sponsor2);
          // no new liquidations
          assert.equal(sponsor2Liquidations.length, 1);

          nextTime = Math.ceil(Number(sponsor2Positions.withdrawalRequestPassTimestamp) - withdrawLiveness * 0.2);

          await emp.setCurrentTime(nextTime);
          // running again, should have another liquidation
          await liquidator.update();
          await liquidator.liquidatePositions();

          sponsor2Liquidations = await emp.getLiquidations(sponsor2);
          sponsor2Positions = await emp.positions(sponsor2);
          assert.equal(sponsor2Liquidations.length, 2);
          // min collateral for min liquidation
          assert.equal(sponsor2Liquidations[1].liquidatedCollateral.rawValue, convertCollateral("5.5"));
          // show position has been extended
          assert.equal(
            sponsor2Positions.withdrawalRequestPassTimestamp.toNumber(),
            Number(sponsor2Liquidations[1].liquidationTime) + Number(withdrawLiveness)
          );

          // another extension
          // advance time to 80% of liquidation
          nextTime = Math.ceil(Number(sponsor2Positions.withdrawalRequestPassTimestamp) - withdrawLiveness * 0.2);
          await emp.setCurrentTime(nextTime);
          // running again, should have another liquidation
          await liquidator.update();
          await liquidator.liquidatePositions();

          sponsor2Liquidations = await emp.getLiquidations(sponsor2);
          sponsor2Positions = await emp.positions(sponsor2);

          // show a third liquidation has been added
          assert.equal(sponsor2Liquidations.length, 3);

          // finally allow full liquidation by adding more tokens to bot
          await emp.create(
            { rawValue: convertCollateral("1000") },
            { rawValue: convertSynthetic("200") },
            { from: liquidatorBot }
          );

          await liquidator.update();
          await liquidator.liquidatePositions();

          sponsor2Liquidations = await emp.getLiquidations(sponsor2);
          sponsor2Positions = await emp.positions(sponsor2);

          // show a fourth liquidation has been added ( final liquidation)
          assert.equal(sponsor2Liquidations.length, 4);
          // show position has been fully liquidated
          assert.equal(sponsor2Positions.tokensOutstanding, "0");
        });
      });
    });
  }
});<|MERGE_RESOLUTION|>--- conflicted
+++ resolved
@@ -161,10 +161,6 @@
           excessTokenBeneficiary: store.address,
           financialProductLibraryAddress: ZERO_ADDRESS
         };
-<<<<<<< HEAD
-        console.log("constructorParams", constructorParams);
-=======
->>>>>>> caefd1de
         // Deploy a new expiring multi party
         emp = await ExpiringMultiParty.new(constructorParams);
         await syntheticToken.addMinter(emp.address);
@@ -202,7 +198,6 @@
         );
         gasEstimator = new GasEstimator(spyLogger);
 
-        console.log("BEF", testConfig.priceFeedDecimals);
         // Create a new instance of the price feed mock.
         priceFeedMock = new PriceFeedMock(undefined, undefined, undefined, testConfig.priceFeedDecimals);
 
@@ -259,25 +254,13 @@
           { rawValue: convertSynthetic("500") },
           { from: liquidatorBot }
         );
-<<<<<<< HEAD
-
-        let position = await emp.positions(sponsor1);
-        console.log("position", position);
-        console.log("getCollateral", await emp.getCollateral(sponsor1));
-=======
->>>>>>> caefd1de
 
         // Start with a mocked price of 1 usd per token.
         // This puts both sponsors over collateralized so no liquidations should occur.
         priceFeedMock.setCurrentPrice(convertPrice("1"));
-<<<<<<< HEAD
-        console.log("price", priceFeedMock.getCurrentPrice().toString());
-=======
-
->>>>>>> caefd1de
+
         await liquidator.update();
         await liquidator.liquidatePositions();
-        console.log("RIGHT BEFORE");
         assert.equal(spy.callCount, 0); // No info level logs should be sent.
 
         // Both token sponsors should still have their positions with full collateral.
@@ -299,8 +282,6 @@
         assert.deepStrictEqual(await emp.getLiquidations(sponsor1), []);
         assert.deepStrictEqual(await emp.getLiquidations(sponsor2), []);
         assert.deepStrictEqual(await emp.getLiquidations(sponsor3), []);
-
-        console.log("After no liquidation");
 
         // Next, assume the price feed given to the liquidator has moved such that two of the three sponsors
         // are now undercollateralized. The liquidator bot should correctly identify this and liquidate the positions.

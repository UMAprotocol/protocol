--- conflicted
+++ resolved
@@ -1721,23 +1721,11 @@
             uniswapRouter = await createContractObjectFromJson(UniswapV2Router02).new(
               uniswapFactory.address,
               collateralToken.address,
-<<<<<<< HEAD
               { from: contractCreator }
             );
 
             // initialize the pair between the reserve and collateral token.
             await uniswapFactory.createPair(reserveToken.address, collateralToken.address, { from: contractCreator });
-=======
-              {
-                from: contractCreator,
-              }
-            );
-
-            // initialize the pair between the reserve and collateral token.
-            await uniswapFactory.createPair(reserveToken.address, collateralToken.address, {
-              from: contractCreator,
-            });
->>>>>>> d1c2a453
             pairAddress = await uniswapFactory.getPair(reserveToken.address, collateralToken.address);
             pair = await createContractObjectFromJson(IUniswapV2Pair).at(pairAddress);
 

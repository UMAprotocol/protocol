const { toWei, toBN, utf8ToHex, padRight } = web3.utils;
const winston = require("winston");
const sinon = require("sinon");
const {
  parseFixed,
  interfaceName,
  LiquidationStatesEnum,
  PostWithdrawLiquidationRewardsStatusTranslations,
  runTestForVersion,
  createConstructorParamsForContractVersion,
  SUPPORTED_CONTRACT_VERSIONS
} = require("@uma/common");
const { getTruffleContract } = require("@uma/core");

// Helper clients and custom winston transport module to monitor winston log outputs
const {
  ExpiringMultiPartyClient,
  GasEstimator,
  PriceFeedMock,
  SpyTransport,
  lastSpyLogLevel,
  spyLogIncludes,
  spyLogLevel
} = require("@uma/financial-templates-lib");

// Script to test
const { Liquidator } = require("../src/liquidator.js");

// Run the tests against 3 different kinds of token/synth decimal combinations:
// 1) matching 18 & 18 for collateral for most token types with normal tokens.
// 2) non-matching 8 collateral & 18 synthetic for legacy UMA synthetics.
// 3) matching 8 collateral & 8 synthetic for current UMA synthetics.
const configs = [
  { tokenSymbol: "WETH", collateralDecimals: 18, syntheticDecimals: 18, priceFeedDecimals: 18 },
  { tokenSymbol: "BTC", collateralDecimals: 8, syntheticDecimals: 18, priceFeedDecimals: 8 },
  { tokenSymbol: "BTC", collateralDecimals: 8, syntheticDecimals: 8, priceFeedDecimals: 18 }
];

<<<<<<< HEAD
let iterationTestVersion; // store the test version between tests that is currently being tested.
=======
// These unit tests are re-run against the array of contract types and versions below. unit tests can choose which version
// they support using the `versionedIt` syntax. Additional versions can be added, once an UMA release has been done.
const SUPPORTED_CONTRACT_VERSIONS = ["ExpiringMultiParty-1.2.2", "ExpiringMultiParty-latest", "Perpetual-latest"];

let currentTestIterationVersion; // store the test version between tests that is currently being tested.
>>>>>>> 46a3f385
const startTime = "15798990420";

// Common contract objects.
let store;
let optimisticOracle;
let finder;
let collateralToken;
let configStore;
let emp;
let syntheticToken;
let mockOracle;
let priceFeedMock;
let identifierWhitelist;
let collateralWhitelist;
let timer;
let fundingRateIdentifier;

// Js Objects, clients and helpers
let identifier;
let liquidator;
let spy;
let spyLogger;
let gasEstimator;
let empClient;
let liquidatorConfig;
let liquidatorOverridePrice;
let empProps;
let convertCollateral;
let convertSynthetic;
let convertPrice;

<<<<<<< HEAD
=======
// Helper functions
// TODO figure out the best pattern to refactor these into a library to make them re-usable in other tests.
>>>>>>> 46a3f385
// Set the funding rate and advances time by 10k seconds.
const _setFundingRateAndAdvanceTime = async fundingRate => {
  const currentTime = (await emp.getCurrentTime()).toNumber();
  await emp.proposeFundingRate({ rawValue: fundingRate }, currentTime);
  await emp.setCurrentTime(currentTime + 10000);
};

// If the current version being executed is part of the `supportedVersions` array then return `it` to run the test.
// Else, do nothing. Can be used exactly in place of a normal `it` to parameterize contract types and versions supported
// for a given test.eg: versionedIt(["Perpetual-latest"])("test name", async function () { assert.isTrue(true) })
// Note that a second param can be provided to make the test an `it.only` thereby ONLY running that single test, on
// the provided version. This is very useful for debugging and writing single unit tests without having ro run all tests.
const versionedIt = function(supportedVersions, shouldBeItOnly = false) {
<<<<<<< HEAD
  if (shouldBeItOnly)
    return runTestForVersion(supportedVersions, SUPPORTED_CONTRACT_VERSIONS, iterationTestVersion) ? it.only : () => {};
  return runTestForVersion(supportedVersions, SUPPORTED_CONTRACT_VERSIONS, iterationTestVersion) ? it : () => {};
=======
  if (shouldBeItOnly) return runTestForContractVersion(supportedVersions) ? it.only : () => {};
  return runTestForContractVersion(supportedVersions) ? it : () => {};
};

const runTestForContractVersion = function(supportedVersions) {
  // Validate that the array of supportedVersions provided is in the SUPPORTED_CONTRACT_VERSIONS OR is any.
  if ([...SUPPORTED_CONTRACT_VERSIONS, "any"].filter(value => supportedVersions.includes(value)).length == 0) {
    throw new Error(
      `Contract versioned specified ${supportedVersions} is not part of the supported contracts for this test suit`
    );
  }
  // Return if the `currentTestIterationVersion` is part of the supported versions includes any. Returning true
  // means that test will be run. Else, if returned false, the test will be skipped.
  return supportedVersions.includes(currentTestIterationVersion) || supportedVersions.includes("any");
};

// Build a contractuor param, including the associated switching and changing logic for different versions and types.
const _createConstructorParamsForContractVersion = async function(contractVersion, contractType) {
  let constructorParams = {
    expirationTimestamp: (await timer.getCurrentTime()).toNumber() + 100000,
    withdrawalLiveness: "1000",
    collateralAddress: collateralToken.address,
    tokenAddress: syntheticToken.address,
    finderAddress: finder.address,
    priceFeedIdentifier: padRight(utf8ToHex(identifier), 64),
    liquidationLiveness: "1000",
    collateralRequirement: { rawValue: toWei("1.2") },
    disputeBondPercentage: { rawValue: toWei("0.1") },
    sponsorDisputeRewardPercentage: { rawValue: toWei("0.1") },
    disputerDisputeRewardPercentage: { rawValue: toWei("0.1") },
    minSponsorTokens: { rawValue: convertSynthetic("5") },
    timerAddress: timer.address,
    excessTokenBeneficiary: store.address,
    financialProductLibraryAddress: ZERO_ADDRESS
  };

  if (contractVersion == "1.2.2") {
    constructorParams.disputerDisputeRewardPct = constructorParams.disputerDisputeRewardPercentage;
    constructorParams.sponsorDisputeRewardPct = constructorParams.sponsorDisputeRewardPercentage;
    constructorParams.disputeBondPct = constructorParams.disputeBondPercentage;
  }

  if (contractType == "Perpetual") {
    configStore = await getTruffleContract("ConfigStore", web3, contractVersion).new(
      {
        timelockLiveness: 86400, // 1 day
        rewardRatePerSecond: { rawValue: "0" },
        proposerBondPercentage: { rawValue: "0" },
        maxFundingRate: { rawValue: toWei("0.00001") },
        minFundingRate: { rawValue: toWei("-0.00001") },
        proposalTimePastLimit: 0
      },
      timer.address
    );

    fundingRateIdentifier = web3.utils.utf8ToHex("TEST_FUNDING_IDENTIFIER");
    await identifierWhitelist.addSupportedIdentifier(fundingRateIdentifier);
    constructorParams.fundingRateIdentifier = fundingRateIdentifier;
    constructorParams.configStoreAddress = configStore.address;
    constructorParams.tokenScaling = { rawValue: toWei("1") };

    const defaultLiveness = 7200;

    optimisticOracle = await getTruffleContract("OptimisticOracle", web3, contractVersion).new(
      defaultLiveness,
      finder.address,
      timer.address
    );

    await finder.changeImplementationAddress(
      web3.utils.utf8ToHex(interfaceName.OptimisticOracle),
      optimisticOracle.address
    );
  }

  return constructorParams;
>>>>>>> 46a3f385
};

// allows this to be set to null without throwing.
const Convert = decimals => number => (number ? parseFixed(number.toString(), decimals).toString() : number);

contract("Liquidator.js", function(accounts) {
  // Implementation uses the 0th address by default as the bot runs using the default truffle wallet accounts[0]
  const liquidatorBot = accounts[0];
  const sponsor1 = accounts[1];
  const sponsor2 = accounts[2];
  const sponsor3 = accounts[3];
  const contractCreator = accounts[4];
  const liquidityProvider = accounts[5];

  SUPPORTED_CONTRACT_VERSIONS.forEach(function(contractVersion) {
<<<<<<< HEAD
    // Store the contractVersion.contractVersion, type and version being tested
    iterationTestVersion = contractVersion;

    // Import the tested versions of contracts. note that financialContractInstance is either an emp or the perp depending
    // on the current iteration version.
    const financialContractInstance = getTruffleContract(
      contractVersion.contractType,
      web3,
      contractVersion.contractVersion
    );
    const Finder = getTruffleContract("Finder", web3, contractVersion.contractVersion);
    const IdentifierWhitelist = getTruffleContract("IdentifierWhitelist", web3, contractVersion.contractVersion);
    const AddressWhitelist = getTruffleContract("AddressWhitelist", web3, contractVersion.contractVersion);
    const MockOracle = getTruffleContract("MockOracle", web3, contractVersion.contractVersion);
    const Token = getTruffleContract("ExpandedERC20", web3, contractVersion.contractVersion);
    const SyntheticToken = getTruffleContract("SyntheticToken", web3, contractVersion.contractVersion);
    const Timer = getTruffleContract("Timer", web3, contractVersion.contractVersion);
    const Store = getTruffleContract("Store", web3, contractVersion.contractVersion);
    const ConfigStore = getTruffleContract("ConfigStore", web3, contractVersion.contractVersion);
    const OptimisticOracle = getTruffleContract("OptimisticOracle", web3, contractVersion.contractVersion);

    for (let testConfig of configs) {
      describe(`${testConfig.collateralDecimals} collateral, ${testConfig.syntheticDecimals} synthetic & ${testConfig.priceFeedDecimals} pricefeed decimals, on for smart contract version ${contractVersion.contractType} @ ${contractVersion.contractVersion}`, function() {
        before(async function() {
          identifier = `${testConfig.tokenName}TEST`;
          fundingRateIdentifier = `${testConfig.tokenName}_FUNDING_IDENTIFIER`;
=======
    // Store the currentVersionTested, type and version being tested
    currentTestIterationVersion = contractVersion;
    const currentTypeTested = contractVersion.substring(0, contractVersion.indexOf("-"));
    const currentVersionTested = contractVersion.substring(contractVersion.indexOf("-") + 1, contractVersion.length);

    // Import the tested versions of contracts. note that financialContractInstance is either an emp or the perp depending
    // on the current iteration version.
    const financialContractInstance = getTruffleContract(currentTypeTested, web3, currentVersionTested);
    const Finder = getTruffleContract("Finder", web3, currentVersionTested);
    const IdentifierWhitelist = getTruffleContract("IdentifierWhitelist", web3, currentVersionTested);
    const AddressWhitelist = getTruffleContract("AddressWhitelist", web3, currentVersionTested);
    const MockOracle = getTruffleContract("MockOracle", web3, currentVersionTested);
    const Token = getTruffleContract("ExpandedERC20", web3, currentVersionTested);
    const SyntheticToken = getTruffleContract("SyntheticToken", web3, currentVersionTested);
    const Timer = getTruffleContract("Timer", web3, currentVersionTested);
    const Store = getTruffleContract("Store", web3, currentVersionTested);

    for (let testConfig of configs) {
      describe(`${testConfig.collateralDecimals} collateral, ${testConfig.syntheticDecimals} synthetic & ${testConfig.priceFeedDecimals} pricefeed decimals, on for smart contract version ${contractVersion}`, function() {
        before(async function() {
          identifier = `${testConfig.tokenName}TEST`;
>>>>>>> 46a3f385
          convertCollateral = Convert(testConfig.collateralDecimals);
          convertSynthetic = Convert(testConfig.syntheticDecimals);
          convertPrice = Convert(testConfig.priceFeedDecimals);
          collateralToken = await Token.new(
            testConfig.tokenSymbol + " Token", // Construct the token name.
            testConfig.tokenSymbol,
            testConfig.collateralDecimals,
            {
              from: contractCreator
            }
          );
          await collateralToken.addMember(1, contractCreator, {
            from: contractCreator
          });
<<<<<<< HEAD

          // Seed the sponsors accounts.
          await collateralToken.mint(sponsor1, convertCollateral("100000"), { from: contractCreator });
          await collateralToken.mint(sponsor2, convertCollateral("100000"), { from: contractCreator });
          await collateralToken.mint(sponsor3, convertCollateral("100000"), { from: contractCreator });
          await collateralToken.mint(liquidityProvider, convertCollateral("1000000"), { from: contractCreator });

          // seed the liquidatorBot's wallet so it can perform liquidations.
          await collateralToken.mint(liquidatorBot, convertCollateral("100000"), { from: contractCreator });

          // Create identifier whitelist and register the price tracking ticker with it.
          identifierWhitelist = await IdentifierWhitelist.new();
          await identifierWhitelist.addSupportedIdentifier(utf8ToHex(identifier));

          finder = await Finder.new();
          timer = await Timer.new();
          store = await Store.new({ rawValue: "0" }, { rawValue: "0" }, timer.address);
          await finder.changeImplementationAddress(utf8ToHex(interfaceName.Store), store.address);

          await finder.changeImplementationAddress(
            utf8ToHex(interfaceName.IdentifierWhitelist),
=======

          // Seed the sponsors accounts.
          await collateralToken.mint(sponsor1, convertCollateral("100000"), { from: contractCreator });
          await collateralToken.mint(sponsor2, convertCollateral("100000"), { from: contractCreator });
          await collateralToken.mint(sponsor3, convertCollateral("100000"), { from: contractCreator });
          await collateralToken.mint(liquidityProvider, convertCollateral("1000000"), { from: contractCreator });

          // seed the liquidatorBot's wallet so it can perform liquidations.
          await collateralToken.mint(liquidatorBot, convertCollateral("100000"), { from: contractCreator });

          // Create identifier whitelist and register the price tracking ticker with it.
          identifierWhitelist = await IdentifierWhitelist.new();
          await identifierWhitelist.addSupportedIdentifier(utf8ToHex(identifier));

          finder = await Finder.new();
          timer = await Timer.new();
          store = await Store.new({ rawValue: "0" }, { rawValue: "0" }, timer.address);
          await finder.changeImplementationAddress(utf8ToHex(interfaceName.Store), store.address);

          await finder.changeImplementationAddress(
            web3.utils.utf8ToHex(interfaceName.IdentifierWhitelist),
>>>>>>> 46a3f385
            identifierWhitelist.address
          );

          collateralWhitelist = await AddressWhitelist.new();
          await finder.changeImplementationAddress(
<<<<<<< HEAD
            utf8ToHex(interfaceName.CollateralWhitelist),
=======
            web3.utils.utf8ToHex(interfaceName.CollateralWhitelist),
>>>>>>> 46a3f385
            collateralWhitelist.address
          );
          await collateralWhitelist.addToWhitelist(collateralToken.address);
        });

        beforeEach(async function() {
          await timer.setCurrentTime(startTime - 1);
          mockOracle = await MockOracle.new(finder.address, timer.address, {
            from: contractCreator
          });
          await finder.changeImplementationAddress(utf8ToHex(interfaceName.Oracle), mockOracle.address);
<<<<<<< HEAD

          // Create a new synthetic token
          syntheticToken = await SyntheticToken.new("Test Synthetic Token", "SYNTH", testConfig.syntheticDecimals);

          // If we are testing a perpetual then we need to also deploy a config store, an optimistic oracle and set the funding rate identifier.
          if (contractVersion.contractType == "Perpetual") {
            configStore = await ConfigStore.new(
              {
                timelockLiveness: 86400, // 1 day
                rewardRatePerSecond: { rawValue: "0" },
                proposerBondPercentage: { rawValue: "0" },
                maxFundingRate: { rawValue: toWei("0.00001") },
                minFundingRate: { rawValue: toWei("-0.00001") },
                proposalTimePastLimit: 0
              },
              timer.address
            );

            await identifierWhitelist.addSupportedIdentifier(padRight(utf8ToHex(fundingRateIdentifier)));
            optimisticOracle = await OptimisticOracle.new(7200, finder.address, timer.address);
            await finder.changeImplementationAddress(
              utf8ToHex(interfaceName.OptimisticOracle),
              optimisticOracle.address
            );
          }

          const constructorParams = await createConstructorParamsForContractVersion(
            web3,
            contractVersion.contractVersion,
            contractVersion.contractType,
            {
              convertSynthetic,
              finder,
              collateralToken,
              syntheticToken,
              identifier,
              fundingRateIdentifier,
              timer,
              store,
              configStore: configStore || {} // if the contract type is not a perp this will be null.
            }
          );
          // Deploy a new expiring multi party
          emp = await financialContractInstance.new(constructorParams);
          await syntheticToken.addMinter(emp.address);
          await syntheticToken.addBurner(emp.address);

          await collateralToken.approve(emp.address, convertCollateral("10000000"), { from: sponsor1 });
          await collateralToken.approve(emp.address, convertCollateral("10000000"), { from: sponsor2 });
          await collateralToken.approve(emp.address, convertCollateral("10000000"), { from: sponsor3 });
          await collateralToken.approve(emp.address, convertCollateral("100000000"), { from: liquidatorBot });
          await collateralToken.approve(emp.address, convertCollateral("100000000"), { from: liquidityProvider });

          syntheticToken = await Token.at(await emp.tokenCurrency());
          await syntheticToken.approve(emp.address, convertSynthetic("100000000"), { from: sponsor1 });
          await syntheticToken.approve(emp.address, convertSynthetic("100000000"), { from: sponsor2 });
          await syntheticToken.approve(emp.address, convertSynthetic("100000000"), { from: sponsor3 });
          await syntheticToken.approve(emp.address, convertSynthetic("100000000"), { from: liquidatorBot });
          await syntheticToken.approve(emp.address, convertSynthetic("100000000"), { from: liquidityProvider });

          // If we are testing a perpetual then we need to apply the initial funding rate to start the timer.
          await emp.setCurrentTime(startTime);
          if (contractVersion.contractType == "Perpetual") {
            await emp.applyFundingRate();
          }

          spy = sinon.spy();

=======

          // Create a new synthetic token
          syntheticToken = await SyntheticToken.new("Test Synthetic Token", "SYNTH", testConfig.syntheticDecimals);

          const constructorParams = await _createConstructorParamsForContractVersion(
            currentVersionTested,
            currentTypeTested
          );

          // Deploy a new expiring multi party
          emp = await financialContractInstance.new(constructorParams);
          await syntheticToken.addMinter(emp.address);
          await syntheticToken.addBurner(emp.address);

          await collateralToken.approve(emp.address, convertCollateral("10000000"), { from: sponsor1 });
          await collateralToken.approve(emp.address, convertCollateral("10000000"), { from: sponsor2 });
          await collateralToken.approve(emp.address, convertCollateral("10000000"), { from: sponsor3 });
          await collateralToken.approve(emp.address, convertCollateral("100000000"), { from: liquidatorBot });
          await collateralToken.approve(emp.address, convertCollateral("100000000"), { from: liquidityProvider });

          syntheticToken = await Token.at(await emp.tokenCurrency());
          await syntheticToken.approve(emp.address, convertSynthetic("100000000"), { from: sponsor1 });
          await syntheticToken.approve(emp.address, convertSynthetic("100000000"), { from: sponsor2 });
          await syntheticToken.approve(emp.address, convertSynthetic("100000000"), { from: sponsor3 });
          await syntheticToken.approve(emp.address, convertSynthetic("100000000"), { from: liquidatorBot });
          await syntheticToken.approve(emp.address, convertSynthetic("100000000"), { from: liquidityProvider });

          // If we are testing a perpetual then we need to apply the initial funding rate to start the timer.
          await emp.setCurrentTime(startTime);
          if (currentTypeTested == "Perpetual") await emp.applyFundingRate();

          spy = sinon.spy();

>>>>>>> 46a3f385
          spyLogger = winston.createLogger({
            level: "info",
            transports: [new SpyTransport({ level: "info" }, { spy: spy })]
          });

          // Create a new instance of the ExpiringMultiPartyClient & gasEstimator to construct the liquidator
          empClient = new ExpiringMultiPartyClient(
            spyLogger,
            financialContractInstance.abi,
            web3,
            emp.address,
            testConfig.collateralDecimals,
            testConfig.syntheticDecimals,
            testConfig.priceFeedDecimals,
<<<<<<< HEAD
            contractVersion.contractType
=======
            currentTypeTested
>>>>>>> 46a3f385
          );
          gasEstimator = new GasEstimator(spyLogger);

          // Create a new instance of the price feed mock.
          priceFeedMock = new PriceFeedMock(undefined, undefined, undefined, testConfig.priceFeedDecimals);

          // Create a new instance of the liquidator to test
          liquidatorConfig = {
            crThreshold: 0,
<<<<<<< HEAD
            contractType: contractVersion.contractType,
            contractVersion: contractVersion.contractVersion
          };

          // Generate EMP properties to inform bot of important on-chain state values that we only want to query once.
          empProps = {
            crRatio: await emp.collateralRequirement(),
            priceIdentifier: await emp.priceIdentifier(),
            minSponsorSize: await emp.minSponsorTokens(),
            withdrawLiveness: await emp.withdrawalLiveness()
          };

=======
            contractType: currentTypeTested,
            contractVersion: currentVersionTested
          };

          // Generate EMP properties to inform bot of important on-chain state values that we only want to query once.
          empProps = {
            crRatio: await emp.collateralRequirement(),
            priceIdentifier: await emp.priceIdentifier(),
            minSponsorSize: await emp.minSponsorTokens(),
            withdrawLiveness: await emp.withdrawalLiveness()
          };

>>>>>>> 46a3f385
          liquidator = new Liquidator({
            logger: spyLogger,
            expiringMultiPartyClient: empClient,
            gasEstimator,
            votingContract: mockOracle.contract,
            syntheticToken: syntheticToken.contract,
            priceFeed: priceFeedMock,
            account: accounts[0],
            empProps,
            liquidatorConfig
          });
        });
<<<<<<< HEAD
        versionedIt([{ contractType: "any", contractVersion: "any" }])(
          "Can correctly detect undercollateralized positions and liquidate them",
          async function() {
            // sponsor1 creates a position with 125 units of collateral, creating 100 synthetic tokens.
            await emp.create(
              { rawValue: convertCollateral("125") },
              { rawValue: convertSynthetic("100") },
              { from: sponsor1 }
            );

            // sponsor2 creates a position with 150 units of collateral, creating 100 synthetic tokens.
            await emp.create(
              { rawValue: convertCollateral("150") },
              { rawValue: convertSynthetic("100") },
              { from: sponsor2 }
            );

            // sponsor3 creates a position with 175 units of collateral, creating 100 synthetic tokens.
            await emp.create(
              { rawValue: convertCollateral("175") },
              { rawValue: convertSynthetic("100") },
              { from: sponsor3 }
            );

            // liquidatorBot creates a position to have synthetic tokens to pay off debt upon liquidation.
            await emp.create(
              { rawValue: convertCollateral("1000") },
              { rawValue: convertSynthetic("500") },
              { from: liquidatorBot }
            );

            // Start with a mocked price of 1 usd per token.
            // This puts both sponsors over collateralized so no liquidations should occur.
            priceFeedMock.setCurrentPrice(convertPrice("1"));

            await liquidator.update();
            await liquidator.liquidatePositions();
            assert.equal(spy.callCount, 0); // No info level logs should be sent.

            // Both token sponsors should still have their positions with full collateral.
            assert.equal((await emp.getCollateral(sponsor1)).rawValue, convertCollateral("125"));
            assert.equal((await emp.getCollateral(sponsor2)).rawValue, convertCollateral("150"));

            // Liquidator throws an error if the price feed returns an invalid value.
            priceFeedMock.setCurrentPrice(convertPrice(null));
            await liquidator.update();
            let errorThrown = false;
            try {
              await liquidator.liquidatePositions();
            } catch (error) {
              errorThrown = true;
            }
            assert.isTrue(errorThrown);

            // There should be no liquidations created from any sponsor account
            assert.deepStrictEqual(await emp.getLiquidations(sponsor1), []);
            assert.deepStrictEqual(await emp.getLiquidations(sponsor2), []);
            assert.deepStrictEqual(await emp.getLiquidations(sponsor3), []);

            // Next, assume the price feed given to the liquidator has moved such that two of the three sponsors
            // are now undercollateralized. The liquidator bot should correctly identify this and liquidate the positions.
            // A price of 1.3 USD per token puts sponsor1 and sponsor2 at undercollateralized while sponsor3 remains
            // collateralized. Numerically debt * price * coltReq > debt for collateralized position.
            // Sponsor1: 100 * 1.3 * 1.2 > 125 [undercollateralized]
            // Sponsor2: 100 * 1.3 * 1.2 > 150 [undercollateralized]
            // Sponsor3: 100 * 1.3 * 1.2 < 175 [sufficiently collateralized]

            priceFeedMock.setCurrentPrice(convertPrice("1.3"));
            await liquidator.update();
            await liquidator.liquidatePositions();
            assert.equal(spy.callCount, 2); // 2 info level events should be sent at the conclusion of the 2 liquidations.

            // Sponsor1 should be in a liquidation state with the bot as the liquidator.
            let liquidationObject = (await emp.getLiquidations(sponsor1))[0];
            assert.equal(liquidationObject.sponsor, sponsor1);
            assert.equal(liquidationObject.liquidator, liquidatorBot);
            assert.equal(liquidationObject.state, LiquidationStatesEnum.PRE_DISPUTE);
            assert.equal(liquidationObject.liquidatedCollateral, convertCollateral("125"));

            // Sponsor1 should have zero collateral left in their position from the liquidation.
            assert.equal((await emp.getCollateral(sponsor1)).rawValue, 0);

            // Sponsor2 should be in a liquidation state with the bot as the liquidator.
            liquidationObject = (await emp.getLiquidations(sponsor2))[0];
            assert.equal(liquidationObject.sponsor, sponsor2);
            assert.equal(liquidationObject.liquidator, liquidatorBot);
            assert.equal(liquidationObject.state, LiquidationStatesEnum.PRE_DISPUTE);
            assert.equal(liquidationObject.liquidatedCollateral, convertCollateral("150"));

            // Sponsor2 should have zero collateral left in their position from the liquidation.
            assert.equal((await emp.getCollateral(sponsor2)).rawValue, 0);

            // Sponsor3 should have all their collateral left and no liquidations.
            assert.deepStrictEqual(await emp.getLiquidations(sponsor3), []);
            assert.equal((await emp.getCollateral(sponsor3)).rawValue, convertCollateral("175"));

            // Another query at the same price should execute no new liquidations.
            priceFeedMock.setCurrentPrice(convertPrice("1.3"));
            await liquidator.update();
            await liquidator.liquidatePositions();
            assert.equal(spy.callCount, 2);
          }
        );
        versionedIt([{ contractType: "any", contractVersion: "any" }])(
          "Can correctly detect invalid withdrawals and liquidate them",
          async function() {
            // sponsor1 creates a position with 125 units of collateral, creating 100 synthetic tokens.
            await emp.create(
              { rawValue: convertCollateral("125") },
              { rawValue: convertSynthetic("100") },
              { from: sponsor1 }
            );

            // sponsor2 creates a position with 150 units of collateral, creating 100 synthetic tokens.
            await emp.create(
              { rawValue: convertCollateral("150") },
              { rawValue: convertSynthetic("100") },
              { from: sponsor2 }
            );

            // liquidatorBot creates a position to have synthetic tokens to pay off debt upon liquidation.
            await emp.create(
              { rawValue: convertCollateral("1000") },
              { rawValue: convertSynthetic("500") },
              { from: liquidatorBot }
            );

            // Start with a mocked price of 1 usd per token.
            // This puts both sponsors over collateralized so no liquidations should occur.
            priceFeedMock.setCurrentPrice(convertPrice("1"));
            await liquidator.update();
            await liquidator.liquidatePositions();
            // assert.equal(spy.callCount, 0); // No info level logs should be sent.

            // There should be no liquidations created from any sponsor account
            assert.deepStrictEqual(await emp.getLiquidations(sponsor1), []);
            assert.deepStrictEqual(await emp.getLiquidations(sponsor2), []);

            // Both token sponsors should still have their positions with full collateral.
            assert.equal((await emp.getCollateral(sponsor1)).rawValue, convertCollateral("125"));
            assert.equal((await emp.getCollateral(sponsor2)).rawValue, convertCollateral("150"));

            // If sponsor1 requests a withdrawal of any amount of collateral above 5 units at the given price of 1 usd per token
            // their remaining position becomes undercollateralized. Say they request to withdraw 10 units of collateral.
            // This places their position with a CR of: 115 / (100 * 1) * 100 = 115%. This is below the CR threshold.
            await emp.requestWithdrawal({ rawValue: convertCollateral("10") }, { from: sponsor1 });

            priceFeedMock.setCurrentPrice(convertPrice("1"));
            await liquidator.update();
            await liquidator.liquidatePositions();
            // assert.equal(spy.callCount, 1); // There should be one log from the liquidation event of the withdrawal.

            // There should be exactly one liquidation in sponsor1's account. The liquidated collateral should be the original
            // amount of collateral minus the collateral withdrawn. 125 - 10 = 115
            let liquidationObject = (await emp.getLiquidations(sponsor1))[0];
            assert.equal(liquidationObject.sponsor, sponsor1);
            assert.equal(liquidationObject.liquidator, liquidatorBot);
            assert.equal(liquidationObject.state, LiquidationStatesEnum.PRE_DISPUTE);
            assert.equal(liquidationObject.liquidatedCollateral, convertCollateral("115"));
            assert.equal(liquidationObject.lockedCollateral, convertCollateral("125"));

            // Advance the timer to the liquidation expiry.
            const liquidationTime = liquidationObject.liquidationTime;
            const liquidationLiveness = 1000;
            await emp.setCurrentTime(Number(liquidationTime) + liquidationLiveness);

            // Now that the liquidation has expired, the liquidator can withdraw rewards.
            const collateralPreWithdraw = await collateralToken.balanceOf(liquidatorBot);
            await liquidator.update();
            await liquidator.withdrawRewards();
            // assert.equal(spy.callCount, 2); // 1 new info level events should be sent at the conclusion of the withdrawal. total 2.

            // Liquidator should have their collateral increased by Sponsor1's collateral.
            const collateralPostWithdraw = await collateralToken.balanceOf(liquidatorBot);
            assert.equal(
              toBN(collateralPreWithdraw)
                .add(toBN(convertCollateral("125")))
                .toString(),
              collateralPostWithdraw.toString()
            );

            // Liquidation data should have been deleted.
            assert.deepStrictEqual((await emp.getLiquidations(sponsor1))[0].state, LiquidationStatesEnum.UNINITIALIZED);

            // The other two positions should not have any liquidations associated with them.
            assert.deepStrictEqual(await emp.getLiquidations(sponsor2), []);
          }
        );

        versionedIt([{ contractType: "any", contractVersion: "any" }])(
          "Can withdraw rewards from expired liquidations",
=======
        versionedIt(["any"])("Can correctly detect undercollateralized positions and liquidate them", async function() {
          // sponsor1 creates a position with 125 units of collateral, creating 100 synthetic tokens.
          await emp.create(
            { rawValue: convertCollateral("125") },
            { rawValue: convertSynthetic("100") },
            { from: sponsor1 }
          );

          // sponsor2 creates a position with 150 units of collateral, creating 100 synthetic tokens.
          await emp.create(
            { rawValue: convertCollateral("150") },
            { rawValue: convertSynthetic("100") },
            { from: sponsor2 }
          );

          // sponsor3 creates a position with 175 units of collateral, creating 100 synthetic tokens.
          await emp.create(
            { rawValue: convertCollateral("175") },
            { rawValue: convertSynthetic("100") },
            { from: sponsor3 }
          );

          // liquidatorBot creates a position to have synthetic tokens to pay off debt upon liquidation.
          await emp.create(
            { rawValue: convertCollateral("1000") },
            { rawValue: convertSynthetic("500") },
            { from: liquidatorBot }
          );

          // Start with a mocked price of 1 usd per token.
          // This puts both sponsors over collateralized so no liquidations should occur.
          priceFeedMock.setCurrentPrice(convertPrice("1"));

          await liquidator.update();
          await liquidator.liquidatePositions();
          assert.equal(spy.callCount, 0); // No info level logs should be sent.

          // Both token sponsors should still have their positions with full collateral.
          assert.equal((await emp.getCollateral(sponsor1)).rawValue, convertCollateral("125"));
          assert.equal((await emp.getCollateral(sponsor2)).rawValue, convertCollateral("150"));

          // Liquidator throws an error if the price feed returns an invalid value.
          priceFeedMock.setCurrentPrice(convertPrice(null));
          await liquidator.update();
          let errorThrown = false;
          try {
            await liquidator.liquidatePositions();
          } catch (error) {
            errorThrown = true;
          }
          assert.isTrue(errorThrown);

          // There should be no liquidations created from any sponsor account
          assert.deepStrictEqual(await emp.getLiquidations(sponsor1), []);
          assert.deepStrictEqual(await emp.getLiquidations(sponsor2), []);
          assert.deepStrictEqual(await emp.getLiquidations(sponsor3), []);

          // Next, assume the price feed given to the liquidator has moved such that two of the three sponsors
          // are now undercollateralized. The liquidator bot should correctly identify this and liquidate the positions.
          // A price of 1.3 USD per token puts sponsor1 and sponsor2 at undercollateralized while sponsor3 remains
          // collateralized. Numerically debt * price * coltReq > debt for collateralized position.
          // Sponsor1: 100 * 1.3 * 1.2 > 125 [undercollateralized]
          // Sponsor2: 100 * 1.3 * 1.2 > 150 [undercollateralized]
          // Sponsor3: 100 * 1.3 * 1.2 < 175 [sufficiently collateralized]

          priceFeedMock.setCurrentPrice(convertPrice("1.3"));
          await liquidator.update();
          await liquidator.liquidatePositions();
          assert.equal(spy.callCount, 2); // 2 info level events should be sent at the conclusion of the 2 liquidations.

          // Sponsor1 should be in a liquidation state with the bot as the liquidator.
          let liquidationObject = (await emp.getLiquidations(sponsor1))[0];
          assert.equal(liquidationObject.sponsor, sponsor1);
          assert.equal(liquidationObject.liquidator, liquidatorBot);
          assert.equal(liquidationObject.state, LiquidationStatesEnum.PRE_DISPUTE);
          assert.equal(liquidationObject.liquidatedCollateral, convertCollateral("125"));

          // Sponsor1 should have zero collateral left in their position from the liquidation.
          assert.equal((await emp.getCollateral(sponsor1)).rawValue, 0);

          // Sponsor2 should be in a liquidation state with the bot as the liquidator.
          liquidationObject = (await emp.getLiquidations(sponsor2))[0];
          assert.equal(liquidationObject.sponsor, sponsor2);
          assert.equal(liquidationObject.liquidator, liquidatorBot);
          assert.equal(liquidationObject.state, LiquidationStatesEnum.PRE_DISPUTE);
          assert.equal(liquidationObject.liquidatedCollateral, convertCollateral("150"));

          // Sponsor2 should have zero collateral left in their position from the liquidation.
          assert.equal((await emp.getCollateral(sponsor2)).rawValue, 0);

          // Sponsor3 should have all their collateral left and no liquidations.
          assert.deepStrictEqual(await emp.getLiquidations(sponsor3), []);
          assert.equal((await emp.getCollateral(sponsor3)).rawValue, convertCollateral("175"));

          // Another query at the same price should execute no new liquidations.
          priceFeedMock.setCurrentPrice(convertPrice("1.3"));
          await liquidator.update();
          await liquidator.liquidatePositions();
          assert.equal(spy.callCount, 2);
        });
        versionedIt(["any"])("Can correctly detect invalid withdrawals and liquidate them", async function() {
          // sponsor1 creates a position with 125 units of collateral, creating 100 synthetic tokens.
          await emp.create(
            { rawValue: convertCollateral("125") },
            { rawValue: convertSynthetic("100") },
            { from: sponsor1 }
          );

          // sponsor2 creates a position with 150 units of collateral, creating 100 synthetic tokens.
          await emp.create(
            { rawValue: convertCollateral("150") },
            { rawValue: convertSynthetic("100") },
            { from: sponsor2 }
          );

          // liquidatorBot creates a position to have synthetic tokens to pay off debt upon liquidation.
          await emp.create(
            { rawValue: convertCollateral("1000") },
            { rawValue: convertSynthetic("500") },
            { from: liquidatorBot }
          );

          // Start with a mocked price of 1 usd per token.
          // This puts both sponsors over collateralized so no liquidations should occur.
          priceFeedMock.setCurrentPrice(convertPrice("1"));
          await liquidator.update();
          await liquidator.liquidatePositions();
          // assert.equal(spy.callCount, 0); // No info level logs should be sent.

          // There should be no liquidations created from any sponsor account
          assert.deepStrictEqual(await emp.getLiquidations(sponsor1), []);
          assert.deepStrictEqual(await emp.getLiquidations(sponsor2), []);

          // Both token sponsors should still have their positions with full collateral.
          assert.equal((await emp.getCollateral(sponsor1)).rawValue, convertCollateral("125"));
          assert.equal((await emp.getCollateral(sponsor2)).rawValue, convertCollateral("150"));

          // If sponsor1 requests a withdrawal of any amount of collateral above 5 units at the given price of 1 usd per token
          // their remaining position becomes undercollateralized. Say they request to withdraw 10 units of collateral.
          // This places their position with a CR of: 115 / (100 * 1) * 100 = 115%. This is below the CR threshold.
          await emp.requestWithdrawal({ rawValue: convertCollateral("10") }, { from: sponsor1 });

          priceFeedMock.setCurrentPrice(convertPrice("1"));
          await liquidator.update();
          await liquidator.liquidatePositions();
          // assert.equal(spy.callCount, 1); // There should be one log from the liquidation event of the withdrawal.

          // There should be exactly one liquidation in sponsor1's account. The liquidated collateral should be the original
          // amount of collateral minus the collateral withdrawn. 125 - 10 = 115
          let liquidationObject = (await emp.getLiquidations(sponsor1))[0];
          assert.equal(liquidationObject.sponsor, sponsor1);
          assert.equal(liquidationObject.liquidator, liquidatorBot);
          assert.equal(liquidationObject.state, LiquidationStatesEnum.PRE_DISPUTE);
          assert.equal(liquidationObject.liquidatedCollateral, convertCollateral("115"));
          assert.equal(liquidationObject.lockedCollateral, convertCollateral("125"));

          // Advance the timer to the liquidation expiry.
          const liquidationTime = liquidationObject.liquidationTime;
          const liquidationLiveness = 1000;
          await emp.setCurrentTime(Number(liquidationTime) + liquidationLiveness);

          // Now that the liquidation has expired, the liquidator can withdraw rewards.
          const collateralPreWithdraw = await collateralToken.balanceOf(liquidatorBot);
          await liquidator.update();
          await liquidator.withdrawRewards();
          // assert.equal(spy.callCount, 2); // 1 new info level events should be sent at the conclusion of the withdrawal. total 2.

          // Liquidator should have their collateral increased by Sponsor1's collateral.
          const collateralPostWithdraw = await collateralToken.balanceOf(liquidatorBot);
          assert.equal(
            toBN(collateralPreWithdraw)
              .add(toBN(convertCollateral("125")))
              .toString(),
            collateralPostWithdraw.toString()
          );

          // Liquidation data should have been deleted.
          assert.deepStrictEqual((await emp.getLiquidations(sponsor1))[0].state, LiquidationStatesEnum.UNINITIALIZED);

          // The other two positions should not have any liquidations associated with them.
          assert.deepStrictEqual(await emp.getLiquidations(sponsor2), []);
        });

        versionedIt(["any"])("Can withdraw rewards from expired liquidations", async function() {
          // sponsor1 creates a position with 125 units of collateral, creating 100 synthetic tokens.
          await emp.create(
            { rawValue: convertCollateral("125") },
            { rawValue: convertSynthetic("100") },
            { from: sponsor1 }
          );

          // liquidatorBot creates a position to have synthetic tokens to pay off debt upon liquidation.
          await emp.create(
            { rawValue: convertCollateral("1000") },
            { rawValue: convertSynthetic("500") },
            { from: liquidatorBot }
          );

          // Next, the liquidator believes the price to be 1.3, which would make the position undercollateralized,
          // and liquidates the position.
          // Sponsor1: 100 * 1.3 * 1.2 > 125 [undercollateralized]
          priceFeedMock.setCurrentPrice(convertPrice("1.3"));
          await liquidator.update();
          await liquidator.liquidatePositions();
          // assert.equal(spy.callCount, 1); // 1 info level events should be sent at the conclusion of the liquidation.

          // Advance the timer to the liquidation expiry.
          const liquidationTime = (await emp.getLiquidations(sponsor1))[0].liquidationTime;
          const liquidationLiveness = 1000;
          await emp.setCurrentTime(Number(liquidationTime) + liquidationLiveness);

          // Now that the liquidation has expired, the liquidator can withdraw rewards.
          const collateralPreWithdraw = await collateralToken.balanceOf(liquidatorBot);
          await liquidator.update();
          await liquidator.withdrawRewards();
          // assert.equal(spy.callCount, 2); // 1 new info level events should be sent at the conclusion of the withdrawal. Total 2.

          // Liquidator should have their collateral increased by Sponsor1's collateral.
          const collateralPostWithdraw = await collateralToken.balanceOf(liquidatorBot);
          assert.equal(
            toBN(collateralPreWithdraw)
              .add(toBN(convertCollateral("125")))
              .toString(),
            collateralPostWithdraw.toString()
          );

          // Liquidation data should have been deleted.
          assert.deepStrictEqual((await emp.getLiquidations(sponsor1))[0].state, LiquidationStatesEnum.UNINITIALIZED);
        });

        versionedIt(["any"])(
          "Can withdraw rewards from liquidations that were disputed unsuccessfully",
>>>>>>> 46a3f385
          async function() {
            // sponsor1 creates a position with 125 units of collateral, creating 100 synthetic tokens.
            await emp.create(
              { rawValue: convertCollateral("125") },
              { rawValue: convertSynthetic("100") },
              { from: sponsor1 }
            );

            // liquidatorBot creates a position to have synthetic tokens to pay off debt upon liquidation.
            await emp.create(
              { rawValue: convertCollateral("1000") },
              { rawValue: convertSynthetic("500") },
              { from: liquidatorBot }
<<<<<<< HEAD
            );

            // Next, the liquidator believes the price to be 1.3, which would make the position undercollateralized,
            // and liquidates the position.
            // Sponsor1: 100 * 1.3 * 1.2 > 125 [undercollateralized]
            priceFeedMock.setCurrentPrice(convertPrice("1.3"));
            await liquidator.update();
            await liquidator.liquidatePositions();
            // assert.equal(spy.callCount, 1); // 1 info level events should be sent at the conclusion of the liquidation.

            // Advance the timer to the liquidation expiry.
            const liquidationTime = (await emp.getLiquidations(sponsor1))[0].liquidationTime;
            const liquidationLiveness = 1000;
            await emp.setCurrentTime(Number(liquidationTime) + liquidationLiveness);

            // Now that the liquidation has expired, the liquidator can withdraw rewards.
            const collateralPreWithdraw = await collateralToken.balanceOf(liquidatorBot);
            await liquidator.update();
            await liquidator.withdrawRewards();
            // assert.equal(spy.callCount, 2); // 1 new info level events should be sent at the conclusion of the withdrawal. Total 2.

            // Liquidator should have their collateral increased by Sponsor1's collateral.
            const collateralPostWithdraw = await collateralToken.balanceOf(liquidatorBot);
            assert.equal(
              toBN(collateralPreWithdraw)
                .add(toBN(convertCollateral("125")))
                .toString(),
              collateralPostWithdraw.toString()
            );

            // Liquidation data should have been deleted.
            assert.deepStrictEqual((await emp.getLiquidations(sponsor1))[0].state, LiquidationStatesEnum.UNINITIALIZED);
          }
        );

        versionedIt([{ contractType: "any", contractVersion: "any" }])(
          "Can withdraw rewards from liquidations that were disputed unsuccessfully",
=======
            );

            // Next, the liquidator believes the price to be 1.3, which would make the position undercollateralized,
            // and liquidates the position.
            // Sponsor1: 100 * 1.3 * 1.2 > 125 [undercollateralized]
            priceFeedMock.setCurrentPrice(convertPrice("1.3"));
            await liquidator.update();
            await liquidator.liquidatePositions();
            assert.equal(spy.callCount, 1); // 1 info level events should be sent at the conclusion of the liquidation.

            // Dispute the liquidation, which requires staking a dispute bond.
            await emp.dispute("0", sponsor1, { from: sponsor3 });

            // Attempt to withdraw before dispute resolves should do nothing exit gracefully.
            await liquidator.update();
            await liquidator.withdrawRewards();
            assert.equal(spy.callCount, 1); // no new info level events as too early.

            // Simulate a failed dispute by pushing a price to the oracle, at the time of the liquidation request, such that
            // the position was truly undercollateralized. In other words, the liquidator was liquidating at the correct price.
            const disputePrice = convertPrice("1.3");
            const liquidationTime = (await emp.getLiquidations(sponsor1))[0].liquidationTime;
            await mockOracle.pushPrice(utf8ToHex(`${testConfig.tokenName}TEST`), liquidationTime, disputePrice);

            // The liquidator can now settle the dispute by calling `withdrawRewards()` because the oracle has a price
            // for the liquidation time.
            const collateralPreWithdraw = await collateralToken.balanceOf(liquidatorBot);
            await liquidator.update();
            await liquidator.withdrawRewards();
            assert.equal(spy.callCount, 2); // 1 new info level event should be sent due to the withdrawal.

            // Liquidator should have their collateral increased by Sponsor1's collateral + the disputer's dispute bond:
            // 125 + (10% of 125) = 137.5 units of collateral.
            const collateralPostWithdraw = await collateralToken.balanceOf(liquidatorBot);
            assert.equal(
              toBN(collateralPreWithdraw)
                .add(toBN(convertCollateral("137.5")))
                .toString(),
              collateralPostWithdraw.toString()
            );

            // Liquidation data should have been deleted.
            assert.deepStrictEqual((await emp.getLiquidations(sponsor1))[0].state, LiquidationStatesEnum.UNINITIALIZED);

            // Check that the log includes a human readable translation of the liquidation status, and the dispute price.
            // NOTE the check below has a bit of switching logic that is version specific.
            assert.equal(
              spy.getCall(-1).lastArg.liquidationResult.liquidationStatus,
              PostWithdrawLiquidationRewardsStatusTranslations[
                contractVersion == "ExpiringMultiParty-1.2.2"
                  ? LiquidationStatesEnum.UNINITIALIZED
                  : LiquidationStatesEnum.DISPUTE_FAILED
              ]
            );
            assert.equal(spy.getCall(-1).lastArg.liquidationResult.resolvedPrice, convertPrice("1.3"));

            // After the dispute is resolved, the liquidation should no longer exist and there should be no disputes to withdraw rewards from.
            await liquidator.update();
            await liquidator.withdrawRewards();
            assert.equal(spy.callCount, 2);
          }
        );

        versionedIt(["any"])(
          "Can withdraw rewards from liquidations that were disputed successfully",
>>>>>>> 46a3f385
          async function() {
            // sponsor1 creates a position with 125 units of collateral, creating 100 synthetic tokens.
            await emp.create(
              { rawValue: convertCollateral("125") },
              { rawValue: convertSynthetic("100") },
              { from: sponsor1 }
            );

            // liquidatorBot creates a position to have synthetic tokens to pay off debt upon liquidation.
            await emp.create(
              { rawValue: convertCollateral("1000") },
              { rawValue: convertSynthetic("500") },
              { from: liquidatorBot }
            );

            // Next, the liquidator believes the price to be 1.3, which would make the position undercollateralized,
            // and liquidates the position.
            // Sponsor1: 100 * 1.3 * 1.2 > 125 [undercollateralized]
            priceFeedMock.setCurrentPrice(convertPrice("1.3"));
<<<<<<< HEAD
            await liquidator.update();
            await liquidator.liquidatePositions();
            assert.equal(spy.callCount, 1); // 1 info level events should be sent at the conclusion of the liquidation.

            // Dispute the liquidation, which requires staking a dispute bond.
            await emp.dispute("0", sponsor1, { from: sponsor3 });

            // Attempt to withdraw before dispute resolves should do nothing exit gracefully.
            await liquidator.update();
            await liquidator.withdrawRewards();
            assert.equal(spy.callCount, 1); // no new info level events as too early.

            // Simulate a failed dispute by pushing a price to the oracle, at the time of the liquidation request, such that
            // the position was truly undercollateralized. In other words, the liquidator was liquidating at the correct price.
            const disputePrice = convertPrice("1.3");
            const liquidationTime = (await emp.getLiquidations(sponsor1))[0].liquidationTime;
            await mockOracle.pushPrice(utf8ToHex(`${testConfig.tokenName}TEST`), liquidationTime, disputePrice);

            // The liquidator can now settle the dispute by calling `withdrawRewards()` because the oracle has a price
            // for the liquidation time.
            const collateralPreWithdraw = await collateralToken.balanceOf(liquidatorBot);
            await liquidator.update();
            await liquidator.withdrawRewards();
            assert.equal(spy.callCount, 2); // 1 new info level event should be sent due to the withdrawal.

            // Liquidator should have their collateral increased by Sponsor1's collateral + the disputer's dispute bond:
            // 125 + (10% of 125) = 137.5 units of collateral.
            const collateralPostWithdraw = await collateralToken.balanceOf(liquidatorBot);
            assert.equal(
              toBN(collateralPreWithdraw)
                .add(toBN(convertCollateral("137.5")))
                .toString(),
              collateralPostWithdraw.toString()
            );

            // Liquidation data should have been deleted.
            assert.deepStrictEqual((await emp.getLiquidations(sponsor1))[0].state, LiquidationStatesEnum.UNINITIALIZED);

            // Check that the log includes a human readable translation of the liquidation status, and the dispute price.
            // NOTE the check below has a bit of switching logic that is version specific.
            assert.equal(
              spy.getCall(-1).lastArg.liquidationResult.liquidationStatus,
              PostWithdrawLiquidationRewardsStatusTranslations[
                contractVersion.contractVersion == "1.2.2"
                  ? LiquidationStatesEnum.UNINITIALIZED
                  : LiquidationStatesEnum.DISPUTE_FAILED
              ]
            );
            assert.equal(spy.getCall(-1).lastArg.liquidationResult.resolvedPrice, convertPrice("1.3"));

            // After the dispute is resolved, the liquidation should no longer exist and there should be no disputes to withdraw rewards from.
            await liquidator.update();
            await liquidator.withdrawRewards();
            assert.equal(spy.callCount, 2);
          }
        );
=======
            await liquidator.update();
            await liquidator.liquidatePositions();
            assert.equal(spy.callCount, 1); // 1 info level events should be sent at the conclusion of the liquidation.

            // Dispute the liquidation, which requires staking a dispute bond.
            await emp.dispute("0", sponsor1, { from: sponsor3 });

            // Attempt to withdraw before dispute resolves should do nothing exit gracefully.
            await liquidator.update();
            await liquidator.withdrawRewards();
            assert.equal(spy.callCount, 1); // no new info level events as too early.

            // Simulate a successful dispute by pushing a price to the oracle, at the time of the liquidation request, such that
            // the position was not undercollateralized. In other words, the liquidator was liquidating at the incorrect price.
            const disputePrice = convertPrice("1");
            const liquidationTime = (await emp.getLiquidations(sponsor1))[0].liquidationTime;
            await mockOracle.pushPrice(utf8ToHex(identifier), liquidationTime, disputePrice);

            // The liquidator can now settle the dispute by calling `withdrawRewards()` because the oracle has a price
            // for the liquidation time.
            const collateralPreWithdraw = await collateralToken.balanceOf(liquidatorBot);
            await liquidator.update();
            await liquidator.withdrawRewards();
            assert.equal(spy.callCount, 2); // 1 new info level event should be sent due to the withdrawal.

            // Liquidator should have their collateral increased by TRV - (disputer and sponsor rewards):
            // 100 - 2 * (10% of 100) = 80 units of collateral.
            const collateralPostWithdraw = await collateralToken.balanceOf(liquidatorBot);
            assert.equal(
              toBN(collateralPreWithdraw)
                .add(toBN(convertCollateral("80")))
                .toString(),
              collateralPostWithdraw.toString()
            );

            // Check that the log includes a human readable translation of the liquidation status, and the dispute price.
            assert.equal(
              spy.getCall(-1).lastArg.liquidationResult.liquidationStatus,
              PostWithdrawLiquidationRewardsStatusTranslations[LiquidationStatesEnum.DISPUTE_SUCCEEDED]
            );
            assert.equal(spy.getCall(-1).lastArg.liquidationResult.resolvedPrice, convertPrice("1"));

            // After the dispute is resolved, the liquidation should still exist but the liquidator should no longer be able to withdraw any rewards.
            await liquidator.update();
            await liquidator.withdrawRewards();
            assert.equal(spy.callCount, 2);
          }
        );

        versionedIt(["any"])("Detect if the liquidator cannot liquidate due to capital constraints", async function() {
          // sponsor1 creates a position with 125 units of collateral, creating 100 synthetic tokens.
          await emp.create(
            { rawValue: convertCollateral("125") },
            { rawValue: convertSynthetic("100") },
            { from: sponsor1 }
          );

          // Next, the liquidator believes the price to be 1.3, which would make the position undercollateralized,
          // and liquidates the position.
          // Sponsor1: 100 * 1.3 * 1.2 > 125 [undercollateralized]
          priceFeedMock.setCurrentPrice(convertPrice("1.3"));

          // No transaction should be sent, so this should not throw.
          await liquidator.update();
          await liquidator.liquidatePositions();
          assert.equal(spy.callCount, 1); // 1 new error level event due to the failed liquidation.

          // No liquidations should have gone through.
          assert.equal((await emp.getLiquidations(sponsor1)).length, 0);

          // liquidatorBot creates a position to have synthetic tokens to pay off debt upon liquidation.
          await emp.create(
            { rawValue: convertCollateral("1000") },
            { rawValue: convertSynthetic("500") },
            { from: liquidatorBot }
          );
          // No need to force update the `empClient` here since we are not interested in detecting the `liquidatorBot`'s new
          // position, but now when we try to liquidate the position the liquidation will go through because the bot will have
          // the requisite balance.

          // Can now liquidate the position.
          priceFeedMock.setCurrentPrice(convertPrice("1.3"));
          await liquidator.update();
          await liquidator.liquidatePositions();
          assert.equal(spy.callCount, 2); // 1 new info level event due to the successful liquidation.

          // The liquidation should have gone through.
          assert.equal((await emp.getLiquidations(sponsor1)).length, 1);
          assert.equal(spy.callCount, 2); // 1 new log level event due to the successful execution.
        });

        describe("Overrides the default liquidator configuration settings", function() {
          versionedIt(["any"])("Cannot set `crThreshold` >= 1", async function() {
            let errorThrown;
            try {
              liquidatorConfig = {
                ...liquidatorConfig,
                crThreshold: 1
              };
              liquidator = new Liquidator({
                logger: spyLogger,
                expiringMultiPartyClient: empClient,
                gasEstimator,
                votingContract: mockOracle.contract,
                syntheticToken: syntheticToken.contract,
                priceFeed: priceFeedMock,
                account: accounts[0],
                empProps,
                liquidatorConfig
              });
              errorThrown = false;
            } catch (err) {
              errorThrown = true;
            }
            assert.isTrue(errorThrown);
          });

          versionedIt(["any"])("Cannot set `crThreshold` < 0", async function() {
            let errorThrown;
            try {
              liquidatorConfig = {
                ...liquidatorConfig,
                crThreshold: -0.02
              };
              liquidator = new Liquidator({
                logger: spyLogger,
                expiringMultiPartyClient: empClient,
                gasEstimator,
                votingContract: mockOracle.contract,
                syntheticToken: syntheticToken.contract,
                priceFeed: priceFeedMock,
                account: accounts[0],
                empProps,
                liquidatorConfig
              });
              errorThrown = false;
            } catch (err) {
              errorThrown = true;
            }
            assert.isTrue(errorThrown);
          });

          versionedIt(["any"])("Sets `crThreshold` to 2%", async function() {
            liquidatorConfig = {
              ...liquidatorConfig,
              crThreshold: 0.02
            };
            liquidator = new Liquidator({
              logger: spyLogger,
              expiringMultiPartyClient: empClient,
              gasEstimator,
              votingContract: mockOracle.contract,
              syntheticToken: syntheticToken.contract,
              priceFeed: priceFeedMock,
              account: accounts[0],
              empProps,
              liquidatorConfig
            });
>>>>>>> 46a3f385

        versionedIt([{ contractType: "any", contractVersion: "any" }])(
          "Can withdraw rewards from liquidations that were disputed successfully",
          async function() {
            // sponsor1 creates a position with 125 units of collateral, creating 100 synthetic tokens.
            await emp.create(
              { rawValue: convertCollateral("125") },
              { rawValue: convertSynthetic("100") },
              { from: sponsor1 }
            );

            // liquidatorBot creates a position to have synthetic tokens to pay off debt upon liquidation.
            await emp.create(
              { rawValue: convertCollateral("1000") },
              { rawValue: convertSynthetic("500") },
              { from: liquidatorBot }
            );

            // Next, the liquidator believes the price to be 1.3, which would make the position undercollateralized,
            // and liquidates the position.
            // Sponsor1: 100 * 1.3 * 1.2 > 125 [undercollateralized]
            priceFeedMock.setCurrentPrice(convertPrice("1.3"));
            await liquidator.update();
            await liquidator.liquidatePositions();
            assert.equal(spy.callCount, 1); // 1 info level events should be sent at the conclusion of the liquidation.

            // Dispute the liquidation, which requires staking a dispute bond.
            await emp.dispute("0", sponsor1, { from: sponsor3 });

            // Attempt to withdraw before dispute resolves should do nothing exit gracefully.
            await liquidator.update();
            await liquidator.withdrawRewards();
            assert.equal(spy.callCount, 1); // no new info level events as too early.

            // Simulate a successful dispute by pushing a price to the oracle, at the time of the liquidation request, such that
            // the position was not undercollateralized. In other words, the liquidator was liquidating at the incorrect price.
            const disputePrice = convertPrice("1");
            const liquidationTime = (await emp.getLiquidations(sponsor1))[0].liquidationTime;
            await mockOracle.pushPrice(utf8ToHex(identifier), liquidationTime, disputePrice);

            // The liquidator can now settle the dispute by calling `withdrawRewards()` because the oracle has a price
            // for the liquidation time.
            const collateralPreWithdraw = await collateralToken.balanceOf(liquidatorBot);
            await liquidator.update();
            await liquidator.withdrawRewards();
            assert.equal(spy.callCount, 2); // 1 new info level event should be sent due to the withdrawal.

            // Liquidator should have their collateral increased by TRV - (disputer and sponsor rewards):
            // 100 - 2 * (10% of 100) = 80 units of collateral.
            const collateralPostWithdraw = await collateralToken.balanceOf(liquidatorBot);
            assert.equal(
              toBN(collateralPreWithdraw)
                .add(toBN(convertCollateral("80")))
                .toString(),
              collateralPostWithdraw.toString()
            );

            // Check that the log includes a human readable translation of the liquidation status, and the dispute price.
            assert.equal(
              spy.getCall(-1).lastArg.liquidationResult.liquidationStatus,
              PostWithdrawLiquidationRewardsStatusTranslations[LiquidationStatesEnum.DISPUTE_SUCCEEDED]
            );
            assert.equal(spy.getCall(-1).lastArg.liquidationResult.resolvedPrice, convertPrice("1"));

            // After the dispute is resolved, the liquidation should still exist but the liquidator should no longer be able to withdraw any rewards.
            await liquidator.update();
            await liquidator.withdrawRewards();
            assert.equal(spy.callCount, 2);
          }
        );

        versionedIt([{ contractType: "any", contractVersion: "any" }])(
          "Detect if the liquidator cannot liquidate due to capital constraints",
          async function() {
            // sponsor1 creates a position with 125 units of collateral, creating 100 synthetic tokens.
            await emp.create(
              { rawValue: convertCollateral("125") },
              { rawValue: convertSynthetic("100") },
              { from: sponsor1 }
            );

            // Next, the liquidator believes the price to be 1.3, which would make the position undercollateralized,
            // and liquidates the position.
            // Sponsor1: 100 * 1.3 * 1.2 > 125 [undercollateralized]
            priceFeedMock.setCurrentPrice(convertPrice("1.3"));

            // No transaction should be sent, so this should not throw.
            await liquidator.update();
            await liquidator.liquidatePositions();
            assert.equal(spy.callCount, 1); // 1 new error level event due to the failed liquidation.

            // No liquidations should have gone through.
            assert.equal((await emp.getLiquidations(sponsor1)).length, 0);

            // liquidatorBot creates a position to have synthetic tokens to pay off debt upon liquidation.
            await emp.create(
              { rawValue: convertCollateral("1000") },
              { rawValue: convertSynthetic("500") },
              { from: liquidatorBot }
            );
            // No need to force update the `empClient` here since we are not interested in detecting the `liquidatorBot`'s new
            // position, but now when we try to liquidate the position the liquidation will go through because the bot will have
            // the requisite balance.

<<<<<<< HEAD
            // Can now liquidate the position.
            priceFeedMock.setCurrentPrice(convertPrice("1.3"));
            await liquidator.update();
            await liquidator.liquidatePositions();
            assert.equal(spy.callCount, 2); // 1 new info level event due to the successful liquidation.

            // The liquidation should have gone through.
            assert.equal((await emp.getLiquidations(sponsor1)).length, 1);
            assert.equal(spy.callCount, 2); // 1 new log level event due to the successful execution.
          }
        );

        describe("Overrides the default liquidator configuration settings", function() {
          versionedIt([{ contractType: "any", contractVersion: "any" }])(
            "Cannot set `crThreshold` >= 1",
            async function() {
              let errorThrown;
              try {
                liquidatorConfig = {
                  ...liquidatorConfig,
                  crThreshold: 1
                };
                liquidator = new Liquidator({
                  logger: spyLogger,
                  expiringMultiPartyClient: empClient,
                  gasEstimator,
                  votingContract: mockOracle.contract,
                  syntheticToken: syntheticToken.contract,
                  priceFeed: priceFeedMock,
                  account: accounts[0],
                  empProps,
                  liquidatorConfig
                });
                errorThrown = false;
              } catch (err) {
                errorThrown = true;
              }
              assert.isTrue(errorThrown);
            }
          );

          versionedIt([{ contractType: "any", contractVersion: "any" }])(
            "Cannot set `crThreshold` < 0",
            async function() {
              let errorThrown;
              try {
                liquidatorConfig = {
                  ...liquidatorConfig,
                  crThreshold: -0.02
                };
                liquidator = new Liquidator({
                  logger: spyLogger,
                  expiringMultiPartyClient: empClient,
                  gasEstimator,
                  votingContract: mockOracle.contract,
                  syntheticToken: syntheticToken.contract,
                  priceFeed: priceFeedMock,
                  account: accounts[0],
                  empProps,
                  liquidatorConfig
                });
                errorThrown = false;
              } catch (err) {
                errorThrown = true;
              }
              assert.isTrue(errorThrown);
            }
          );

          versionedIt([{ contractType: "any", contractVersion: "any" }])("Sets `crThreshold` to 2%", async function() {
            liquidatorConfig = {
              ...liquidatorConfig,
              crThreshold: 0.02
            };
            liquidator = new Liquidator({
              logger: spyLogger,
              expiringMultiPartyClient: empClient,
              gasEstimator,
              votingContract: mockOracle.contract,
              syntheticToken: syntheticToken.contract,
              priceFeed: priceFeedMock,
              account: accounts[0],
              empProps,
              liquidatorConfig
            });

            // sponsor1 creates a position with 115 units of collateral, creating 100 synthetic tokens.
=======
            // Next, assume that the price feed has moved such that both sponsors are technically undercollateralized.
            // However, the price threshold provides just enough buffer for sponsor2 to avoid liquidation.
            // Numerically: (tokens_outstanding * price * coltReq * (1-crThreshold) > debt)
            // must hold for correctly collateralized positions. If the price feed is 1 USD, then
            // there must be more than (100 * 1 * 1.2 * 0.98 = 117.6) collateral in the position.
            // Note that without the price threshold, the minimum collateral would be (100 * 1 * 1.2 = 120), which
            // would make both sponsors undercollateralized. Because of the price threshold setting, the bot should only
            // liquidate sponsor1.
            // Sponsor1: 100 * 1 * 1.2 * 0.98 > 115 [undercollateralized]
            // Sponsor1: 100 * 1 * 1.2 * 0.98 < 118 [sufficiently collateralized]
            // Sponsor2: 100 * 1 * 1.2 > 118 [would be undercollateralized w/o threshold]

            priceFeedMock.setCurrentPrice(convertPrice("1"));
            await liquidator.update();
            await liquidator.liquidatePositions();
            assert.equal(spy.callCount, 1); // 1 info level events should be sent at the conclusion of the 1 liquidation.

            // Sponsor1 should be in a liquidation state with the bot as the liquidator.
            let liquidationObject = (await emp.getLiquidations(sponsor1))[0];
            assert.equal(liquidationObject.sponsor, sponsor1);
            assert.equal(liquidationObject.liquidator, liquidatorBot);
            assert.equal(liquidationObject.state, LiquidationStatesEnum.PRE_DISPUTE);
            assert.equal(liquidationObject.liquidatedCollateral, convertCollateral("115"));

            // Sponsor1 should have zero collateral left in their position from the liquidation.
            assert.equal((await emp.getCollateral(sponsor1)).rawValue, 0);

            // Sponsor2 should have all their collateral left and no liquidations.
            assert.deepStrictEqual(await emp.getLiquidations(sponsor2), []);
            assert.equal((await emp.getCollateral(sponsor2)).rawValue, convertCollateral("118"));
          });
          versionedIt(["any"])("Cannot set invalid alerting overrides", async function() {
            let errorThrown;
            try {
              // Create an invalid log level override. This should be rejected.
              liquidatorConfig = {
                ...liquidatorConfig,
                logOverrides: { positionLiquidated: "not a valid log level" }
              };
              liquidator = new Liquidator({
                logger: spyLogger,
                expiringMultiPartyClient: empClient,
                gasEstimator,
                votingContract: mockOracle.contract,
                syntheticToken: syntheticToken.contract,
                priceFeed: priceFeedMock,
                account: accounts[0],
                empProps,
                liquidatorConfig
              });
              errorThrown = false;
            } catch (err) {
              errorThrown = true;
            }
            assert.isTrue(errorThrown);
          });
          versionedIt(["any"])(
            "amount-to-liquidate > min-sponsor-tokens, but bot balance is too low to send liquidation",
            async function() {
              // We'll attempt to liquidate 10 tokens, but we will only have enough balance to complete the first liquidation.
              const amountToLiquidate = toWei("10");

              await emp.create(
                { rawValue: convertCollateral("100") },
                { rawValue: convertSynthetic("12") },
                { from: sponsor1 }
              );
              await emp.create(
                { rawValue: convertCollateral("100") },
                { rawValue: convertSynthetic("8") },
                { from: sponsor2 }
              );

              // liquidatorBot creates a position with enough tokens to liquidate all positions.
              await emp.create(
                { rawValue: convertCollateral("10000") },
                { rawValue: convertSynthetic("10") },
                { from: liquidatorBot }
              );

              // These positions are both undercollateralized at price of 25: 8 * 25 * 1.2 > 100.
              priceFeedMock.setCurrentPrice(convertPrice("25"));

              await liquidator.update();
              await liquidator.liquidatePositions(amountToLiquidate);

              // 2 partial liquidations. This behavior has changed slightly from previous test
              // as the liquidation amount calculator is slightly improved. Previous calculation
              // did not take into account current bot balance correctly and overestimated liquidation
              // amount causing an error.
              assert.equal(spy.callCount, 4);
              assert.equal(spyLogLevel(spy, 3), "info");
              assert.isTrue(spyLogIncludes(spy, 3, "liquidated"));
              assert.equal(spyLogLevel(spy, 2), "error");
              assert.isTrue(spyLogIncludes(spy, 2, "partial liquidation"));
              assert.equal(spyLogLevel(spy, 1), "info");
              assert.isTrue(spyLogIncludes(spy, 1, "liquidated"));
              assert.equal(spyLogLevel(spy, 0), "error");
              assert.isTrue(spyLogIncludes(spy, 0, "partial liquidation"));

              // Sponsor1 should be in a liquidation state with the bot as the liquidator. (7/12) = 58.33% of the 100 starting collateral and 7 tokens should be liquidated.
              let liquidationObject = (await emp.getLiquidations(sponsor1))[0];
              assert.equal(liquidationObject.sponsor, sponsor1);
              assert.equal(liquidationObject.liquidator, liquidatorBot);
              assert.equal(liquidationObject.state, LiquidationStatesEnum.PRE_DISPUTE);
              if (testConfig.collateralDecimals == 18) {
                assert.equal(liquidationObject.liquidatedCollateral.rawValue, convertCollateral("58.3333333333333333"));
              } else if (testConfig.collateralDecimals == 8) {
                assert.equal(liquidationObject.liquidatedCollateral.rawValue, convertCollateral("58.33333333"));
              }
              assert.equal(liquidationObject.tokensOutstanding.rawValue, convertSynthetic("7"));

              // Sponsor2 should not be in a liquidation state because the bot would have attempted to liquidate its full position of 8 tokens, but it only had remaining.

              // Sponsor1 should have some collateral and tokens left in their position from the liquidation.
              if (testConfig.collateralDecimals == 18) {
                assert.equal((await emp.getCollateral(sponsor1)).rawValue, convertCollateral("41.6666666666666667"));
              } else if (testConfig.collateralDecimals == 8) {
                assert.equal((await emp.getCollateral(sponsor1)).rawValue, convertCollateral("41.66666667"));
              }
              let positionObject = await emp.positions(sponsor1);
              assert.equal(positionObject.tokensOutstanding.rawValue, convertSynthetic("5"));

              // Sponsor2 should not have its full position left, it was partially liquidated
              // Bot has 3 tokens left after first liquidation, and this brings position
              // to just at the min sponsor size of 5.
              // (8-3)/8 = 5/8, 5/8 * 100 = 62.5
              assert.equal((await emp.getCollateral(sponsor2)).rawValue, convertCollateral("62.5"));
              positionObject = await emp.positions(sponsor2);
              assert.equal(positionObject.tokensOutstanding.rawValue, convertSynthetic("5"));
            }
          );
          describe("Partial liquidations", function() {
            versionedIt(["any"])("amount-to-liquidate > min-sponsor-tokens", async function() {
              // We'll attempt to liquidate 6 tokens. The minimum sponsor position is 5. There are 3 different scenarios
              // we should test for, each of which we'll attempt to liquidate in one call of `liquidatePositions`.
              const amountToLiquidate = convertSynthetic("6");

              // 1. (tokens-outstanding - amount-to-liquidate) > min-sponsor-tokens, and amount-to-liquidate < tokens-outstanding
              //     - The bot will be able to liquidate its desired amount, leaving the position above the minimum token threshold.
              //     - Example: (12 - 6) > 5, new position will have 6 tokens remaining.
              await emp.create(
                { rawValue: convertCollateral("100") },
                { rawValue: convertSynthetic("12") },
                { from: sponsor1 }
              );
              // 2. (tokens-outstanding - amount-to-liquidate) <= min-sponsor-tokens, and amount-to-liquidate < tokens-outstanding
              //     - The bot will NOT be able to liquidate its desired amount. It will liquidate a reduced amount and
              //       reduce the position exactly to the minimum.
              //     - Example: (8 - 6) <= 5, so instead the bot will liquidate (8 - 5) = 3 tokens to leave the position with (8 - 3) = 5 tokens remaining.
              await emp.create(
                { rawValue: convertCollateral("100") },
                { rawValue: convertSynthetic("8") },
                { from: sponsor2 }
              );
              // 3. amount-to-liquidate > tokens-outstanding
              //     - The bot will liquidate the full position.
              //     - Example: 6 > 5, so the bot will liquidate 5 tokens.
              await emp.create(
                { rawValue: convertCollateral("100") },
                { rawValue: convertSynthetic("5") },
                { from: sponsor3 }
              );

              // liquidatorBot creates a position with enough tokens to liquidate all positions.
              await emp.create(
                { rawValue: convertCollateral("10000") },
                { rawValue: convertSynthetic("50") },
                { from: liquidatorBot }
              );

              // Next, assume the price feed given to the liquidator has moved such that the sponsors
              // are all now undercollateralized. The liquidator bot should correctly identify this and liquidate the positions.
              // A price of 25 USD per token will make all positions undercollateralized.
              // Numerically debt * price * coltReq > debt for collateralized position.
              // Sponsor1: 12 * 25 * 1.2 > 100
              // Sponsor2: 8 * 25 * 1.2 > 100
              // Sponsor3: 5 * 25 * 1.2 > 100
              priceFeedMock.setCurrentPrice(convertPrice("25"));

              await liquidator.update();
              await liquidator.liquidatePositions(amountToLiquidate);

              // Check logs are emitted correctly. Partial liquidations should emit an "error"-level alert before a normal liquidation "info"-level alert.
              assert.equal(spy.callCount, 5); // 3 info + 2 error level events should be sent at the conclusion of the 3 liquidations including 2 partials.
              assert.equal(spyLogLevel(spy, 4), "info");
              assert.isTrue(spyLogIncludes(spy, 4, "liquidated"));
              assert.equal(spyLogLevel(spy, 3), "info");
              assert.isTrue(spyLogIncludes(spy, 3, "liquidated"));
              assert.equal(spyLogLevel(spy, 2), "error");
              assert.isTrue(spyLogIncludes(spy, 2, "partial liquidation"));
              assert.equal(spyLogLevel(spy, 1), "info");
              assert.isTrue(spyLogIncludes(spy, 1, "liquidated"));
              assert.equal(spyLogLevel(spy, 0), "error");
              assert.isTrue(spyLogIncludes(spy, 0, "partial liquidation"));

              // Sponsor1 should be in a liquidation state with the bot as the liquidator. (6/12) = 50% of the 100 starting collateral and 6 tokens should be liquidated.
              let liquidationObject = (await emp.getLiquidations(sponsor1))[0];
              assert.equal(liquidationObject.sponsor, sponsor1);
              assert.equal(liquidationObject.liquidator, liquidatorBot);
              assert.equal(liquidationObject.state, LiquidationStatesEnum.PRE_DISPUTE);
              assert.equal(liquidationObject.liquidatedCollateral, convertCollateral("50"));
              assert.equal(liquidationObject.tokensOutstanding, convertSynthetic("6"));

              // Sponsor2 should be in a liquidation state with the bot as the liquidator. (3/8) = 37.5% of the 100 starting collateral and 3 tokens should be liquidated.
              liquidationObject = (await emp.getLiquidations(sponsor2))[0];
              assert.equal(liquidationObject.sponsor, sponsor2);
              assert.equal(liquidationObject.liquidator, liquidatorBot);
              assert.equal(liquidationObject.state, LiquidationStatesEnum.PRE_DISPUTE);
              assert.equal(liquidationObject.liquidatedCollateral, convertCollateral("37.5"));
              assert.equal(liquidationObject.tokensOutstanding, convertSynthetic("3"));

              // Sponsor3 should be in a liquidation state with the bot as the liquidator. (5/5) = 100% of the 100 starting collateral and 5 tokens should be liquidated.
              liquidationObject = (await emp.getLiquidations(sponsor3))[0];
              assert.equal(liquidationObject.sponsor, sponsor3);
              assert.equal(liquidationObject.liquidator, liquidatorBot);
              assert.equal(liquidationObject.state, LiquidationStatesEnum.PRE_DISPUTE);
              assert.equal(liquidationObject.liquidatedCollateral, convertCollateral("100"));
              assert.equal(liquidationObject.tokensOutstanding, convertSynthetic("5"));

              // Sponsor1 should have some collateral and tokens left in their position from the liquidation.
              assert.equal((await emp.getCollateral(sponsor1)).rawValue, convertCollateral("50"));
              let positionObject = await emp.positions(sponsor1);
              assert.equal(positionObject.tokensOutstanding.rawValue, convertSynthetic("6"));

              // Sponsor2 should have some collateral and tokens left in their position from the liquidation.
              assert.equal((await emp.getCollateral(sponsor2)).rawValue, convertCollateral("62.5"));
              positionObject = await emp.positions(sponsor2);
              assert.equal(positionObject.tokensOutstanding.rawValue, convertSynthetic("5"));

              // Sponsor3 should not have a position remaining.
              assert.equal((await emp.getCollateral(sponsor3)).rawValue, 0);
            });

            versionedIt(["any"])("amount-to-liquidate < min-sponsor-tokens", async function() {
              // We'll attempt to liquidate 4 tokens. The minimum sponsor position is 5. There are 3 different scenarios
              // we should test for, each of which we'll attempt to liquidate in one call of `liquidatePositions`.
              const amountToLiquidate = convertSynthetic("4");

              // 1. (tokens-outstanding - amount-to-liquidate) > min-sponsor-tokens, and amount-to-liquidate < tokens-outstanding.
              //     - The bot will be able to liquidate its desired amount, leaving the position above the minimum token threshold.
              //     - Example: (12 - 4) > 5, new position will have 8 tokens remaining.
              await emp.create(
                { rawValue: convertCollateral("100") },
                { rawValue: convertSynthetic("12") },
                { from: sponsor1 }
              );
              // 2. (tokens-outstanding - amount-to-liquidate) < min-sponsor-tokens, and amount-to-liquidate < tokens-outstanding.
              //     - The bot will NOT be able to liquidate its desired amount. It will liquidate a reduced amount and
              //       reduce the position exactly to the minimum.
              //     - Example: (8 - 4) <= 5, so instead the bot will liquidate (8 - 5) = 3 tokens to leave the position with (8 - 3) = 5 tokens remaining.
              await emp.create(
                { rawValue: convertCollateral("100") },
                { rawValue: convertSynthetic("8") },
                { from: sponsor2 }
              );
              // 3. amount-to-liquidate < tokens-outstanding, and amount-to-liquidate < min-sponsor-tokens.
              //     - The bot does not have enough balance to send a full liquidation, and partials are not allowed since 5 >= 5.
              await emp.create(
                { rawValue: convertCollateral("100") },
                { rawValue: convertSynthetic("5") },
                { from: sponsor3 }
              );

              // liquidatorBot creates a position with enough tokens to liquidate all positions.
              await emp.create(
                { rawValue: convertCollateral("10000") },
                { rawValue: convertSynthetic("50") },
                { from: liquidatorBot }
              );

              // Next, assume the price feed given to the liquidator has moved such that the sponsors
              // are all now undercollateralized. The liquidator bot should correctly identify this and liquidate the positions.
              // A price of 25 USD per token will make all positions undercollateralized.
              // Numerically debt * price * coltReq > debt for collateralized position.
              // Sponsor1: 12 * 25 * 1.2 > 100
              // Sponsor2: 8 * 25 * 1.2 > 100
              // Sponsor3: 5 * 25 * 1.2 > 100
              priceFeedMock.setCurrentPrice(convertPrice("25"));

              await liquidator.update();
              await liquidator.liquidatePositions(amountToLiquidate);
              assert.equal(spy.callCount, 5); // 2 info + 3 error level events should be sent at the conclusion of the 2 successful, 2 partial, and 1 failed liquidations.
              assert.equal(spy.getCall(-1).lastArg.tokensToLiquidate, "0");

              // Check logs are emitted correctly. Partial liquidations should emit an "error"-level alert before a normal liquidation "info"-level alert.
              assert.equal(spy.callCount, 5); // 2 info + 3 error level events should be sent at the conclusion of the 2 liquidations, including 2 partials, and 1 failed attempt to liquidate 0 tokens.
              assert.equal(spyLogLevel(spy, 4), "error");
              assert.isTrue(spyLogIncludes(spy, 4, "minimum"));
              assert.equal(spyLogLevel(spy, 3), "info");
              assert.isTrue(spyLogIncludes(spy, 3, "liquidated"));
              assert.equal(spyLogLevel(spy, 2), "error");
              assert.isTrue(spyLogIncludes(spy, 2, "partial liquidation"));
              assert.equal(spyLogLevel(spy, 1), "info");
              assert.isTrue(spyLogIncludes(spy, 1, "liquidated"));
              assert.equal(spyLogLevel(spy, 0), "error");
              assert.isTrue(spyLogIncludes(spy, 0, "partial liquidation"));

              // Sponsor1 should be in a liquidation state with the bot as the liquidator. (4/12) = 33.33% of the 100 starting collateral and 6 tokens should be liquidated.
              let liquidationObject = (await emp.getLiquidations(sponsor1))[0];
              assert.equal(liquidationObject.sponsor, sponsor1);
              assert.equal(liquidationObject.liquidator, liquidatorBot);
              assert.equal(liquidationObject.state, LiquidationStatesEnum.PRE_DISPUTE);
              // Dont know how to generalize this check for multi decimal paradigms
              if (testConfig.collateralDecimals == 18) {
                assert.equal(liquidationObject.liquidatedCollateral.rawValue, convertCollateral("33.3333333333333333"));
              } else if (testConfig.collateralDecimals == 8) {
                assert.equal(liquidationObject.liquidatedCollateral.rawValue, convertCollateral("33.33333333"));
              }
              assert.equal(liquidationObject.tokensOutstanding.rawValue, convertSynthetic("4"));

              // Sponsor2 should be in a liquidation state with the bot as the liquidator. (3/8) = 37.5% of the 100 starting collateral and 3 tokens should be liquidated.
              liquidationObject = (await emp.getLiquidations(sponsor2))[0];
              assert.equal(liquidationObject.sponsor, sponsor2);
              assert.equal(liquidationObject.liquidator, liquidatorBot);
              assert.equal(liquidationObject.state, LiquidationStatesEnum.PRE_DISPUTE);
              assert.equal(liquidationObject.liquidatedCollateral.rawValue, convertCollateral("37.5"));
              assert.equal(liquidationObject.tokensOutstanding.rawValue, convertSynthetic("3"));

              // Sponsor3 should not have been liquidated.

              // Sponsor1 should have some collateral and tokens left in their position from the liquidation.
              // Dont know how to generalize this check for multi decimal paradigms
              if (testConfig.collateralDecimals == 18) {
                assert.equal((await emp.getCollateral(sponsor1)).rawValue, convertCollateral("66.6666666666666667"));
              } else if (testConfig.collateralDecimals == 8) {
                assert.equal((await emp.getCollateral(sponsor1)).rawValue, convertCollateral("66.66666667"));
              }
              let positionObject = await emp.positions(sponsor1);
              assert.equal(positionObject.tokensOutstanding.rawValue, convertSynthetic("8"));

              // Sponsor2 should have some collateral and tokens left in their position from the liquidation.
              assert.equal((await emp.getCollateral(sponsor2)).rawValue, convertCollateral("62.5"));
              positionObject = await emp.positions(sponsor2);
              assert.equal(positionObject.tokensOutstanding.rawValue, convertSynthetic("5"));

              // Sponsor3 should have its full position remaining.
              assert.equal((await emp.getCollateral(sponsor3)).rawValue, convertCollateral("100"));
              positionObject = await emp.positions(sponsor3);
              assert.equal(positionObject.tokensOutstanding.rawValue, convertSynthetic("5"));
            });

            versionedIt(["any"])("Overriding threshold correctly effects generated logs", async function() {
              // Liquidation events normally are `info` level. This override should change the value to `warn` which can be
              // validated after the log is generated.
              liquidatorConfig = { ...liquidatorConfig, logOverrides: { positionLiquidated: "warn" } };
              liquidator = new Liquidator({
                logger: spyLogger,
                expiringMultiPartyClient: empClient,
                gasEstimator,
                votingContract: mockOracle.contract,
                syntheticToken: syntheticToken.contract,
                priceFeed: priceFeedMock,
                account: accounts[0],
                empProps,
                liquidatorConfig
              });

              // sponsor1 creates a position with 115 units of collateral, creating 100 synthetic tokens.
              await emp.create(
                { rawValue: convertCollateral("115") },
                { rawValue: convertSynthetic("100") },
                { from: sponsor1 }
              );

              // sponsor2 creates a position with 125 units of collateral, creating 100 synthetic tokens.
              await emp.create(
                { rawValue: convertCollateral("125") },
                { rawValue: convertSynthetic("100") },
                { from: sponsor2 }
              );

              // liquidatorBot creates a position to have synthetic tokens to pay off debt upon liquidation.
              await emp.create(
                { rawValue: convertCollateral("1000") },
                { rawValue: convertSynthetic("500") },
                { from: liquidatorBot }
              );

              priceFeedMock.setCurrentPrice(convertPrice("1"));
              assert.equal(spy.callCount, 0); // No log events before liquidation query
              await liquidator.update();
              await liquidator.liquidatePositions();
              assert.equal(spy.callCount, 1); // 1 log events after liquidation query.
              assert.equal(lastSpyLogLevel(spy), "warn"); // most recent log level should be "warn"
            });

            versionedIt(["any"])("Can correctly override price feed input", async function() {
              // sponsor1 creates a position with 115 units of collateral, creating 100 synthetic tokens.
              await emp.create(
                { rawValue: convertCollateral("115") },
                { rawValue: convertSynthetic("100") },
                { from: sponsor1 }
              );

              // sponsor2 creates a position with 125 units of collateral, creating 100 synthetic tokens.
              await emp.create(
                { rawValue: convertCollateral("125") },
                { rawValue: convertSynthetic("100") },
                { from: sponsor2 }
              );

              // liquidatorBot creates a position to have synthetic tokens to pay off debt upon liquidation.
              await emp.create(
                { rawValue: convertCollateral("1000") },
                { rawValue: convertSynthetic("500") },
                { from: liquidatorBot }
              );

              // specify an override price of 0.5e18.
              liquidatorOverridePrice = convertPrice("0.5");
              // At a price point of 1 sponsor 1 is undercollateralized and sponsor 2 is overcollateralized. However, there
              // is an override price present at 0.5. At this price point neither position is undercollateralized and so
              // there should be no liquidation events generated from the liquidation call.
              priceFeedMock.setCurrentPrice(convertPrice("1"));
              assert.equal(spy.callCount, 0); // No log events before liquidation query

              // Next, call the `liquidatePositions` function with the override price. The `null` param is for
              // `maxTokensToLiquidateWei` which null will attempt to liquidate the full position, if undercollateralized.
              await liquidator.update();
              await liquidator.liquidatePositions(null, liquidatorOverridePrice);
              assert.equal(spy.callCount, 0); // still no liquidation events generated as price override is set to 0.5.

              let liquidationObject = await emp.getLiquidations(sponsor1);
              // There should be no liquidation's created.
              assert.equal(liquidationObject.length, 0);

              // Specifying a new override price that places one of the positions undercollateralized should initiate a liquidation.
              // This should again be independent of the price feed.
              priceFeedMock.setCurrentPrice(convertPrice("0.5")); // set the price feed to something that should not create a liquidation.

              liquidatorOverridePrice = convertPrice("1.0"); // specify an override price of 1.0e18. This should place sponsor 1 underwater.
              await liquidator.update();
              await liquidator.liquidatePositions(null, liquidatorOverridePrice);
              assert.equal(spy.callCount, 1); // This should initiate the liquidation event and so there should be 1 log.

              liquidationObject = await emp.getLiquidations(sponsor1);
              // There should be one liquidation created.
              assert.equal(liquidationObject.length, 1);
            });
          });
        });
        describe("enabling withdraw defense feature", () => {
          versionedIt(["any"])("should initialize when enabled", async () => {
            liquidatorConfig = {
              ...liquidatorConfig,
              whaleDefenseFundWei: 1,
              defenseActivationPercent: 50
            };
            const liquidator = new Liquidator({
              logger: spyLogger,
              expiringMultiPartyClient: empClient,
              gasEstimator,
              votingContract: mockOracle.contract,
              syntheticToken: syntheticToken.contract,
              priceFeed: priceFeedMock,
              account: accounts[0],
              empProps,
              liquidatorConfig
            });
            assert.ok(liquidator);
          });
          versionedIt(["any"])(
            "full liquidation: should enable and not affect existing logic if not triggered",
            async () => {
              // In this test, the liquidator sets its `whaleDefenseFundWei` to a trivially small value.
              // Recall that the amount of capital available to the liquidator is: `tokenBalance - whaleDefenseFundWei`,
              // so by setting `whaleDefenseFundWei = 1 wei`, we make the liquidator's entire `tokenBalance` available
              // to it. So in this test, the WDF is not triggered because the liquidator has enough available capital
              // to liquidate a full position.
              liquidatorConfig = {
                ...liquidatorConfig,
                whaleDefenseFundWei: 1,
                defenseActivationPercent: 50
              };
              const liquidator = new Liquidator({
                logger: spyLogger,
                expiringMultiPartyClient: empClient,
                gasEstimator,
                votingContract: mockOracle.contract,
                syntheticToken: syntheticToken.contract,
                priceFeed: priceFeedMock,
                account: accounts[0],
                empProps,
                liquidatorConfig
              });
              // sponsor1 creates a position with 125 units of collateral, creating 100 synthetic tokens.
              await emp.create(
                { rawValue: convertCollateral("125") },
                { rawValue: convertSynthetic("100") },
                { from: sponsor1 }
              );

              // sponsor2 creates a position with 150 units of collateral, creating 100 synthetic tokens.
              await emp.create(
                { rawValue: convertCollateral("150") },
                { rawValue: convertSynthetic("100") },
                { from: sponsor2 }
              );

              // liquidatorBot creates a position to have synthetic tokens to pay off debt upon liquidation.
              await emp.create(
                { rawValue: convertCollateral("1000") },
                { rawValue: convertSynthetic("500") },
                { from: liquidatorBot }
              );

              // Start with a mocked price of 1 usd per token.
              // This puts both sponsors over collateralized so no liquidations should occur.
              priceFeedMock.setCurrentPrice(convertPrice("1"));
              await liquidator.update();
              await liquidator.liquidatePositions();
              assert.equal(spy.callCount, 0); // No info level logs should be sent.

              // There should be no liquidations created from any sponsor account
              assert.deepStrictEqual(await emp.getLiquidations(sponsor1), []);
              assert.deepStrictEqual(await emp.getLiquidations(sponsor2), []);

              // Both token sponsors should still have their positions with full collateral.
              assert.equal((await emp.getCollateral(sponsor1)).rawValue, convertCollateral("125"));
              assert.equal((await emp.getCollateral(sponsor2)).rawValue, convertCollateral("150"));

              // If sponsor1 requests a withdrawal of any amount of collateral above 5 units at the given price of 1 usd per token
              // their remaining position becomes undercollateralized. Say they request to withdraw 10 units of collateral.
              // This places their position with a CR of: 115 / (100 * 1) * 100 = 115%. This is below the CR threshold.
              await emp.requestWithdrawal({ rawValue: convertCollateral("10") }, { from: sponsor1 });

              // Advance time to the defenseActivationPercent to see if the WDF would trigger.
              let sponsor1Positions = await emp.positions(sponsor1);
              const withdrawLiveness = empProps.withdrawLiveness.toNumber();
              let nextTime = Math.ceil(
                Number(sponsor1Positions.withdrawalRequestPassTimestamp) - withdrawLiveness * 0.5
              );
              await emp.setCurrentTime(nextTime);

              priceFeedMock.setCurrentPrice(convertPrice("1"));
              await liquidator.update();
              await liquidator.liquidatePositions();
              assert.equal(spy.callCount, 1); // There should be one log from the liquidation event of the withdrawal.

              // There should be exactly one liquidation in sponsor1's account. The liquidated collateral should be the original
              // amount of collateral minus the collateral withdrawn. 125 - 10 = 115
              let liquidationObject = (await emp.getLiquidations(sponsor1))[0];
              assert.equal(liquidationObject.sponsor, sponsor1);
              assert.equal(liquidationObject.liquidator, liquidatorBot);
              assert.equal(liquidationObject.state, LiquidationStatesEnum.PRE_DISPUTE);
              assert.equal(liquidationObject.liquidatedCollateral, convertCollateral("115"));
              assert.equal(liquidationObject.lockedCollateral, convertCollateral("125"));

              // Advance the timer to the liquidation expiry.
              const liquidationTime = liquidationObject.liquidationTime;
              const liquidationLiveness = 1000;
              await emp.setCurrentTime(Number(liquidationTime) + liquidationLiveness);

              // Now that the liquidation has expired, the liquidator can withdraw rewards.
              const collateralPreWithdraw = await collateralToken.balanceOf(liquidatorBot);
              await liquidator.update();
              await liquidator.withdrawRewards();
              assert.equal(spy.callCount, 2); // 1 new info level events should be sent at the conclusion of the withdrawal. total 2.

              // Liquidator should have their collateral increased by Sponsor1's collateral.
              const collateralPostWithdraw = await collateralToken.balanceOf(liquidatorBot);
              assert.equal(
                toBN(collateralPreWithdraw)
                  .add(toBN(convertCollateral("125")))
                  .toString(),
                collateralPostWithdraw.toString()
              );

              // Liquidation data should have been deleted.
              assert.deepStrictEqual(
                (await emp.getLiquidations(sponsor1))[0].state,
                LiquidationStatesEnum.UNINITIALIZED
              );

              // The other two positions should not have any liquidations associated with them.
              assert.deepStrictEqual(await emp.getLiquidations(sponsor2), []);
            }
          );
          versionedIt(["any"])("should trigger and only submit the emp minimum position", async () => {
            liquidatorConfig = {
              ...liquidatorConfig,
              // entire fund dedicated to strategy
              whaleDefenseFundWei: convertSynthetic("90"),
              // will extend even if withdraw progress is 0% (typically this would be set to 50% +)
              defenseActivationPercent: 0
            };
            const liquidator = new Liquidator({
              logger: spyLogger,
              expiringMultiPartyClient: empClient,
              gasEstimator,
              votingContract: mockOracle.contract,
              syntheticToken: syntheticToken.contract,
              priceFeed: priceFeedMock,
              account: accounts[0],
              empProps,
              liquidatorConfig
            });
            // sponsor1 creates a position with 120 units of collateral, creating 100 synthetic tokens.
>>>>>>> 46a3f385
            await emp.create(
              { rawValue: convertCollateral("120") },
              { rawValue: convertSynthetic("100") },
              { from: sponsor1 }
            );

            // liquidatorBot creates a position to have synthetic tokens to pay off debt upon liquidation.
            // does not have enough to liquidate entire position
            await emp.create(
<<<<<<< HEAD
              { rawValue: convertCollateral("118") },
=======
              { rawValue: convertCollateral("1000") },
              { rawValue: convertSynthetic("90") },
              { from: liquidatorBot }
            );

            // Start with a mocked price of 1 usd per token.
            // This puts both sponsors over collateralized so no liquidations should occur.
            priceFeedMock.setCurrentPrice(convertPrice("1"));
            // sponsor withdraws below collat ratio
            await emp.requestWithdrawal({ rawValue: convertCollateral("10") }, { from: sponsor1 });
            await liquidator.update();
            await liquidator.liquidatePositions();

            // There should be exactly one liquidation in sponsor1's account. The liquidated collateral should be the original
            // amount of collateral minus the collateral withdrawn. 120 - 10 = 110
            let liquidationObject = (await emp.getLiquidations(sponsor1))[0];
            assert.equal(liquidationObject.sponsor, sponsor1);
            assert.equal(liquidationObject.liquidator, liquidatorBot);
            assert.equal(liquidationObject.state, LiquidationStatesEnum.PRE_DISPUTE);
            // minimum liquidation size / outstanding tokens * (outstanding collateral - withdraw amount)
            // 5 / 100 * ( 120 -10) = 5.5
            assert.equal(liquidationObject.liquidatedCollateral, convertCollateral("5.5"));
            // minimum liquidation size / outstanding tokens * outstading collateral
            // 5 / 100 * 120 = 6
            assert.equal(liquidationObject.lockedCollateral, convertCollateral("6"));
          });
          versionedIt(["any"])("trigger multiple extensions and finally full liquidation", async () => {
            liquidatorConfig = {
              ...liquidatorConfig,
              // entire fund dedicated to strategy, allows 3 extensions
              whaleDefenseFundWei: toBN(empProps.minSponsorSize)
                .mul(toBN(10))
                .toString(),
              // will extend even if withdraw progress is 80% complete
              defenseActivationPercent: 80
            };
            const withdrawLiveness = empProps.withdrawLiveness.toNumber();
            const liquidator = new Liquidator({
              logger: spyLogger,
              expiringMultiPartyClient: empClient,
              gasEstimator,
              votingContract: mockOracle.contract,
              syntheticToken: syntheticToken.contract,
              priceFeed: priceFeedMock,
              account: accounts[0],
              empProps,
              liquidatorConfig
            });
            await emp.create(
              { rawValue: convertCollateral("120") },
              { rawValue: convertSynthetic("100") },
              { from: sponsor1 }
            );
            await emp.create(
              { rawValue: convertCollateral("120") },
>>>>>>> 46a3f385
              { rawValue: convertSynthetic("100") },
              { from: sponsor2 }
            );
            // we have enough to fully liquidate one, then we have to extend the other
            // wdf is 50, leaving 50 after first liquidation (200-100-50)
            await emp.create(
              { rawValue: convertCollateral("1000") },
              { rawValue: convertSynthetic("200") },
              { from: liquidatorBot }
            );

<<<<<<< HEAD
            // Next, assume that the price feed has moved such that both sponsors are technically undercollateralized.
            // However, the price threshold provides just enough buffer for sponsor2 to avoid liquidation.
            // Numerically: (tokens_outstanding * price * coltReq * (1-crThreshold) > debt)
            // must hold for correctly collateralized positions. If the price feed is 1 USD, then
            // there must be more than (100 * 1 * 1.2 * 0.98 = 117.6) collateral in the position.
            // Note that without the price threshold, the minimum collateral would be (100 * 1 * 1.2 = 120), which
            // would make both sponsors undercollateralized. Because of the price threshold setting, the bot should only
            // liquidate sponsor1.
            // Sponsor1: 100 * 1 * 1.2 * 0.98 > 115 [undercollateralized]
            // Sponsor1: 100 * 1 * 1.2 * 0.98 < 118 [sufficiently collateralized]
            // Sponsor2: 100 * 1 * 1.2 > 118 [would be undercollateralized w/o threshold]

            priceFeedMock.setCurrentPrice(convertPrice("1"));
            await liquidator.update();
            await liquidator.liquidatePositions();
            assert.equal(spy.callCount, 1); // 1 info level events should be sent at the conclusion of the 1 liquidation.

            // Sponsor1 should be in a liquidation state with the bot as the liquidator.
            let liquidationObject = (await emp.getLiquidations(sponsor1))[0];
            assert.equal(liquidationObject.sponsor, sponsor1);
            assert.equal(liquidationObject.liquidator, liquidatorBot);
            assert.equal(liquidationObject.state, LiquidationStatesEnum.PRE_DISPUTE);
            assert.equal(liquidationObject.liquidatedCollateral, convertCollateral("115"));

            // Sponsor1 should have zero collateral left in their position from the liquidation.
            assert.equal((await emp.getCollateral(sponsor1)).rawValue, 0);

            // Sponsor2 should have all their collateral left and no liquidations.
            assert.deepStrictEqual(await emp.getLiquidations(sponsor2), []);
            assert.equal((await emp.getCollateral(sponsor2)).rawValue, convertCollateral("118"));
          });
          versionedIt([{ contractType: "any", contractVersion: "any" }])(
            "Cannot set invalid alerting overrides",
            async function() {
              let errorThrown;
              try {
                // Create an invalid log level override. This should be rejected.
                liquidatorConfig = {
                  ...liquidatorConfig,
                  logOverrides: { positionLiquidated: "not a valid log level" }
                };
                liquidator = new Liquidator({
                  logger: spyLogger,
                  expiringMultiPartyClient: empClient,
                  gasEstimator,
                  votingContract: mockOracle.contract,
                  syntheticToken: syntheticToken.contract,
                  priceFeed: priceFeedMock,
                  account: accounts[0],
                  empProps,
                  liquidatorConfig
                });
                errorThrown = false;
              } catch (err) {
                errorThrown = true;
              }
              assert.isTrue(errorThrown);
            }
          );
          versionedIt([{ contractType: "any", contractVersion: "any" }])(
            "amount-to-liquidate > min-sponsor-tokens, but bot balance is too low to send liquidation",
            async function() {
              // We'll attempt to liquidate 10 tokens, but we will only have enough balance to complete the first liquidation.
              const amountToLiquidate = toWei("10");

              await emp.create(
                { rawValue: convertCollateral("100") },
                { rawValue: convertSynthetic("12") },
                { from: sponsor1 }
              );
              await emp.create(
                { rawValue: convertCollateral("100") },
                { rawValue: convertSynthetic("8") },
                { from: sponsor2 }
              );

              // liquidatorBot creates a position with enough tokens to liquidate all positions.
              await emp.create(
                { rawValue: convertCollateral("10000") },
                { rawValue: convertSynthetic("10") },
                { from: liquidatorBot }
              );

              // These positions are both undercollateralized at price of 25: 8 * 25 * 1.2 > 100.
              priceFeedMock.setCurrentPrice(convertPrice("25"));

              await liquidator.update();
              await liquidator.liquidatePositions(amountToLiquidate);

              // 2 partial liquidations. This behavior has changed slightly from previous test
              // as the liquidation amount calculator is slightly improved. Previous calculation
              // did not take into account current bot balance correctly and overestimated liquidation
              // amount causing an error.
              assert.equal(spy.callCount, 4);
              assert.equal(spyLogLevel(spy, 3), "info");
              assert.isTrue(spyLogIncludes(spy, 3, "liquidated"));
              assert.equal(spyLogLevel(spy, 2), "error");
              assert.isTrue(spyLogIncludes(spy, 2, "partial liquidation"));
              assert.equal(spyLogLevel(spy, 1), "info");
              assert.isTrue(spyLogIncludes(spy, 1, "liquidated"));
              assert.equal(spyLogLevel(spy, 0), "error");
              assert.isTrue(spyLogIncludes(spy, 0, "partial liquidation"));

              // Sponsor1 should be in a liquidation state with the bot as the liquidator. (7/12) = 58.33% of the 100 starting collateral and 7 tokens should be liquidated.
              let liquidationObject = (await emp.getLiquidations(sponsor1))[0];
              assert.equal(liquidationObject.sponsor, sponsor1);
              assert.equal(liquidationObject.liquidator, liquidatorBot);
              assert.equal(liquidationObject.state, LiquidationStatesEnum.PRE_DISPUTE);
              if (testConfig.collateralDecimals == 18) {
                assert.equal(liquidationObject.liquidatedCollateral.rawValue, convertCollateral("58.3333333333333333"));
              } else if (testConfig.collateralDecimals == 8) {
                assert.equal(liquidationObject.liquidatedCollateral.rawValue, convertCollateral("58.33333333"));
              }
              assert.equal(liquidationObject.tokensOutstanding.rawValue, convertSynthetic("7"));

              // Sponsor2 should not be in a liquidation state because the bot would have attempted to liquidate its full position of 8 tokens, but it only had remaining.

              // Sponsor1 should have some collateral and tokens left in their position from the liquidation.
              if (testConfig.collateralDecimals == 18) {
                assert.equal((await emp.getCollateral(sponsor1)).rawValue, convertCollateral("41.6666666666666667"));
              } else if (testConfig.collateralDecimals == 8) {
                assert.equal((await emp.getCollateral(sponsor1)).rawValue, convertCollateral("41.66666667"));
              }
              let positionObject = await emp.positions(sponsor1);
              assert.equal(positionObject.tokensOutstanding.rawValue, convertSynthetic("5"));

              // Sponsor2 should not have its full position left, it was partially liquidated
              // Bot has 3 tokens left after first liquidation, and this brings position
              // to just at the min sponsor size of 5.
              // (8-3)/8 = 5/8, 5/8 * 100 = 62.5
              assert.equal((await emp.getCollateral(sponsor2)).rawValue, convertCollateral("62.5"));
              positionObject = await emp.positions(sponsor2);
              assert.equal(positionObject.tokensOutstanding.rawValue, convertSynthetic("5"));
            }
          );
          describe("Partial liquidations", function() {
            versionedIt([{ contractType: "any", contractVersion: "any" }])(
              "amount-to-liquidate > min-sponsor-tokens",
              async function() {
                // We'll attempt to liquidate 6 tokens. The minimum sponsor position is 5. There are 3 different scenarios
                // we should test for, each of which we'll attempt to liquidate in one call of `liquidatePositions`.
                const amountToLiquidate = convertSynthetic("6");

                // 1. (tokens-outstanding - amount-to-liquidate) > min-sponsor-tokens, and amount-to-liquidate < tokens-outstanding
                //     - The bot will be able to liquidate its desired amount, leaving the position above the minimum token threshold.
                //     - Example: (12 - 6) > 5, new position will have 6 tokens remaining.
                await emp.create(
                  { rawValue: convertCollateral("100") },
                  { rawValue: convertSynthetic("12") },
                  { from: sponsor1 }
                );
                // 2. (tokens-outstanding - amount-to-liquidate) <= min-sponsor-tokens, and amount-to-liquidate < tokens-outstanding
                //     - The bot will NOT be able to liquidate its desired amount. It will liquidate a reduced amount and
                //       reduce the position exactly to the minimum.
                //     - Example: (8 - 6) <= 5, so instead the bot will liquidate (8 - 5) = 3 tokens to leave the position with (8 - 3) = 5 tokens remaining.
                await emp.create(
                  { rawValue: convertCollateral("100") },
                  { rawValue: convertSynthetic("8") },
                  { from: sponsor2 }
                );
                // 3. amount-to-liquidate > tokens-outstanding
                //     - The bot will liquidate the full position.
                //     - Example: 6 > 5, so the bot will liquidate 5 tokens.
                await emp.create(
                  { rawValue: convertCollateral("100") },
                  { rawValue: convertSynthetic("5") },
                  { from: sponsor3 }
                );

                // liquidatorBot creates a position with enough tokens to liquidate all positions.
                await emp.create(
                  { rawValue: convertCollateral("10000") },
                  { rawValue: convertSynthetic("50") },
                  { from: liquidatorBot }
                );

                // Next, assume the price feed given to the liquidator has moved such that the sponsors
                // are all now undercollateralized. The liquidator bot should correctly identify this and liquidate the positions.
                // A price of 25 USD per token will make all positions undercollateralized.
                // Numerically debt * price * coltReq > debt for collateralized position.
                // Sponsor1: 12 * 25 * 1.2 > 100
                // Sponsor2: 8 * 25 * 1.2 > 100
                // Sponsor3: 5 * 25 * 1.2 > 100
                priceFeedMock.setCurrentPrice(convertPrice("25"));

                await liquidator.update();
                await liquidator.liquidatePositions(amountToLiquidate);

                // Check logs are emitted correctly. Partial liquidations should emit an "error"-level alert before a normal liquidation "info"-level alert.
                assert.equal(spy.callCount, 5); // 3 info + 2 error level events should be sent at the conclusion of the 3 liquidations including 2 partials.
                assert.equal(spyLogLevel(spy, 4), "info");
                assert.isTrue(spyLogIncludes(spy, 4, "liquidated"));
                assert.equal(spyLogLevel(spy, 3), "info");
                assert.isTrue(spyLogIncludes(spy, 3, "liquidated"));
                assert.equal(spyLogLevel(spy, 2), "error");
                assert.isTrue(spyLogIncludes(spy, 2, "partial liquidation"));
                assert.equal(spyLogLevel(spy, 1), "info");
                assert.isTrue(spyLogIncludes(spy, 1, "liquidated"));
                assert.equal(spyLogLevel(spy, 0), "error");
                assert.isTrue(spyLogIncludes(spy, 0, "partial liquidation"));

                // Sponsor1 should be in a liquidation state with the bot as the liquidator. (6/12) = 50% of the 100 starting collateral and 6 tokens should be liquidated.
                let liquidationObject = (await emp.getLiquidations(sponsor1))[0];
                assert.equal(liquidationObject.sponsor, sponsor1);
                assert.equal(liquidationObject.liquidator, liquidatorBot);
                assert.equal(liquidationObject.state, LiquidationStatesEnum.PRE_DISPUTE);
                assert.equal(liquidationObject.liquidatedCollateral, convertCollateral("50"));
                assert.equal(liquidationObject.tokensOutstanding, convertSynthetic("6"));

                // Sponsor2 should be in a liquidation state with the bot as the liquidator. (3/8) = 37.5% of the 100 starting collateral and 3 tokens should be liquidated.
                liquidationObject = (await emp.getLiquidations(sponsor2))[0];
                assert.equal(liquidationObject.sponsor, sponsor2);
                assert.equal(liquidationObject.liquidator, liquidatorBot);
                assert.equal(liquidationObject.state, LiquidationStatesEnum.PRE_DISPUTE);
                assert.equal(liquidationObject.liquidatedCollateral, convertCollateral("37.5"));
                assert.equal(liquidationObject.tokensOutstanding, convertSynthetic("3"));

                // Sponsor3 should be in a liquidation state with the bot as the liquidator. (5/5) = 100% of the 100 starting collateral and 5 tokens should be liquidated.
                liquidationObject = (await emp.getLiquidations(sponsor3))[0];
                assert.equal(liquidationObject.sponsor, sponsor3);
                assert.equal(liquidationObject.liquidator, liquidatorBot);
                assert.equal(liquidationObject.state, LiquidationStatesEnum.PRE_DISPUTE);
                assert.equal(liquidationObject.liquidatedCollateral, convertCollateral("100"));
                assert.equal(liquidationObject.tokensOutstanding, convertSynthetic("5"));

                // Sponsor1 should have some collateral and tokens left in their position from the liquidation.
                assert.equal((await emp.getCollateral(sponsor1)).rawValue, convertCollateral("50"));
                let positionObject = await emp.positions(sponsor1);
                assert.equal(positionObject.tokensOutstanding.rawValue, convertSynthetic("6"));

                // Sponsor2 should have some collateral and tokens left in their position from the liquidation.
                assert.equal((await emp.getCollateral(sponsor2)).rawValue, convertCollateral("62.5"));
                positionObject = await emp.positions(sponsor2);
                assert.equal(positionObject.tokensOutstanding.rawValue, convertSynthetic("5"));

                // Sponsor3 should not have a position remaining.
                assert.equal((await emp.getCollateral(sponsor3)).rawValue, 0);
              }
            );

            versionedIt([{ contractType: "any", contractVersion: "any" }])(
              "amount-to-liquidate < min-sponsor-tokens",
              async function() {
                // We'll attempt to liquidate 4 tokens. The minimum sponsor position is 5. There are 3 different scenarios
                // we should test for, each of which we'll attempt to liquidate in one call of `liquidatePositions`.
                const amountToLiquidate = convertSynthetic("4");

                // 1. (tokens-outstanding - amount-to-liquidate) > min-sponsor-tokens, and amount-to-liquidate < tokens-outstanding.
                //     - The bot will be able to liquidate its desired amount, leaving the position above the minimum token threshold.
                //     - Example: (12 - 4) > 5, new position will have 8 tokens remaining.
                await emp.create(
                  { rawValue: convertCollateral("100") },
                  { rawValue: convertSynthetic("12") },
                  { from: sponsor1 }
                );
                // 2. (tokens-outstanding - amount-to-liquidate) < min-sponsor-tokens, and amount-to-liquidate < tokens-outstanding.
                //     - The bot will NOT be able to liquidate its desired amount. It will liquidate a reduced amount and
                //       reduce the position exactly to the minimum.
                //     - Example: (8 - 4) <= 5, so instead the bot will liquidate (8 - 5) = 3 tokens to leave the position with (8 - 3) = 5 tokens remaining.
                await emp.create(
                  { rawValue: convertCollateral("100") },
                  { rawValue: convertSynthetic("8") },
                  { from: sponsor2 }
                );
                // 3. amount-to-liquidate < tokens-outstanding, and amount-to-liquidate < min-sponsor-tokens.
                //     - The bot does not have enough balance to send a full liquidation, and partials are not allowed since 5 >= 5.
                await emp.create(
                  { rawValue: convertCollateral("100") },
                  { rawValue: convertSynthetic("5") },
                  { from: sponsor3 }
                );

                // liquidatorBot creates a position with enough tokens to liquidate all positions.
                await emp.create(
                  { rawValue: convertCollateral("10000") },
                  { rawValue: convertSynthetic("50") },
                  { from: liquidatorBot }
                );

                // Next, assume the price feed given to the liquidator has moved such that the sponsors
                // are all now undercollateralized. The liquidator bot should correctly identify this and liquidate the positions.
                // A price of 25 USD per token will make all positions undercollateralized.
                // Numerically debt * price * coltReq > debt for collateralized position.
                // Sponsor1: 12 * 25 * 1.2 > 100
                // Sponsor2: 8 * 25 * 1.2 > 100
                // Sponsor3: 5 * 25 * 1.2 > 100
                priceFeedMock.setCurrentPrice(convertPrice("25"));

                await liquidator.update();
                await liquidator.liquidatePositions(amountToLiquidate);
                assert.equal(spy.callCount, 5); // 2 info + 3 error level events should be sent at the conclusion of the 2 successful, 2 partial, and 1 failed liquidations.
                assert.equal(spy.getCall(-1).lastArg.tokensToLiquidate, "0");

                // Check logs are emitted correctly. Partial liquidations should emit an "error"-level alert before a normal liquidation "info"-level alert.
                assert.equal(spy.callCount, 5); // 2 info + 3 error level events should be sent at the conclusion of the 2 liquidations, including 2 partials, and 1 failed attempt to liquidate 0 tokens.
                assert.equal(spyLogLevel(spy, 4), "error");
                assert.isTrue(spyLogIncludes(spy, 4, "minimum"));
                assert.equal(spyLogLevel(spy, 3), "info");
                assert.isTrue(spyLogIncludes(spy, 3, "liquidated"));
                assert.equal(spyLogLevel(spy, 2), "error");
                assert.isTrue(spyLogIncludes(spy, 2, "partial liquidation"));
                assert.equal(spyLogLevel(spy, 1), "info");
                assert.isTrue(spyLogIncludes(spy, 1, "liquidated"));
                assert.equal(spyLogLevel(spy, 0), "error");
                assert.isTrue(spyLogIncludes(spy, 0, "partial liquidation"));

                // Sponsor1 should be in a liquidation state with the bot as the liquidator. (4/12) = 33.33% of the 100 starting collateral and 6 tokens should be liquidated.
                let liquidationObject = (await emp.getLiquidations(sponsor1))[0];
                assert.equal(liquidationObject.sponsor, sponsor1);
                assert.equal(liquidationObject.liquidator, liquidatorBot);
                assert.equal(liquidationObject.state, LiquidationStatesEnum.PRE_DISPUTE);
                // Dont know how to generalize this check for multi decimal paradigms
                if (testConfig.collateralDecimals == 18) {
                  assert.equal(
                    liquidationObject.liquidatedCollateral.rawValue,
                    convertCollateral("33.3333333333333333")
                  );
                } else if (testConfig.collateralDecimals == 8) {
                  assert.equal(liquidationObject.liquidatedCollateral.rawValue, convertCollateral("33.33333333"));
                }
                assert.equal(liquidationObject.tokensOutstanding.rawValue, convertSynthetic("4"));

                // Sponsor2 should be in a liquidation state with the bot as the liquidator. (3/8) = 37.5% of the 100 starting collateral and 3 tokens should be liquidated.
                liquidationObject = (await emp.getLiquidations(sponsor2))[0];
                assert.equal(liquidationObject.sponsor, sponsor2);
                assert.equal(liquidationObject.liquidator, liquidatorBot);
                assert.equal(liquidationObject.state, LiquidationStatesEnum.PRE_DISPUTE);
                assert.equal(liquidationObject.liquidatedCollateral.rawValue, convertCollateral("37.5"));
                assert.equal(liquidationObject.tokensOutstanding.rawValue, convertSynthetic("3"));

                // Sponsor3 should not have been liquidated.

                // Sponsor1 should have some collateral and tokens left in their position from the liquidation.
                // Dont know how to generalize this check for multi decimal paradigms
                if (testConfig.collateralDecimals == 18) {
                  assert.equal((await emp.getCollateral(sponsor1)).rawValue, convertCollateral("66.6666666666666667"));
                } else if (testConfig.collateralDecimals == 8) {
                  assert.equal((await emp.getCollateral(sponsor1)).rawValue, convertCollateral("66.66666667"));
                }
                let positionObject = await emp.positions(sponsor1);
                assert.equal(positionObject.tokensOutstanding.rawValue, convertSynthetic("8"));

                // Sponsor2 should have some collateral and tokens left in their position from the liquidation.
                assert.equal((await emp.getCollateral(sponsor2)).rawValue, convertCollateral("62.5"));
                positionObject = await emp.positions(sponsor2);
                assert.equal(positionObject.tokensOutstanding.rawValue, convertSynthetic("5"));

                // Sponsor3 should have its full position remaining.
                assert.equal((await emp.getCollateral(sponsor3)).rawValue, convertCollateral("100"));
                positionObject = await emp.positions(sponsor3);
                assert.equal(positionObject.tokensOutstanding.rawValue, convertSynthetic("5"));
              }
            );

            versionedIt([{ contractType: "any", contractVersion: "any" }])(
              "Overriding threshold correctly effects generated logs",
              async function() {
                // Liquidation events normally are `info` level. This override should change the value to `warn` which can be
                // validated after the log is generated.
                liquidatorConfig = { ...liquidatorConfig, logOverrides: { positionLiquidated: "warn" } };
                liquidator = new Liquidator({
                  logger: spyLogger,
                  expiringMultiPartyClient: empClient,
                  gasEstimator,
                  votingContract: mockOracle.contract,
                  syntheticToken: syntheticToken.contract,
                  priceFeed: priceFeedMock,
                  account: accounts[0],
                  empProps,
                  liquidatorConfig
                });

                // sponsor1 creates a position with 115 units of collateral, creating 100 synthetic tokens.
                await emp.create(
                  { rawValue: convertCollateral("115") },
                  { rawValue: convertSynthetic("100") },
                  { from: sponsor1 }
                );

                // sponsor2 creates a position with 125 units of collateral, creating 100 synthetic tokens.
                await emp.create(
                  { rawValue: convertCollateral("125") },
                  { rawValue: convertSynthetic("100") },
                  { from: sponsor2 }
                );

                // liquidatorBot creates a position to have synthetic tokens to pay off debt upon liquidation.
                await emp.create(
                  { rawValue: convertCollateral("1000") },
                  { rawValue: convertSynthetic("500") },
                  { from: liquidatorBot }
                );

                priceFeedMock.setCurrentPrice(convertPrice("1"));
                assert.equal(spy.callCount, 0); // No log events before liquidation query
                await liquidator.update();
                await liquidator.liquidatePositions();
                assert.equal(spy.callCount, 1); // 1 log events after liquidation query.
                assert.equal(lastSpyLogLevel(spy), "warn"); // most recent log level should be "warn"
              }
            );

            versionedIt([{ contractType: "any", contractVersion: "any" }])(
              "Can correctly override price feed input",
              async function() {
                // sponsor1 creates a position with 115 units of collateral, creating 100 synthetic tokens.
                await emp.create(
                  { rawValue: convertCollateral("115") },
                  { rawValue: convertSynthetic("100") },
                  { from: sponsor1 }
                );

                // sponsor2 creates a position with 125 units of collateral, creating 100 synthetic tokens.
                await emp.create(
                  { rawValue: convertCollateral("125") },
                  { rawValue: convertSynthetic("100") },
                  { from: sponsor2 }
                );

                // liquidatorBot creates a position to have synthetic tokens to pay off debt upon liquidation.
                await emp.create(
                  { rawValue: convertCollateral("1000") },
                  { rawValue: convertSynthetic("500") },
                  { from: liquidatorBot }
                );

                // specify an override price of 0.5e18.
                liquidatorOverridePrice = convertPrice("0.5");
                // At a price point of 1 sponsor 1 is undercollateralized and sponsor 2 is overcollateralized. However, there
                // is an override price present at 0.5. At this price point neither position is undercollateralized and so
                // there should be no liquidation events generated from the liquidation call.
                priceFeedMock.setCurrentPrice(convertPrice("1"));
                assert.equal(spy.callCount, 0); // No log events before liquidation query

                // Next, call the `liquidatePositions` function with the override price. The `null` param is for
                // `maxTokensToLiquidateWei` which null will attempt to liquidate the full position, if undercollateralized.
                await liquidator.update();
                await liquidator.liquidatePositions(null, liquidatorOverridePrice);
                assert.equal(spy.callCount, 0); // still no liquidation events generated as price override is set to 0.5.

                let liquidationObject = await emp.getLiquidations(sponsor1);
                // There should be no liquidation's created.
                assert.equal(liquidationObject.length, 0);

                // Specifying a new override price that places one of the positions undercollateralized should initiate a liquidation.
                // This should again be independent of the price feed.
                priceFeedMock.setCurrentPrice(convertPrice("0.5")); // set the price feed to something that should not create a liquidation.

                liquidatorOverridePrice = convertPrice("1.0"); // specify an override price of 1.0e18. This should place sponsor 1 underwater.
                await liquidator.update();
                await liquidator.liquidatePositions(null, liquidatorOverridePrice);
                assert.equal(spy.callCount, 1); // This should initiate the liquidation event and so there should be 1 log.

                liquidationObject = await emp.getLiquidations(sponsor1);
                // There should be one liquidation created.
                assert.equal(liquidationObject.length, 1);
              }
            );
          });
        });
        describe("enabling withdraw defense feature", () => {
          versionedIt([{ contractType: "any", contractVersion: "any" }])("should initialize when enabled", async () => {
            liquidatorConfig = {
              ...liquidatorConfig,
              whaleDefenseFundWei: 1,
              defenseActivationPercent: 50
            };
            const liquidator = new Liquidator({
              logger: spyLogger,
              expiringMultiPartyClient: empClient,
              gasEstimator,
              votingContract: mockOracle.contract,
              syntheticToken: syntheticToken.contract,
              priceFeed: priceFeedMock,
              account: accounts[0],
              empProps,
              liquidatorConfig
            });
            assert.ok(liquidator);
          });
          versionedIt([{ contractType: "any", contractVersion: "any" }])(
            "full liquidation: should enable and not affect existing logic if not triggered",
            async () => {
              // In this test, the liquidator sets its `whaleDefenseFundWei` to a trivially small value.
              // Recall that the amount of capital available to the liquidator is: `tokenBalance - whaleDefenseFundWei`,
              // so by setting `whaleDefenseFundWei = 1 wei`, we make the liquidator's entire `tokenBalance` available
              // to it. So in this test, the WDF is not triggered because the liquidator has enough available capital
              // to liquidate a full position.
              liquidatorConfig = {
                ...liquidatorConfig,
                whaleDefenseFundWei: 1,
                defenseActivationPercent: 50
              };
              const liquidator = new Liquidator({
                logger: spyLogger,
                expiringMultiPartyClient: empClient,
                gasEstimator,
                votingContract: mockOracle.contract,
                syntheticToken: syntheticToken.contract,
                priceFeed: priceFeedMock,
                account: accounts[0],
                empProps,
                liquidatorConfig
              });
              // sponsor1 creates a position with 125 units of collateral, creating 100 synthetic tokens.
              await emp.create(
                { rawValue: convertCollateral("125") },
                { rawValue: convertSynthetic("100") },
                { from: sponsor1 }
              );

              // sponsor2 creates a position with 150 units of collateral, creating 100 synthetic tokens.
              await emp.create(
                { rawValue: convertCollateral("150") },
                { rawValue: convertSynthetic("100") },
                { from: sponsor2 }
              );

              // liquidatorBot creates a position to have synthetic tokens to pay off debt upon liquidation.
              await emp.create(
                { rawValue: convertCollateral("1000") },
                { rawValue: convertSynthetic("500") },
                { from: liquidatorBot }
              );

              // Start with a mocked price of 1 usd per token.
              // This puts both sponsors over collateralized so no liquidations should occur.
              priceFeedMock.setCurrentPrice(convertPrice("1"));
              await liquidator.update();
              await liquidator.liquidatePositions();
              assert.equal(spy.callCount, 0); // No info level logs should be sent.

              // There should be no liquidations created from any sponsor account
              assert.deepStrictEqual(await emp.getLiquidations(sponsor1), []);
              assert.deepStrictEqual(await emp.getLiquidations(sponsor2), []);

              // Both token sponsors should still have their positions with full collateral.
              assert.equal((await emp.getCollateral(sponsor1)).rawValue, convertCollateral("125"));
              assert.equal((await emp.getCollateral(sponsor2)).rawValue, convertCollateral("150"));

              // If sponsor1 requests a withdrawal of any amount of collateral above 5 units at the given price of 1 usd per token
              // their remaining position becomes undercollateralized. Say they request to withdraw 10 units of collateral.
              // This places their position with a CR of: 115 / (100 * 1) * 100 = 115%. This is below the CR threshold.
              await emp.requestWithdrawal({ rawValue: convertCollateral("10") }, { from: sponsor1 });

              // Advance time to the defenseActivationPercent to see if the WDF would trigger.
              let sponsor1Positions = await emp.positions(sponsor1);
              const withdrawLiveness = empProps.withdrawLiveness.toNumber();
              let nextTime = Math.ceil(
                Number(sponsor1Positions.withdrawalRequestPassTimestamp) - withdrawLiveness * 0.5
              );
              await emp.setCurrentTime(nextTime);

              priceFeedMock.setCurrentPrice(convertPrice("1"));
              await liquidator.update();
              await liquidator.liquidatePositions();
              assert.equal(spy.callCount, 1); // There should be one log from the liquidation event of the withdrawal.

              // There should be exactly one liquidation in sponsor1's account. The liquidated collateral should be the original
              // amount of collateral minus the collateral withdrawn. 125 - 10 = 115
              let liquidationObject = (await emp.getLiquidations(sponsor1))[0];
              assert.equal(liquidationObject.sponsor, sponsor1);
              assert.equal(liquidationObject.liquidator, liquidatorBot);
              assert.equal(liquidationObject.state, LiquidationStatesEnum.PRE_DISPUTE);
              assert.equal(liquidationObject.liquidatedCollateral, convertCollateral("115"));
              assert.equal(liquidationObject.lockedCollateral, convertCollateral("125"));

              // Advance the timer to the liquidation expiry.
              const liquidationTime = liquidationObject.liquidationTime;
              const liquidationLiveness = 1000;
              await emp.setCurrentTime(Number(liquidationTime) + liquidationLiveness);

              // Now that the liquidation has expired, the liquidator can withdraw rewards.
              const collateralPreWithdraw = await collateralToken.balanceOf(liquidatorBot);
              await liquidator.update();
              await liquidator.withdrawRewards();
              assert.equal(spy.callCount, 2); // 1 new info level events should be sent at the conclusion of the withdrawal. total 2.

              // Liquidator should have their collateral increased by Sponsor1's collateral.
              const collateralPostWithdraw = await collateralToken.balanceOf(liquidatorBot);
              assert.equal(
                toBN(collateralPreWithdraw)
                  .add(toBN(convertCollateral("125")))
                  .toString(),
                collateralPostWithdraw.toString()
              );

              // Liquidation data should have been deleted.
              assert.deepStrictEqual(
                (await emp.getLiquidations(sponsor1))[0].state,
                LiquidationStatesEnum.UNINITIALIZED
              );

              // The other two positions should not have any liquidations associated with them.
              assert.deepStrictEqual(await emp.getLiquidations(sponsor2), []);
            }
          );
          versionedIt([{ contractType: "any", contractVersion: "any" }])(
            "should trigger and only submit the emp minimum position",
            async () => {
              liquidatorConfig = {
                ...liquidatorConfig,
                // entire fund dedicated to strategy
                whaleDefenseFundWei: convertSynthetic("90"),
                // will extend even if withdraw progress is 0% (typically this would be set to 50% +)
                defenseActivationPercent: 0
              };
              const liquidator = new Liquidator({
                logger: spyLogger,
                expiringMultiPartyClient: empClient,
                gasEstimator,
                votingContract: mockOracle.contract,
                syntheticToken: syntheticToken.contract,
                priceFeed: priceFeedMock,
                account: accounts[0],
                empProps,
                liquidatorConfig
              });
              // sponsor1 creates a position with 120 units of collateral, creating 100 synthetic tokens.
              await emp.create(
                { rawValue: convertCollateral("120") },
                { rawValue: convertSynthetic("100") },
                { from: sponsor1 }
              );

              // liquidatorBot creates a position to have synthetic tokens to pay off debt upon liquidation.
              // does not have enough to liquidate entire position
              await emp.create(
                { rawValue: convertCollateral("1000") },
                { rawValue: convertSynthetic("90") },
                { from: liquidatorBot }
              );

              // Start with a mocked price of 1 usd per token.
              // This puts both sponsors over collateralized so no liquidations should occur.
              priceFeedMock.setCurrentPrice(convertPrice("1"));
              // sponsor withdraws below collat ratio
              await emp.requestWithdrawal({ rawValue: convertCollateral("10") }, { from: sponsor1 });
              await liquidator.update();
              await liquidator.liquidatePositions();

              // There should be exactly one liquidation in sponsor1's account. The liquidated collateral should be the original
              // amount of collateral minus the collateral withdrawn. 120 - 10 = 110
              let liquidationObject = (await emp.getLiquidations(sponsor1))[0];
              assert.equal(liquidationObject.sponsor, sponsor1);
              assert.equal(liquidationObject.liquidator, liquidatorBot);
              assert.equal(liquidationObject.state, LiquidationStatesEnum.PRE_DISPUTE);
              // minimum liquidation size / outstanding tokens * (outstanding collateral - withdraw amount)
              // 5 / 100 * ( 120 -10) = 5.5
              assert.equal(liquidationObject.liquidatedCollateral, convertCollateral("5.5"));
              // minimum liquidation size / outstanding tokens * outstading collateral
              // 5 / 100 * 120 = 6
              assert.equal(liquidationObject.lockedCollateral, convertCollateral("6"));
            }
          );
          versionedIt([{ contractType: "any", contractVersion: "any" }])(
            "trigger multiple extensions and finally full liquidation",
            async () => {
              liquidatorConfig = {
                ...liquidatorConfig,
                // entire fund dedicated to strategy, allows 3 extensions
                whaleDefenseFundWei: toBN(empProps.minSponsorSize)
                  .mul(toBN(10))
                  .toString(),
                // will extend even if withdraw progress is 80% complete
                defenseActivationPercent: 80
              };
              const withdrawLiveness = empProps.withdrawLiveness.toNumber();
              const liquidator = new Liquidator({
                logger: spyLogger,
                expiringMultiPartyClient: empClient,
                gasEstimator,
                votingContract: mockOracle.contract,
                syntheticToken: syntheticToken.contract,
                priceFeed: priceFeedMock,
                account: accounts[0],
                empProps,
                liquidatorConfig
              });
              await emp.create(
                { rawValue: convertCollateral("120") },
                { rawValue: convertSynthetic("100") },
                { from: sponsor1 }
              );
              await emp.create(
                { rawValue: convertCollateral("120") },
                { rawValue: convertSynthetic("100") },
                { from: sponsor2 }
              );
              // we have enough to fully liquidate one, then we have to extend the other
              // wdf is 50, leaving 50 after first liquidation (200-100-50)
              await emp.create(
                { rawValue: convertCollateral("1000") },
                { rawValue: convertSynthetic("200") },
                { from: liquidatorBot }
              );

              // Start with a mocked price of 1 usd per token.
              // This puts both sponsors over collateralized so no liquidations should occur.
              priceFeedMock.setCurrentPrice(convertPrice("1"));

              // both sponsors under collateralized
              await emp.requestWithdrawal({ rawValue: convertCollateral("10") }, { from: sponsor1 });
              await emp.requestWithdrawal({ rawValue: convertCollateral("10") }, { from: sponsor2 });

              await liquidator.update();
              await liquidator.liquidatePositions();

              let [sponsor1Liquidation, sponsor2Liquidation] = [
                (await emp.getLiquidations(sponsor1))[0],
                (await emp.getLiquidations(sponsor2))[0]
              ];
              let sponsor2Positions = await emp.positions(sponsor2);

              assert.equal(sponsor1Liquidation.liquidatedCollateral, convertCollateral("110"));
              // 120 - 10 / 2 (half tokens liquidated)
              assert.equal(sponsor2Liquidation.liquidatedCollateral, convertCollateral("55"));

              // advance time to 50% of withdraw. This should not trigger extension until 80%
              let nextTime = Math.ceil(
                Number(sponsor2Positions.withdrawalRequestPassTimestamp) - withdrawLiveness * 0.5
              );

              await emp.setCurrentTime(nextTime);
              // running again, should have no change
              await liquidator.update();
              await liquidator.liquidatePositions();

              let sponsor2Liquidations = await emp.getLiquidations(sponsor2);
              sponsor2Positions = await emp.positions(sponsor2);
              // no new liquidations
              assert.equal(sponsor2Liquidations.length, 1);

              nextTime = Math.ceil(Number(sponsor2Positions.withdrawalRequestPassTimestamp) - withdrawLiveness * 0.2);

              await emp.setCurrentTime(nextTime);
              // running again, should have another liquidation
              await liquidator.update();
              await liquidator.liquidatePositions();

              sponsor2Liquidations = await emp.getLiquidations(sponsor2);
              sponsor2Positions = await emp.positions(sponsor2);
              assert.equal(sponsor2Liquidations.length, 2);
              // min collateral for min liquidation
              assert.equal(sponsor2Liquidations[1].liquidatedCollateral.rawValue, convertCollateral("5.5"));
              // show position has been extended
              assert.equal(
                sponsor2Positions.withdrawalRequestPassTimestamp.toNumber(),
                Number(sponsor2Liquidations[1].liquidationTime) + Number(withdrawLiveness)
              );

              // another extension
              // advance time to 80% of liquidation
              nextTime = Math.ceil(Number(sponsor2Positions.withdrawalRequestPassTimestamp) - withdrawLiveness * 0.2);
              await emp.setCurrentTime(nextTime);
              // running again, should have another liquidation
              await liquidator.update();
              await liquidator.liquidatePositions();

              sponsor2Liquidations = await emp.getLiquidations(sponsor2);
              sponsor2Positions = await emp.positions(sponsor2);

              // show a third liquidation has been added
              assert.equal(sponsor2Liquidations.length, 3);

              // finally allow full liquidation by adding more tokens to bot
              await emp.create(
                { rawValue: convertCollateral("1000") },
                { rawValue: convertSynthetic("200") },
                { from: liquidatorBot }
              );

              await liquidator.update();
              await liquidator.liquidatePositions();

              sponsor2Liquidations = await emp.getLiquidations(sponsor2);
              sponsor2Positions = await emp.positions(sponsor2);

              // show a fourth liquidation has been added ( final liquidation)
              assert.equal(sponsor2Liquidations.length, 4);
              // show position has been fully liquidated
              assert.equal(sponsor2Positions.tokensOutstanding, "0");
            }
          );
        });
        versionedIt([{ contractType: "any", contractVersion: "any" }])(
          "logs about skipping liquidations because of the defense activation threshold are only emitted if the withdrawal took place within a specified block window",
          async () => {
            const withdrawLiveness = empProps.withdrawLiveness.toNumber();

            await emp.create(
              { rawValue: convertCollateral("120") },
              { rawValue: convertSynthetic("100") },
              { from: sponsor1 }
            );
            // we need to keep at least 50 tokens for the WDF so we can only partially liquidate sponsor1
            await emp.create(
              { rawValue: convertCollateral("1000") },
              { rawValue: convertSynthetic("100") },
              { from: liquidatorBot }
            );

            // Start with a mocked price of 1 usd per token.
            // This puts sponsor1 over collateralized so no liquidations should occur.
            priceFeedMock.setCurrentPrice(convertPrice("1"));

            // sponsor is now under collateralized
            const startingBlock = await web3.eth.getBlockNumber();
            await emp.requestWithdrawal({ rawValue: convertCollateral("10") }, { from: sponsor1 });
            const endingBlock = (await web3.eth.getBlockNumber()) + 1;

            // Create a Liquidator bot with a start and end block specified
            const liquidatorConfig = {
              // entire fund dedicated to strategy, allows 3 extensions
              whaleDefenseFundWei: toBN(empProps.minSponsorSize)
                .mul(toBN(10))
                .toString(),
              // will extend even if withdraw progress is 80% complete
              defenseActivationPercent: 80,
              startingBlock,
              endingBlock
            };
            const liquidator = new Liquidator({
              logger: spyLogger,
              expiringMultiPartyClient: empClient,
              gasEstimator,
              votingContract: mockOracle.contract,
              syntheticToken: syntheticToken.contract,
              priceFeed: priceFeedMock,
              account: accounts[0],
              empProps,
              liquidatorConfig,
              startingBlock,
              endingBlock
            });

            // First, run the liquidator with no block window specified, this should NOT emit a log
            // that the spyLogger can catch.
            await liquidator.update();
            await liquidator.liquidatePositions();

            let sponsor1Liquidation = (await emp.getLiquidations(sponsor1))[0];
            // 120 - 10 / 2 (half tokens liquidated)
            assert.equal(sponsor1Liquidation.liquidatedCollateral, convertCollateral("55"));

            // advance time to 50% of withdraw. This should not trigger extension until 80%
            let sponsor1Positions = await emp.positions(sponsor1);
            let nextTime = Math.ceil(Number(sponsor1Positions.withdrawalRequestPassTimestamp) - withdrawLiveness * 0.5);

=======
            // Start with a mocked price of 1 usd per token.
            // This puts both sponsors over collateralized so no liquidations should occur.
            priceFeedMock.setCurrentPrice(convertPrice("1"));

            // both sponsors under collateralized
            await emp.requestWithdrawal({ rawValue: convertCollateral("10") }, { from: sponsor1 });
            await emp.requestWithdrawal({ rawValue: convertCollateral("10") }, { from: sponsor2 });

            await liquidator.update();
            await liquidator.liquidatePositions();

            let [sponsor1Liquidation, sponsor2Liquidation] = [
              (await emp.getLiquidations(sponsor1))[0],
              (await emp.getLiquidations(sponsor2))[0]
            ];
            let sponsor2Positions = await emp.positions(sponsor2);

            assert.equal(sponsor1Liquidation.liquidatedCollateral, convertCollateral("110"));
            // 120 - 10 / 2 (half tokens liquidated)
            assert.equal(sponsor2Liquidation.liquidatedCollateral, convertCollateral("55"));

            // advance time to 50% of withdraw. This should not trigger extension until 80%
            let nextTime = Math.ceil(Number(sponsor2Positions.withdrawalRequestPassTimestamp) - withdrawLiveness * 0.5);

            await emp.setCurrentTime(nextTime);
            // running again, should have no change
            await liquidator.update();
            await liquidator.liquidatePositions();

            let sponsor2Liquidations = await emp.getLiquidations(sponsor2);
            sponsor2Positions = await emp.positions(sponsor2);
            // no new liquidations
            assert.equal(sponsor2Liquidations.length, 1);

            nextTime = Math.ceil(Number(sponsor2Positions.withdrawalRequestPassTimestamp) - withdrawLiveness * 0.2);

            await emp.setCurrentTime(nextTime);
            // running again, should have another liquidation
            await liquidator.update();
            await liquidator.liquidatePositions();

            sponsor2Liquidations = await emp.getLiquidations(sponsor2);
            sponsor2Positions = await emp.positions(sponsor2);
            assert.equal(sponsor2Liquidations.length, 2);
            // min collateral for min liquidation
            assert.equal(sponsor2Liquidations[1].liquidatedCollateral.rawValue, convertCollateral("5.5"));
            // show position has been extended
            assert.equal(
              sponsor2Positions.withdrawalRequestPassTimestamp.toNumber(),
              Number(sponsor2Liquidations[1].liquidationTime) + Number(withdrawLiveness)
            );

            // another extension
            // advance time to 80% of liquidation
            nextTime = Math.ceil(Number(sponsor2Positions.withdrawalRequestPassTimestamp) - withdrawLiveness * 0.2);
            await emp.setCurrentTime(nextTime);
            // running again, should have another liquidation
            await liquidator.update();
            await liquidator.liquidatePositions();

            sponsor2Liquidations = await emp.getLiquidations(sponsor2);
            sponsor2Positions = await emp.positions(sponsor2);

            // show a third liquidation has been added
            assert.equal(sponsor2Liquidations.length, 3);

            // finally allow full liquidation by adding more tokens to bot
            await emp.create(
              { rawValue: convertCollateral("1000") },
              { rawValue: convertSynthetic("200") },
              { from: liquidatorBot }
            );

            await liquidator.update();
            await liquidator.liquidatePositions();

            sponsor2Liquidations = await emp.getLiquidations(sponsor2);
            sponsor2Positions = await emp.positions(sponsor2);

            // show a fourth liquidation has been added ( final liquidation)
            assert.equal(sponsor2Liquidations.length, 4);
            // show position has been fully liquidated
            assert.equal(sponsor2Positions.tokensOutstanding, "0");
          });
        });
        versionedIt(["any"])(
          "logs about skipping liquidations because of the defense activation threshold are only emitted if the withdrawal took place within a specified block window",
          async () => {
            const withdrawLiveness = empProps.withdrawLiveness.toNumber();

            await emp.create(
              { rawValue: convertCollateral("120") },
              { rawValue: convertSynthetic("100") },
              { from: sponsor1 }
            );
            // we need to keep at least 50 tokens for the WDF so we can only partially liquidate sponsor1
            await emp.create(
              { rawValue: convertCollateral("1000") },
              { rawValue: convertSynthetic("100") },
              { from: liquidatorBot }
            );

            // Start with a mocked price of 1 usd per token.
            // This puts sponsor1 over collateralized so no liquidations should occur.
            priceFeedMock.setCurrentPrice(convertPrice("1"));

            // sponsor is now under collateralized
            const startingBlock = await web3.eth.getBlockNumber();
            await emp.requestWithdrawal({ rawValue: convertCollateral("10") }, { from: sponsor1 });
            const endingBlock = (await web3.eth.getBlockNumber()) + 1;

            // Create a Liquidator bot with a start and end block specified
            liquidatorConfig = {
              ...liquidatorConfig,
              // entire fund dedicated to strategy, allows 3 extensions
              whaleDefenseFundWei: toBN(empProps.minSponsorSize)
                .mul(toBN(10))
                .toString(),
              // will extend even if withdraw progress is 80% complete
              defenseActivationPercent: 80,
              startingBlock,
              endingBlock
            };
            const liquidator = new Liquidator({
              logger: spyLogger,
              expiringMultiPartyClient: empClient,
              gasEstimator,
              votingContract: mockOracle.contract,
              syntheticToken: syntheticToken.contract,
              priceFeed: priceFeedMock,
              account: accounts[0],
              empProps,
              liquidatorConfig,
              startingBlock,
              endingBlock
            });

            // First, run the liquidator with no block window specified, this should NOT emit a log
            // that the spyLogger can catch.
            await liquidator.update();
            await liquidator.liquidatePositions();

            let sponsor1Liquidation = (await emp.getLiquidations(sponsor1))[0];
            // 120 - 10 / 2 (half tokens liquidated)
            assert.equal(sponsor1Liquidation.liquidatedCollateral, convertCollateral("55"));

            // advance time to 50% of withdraw. This should not trigger extension until 80%
            let sponsor1Positions = await emp.positions(sponsor1);
            let nextTime = Math.ceil(Number(sponsor1Positions.withdrawalRequestPassTimestamp) - withdrawLiveness * 0.5);

>>>>>>> 46a3f385
            await emp.setCurrentTime(nextTime);
            await liquidator.update();
            const startingLogLength = spy.getCalls().length;
            await liquidator.liquidatePositions();
            assert.equal((await emp.getLiquidations(sponsor1)).length, 1);
            // Logger should emit a log specific about skipping this liquidation because the defense activation
            // percent has not passed yet.
            // No other logs should be emitted.
            assert.equal(startingLogLength + 1, spy.getCalls().length);
            assert.equal(spyLogLevel(spy, -1), "info");
            assert.isTrue(
              spyLogIncludes(spy, -1, "Withdrawal liveness has not passed WDF activation threshold, skipping")
            );
          }
        );
        describe("Liquidator correctly deals with funding rates from perpetual contract", () => {
<<<<<<< HEAD
          versionedIt([{ contractType: "Perpetual", contractVersion: "latest" }])(
=======
          versionedIt(["Perpetual-latest"])(
>>>>>>> 46a3f385
            "Can correctly detect invalid withdrawals and liquidate them",
            async function() {
              // sponsor1 creates a position with 125 units of collateral, creating 100 synthetic tokens.
              await emp.create(
                { rawValue: convertCollateral("125") },
                { rawValue: convertSynthetic("100") },
                { from: sponsor1 }
              );

              // sponsor2 creates a position with 150 units of collateral, creating 100 synthetic tokens.
              await emp.create(
                { rawValue: convertCollateral("150") },
                { rawValue: convertSynthetic("100") },
                { from: sponsor2 }
              );

              // sponsor3 creates a position with 175 units of collateral, creating 100 synthetic tokens.
              await emp.create(
                { rawValue: convertCollateral("175") },
                { rawValue: convertSynthetic("100") },
                { from: sponsor3 }
              );

              // liquidatorBot creates a position to have synthetic tokens to pay off debt upon liquidation.
              await emp.create(
                { rawValue: convertCollateral("1000") },
                { rawValue: convertSynthetic("500") },
                { from: liquidatorBot }
              );

              // Start with a mocked price of 1 usd per token.
              // This puts both sponsors over collateralized so no liquidations should occur.
              priceFeedMock.setCurrentPrice(convertPrice("1"));
              await liquidator.update();
              await liquidator.liquidatePositions();
              // assert.equal(spy.callCount, 0); // No info level logs should be sent.

              // There should be no liquidations created from any sponsor account
              assert.deepStrictEqual(await emp.getLiquidations(sponsor1), []);
              assert.deepStrictEqual(await emp.getLiquidations(sponsor2), []);
              assert.deepStrictEqual(await emp.getLiquidations(sponsor3), []);

              // Both token sponsors should still have their positions with full collateral.
              assert.equal((await emp.getCollateral(sponsor1)).rawValue, convertCollateral("125"));
              assert.equal((await emp.getCollateral(sponsor2)).rawValue, convertCollateral("150"));
              assert.equal((await emp.getCollateral(sponsor3)).rawValue, convertCollateral("175"));

              // Next, introduce some funding rate. Setting the funding rate multiplier to 1.04, results in modifying
              // sponsor's debt. This becomes 100*1.04 = 104. All this debt, with a price of 1, both sponsors are
              // still correctly capatalized with sponsor1 @ 125 / (104 * 1) = 1.202 & sponsor2 @ 150 / (104 * 1) = 1.44.
              // So, if there is 150 collateral backing 105 token debt, with a collateral requirement of 1.2, then
              // the price must be <= 150 / 1.2 / 105 = 1.19. Any price above 1.19 will cause the dispute to fail.
              await _setFundingRateAndAdvanceTime(toWei("0.000004"));
              await emp.applyFundingRate();
              assert.equal((await emp.fundingRate()).cumulativeMultiplier.toString(), toWei("1.04"));

              priceFeedMock.setCurrentPrice(convertPrice("1"));
              await liquidator.update();
              await liquidator.liquidatePositions();
              assert.equal(spy.callCount, 0); // No info level logs should be sent as no liquidations yet.

              // There should be no liquidations created from any sponsor account
              assert.deepStrictEqual(await emp.getLiquidations(sponsor1), []);
              assert.deepStrictEqual(await emp.getLiquidations(sponsor2), []);
              assert.deepStrictEqual(await emp.getLiquidations(sponsor3), []);

              // Both token sponsors should still have their positions with full collateral.
              assert.equal((await emp.getCollateral(sponsor1)).rawValue, convertCollateral("125"));
              assert.equal((await emp.getCollateral(sponsor2)).rawValue, convertCollateral("150"));
              assert.equal((await emp.getCollateral(sponsor3)).rawValue, convertCollateral("175"));

              // If either the price increase, funding ratemultiplier increase or the sponsors collateral decrease they
              // will be at risk of being liquidated. Say that the funding rate has another 0.01 added to it. The cumulative
              // funding rate will then be 1.04 * (1 + 0.000001 * 1000) = 1.0504. This will place sponsor1 underwater with
              // a CR of 125 / (100 * 1.0504 * 1) = 1.19 (which is less than 1.2) and they should get liquidated by the bot.
              await _setFundingRateAndAdvanceTime(toWei("0.000001"));
              await emp.applyFundingRate();
              assert.equal((await emp.fundingRate()).cumulativeMultiplier.toString(), toWei("1.0504"));

              await liquidator.update();
              await liquidator.liquidatePositions();
              assert.equal(spy.callCount, 1); // There should be one log from the liquidation event.

              // There should be exactly one liquidation in sponsor1's account. The liquidated collateral should be the original
              // amount of collateral minus the collateral withdrawn. 125 - 10 = 115
              let liquidationObject = (await emp.getLiquidations(sponsor1))[0];
              assert.equal(liquidationObject.sponsor, sponsor1);
              assert.equal(liquidationObject.liquidator, liquidatorBot);
              assert.equal(liquidationObject.state, LiquidationStatesEnum.PRE_DISPUTE);
              assert.equal(liquidationObject.liquidatedCollateral.rawValue, convertCollateral("125"));
              assert.equal(liquidationObject.lockedCollateral.rawValue, convertCollateral("125"));

              // No other sponsors should have been liquidated
              assert.deepStrictEqual(await emp.getLiquidations(sponsor2), []);
              assert.deepStrictEqual(await emp.getLiquidations(sponsor3), []);

              // Next, we can increase the price per token to force sponsor2 to become undercollateralized. At a price of 1.2
              // sponsor2 will become just undercollateralized with the current cumulative funding rate multipler. Their
              // CR can be found by: 150 / (100 * 1.0504 * 1.2) = 1.19  (which is less than 1.2). Sponsor 3 is still safe.
              priceFeedMock.setCurrentPrice(convertPrice("1.2"));
              await liquidator.update();
              await liquidator.liquidatePositions();
              assert.equal(spy.callCount, 2); // 1 new info level events should be sent at the conclusion of the second liquidation.

              liquidationObject = (await emp.getLiquidations(sponsor2))[0];
              assert.equal(liquidationObject.sponsor, sponsor2);
              assert.equal(liquidationObject.liquidator, liquidatorBot);
              assert.equal(liquidationObject.state, LiquidationStatesEnum.PRE_DISPUTE);
              assert.equal(liquidationObject.liquidatedCollateral.rawValue, convertCollateral("150"));
              assert.equal(liquidationObject.lockedCollateral.rawValue, convertCollateral("150"));

              // Sponsor3 should not have been liquidated
              assert.deepStrictEqual(await emp.getLiquidations(sponsor3), []);

              // Advance the timer to the liquidation expiry.
              const liquidationTime = liquidationObject.liquidationTime;
              await emp.setCurrentTime(Number(liquidationTime) + 1000);

              // Now that the liquidation has expired, the liquidator can withdraw rewards.
              const collateralPreWithdraw = await collateralToken.balanceOf(liquidatorBot);
              await liquidator.update();
              await liquidator.withdrawRewards();

              assert.equal(spy.callCount, 4); // 2 new info level events should be sent for withdrawing the two liquidations.

              // Liquidator should have their collateral increased by Sponsor1 + Sponsor2's collateral
              const collateralPostWithdraw = await collateralToken.balanceOf(liquidatorBot);
              assert.equal(
                toBN(collateralPreWithdraw)
                  .add(toBN(convertCollateral("125")))
                  .add(toBN(convertCollateral("150")))
                  .toString(),
                collateralPostWithdraw.toString()
              );

              // Liquidation data should have been deleted.
              assert.deepStrictEqual(
                (await emp.getLiquidations(sponsor1))[0].state,
                LiquidationStatesEnum.UNINITIALIZED
              );
              assert.deepStrictEqual(
                (await emp.getLiquidations(sponsor2))[0].state,
                LiquidationStatesEnum.UNINITIALIZED
              );

              // The other two positions should not have any liquidations associated with them.
              assert.deepStrictEqual(await emp.getLiquidations(sponsor3), []);
            }
          );
        });
      });
    }
  });
});<|MERGE_RESOLUTION|>--- conflicted
+++ resolved
@@ -36,15 +36,7 @@
   { tokenSymbol: "BTC", collateralDecimals: 8, syntheticDecimals: 8, priceFeedDecimals: 18 }
 ];
 
-<<<<<<< HEAD
 let iterationTestVersion; // store the test version between tests that is currently being tested.
-=======
-// These unit tests are re-run against the array of contract types and versions below. unit tests can choose which version
-// they support using the `versionedIt` syntax. Additional versions can be added, once an UMA release has been done.
-const SUPPORTED_CONTRACT_VERSIONS = ["ExpiringMultiParty-1.2.2", "ExpiringMultiParty-latest", "Perpetual-latest"];
-
-let currentTestIterationVersion; // store the test version between tests that is currently being tested.
->>>>>>> 46a3f385
 const startTime = "15798990420";
 
 // Common contract objects.
@@ -76,11 +68,6 @@
 let convertSynthetic;
 let convertPrice;
 
-<<<<<<< HEAD
-=======
-// Helper functions
-// TODO figure out the best pattern to refactor these into a library to make them re-usable in other tests.
->>>>>>> 46a3f385
 // Set the funding rate and advances time by 10k seconds.
 const _setFundingRateAndAdvanceTime = async fundingRate => {
   const currentTime = (await emp.getCurrentTime()).toNumber();
@@ -94,88 +81,9 @@
 // Note that a second param can be provided to make the test an `it.only` thereby ONLY running that single test, on
 // the provided version. This is very useful for debugging and writing single unit tests without having ro run all tests.
 const versionedIt = function(supportedVersions, shouldBeItOnly = false) {
-<<<<<<< HEAD
   if (shouldBeItOnly)
     return runTestForVersion(supportedVersions, SUPPORTED_CONTRACT_VERSIONS, iterationTestVersion) ? it.only : () => {};
   return runTestForVersion(supportedVersions, SUPPORTED_CONTRACT_VERSIONS, iterationTestVersion) ? it : () => {};
-=======
-  if (shouldBeItOnly) return runTestForContractVersion(supportedVersions) ? it.only : () => {};
-  return runTestForContractVersion(supportedVersions) ? it : () => {};
-};
-
-const runTestForContractVersion = function(supportedVersions) {
-  // Validate that the array of supportedVersions provided is in the SUPPORTED_CONTRACT_VERSIONS OR is any.
-  if ([...SUPPORTED_CONTRACT_VERSIONS, "any"].filter(value => supportedVersions.includes(value)).length == 0) {
-    throw new Error(
-      `Contract versioned specified ${supportedVersions} is not part of the supported contracts for this test suit`
-    );
-  }
-  // Return if the `currentTestIterationVersion` is part of the supported versions includes any. Returning true
-  // means that test will be run. Else, if returned false, the test will be skipped.
-  return supportedVersions.includes(currentTestIterationVersion) || supportedVersions.includes("any");
-};
-
-// Build a contractuor param, including the associated switching and changing logic for different versions and types.
-const _createConstructorParamsForContractVersion = async function(contractVersion, contractType) {
-  let constructorParams = {
-    expirationTimestamp: (await timer.getCurrentTime()).toNumber() + 100000,
-    withdrawalLiveness: "1000",
-    collateralAddress: collateralToken.address,
-    tokenAddress: syntheticToken.address,
-    finderAddress: finder.address,
-    priceFeedIdentifier: padRight(utf8ToHex(identifier), 64),
-    liquidationLiveness: "1000",
-    collateralRequirement: { rawValue: toWei("1.2") },
-    disputeBondPercentage: { rawValue: toWei("0.1") },
-    sponsorDisputeRewardPercentage: { rawValue: toWei("0.1") },
-    disputerDisputeRewardPercentage: { rawValue: toWei("0.1") },
-    minSponsorTokens: { rawValue: convertSynthetic("5") },
-    timerAddress: timer.address,
-    excessTokenBeneficiary: store.address,
-    financialProductLibraryAddress: ZERO_ADDRESS
-  };
-
-  if (contractVersion == "1.2.2") {
-    constructorParams.disputerDisputeRewardPct = constructorParams.disputerDisputeRewardPercentage;
-    constructorParams.sponsorDisputeRewardPct = constructorParams.sponsorDisputeRewardPercentage;
-    constructorParams.disputeBondPct = constructorParams.disputeBondPercentage;
-  }
-
-  if (contractType == "Perpetual") {
-    configStore = await getTruffleContract("ConfigStore", web3, contractVersion).new(
-      {
-        timelockLiveness: 86400, // 1 day
-        rewardRatePerSecond: { rawValue: "0" },
-        proposerBondPercentage: { rawValue: "0" },
-        maxFundingRate: { rawValue: toWei("0.00001") },
-        minFundingRate: { rawValue: toWei("-0.00001") },
-        proposalTimePastLimit: 0
-      },
-      timer.address
-    );
-
-    fundingRateIdentifier = web3.utils.utf8ToHex("TEST_FUNDING_IDENTIFIER");
-    await identifierWhitelist.addSupportedIdentifier(fundingRateIdentifier);
-    constructorParams.fundingRateIdentifier = fundingRateIdentifier;
-    constructorParams.configStoreAddress = configStore.address;
-    constructorParams.tokenScaling = { rawValue: toWei("1") };
-
-    const defaultLiveness = 7200;
-
-    optimisticOracle = await getTruffleContract("OptimisticOracle", web3, contractVersion).new(
-      defaultLiveness,
-      finder.address,
-      timer.address
-    );
-
-    await finder.changeImplementationAddress(
-      web3.utils.utf8ToHex(interfaceName.OptimisticOracle),
-      optimisticOracle.address
-    );
-  }
-
-  return constructorParams;
->>>>>>> 46a3f385
 };
 
 // allows this to be set to null without throwing.
@@ -191,7 +99,6 @@
   const liquidityProvider = accounts[5];
 
   SUPPORTED_CONTRACT_VERSIONS.forEach(function(contractVersion) {
-<<<<<<< HEAD
     // Store the contractVersion.contractVersion, type and version being tested
     iterationTestVersion = contractVersion;
 
@@ -218,29 +125,6 @@
         before(async function() {
           identifier = `${testConfig.tokenName}TEST`;
           fundingRateIdentifier = `${testConfig.tokenName}_FUNDING_IDENTIFIER`;
-=======
-    // Store the currentVersionTested, type and version being tested
-    currentTestIterationVersion = contractVersion;
-    const currentTypeTested = contractVersion.substring(0, contractVersion.indexOf("-"));
-    const currentVersionTested = contractVersion.substring(contractVersion.indexOf("-") + 1, contractVersion.length);
-
-    // Import the tested versions of contracts. note that financialContractInstance is either an emp or the perp depending
-    // on the current iteration version.
-    const financialContractInstance = getTruffleContract(currentTypeTested, web3, currentVersionTested);
-    const Finder = getTruffleContract("Finder", web3, currentVersionTested);
-    const IdentifierWhitelist = getTruffleContract("IdentifierWhitelist", web3, currentVersionTested);
-    const AddressWhitelist = getTruffleContract("AddressWhitelist", web3, currentVersionTested);
-    const MockOracle = getTruffleContract("MockOracle", web3, currentVersionTested);
-    const Token = getTruffleContract("ExpandedERC20", web3, currentVersionTested);
-    const SyntheticToken = getTruffleContract("SyntheticToken", web3, currentVersionTested);
-    const Timer = getTruffleContract("Timer", web3, currentVersionTested);
-    const Store = getTruffleContract("Store", web3, currentVersionTested);
-
-    for (let testConfig of configs) {
-      describe(`${testConfig.collateralDecimals} collateral, ${testConfig.syntheticDecimals} synthetic & ${testConfig.priceFeedDecimals} pricefeed decimals, on for smart contract version ${contractVersion}`, function() {
-        before(async function() {
-          identifier = `${testConfig.tokenName}TEST`;
->>>>>>> 46a3f385
           convertCollateral = Convert(testConfig.collateralDecimals);
           convertSynthetic = Convert(testConfig.syntheticDecimals);
           convertPrice = Convert(testConfig.priceFeedDecimals);
@@ -255,7 +139,6 @@
           await collateralToken.addMember(1, contractCreator, {
             from: contractCreator
           });
-<<<<<<< HEAD
 
           // Seed the sponsors accounts.
           await collateralToken.mint(sponsor1, convertCollateral("100000"), { from: contractCreator });
@@ -277,39 +160,12 @@
 
           await finder.changeImplementationAddress(
             utf8ToHex(interfaceName.IdentifierWhitelist),
-=======
-
-          // Seed the sponsors accounts.
-          await collateralToken.mint(sponsor1, convertCollateral("100000"), { from: contractCreator });
-          await collateralToken.mint(sponsor2, convertCollateral("100000"), { from: contractCreator });
-          await collateralToken.mint(sponsor3, convertCollateral("100000"), { from: contractCreator });
-          await collateralToken.mint(liquidityProvider, convertCollateral("1000000"), { from: contractCreator });
-
-          // seed the liquidatorBot's wallet so it can perform liquidations.
-          await collateralToken.mint(liquidatorBot, convertCollateral("100000"), { from: contractCreator });
-
-          // Create identifier whitelist and register the price tracking ticker with it.
-          identifierWhitelist = await IdentifierWhitelist.new();
-          await identifierWhitelist.addSupportedIdentifier(utf8ToHex(identifier));
-
-          finder = await Finder.new();
-          timer = await Timer.new();
-          store = await Store.new({ rawValue: "0" }, { rawValue: "0" }, timer.address);
-          await finder.changeImplementationAddress(utf8ToHex(interfaceName.Store), store.address);
-
-          await finder.changeImplementationAddress(
-            web3.utils.utf8ToHex(interfaceName.IdentifierWhitelist),
->>>>>>> 46a3f385
             identifierWhitelist.address
           );
 
           collateralWhitelist = await AddressWhitelist.new();
           await finder.changeImplementationAddress(
-<<<<<<< HEAD
             utf8ToHex(interfaceName.CollateralWhitelist),
-=======
-            web3.utils.utf8ToHex(interfaceName.CollateralWhitelist),
->>>>>>> 46a3f385
             collateralWhitelist.address
           );
           await collateralWhitelist.addToWhitelist(collateralToken.address);
@@ -321,7 +177,6 @@
             from: contractCreator
           });
           await finder.changeImplementationAddress(utf8ToHex(interfaceName.Oracle), mockOracle.address);
-<<<<<<< HEAD
 
           // Create a new synthetic token
           syntheticToken = await SyntheticToken.new("Test Synthetic Token", "SYNTH", testConfig.syntheticDecimals);
@@ -390,41 +245,6 @@
 
           spy = sinon.spy();
 
-=======
-
-          // Create a new synthetic token
-          syntheticToken = await SyntheticToken.new("Test Synthetic Token", "SYNTH", testConfig.syntheticDecimals);
-
-          const constructorParams = await _createConstructorParamsForContractVersion(
-            currentVersionTested,
-            currentTypeTested
-          );
-
-          // Deploy a new expiring multi party
-          emp = await financialContractInstance.new(constructorParams);
-          await syntheticToken.addMinter(emp.address);
-          await syntheticToken.addBurner(emp.address);
-
-          await collateralToken.approve(emp.address, convertCollateral("10000000"), { from: sponsor1 });
-          await collateralToken.approve(emp.address, convertCollateral("10000000"), { from: sponsor2 });
-          await collateralToken.approve(emp.address, convertCollateral("10000000"), { from: sponsor3 });
-          await collateralToken.approve(emp.address, convertCollateral("100000000"), { from: liquidatorBot });
-          await collateralToken.approve(emp.address, convertCollateral("100000000"), { from: liquidityProvider });
-
-          syntheticToken = await Token.at(await emp.tokenCurrency());
-          await syntheticToken.approve(emp.address, convertSynthetic("100000000"), { from: sponsor1 });
-          await syntheticToken.approve(emp.address, convertSynthetic("100000000"), { from: sponsor2 });
-          await syntheticToken.approve(emp.address, convertSynthetic("100000000"), { from: sponsor3 });
-          await syntheticToken.approve(emp.address, convertSynthetic("100000000"), { from: liquidatorBot });
-          await syntheticToken.approve(emp.address, convertSynthetic("100000000"), { from: liquidityProvider });
-
-          // If we are testing a perpetual then we need to apply the initial funding rate to start the timer.
-          await emp.setCurrentTime(startTime);
-          if (currentTypeTested == "Perpetual") await emp.applyFundingRate();
-
-          spy = sinon.spy();
-
->>>>>>> 46a3f385
           spyLogger = winston.createLogger({
             level: "info",
             transports: [new SpyTransport({ level: "info" }, { spy: spy })]
@@ -439,11 +259,7 @@
             testConfig.collateralDecimals,
             testConfig.syntheticDecimals,
             testConfig.priceFeedDecimals,
-<<<<<<< HEAD
             contractVersion.contractType
-=======
-            currentTypeTested
->>>>>>> 46a3f385
           );
           gasEstimator = new GasEstimator(spyLogger);
 
@@ -453,7 +269,6 @@
           // Create a new instance of the liquidator to test
           liquidatorConfig = {
             crThreshold: 0,
-<<<<<<< HEAD
             contractType: contractVersion.contractType,
             contractVersion: contractVersion.contractVersion
           };
@@ -466,20 +281,6 @@
             withdrawLiveness: await emp.withdrawalLiveness()
           };
 
-=======
-            contractType: currentTypeTested,
-            contractVersion: currentVersionTested
-          };
-
-          // Generate EMP properties to inform bot of important on-chain state values that we only want to query once.
-          empProps = {
-            crRatio: await emp.collateralRequirement(),
-            priceIdentifier: await emp.priceIdentifier(),
-            minSponsorSize: await emp.minSponsorTokens(),
-            withdrawLiveness: await emp.withdrawalLiveness()
-          };
-
->>>>>>> 46a3f385
           liquidator = new Liquidator({
             logger: spyLogger,
             expiringMultiPartyClient: empClient,
@@ -492,7 +293,6 @@
             liquidatorConfig
           });
         });
-<<<<<<< HEAD
         versionedIt([{ contractType: "any", contractVersion: "any" }])(
           "Can correctly detect undercollateralized positions and liquidate them",
           async function() {
@@ -684,240 +484,6 @@
 
         versionedIt([{ contractType: "any", contractVersion: "any" }])(
           "Can withdraw rewards from expired liquidations",
-=======
-        versionedIt(["any"])("Can correctly detect undercollateralized positions and liquidate them", async function() {
-          // sponsor1 creates a position with 125 units of collateral, creating 100 synthetic tokens.
-          await emp.create(
-            { rawValue: convertCollateral("125") },
-            { rawValue: convertSynthetic("100") },
-            { from: sponsor1 }
-          );
-
-          // sponsor2 creates a position with 150 units of collateral, creating 100 synthetic tokens.
-          await emp.create(
-            { rawValue: convertCollateral("150") },
-            { rawValue: convertSynthetic("100") },
-            { from: sponsor2 }
-          );
-
-          // sponsor3 creates a position with 175 units of collateral, creating 100 synthetic tokens.
-          await emp.create(
-            { rawValue: convertCollateral("175") },
-            { rawValue: convertSynthetic("100") },
-            { from: sponsor3 }
-          );
-
-          // liquidatorBot creates a position to have synthetic tokens to pay off debt upon liquidation.
-          await emp.create(
-            { rawValue: convertCollateral("1000") },
-            { rawValue: convertSynthetic("500") },
-            { from: liquidatorBot }
-          );
-
-          // Start with a mocked price of 1 usd per token.
-          // This puts both sponsors over collateralized so no liquidations should occur.
-          priceFeedMock.setCurrentPrice(convertPrice("1"));
-
-          await liquidator.update();
-          await liquidator.liquidatePositions();
-          assert.equal(spy.callCount, 0); // No info level logs should be sent.
-
-          // Both token sponsors should still have their positions with full collateral.
-          assert.equal((await emp.getCollateral(sponsor1)).rawValue, convertCollateral("125"));
-          assert.equal((await emp.getCollateral(sponsor2)).rawValue, convertCollateral("150"));
-
-          // Liquidator throws an error if the price feed returns an invalid value.
-          priceFeedMock.setCurrentPrice(convertPrice(null));
-          await liquidator.update();
-          let errorThrown = false;
-          try {
-            await liquidator.liquidatePositions();
-          } catch (error) {
-            errorThrown = true;
-          }
-          assert.isTrue(errorThrown);
-
-          // There should be no liquidations created from any sponsor account
-          assert.deepStrictEqual(await emp.getLiquidations(sponsor1), []);
-          assert.deepStrictEqual(await emp.getLiquidations(sponsor2), []);
-          assert.deepStrictEqual(await emp.getLiquidations(sponsor3), []);
-
-          // Next, assume the price feed given to the liquidator has moved such that two of the three sponsors
-          // are now undercollateralized. The liquidator bot should correctly identify this and liquidate the positions.
-          // A price of 1.3 USD per token puts sponsor1 and sponsor2 at undercollateralized while sponsor3 remains
-          // collateralized. Numerically debt * price * coltReq > debt for collateralized position.
-          // Sponsor1: 100 * 1.3 * 1.2 > 125 [undercollateralized]
-          // Sponsor2: 100 * 1.3 * 1.2 > 150 [undercollateralized]
-          // Sponsor3: 100 * 1.3 * 1.2 < 175 [sufficiently collateralized]
-
-          priceFeedMock.setCurrentPrice(convertPrice("1.3"));
-          await liquidator.update();
-          await liquidator.liquidatePositions();
-          assert.equal(spy.callCount, 2); // 2 info level events should be sent at the conclusion of the 2 liquidations.
-
-          // Sponsor1 should be in a liquidation state with the bot as the liquidator.
-          let liquidationObject = (await emp.getLiquidations(sponsor1))[0];
-          assert.equal(liquidationObject.sponsor, sponsor1);
-          assert.equal(liquidationObject.liquidator, liquidatorBot);
-          assert.equal(liquidationObject.state, LiquidationStatesEnum.PRE_DISPUTE);
-          assert.equal(liquidationObject.liquidatedCollateral, convertCollateral("125"));
-
-          // Sponsor1 should have zero collateral left in their position from the liquidation.
-          assert.equal((await emp.getCollateral(sponsor1)).rawValue, 0);
-
-          // Sponsor2 should be in a liquidation state with the bot as the liquidator.
-          liquidationObject = (await emp.getLiquidations(sponsor2))[0];
-          assert.equal(liquidationObject.sponsor, sponsor2);
-          assert.equal(liquidationObject.liquidator, liquidatorBot);
-          assert.equal(liquidationObject.state, LiquidationStatesEnum.PRE_DISPUTE);
-          assert.equal(liquidationObject.liquidatedCollateral, convertCollateral("150"));
-
-          // Sponsor2 should have zero collateral left in their position from the liquidation.
-          assert.equal((await emp.getCollateral(sponsor2)).rawValue, 0);
-
-          // Sponsor3 should have all their collateral left and no liquidations.
-          assert.deepStrictEqual(await emp.getLiquidations(sponsor3), []);
-          assert.equal((await emp.getCollateral(sponsor3)).rawValue, convertCollateral("175"));
-
-          // Another query at the same price should execute no new liquidations.
-          priceFeedMock.setCurrentPrice(convertPrice("1.3"));
-          await liquidator.update();
-          await liquidator.liquidatePositions();
-          assert.equal(spy.callCount, 2);
-        });
-        versionedIt(["any"])("Can correctly detect invalid withdrawals and liquidate them", async function() {
-          // sponsor1 creates a position with 125 units of collateral, creating 100 synthetic tokens.
-          await emp.create(
-            { rawValue: convertCollateral("125") },
-            { rawValue: convertSynthetic("100") },
-            { from: sponsor1 }
-          );
-
-          // sponsor2 creates a position with 150 units of collateral, creating 100 synthetic tokens.
-          await emp.create(
-            { rawValue: convertCollateral("150") },
-            { rawValue: convertSynthetic("100") },
-            { from: sponsor2 }
-          );
-
-          // liquidatorBot creates a position to have synthetic tokens to pay off debt upon liquidation.
-          await emp.create(
-            { rawValue: convertCollateral("1000") },
-            { rawValue: convertSynthetic("500") },
-            { from: liquidatorBot }
-          );
-
-          // Start with a mocked price of 1 usd per token.
-          // This puts both sponsors over collateralized so no liquidations should occur.
-          priceFeedMock.setCurrentPrice(convertPrice("1"));
-          await liquidator.update();
-          await liquidator.liquidatePositions();
-          // assert.equal(spy.callCount, 0); // No info level logs should be sent.
-
-          // There should be no liquidations created from any sponsor account
-          assert.deepStrictEqual(await emp.getLiquidations(sponsor1), []);
-          assert.deepStrictEqual(await emp.getLiquidations(sponsor2), []);
-
-          // Both token sponsors should still have their positions with full collateral.
-          assert.equal((await emp.getCollateral(sponsor1)).rawValue, convertCollateral("125"));
-          assert.equal((await emp.getCollateral(sponsor2)).rawValue, convertCollateral("150"));
-
-          // If sponsor1 requests a withdrawal of any amount of collateral above 5 units at the given price of 1 usd per token
-          // their remaining position becomes undercollateralized. Say they request to withdraw 10 units of collateral.
-          // This places their position with a CR of: 115 / (100 * 1) * 100 = 115%. This is below the CR threshold.
-          await emp.requestWithdrawal({ rawValue: convertCollateral("10") }, { from: sponsor1 });
-
-          priceFeedMock.setCurrentPrice(convertPrice("1"));
-          await liquidator.update();
-          await liquidator.liquidatePositions();
-          // assert.equal(spy.callCount, 1); // There should be one log from the liquidation event of the withdrawal.
-
-          // There should be exactly one liquidation in sponsor1's account. The liquidated collateral should be the original
-          // amount of collateral minus the collateral withdrawn. 125 - 10 = 115
-          let liquidationObject = (await emp.getLiquidations(sponsor1))[0];
-          assert.equal(liquidationObject.sponsor, sponsor1);
-          assert.equal(liquidationObject.liquidator, liquidatorBot);
-          assert.equal(liquidationObject.state, LiquidationStatesEnum.PRE_DISPUTE);
-          assert.equal(liquidationObject.liquidatedCollateral, convertCollateral("115"));
-          assert.equal(liquidationObject.lockedCollateral, convertCollateral("125"));
-
-          // Advance the timer to the liquidation expiry.
-          const liquidationTime = liquidationObject.liquidationTime;
-          const liquidationLiveness = 1000;
-          await emp.setCurrentTime(Number(liquidationTime) + liquidationLiveness);
-
-          // Now that the liquidation has expired, the liquidator can withdraw rewards.
-          const collateralPreWithdraw = await collateralToken.balanceOf(liquidatorBot);
-          await liquidator.update();
-          await liquidator.withdrawRewards();
-          // assert.equal(spy.callCount, 2); // 1 new info level events should be sent at the conclusion of the withdrawal. total 2.
-
-          // Liquidator should have their collateral increased by Sponsor1's collateral.
-          const collateralPostWithdraw = await collateralToken.balanceOf(liquidatorBot);
-          assert.equal(
-            toBN(collateralPreWithdraw)
-              .add(toBN(convertCollateral("125")))
-              .toString(),
-            collateralPostWithdraw.toString()
-          );
-
-          // Liquidation data should have been deleted.
-          assert.deepStrictEqual((await emp.getLiquidations(sponsor1))[0].state, LiquidationStatesEnum.UNINITIALIZED);
-
-          // The other two positions should not have any liquidations associated with them.
-          assert.deepStrictEqual(await emp.getLiquidations(sponsor2), []);
-        });
-
-        versionedIt(["any"])("Can withdraw rewards from expired liquidations", async function() {
-          // sponsor1 creates a position with 125 units of collateral, creating 100 synthetic tokens.
-          await emp.create(
-            { rawValue: convertCollateral("125") },
-            { rawValue: convertSynthetic("100") },
-            { from: sponsor1 }
-          );
-
-          // liquidatorBot creates a position to have synthetic tokens to pay off debt upon liquidation.
-          await emp.create(
-            { rawValue: convertCollateral("1000") },
-            { rawValue: convertSynthetic("500") },
-            { from: liquidatorBot }
-          );
-
-          // Next, the liquidator believes the price to be 1.3, which would make the position undercollateralized,
-          // and liquidates the position.
-          // Sponsor1: 100 * 1.3 * 1.2 > 125 [undercollateralized]
-          priceFeedMock.setCurrentPrice(convertPrice("1.3"));
-          await liquidator.update();
-          await liquidator.liquidatePositions();
-          // assert.equal(spy.callCount, 1); // 1 info level events should be sent at the conclusion of the liquidation.
-
-          // Advance the timer to the liquidation expiry.
-          const liquidationTime = (await emp.getLiquidations(sponsor1))[0].liquidationTime;
-          const liquidationLiveness = 1000;
-          await emp.setCurrentTime(Number(liquidationTime) + liquidationLiveness);
-
-          // Now that the liquidation has expired, the liquidator can withdraw rewards.
-          const collateralPreWithdraw = await collateralToken.balanceOf(liquidatorBot);
-          await liquidator.update();
-          await liquidator.withdrawRewards();
-          // assert.equal(spy.callCount, 2); // 1 new info level events should be sent at the conclusion of the withdrawal. Total 2.
-
-          // Liquidator should have their collateral increased by Sponsor1's collateral.
-          const collateralPostWithdraw = await collateralToken.balanceOf(liquidatorBot);
-          assert.equal(
-            toBN(collateralPreWithdraw)
-              .add(toBN(convertCollateral("125")))
-              .toString(),
-            collateralPostWithdraw.toString()
-          );
-
-          // Liquidation data should have been deleted.
-          assert.deepStrictEqual((await emp.getLiquidations(sponsor1))[0].state, LiquidationStatesEnum.UNINITIALIZED);
-        });
-
-        versionedIt(["any"])(
-          "Can withdraw rewards from liquidations that were disputed unsuccessfully",
->>>>>>> 46a3f385
           async function() {
             // sponsor1 creates a position with 125 units of collateral, creating 100 synthetic tokens.
             await emp.create(
@@ -931,7 +497,6 @@
               { rawValue: convertCollateral("1000") },
               { rawValue: convertSynthetic("500") },
               { from: liquidatorBot }
-<<<<<<< HEAD
             );
 
             // Next, the liquidator believes the price to be 1.3, which would make the position undercollateralized,
@@ -969,93 +534,25 @@
 
         versionedIt([{ contractType: "any", contractVersion: "any" }])(
           "Can withdraw rewards from liquidations that were disputed unsuccessfully",
-=======
+          async function() {
+            // sponsor1 creates a position with 125 units of collateral, creating 100 synthetic tokens.
+            await emp.create(
+              { rawValue: convertCollateral("125") },
+              { rawValue: convertSynthetic("100") },
+              { from: sponsor1 }
+            );
+
+            // liquidatorBot creates a position to have synthetic tokens to pay off debt upon liquidation.
+            await emp.create(
+              { rawValue: convertCollateral("1000") },
+              { rawValue: convertSynthetic("500") },
+              { from: liquidatorBot }
             );
 
             // Next, the liquidator believes the price to be 1.3, which would make the position undercollateralized,
             // and liquidates the position.
             // Sponsor1: 100 * 1.3 * 1.2 > 125 [undercollateralized]
             priceFeedMock.setCurrentPrice(convertPrice("1.3"));
-            await liquidator.update();
-            await liquidator.liquidatePositions();
-            assert.equal(spy.callCount, 1); // 1 info level events should be sent at the conclusion of the liquidation.
-
-            // Dispute the liquidation, which requires staking a dispute bond.
-            await emp.dispute("0", sponsor1, { from: sponsor3 });
-
-            // Attempt to withdraw before dispute resolves should do nothing exit gracefully.
-            await liquidator.update();
-            await liquidator.withdrawRewards();
-            assert.equal(spy.callCount, 1); // no new info level events as too early.
-
-            // Simulate a failed dispute by pushing a price to the oracle, at the time of the liquidation request, such that
-            // the position was truly undercollateralized. In other words, the liquidator was liquidating at the correct price.
-            const disputePrice = convertPrice("1.3");
-            const liquidationTime = (await emp.getLiquidations(sponsor1))[0].liquidationTime;
-            await mockOracle.pushPrice(utf8ToHex(`${testConfig.tokenName}TEST`), liquidationTime, disputePrice);
-
-            // The liquidator can now settle the dispute by calling `withdrawRewards()` because the oracle has a price
-            // for the liquidation time.
-            const collateralPreWithdraw = await collateralToken.balanceOf(liquidatorBot);
-            await liquidator.update();
-            await liquidator.withdrawRewards();
-            assert.equal(spy.callCount, 2); // 1 new info level event should be sent due to the withdrawal.
-
-            // Liquidator should have their collateral increased by Sponsor1's collateral + the disputer's dispute bond:
-            // 125 + (10% of 125) = 137.5 units of collateral.
-            const collateralPostWithdraw = await collateralToken.balanceOf(liquidatorBot);
-            assert.equal(
-              toBN(collateralPreWithdraw)
-                .add(toBN(convertCollateral("137.5")))
-                .toString(),
-              collateralPostWithdraw.toString()
-            );
-
-            // Liquidation data should have been deleted.
-            assert.deepStrictEqual((await emp.getLiquidations(sponsor1))[0].state, LiquidationStatesEnum.UNINITIALIZED);
-
-            // Check that the log includes a human readable translation of the liquidation status, and the dispute price.
-            // NOTE the check below has a bit of switching logic that is version specific.
-            assert.equal(
-              spy.getCall(-1).lastArg.liquidationResult.liquidationStatus,
-              PostWithdrawLiquidationRewardsStatusTranslations[
-                contractVersion == "ExpiringMultiParty-1.2.2"
-                  ? LiquidationStatesEnum.UNINITIALIZED
-                  : LiquidationStatesEnum.DISPUTE_FAILED
-              ]
-            );
-            assert.equal(spy.getCall(-1).lastArg.liquidationResult.resolvedPrice, convertPrice("1.3"));
-
-            // After the dispute is resolved, the liquidation should no longer exist and there should be no disputes to withdraw rewards from.
-            await liquidator.update();
-            await liquidator.withdrawRewards();
-            assert.equal(spy.callCount, 2);
-          }
-        );
-
-        versionedIt(["any"])(
-          "Can withdraw rewards from liquidations that were disputed successfully",
->>>>>>> 46a3f385
-          async function() {
-            // sponsor1 creates a position with 125 units of collateral, creating 100 synthetic tokens.
-            await emp.create(
-              { rawValue: convertCollateral("125") },
-              { rawValue: convertSynthetic("100") },
-              { from: sponsor1 }
-            );
-
-            // liquidatorBot creates a position to have synthetic tokens to pay off debt upon liquidation.
-            await emp.create(
-              { rawValue: convertCollateral("1000") },
-              { rawValue: convertSynthetic("500") },
-              { from: liquidatorBot }
-            );
-
-            // Next, the liquidator believes the price to be 1.3, which would make the position undercollateralized,
-            // and liquidates the position.
-            // Sponsor1: 100 * 1.3 * 1.2 > 125 [undercollateralized]
-            priceFeedMock.setCurrentPrice(convertPrice("1.3"));
-<<<<<<< HEAD
             await liquidator.update();
             await liquidator.liquidatePositions();
             assert.equal(spy.callCount, 1); // 1 info level events should be sent at the conclusion of the liquidation.
@@ -1112,7 +609,28 @@
             assert.equal(spy.callCount, 2);
           }
         );
-=======
+
+        versionedIt([{ contractType: "any", contractVersion: "any" }])(
+          "Can withdraw rewards from liquidations that were disputed successfully",
+          async function() {
+            // sponsor1 creates a position with 125 units of collateral, creating 100 synthetic tokens.
+            await emp.create(
+              { rawValue: convertCollateral("125") },
+              { rawValue: convertSynthetic("100") },
+              { from: sponsor1 }
+            );
+
+            // liquidatorBot creates a position to have synthetic tokens to pay off debt upon liquidation.
+            await emp.create(
+              { rawValue: convertCollateral("1000") },
+              { rawValue: convertSynthetic("500") },
+              { from: liquidatorBot }
+            );
+
+            // Next, the liquidator believes the price to be 1.3, which would make the position undercollateralized,
+            // and liquidates the position.
+            // Sponsor1: 100 * 1.3 * 1.2 > 125 [undercollateralized]
+            priceFeedMock.setCurrentPrice(convertPrice("1.3"));
             await liquidator.update();
             await liquidator.liquidatePositions();
             assert.equal(spy.callCount, 1); // 1 info level events should be sent at the conclusion of the liquidation.
@@ -1162,201 +680,20 @@
           }
         );
 
-        versionedIt(["any"])("Detect if the liquidator cannot liquidate due to capital constraints", async function() {
-          // sponsor1 creates a position with 125 units of collateral, creating 100 synthetic tokens.
-          await emp.create(
-            { rawValue: convertCollateral("125") },
-            { rawValue: convertSynthetic("100") },
-            { from: sponsor1 }
-          );
-
-          // Next, the liquidator believes the price to be 1.3, which would make the position undercollateralized,
-          // and liquidates the position.
-          // Sponsor1: 100 * 1.3 * 1.2 > 125 [undercollateralized]
-          priceFeedMock.setCurrentPrice(convertPrice("1.3"));
-
-          // No transaction should be sent, so this should not throw.
-          await liquidator.update();
-          await liquidator.liquidatePositions();
-          assert.equal(spy.callCount, 1); // 1 new error level event due to the failed liquidation.
-
-          // No liquidations should have gone through.
-          assert.equal((await emp.getLiquidations(sponsor1)).length, 0);
-
-          // liquidatorBot creates a position to have synthetic tokens to pay off debt upon liquidation.
-          await emp.create(
-            { rawValue: convertCollateral("1000") },
-            { rawValue: convertSynthetic("500") },
-            { from: liquidatorBot }
-          );
-          // No need to force update the `empClient` here since we are not interested in detecting the `liquidatorBot`'s new
-          // position, but now when we try to liquidate the position the liquidation will go through because the bot will have
-          // the requisite balance.
-
-          // Can now liquidate the position.
-          priceFeedMock.setCurrentPrice(convertPrice("1.3"));
-          await liquidator.update();
-          await liquidator.liquidatePositions();
-          assert.equal(spy.callCount, 2); // 1 new info level event due to the successful liquidation.
-
-          // The liquidation should have gone through.
-          assert.equal((await emp.getLiquidations(sponsor1)).length, 1);
-          assert.equal(spy.callCount, 2); // 1 new log level event due to the successful execution.
-        });
-
-        describe("Overrides the default liquidator configuration settings", function() {
-          versionedIt(["any"])("Cannot set `crThreshold` >= 1", async function() {
-            let errorThrown;
-            try {
-              liquidatorConfig = {
-                ...liquidatorConfig,
-                crThreshold: 1
-              };
-              liquidator = new Liquidator({
-                logger: spyLogger,
-                expiringMultiPartyClient: empClient,
-                gasEstimator,
-                votingContract: mockOracle.contract,
-                syntheticToken: syntheticToken.contract,
-                priceFeed: priceFeedMock,
-                account: accounts[0],
-                empProps,
-                liquidatorConfig
-              });
-              errorThrown = false;
-            } catch (err) {
-              errorThrown = true;
-            }
-            assert.isTrue(errorThrown);
-          });
-
-          versionedIt(["any"])("Cannot set `crThreshold` < 0", async function() {
-            let errorThrown;
-            try {
-              liquidatorConfig = {
-                ...liquidatorConfig,
-                crThreshold: -0.02
-              };
-              liquidator = new Liquidator({
-                logger: spyLogger,
-                expiringMultiPartyClient: empClient,
-                gasEstimator,
-                votingContract: mockOracle.contract,
-                syntheticToken: syntheticToken.contract,
-                priceFeed: priceFeedMock,
-                account: accounts[0],
-                empProps,
-                liquidatorConfig
-              });
-              errorThrown = false;
-            } catch (err) {
-              errorThrown = true;
-            }
-            assert.isTrue(errorThrown);
-          });
-
-          versionedIt(["any"])("Sets `crThreshold` to 2%", async function() {
-            liquidatorConfig = {
-              ...liquidatorConfig,
-              crThreshold: 0.02
-            };
-            liquidator = new Liquidator({
-              logger: spyLogger,
-              expiringMultiPartyClient: empClient,
-              gasEstimator,
-              votingContract: mockOracle.contract,
-              syntheticToken: syntheticToken.contract,
-              priceFeed: priceFeedMock,
-              account: accounts[0],
-              empProps,
-              liquidatorConfig
-            });
->>>>>>> 46a3f385
-
         versionedIt([{ contractType: "any", contractVersion: "any" }])(
-          "Can withdraw rewards from liquidations that were disputed successfully",
+          "Detect if the liquidator cannot liquidate due to capital constraints",
           async function() {
             // sponsor1 creates a position with 125 units of collateral, creating 100 synthetic tokens.
             await emp.create(
               { rawValue: convertCollateral("125") },
               { rawValue: convertSynthetic("100") },
               { from: sponsor1 }
-            );
-
-            // liquidatorBot creates a position to have synthetic tokens to pay off debt upon liquidation.
-            await emp.create(
-              { rawValue: convertCollateral("1000") },
-              { rawValue: convertSynthetic("500") },
-              { from: liquidatorBot }
             );
 
             // Next, the liquidator believes the price to be 1.3, which would make the position undercollateralized,
             // and liquidates the position.
             // Sponsor1: 100 * 1.3 * 1.2 > 125 [undercollateralized]
             priceFeedMock.setCurrentPrice(convertPrice("1.3"));
-            await liquidator.update();
-            await liquidator.liquidatePositions();
-            assert.equal(spy.callCount, 1); // 1 info level events should be sent at the conclusion of the liquidation.
-
-            // Dispute the liquidation, which requires staking a dispute bond.
-            await emp.dispute("0", sponsor1, { from: sponsor3 });
-
-            // Attempt to withdraw before dispute resolves should do nothing exit gracefully.
-            await liquidator.update();
-            await liquidator.withdrawRewards();
-            assert.equal(spy.callCount, 1); // no new info level events as too early.
-
-            // Simulate a successful dispute by pushing a price to the oracle, at the time of the liquidation request, such that
-            // the position was not undercollateralized. In other words, the liquidator was liquidating at the incorrect price.
-            const disputePrice = convertPrice("1");
-            const liquidationTime = (await emp.getLiquidations(sponsor1))[0].liquidationTime;
-            await mockOracle.pushPrice(utf8ToHex(identifier), liquidationTime, disputePrice);
-
-            // The liquidator can now settle the dispute by calling `withdrawRewards()` because the oracle has a price
-            // for the liquidation time.
-            const collateralPreWithdraw = await collateralToken.balanceOf(liquidatorBot);
-            await liquidator.update();
-            await liquidator.withdrawRewards();
-            assert.equal(spy.callCount, 2); // 1 new info level event should be sent due to the withdrawal.
-
-            // Liquidator should have their collateral increased by TRV - (disputer and sponsor rewards):
-            // 100 - 2 * (10% of 100) = 80 units of collateral.
-            const collateralPostWithdraw = await collateralToken.balanceOf(liquidatorBot);
-            assert.equal(
-              toBN(collateralPreWithdraw)
-                .add(toBN(convertCollateral("80")))
-                .toString(),
-              collateralPostWithdraw.toString()
-            );
-
-            // Check that the log includes a human readable translation of the liquidation status, and the dispute price.
-            assert.equal(
-              spy.getCall(-1).lastArg.liquidationResult.liquidationStatus,
-              PostWithdrawLiquidationRewardsStatusTranslations[LiquidationStatesEnum.DISPUTE_SUCCEEDED]
-            );
-            assert.equal(spy.getCall(-1).lastArg.liquidationResult.resolvedPrice, convertPrice("1"));
-
-            // After the dispute is resolved, the liquidation should still exist but the liquidator should no longer be able to withdraw any rewards.
-            await liquidator.update();
-            await liquidator.withdrawRewards();
-            assert.equal(spy.callCount, 2);
-          }
-        );
-
-        versionedIt([{ contractType: "any", contractVersion: "any" }])(
-          "Detect if the liquidator cannot liquidate due to capital constraints",
-          async function() {
-            // sponsor1 creates a position with 125 units of collateral, creating 100 synthetic tokens.
-            await emp.create(
-              { rawValue: convertCollateral("125") },
-              { rawValue: convertSynthetic("100") },
-              { from: sponsor1 }
-            );
-
-            // Next, the liquidator believes the price to be 1.3, which would make the position undercollateralized,
-            // and liquidates the position.
-            // Sponsor1: 100 * 1.3 * 1.2 > 125 [undercollateralized]
-            priceFeedMock.setCurrentPrice(convertPrice("1.3"));
 
             // No transaction should be sent, so this should not throw.
             await liquidator.update();
@@ -1376,7 +713,6 @@
             // position, but now when we try to liquidate the position the liquidation will go through because the bot will have
             // the requisite balance.
 
-<<<<<<< HEAD
             // Can now liquidate the position.
             priceFeedMock.setCurrentPrice(convertPrice("1.3"));
             await liquidator.update();
@@ -1464,607 +800,6 @@
             });
 
             // sponsor1 creates a position with 115 units of collateral, creating 100 synthetic tokens.
-=======
-            // Next, assume that the price feed has moved such that both sponsors are technically undercollateralized.
-            // However, the price threshold provides just enough buffer for sponsor2 to avoid liquidation.
-            // Numerically: (tokens_outstanding * price * coltReq * (1-crThreshold) > debt)
-            // must hold for correctly collateralized positions. If the price feed is 1 USD, then
-            // there must be more than (100 * 1 * 1.2 * 0.98 = 117.6) collateral in the position.
-            // Note that without the price threshold, the minimum collateral would be (100 * 1 * 1.2 = 120), which
-            // would make both sponsors undercollateralized. Because of the price threshold setting, the bot should only
-            // liquidate sponsor1.
-            // Sponsor1: 100 * 1 * 1.2 * 0.98 > 115 [undercollateralized]
-            // Sponsor1: 100 * 1 * 1.2 * 0.98 < 118 [sufficiently collateralized]
-            // Sponsor2: 100 * 1 * 1.2 > 118 [would be undercollateralized w/o threshold]
-
-            priceFeedMock.setCurrentPrice(convertPrice("1"));
-            await liquidator.update();
-            await liquidator.liquidatePositions();
-            assert.equal(spy.callCount, 1); // 1 info level events should be sent at the conclusion of the 1 liquidation.
-
-            // Sponsor1 should be in a liquidation state with the bot as the liquidator.
-            let liquidationObject = (await emp.getLiquidations(sponsor1))[0];
-            assert.equal(liquidationObject.sponsor, sponsor1);
-            assert.equal(liquidationObject.liquidator, liquidatorBot);
-            assert.equal(liquidationObject.state, LiquidationStatesEnum.PRE_DISPUTE);
-            assert.equal(liquidationObject.liquidatedCollateral, convertCollateral("115"));
-
-            // Sponsor1 should have zero collateral left in their position from the liquidation.
-            assert.equal((await emp.getCollateral(sponsor1)).rawValue, 0);
-
-            // Sponsor2 should have all their collateral left and no liquidations.
-            assert.deepStrictEqual(await emp.getLiquidations(sponsor2), []);
-            assert.equal((await emp.getCollateral(sponsor2)).rawValue, convertCollateral("118"));
-          });
-          versionedIt(["any"])("Cannot set invalid alerting overrides", async function() {
-            let errorThrown;
-            try {
-              // Create an invalid log level override. This should be rejected.
-              liquidatorConfig = {
-                ...liquidatorConfig,
-                logOverrides: { positionLiquidated: "not a valid log level" }
-              };
-              liquidator = new Liquidator({
-                logger: spyLogger,
-                expiringMultiPartyClient: empClient,
-                gasEstimator,
-                votingContract: mockOracle.contract,
-                syntheticToken: syntheticToken.contract,
-                priceFeed: priceFeedMock,
-                account: accounts[0],
-                empProps,
-                liquidatorConfig
-              });
-              errorThrown = false;
-            } catch (err) {
-              errorThrown = true;
-            }
-            assert.isTrue(errorThrown);
-          });
-          versionedIt(["any"])(
-            "amount-to-liquidate > min-sponsor-tokens, but bot balance is too low to send liquidation",
-            async function() {
-              // We'll attempt to liquidate 10 tokens, but we will only have enough balance to complete the first liquidation.
-              const amountToLiquidate = toWei("10");
-
-              await emp.create(
-                { rawValue: convertCollateral("100") },
-                { rawValue: convertSynthetic("12") },
-                { from: sponsor1 }
-              );
-              await emp.create(
-                { rawValue: convertCollateral("100") },
-                { rawValue: convertSynthetic("8") },
-                { from: sponsor2 }
-              );
-
-              // liquidatorBot creates a position with enough tokens to liquidate all positions.
-              await emp.create(
-                { rawValue: convertCollateral("10000") },
-                { rawValue: convertSynthetic("10") },
-                { from: liquidatorBot }
-              );
-
-              // These positions are both undercollateralized at price of 25: 8 * 25 * 1.2 > 100.
-              priceFeedMock.setCurrentPrice(convertPrice("25"));
-
-              await liquidator.update();
-              await liquidator.liquidatePositions(amountToLiquidate);
-
-              // 2 partial liquidations. This behavior has changed slightly from previous test
-              // as the liquidation amount calculator is slightly improved. Previous calculation
-              // did not take into account current bot balance correctly and overestimated liquidation
-              // amount causing an error.
-              assert.equal(spy.callCount, 4);
-              assert.equal(spyLogLevel(spy, 3), "info");
-              assert.isTrue(spyLogIncludes(spy, 3, "liquidated"));
-              assert.equal(spyLogLevel(spy, 2), "error");
-              assert.isTrue(spyLogIncludes(spy, 2, "partial liquidation"));
-              assert.equal(spyLogLevel(spy, 1), "info");
-              assert.isTrue(spyLogIncludes(spy, 1, "liquidated"));
-              assert.equal(spyLogLevel(spy, 0), "error");
-              assert.isTrue(spyLogIncludes(spy, 0, "partial liquidation"));
-
-              // Sponsor1 should be in a liquidation state with the bot as the liquidator. (7/12) = 58.33% of the 100 starting collateral and 7 tokens should be liquidated.
-              let liquidationObject = (await emp.getLiquidations(sponsor1))[0];
-              assert.equal(liquidationObject.sponsor, sponsor1);
-              assert.equal(liquidationObject.liquidator, liquidatorBot);
-              assert.equal(liquidationObject.state, LiquidationStatesEnum.PRE_DISPUTE);
-              if (testConfig.collateralDecimals == 18) {
-                assert.equal(liquidationObject.liquidatedCollateral.rawValue, convertCollateral("58.3333333333333333"));
-              } else if (testConfig.collateralDecimals == 8) {
-                assert.equal(liquidationObject.liquidatedCollateral.rawValue, convertCollateral("58.33333333"));
-              }
-              assert.equal(liquidationObject.tokensOutstanding.rawValue, convertSynthetic("7"));
-
-              // Sponsor2 should not be in a liquidation state because the bot would have attempted to liquidate its full position of 8 tokens, but it only had remaining.
-
-              // Sponsor1 should have some collateral and tokens left in their position from the liquidation.
-              if (testConfig.collateralDecimals == 18) {
-                assert.equal((await emp.getCollateral(sponsor1)).rawValue, convertCollateral("41.6666666666666667"));
-              } else if (testConfig.collateralDecimals == 8) {
-                assert.equal((await emp.getCollateral(sponsor1)).rawValue, convertCollateral("41.66666667"));
-              }
-              let positionObject = await emp.positions(sponsor1);
-              assert.equal(positionObject.tokensOutstanding.rawValue, convertSynthetic("5"));
-
-              // Sponsor2 should not have its full position left, it was partially liquidated
-              // Bot has 3 tokens left after first liquidation, and this brings position
-              // to just at the min sponsor size of 5.
-              // (8-3)/8 = 5/8, 5/8 * 100 = 62.5
-              assert.equal((await emp.getCollateral(sponsor2)).rawValue, convertCollateral("62.5"));
-              positionObject = await emp.positions(sponsor2);
-              assert.equal(positionObject.tokensOutstanding.rawValue, convertSynthetic("5"));
-            }
-          );
-          describe("Partial liquidations", function() {
-            versionedIt(["any"])("amount-to-liquidate > min-sponsor-tokens", async function() {
-              // We'll attempt to liquidate 6 tokens. The minimum sponsor position is 5. There are 3 different scenarios
-              // we should test for, each of which we'll attempt to liquidate in one call of `liquidatePositions`.
-              const amountToLiquidate = convertSynthetic("6");
-
-              // 1. (tokens-outstanding - amount-to-liquidate) > min-sponsor-tokens, and amount-to-liquidate < tokens-outstanding
-              //     - The bot will be able to liquidate its desired amount, leaving the position above the minimum token threshold.
-              //     - Example: (12 - 6) > 5, new position will have 6 tokens remaining.
-              await emp.create(
-                { rawValue: convertCollateral("100") },
-                { rawValue: convertSynthetic("12") },
-                { from: sponsor1 }
-              );
-              // 2. (tokens-outstanding - amount-to-liquidate) <= min-sponsor-tokens, and amount-to-liquidate < tokens-outstanding
-              //     - The bot will NOT be able to liquidate its desired amount. It will liquidate a reduced amount and
-              //       reduce the position exactly to the minimum.
-              //     - Example: (8 - 6) <= 5, so instead the bot will liquidate (8 - 5) = 3 tokens to leave the position with (8 - 3) = 5 tokens remaining.
-              await emp.create(
-                { rawValue: convertCollateral("100") },
-                { rawValue: convertSynthetic("8") },
-                { from: sponsor2 }
-              );
-              // 3. amount-to-liquidate > tokens-outstanding
-              //     - The bot will liquidate the full position.
-              //     - Example: 6 > 5, so the bot will liquidate 5 tokens.
-              await emp.create(
-                { rawValue: convertCollateral("100") },
-                { rawValue: convertSynthetic("5") },
-                { from: sponsor3 }
-              );
-
-              // liquidatorBot creates a position with enough tokens to liquidate all positions.
-              await emp.create(
-                { rawValue: convertCollateral("10000") },
-                { rawValue: convertSynthetic("50") },
-                { from: liquidatorBot }
-              );
-
-              // Next, assume the price feed given to the liquidator has moved such that the sponsors
-              // are all now undercollateralized. The liquidator bot should correctly identify this and liquidate the positions.
-              // A price of 25 USD per token will make all positions undercollateralized.
-              // Numerically debt * price * coltReq > debt for collateralized position.
-              // Sponsor1: 12 * 25 * 1.2 > 100
-              // Sponsor2: 8 * 25 * 1.2 > 100
-              // Sponsor3: 5 * 25 * 1.2 > 100
-              priceFeedMock.setCurrentPrice(convertPrice("25"));
-
-              await liquidator.update();
-              await liquidator.liquidatePositions(amountToLiquidate);
-
-              // Check logs are emitted correctly. Partial liquidations should emit an "error"-level alert before a normal liquidation "info"-level alert.
-              assert.equal(spy.callCount, 5); // 3 info + 2 error level events should be sent at the conclusion of the 3 liquidations including 2 partials.
-              assert.equal(spyLogLevel(spy, 4), "info");
-              assert.isTrue(spyLogIncludes(spy, 4, "liquidated"));
-              assert.equal(spyLogLevel(spy, 3), "info");
-              assert.isTrue(spyLogIncludes(spy, 3, "liquidated"));
-              assert.equal(spyLogLevel(spy, 2), "error");
-              assert.isTrue(spyLogIncludes(spy, 2, "partial liquidation"));
-              assert.equal(spyLogLevel(spy, 1), "info");
-              assert.isTrue(spyLogIncludes(spy, 1, "liquidated"));
-              assert.equal(spyLogLevel(spy, 0), "error");
-              assert.isTrue(spyLogIncludes(spy, 0, "partial liquidation"));
-
-              // Sponsor1 should be in a liquidation state with the bot as the liquidator. (6/12) = 50% of the 100 starting collateral and 6 tokens should be liquidated.
-              let liquidationObject = (await emp.getLiquidations(sponsor1))[0];
-              assert.equal(liquidationObject.sponsor, sponsor1);
-              assert.equal(liquidationObject.liquidator, liquidatorBot);
-              assert.equal(liquidationObject.state, LiquidationStatesEnum.PRE_DISPUTE);
-              assert.equal(liquidationObject.liquidatedCollateral, convertCollateral("50"));
-              assert.equal(liquidationObject.tokensOutstanding, convertSynthetic("6"));
-
-              // Sponsor2 should be in a liquidation state with the bot as the liquidator. (3/8) = 37.5% of the 100 starting collateral and 3 tokens should be liquidated.
-              liquidationObject = (await emp.getLiquidations(sponsor2))[0];
-              assert.equal(liquidationObject.sponsor, sponsor2);
-              assert.equal(liquidationObject.liquidator, liquidatorBot);
-              assert.equal(liquidationObject.state, LiquidationStatesEnum.PRE_DISPUTE);
-              assert.equal(liquidationObject.liquidatedCollateral, convertCollateral("37.5"));
-              assert.equal(liquidationObject.tokensOutstanding, convertSynthetic("3"));
-
-              // Sponsor3 should be in a liquidation state with the bot as the liquidator. (5/5) = 100% of the 100 starting collateral and 5 tokens should be liquidated.
-              liquidationObject = (await emp.getLiquidations(sponsor3))[0];
-              assert.equal(liquidationObject.sponsor, sponsor3);
-              assert.equal(liquidationObject.liquidator, liquidatorBot);
-              assert.equal(liquidationObject.state, LiquidationStatesEnum.PRE_DISPUTE);
-              assert.equal(liquidationObject.liquidatedCollateral, convertCollateral("100"));
-              assert.equal(liquidationObject.tokensOutstanding, convertSynthetic("5"));
-
-              // Sponsor1 should have some collateral and tokens left in their position from the liquidation.
-              assert.equal((await emp.getCollateral(sponsor1)).rawValue, convertCollateral("50"));
-              let positionObject = await emp.positions(sponsor1);
-              assert.equal(positionObject.tokensOutstanding.rawValue, convertSynthetic("6"));
-
-              // Sponsor2 should have some collateral and tokens left in their position from the liquidation.
-              assert.equal((await emp.getCollateral(sponsor2)).rawValue, convertCollateral("62.5"));
-              positionObject = await emp.positions(sponsor2);
-              assert.equal(positionObject.tokensOutstanding.rawValue, convertSynthetic("5"));
-
-              // Sponsor3 should not have a position remaining.
-              assert.equal((await emp.getCollateral(sponsor3)).rawValue, 0);
-            });
-
-            versionedIt(["any"])("amount-to-liquidate < min-sponsor-tokens", async function() {
-              // We'll attempt to liquidate 4 tokens. The minimum sponsor position is 5. There are 3 different scenarios
-              // we should test for, each of which we'll attempt to liquidate in one call of `liquidatePositions`.
-              const amountToLiquidate = convertSynthetic("4");
-
-              // 1. (tokens-outstanding - amount-to-liquidate) > min-sponsor-tokens, and amount-to-liquidate < tokens-outstanding.
-              //     - The bot will be able to liquidate its desired amount, leaving the position above the minimum token threshold.
-              //     - Example: (12 - 4) > 5, new position will have 8 tokens remaining.
-              await emp.create(
-                { rawValue: convertCollateral("100") },
-                { rawValue: convertSynthetic("12") },
-                { from: sponsor1 }
-              );
-              // 2. (tokens-outstanding - amount-to-liquidate) < min-sponsor-tokens, and amount-to-liquidate < tokens-outstanding.
-              //     - The bot will NOT be able to liquidate its desired amount. It will liquidate a reduced amount and
-              //       reduce the position exactly to the minimum.
-              //     - Example: (8 - 4) <= 5, so instead the bot will liquidate (8 - 5) = 3 tokens to leave the position with (8 - 3) = 5 tokens remaining.
-              await emp.create(
-                { rawValue: convertCollateral("100") },
-                { rawValue: convertSynthetic("8") },
-                { from: sponsor2 }
-              );
-              // 3. amount-to-liquidate < tokens-outstanding, and amount-to-liquidate < min-sponsor-tokens.
-              //     - The bot does not have enough balance to send a full liquidation, and partials are not allowed since 5 >= 5.
-              await emp.create(
-                { rawValue: convertCollateral("100") },
-                { rawValue: convertSynthetic("5") },
-                { from: sponsor3 }
-              );
-
-              // liquidatorBot creates a position with enough tokens to liquidate all positions.
-              await emp.create(
-                { rawValue: convertCollateral("10000") },
-                { rawValue: convertSynthetic("50") },
-                { from: liquidatorBot }
-              );
-
-              // Next, assume the price feed given to the liquidator has moved such that the sponsors
-              // are all now undercollateralized. The liquidator bot should correctly identify this and liquidate the positions.
-              // A price of 25 USD per token will make all positions undercollateralized.
-              // Numerically debt * price * coltReq > debt for collateralized position.
-              // Sponsor1: 12 * 25 * 1.2 > 100
-              // Sponsor2: 8 * 25 * 1.2 > 100
-              // Sponsor3: 5 * 25 * 1.2 > 100
-              priceFeedMock.setCurrentPrice(convertPrice("25"));
-
-              await liquidator.update();
-              await liquidator.liquidatePositions(amountToLiquidate);
-              assert.equal(spy.callCount, 5); // 2 info + 3 error level events should be sent at the conclusion of the 2 successful, 2 partial, and 1 failed liquidations.
-              assert.equal(spy.getCall(-1).lastArg.tokensToLiquidate, "0");
-
-              // Check logs are emitted correctly. Partial liquidations should emit an "error"-level alert before a normal liquidation "info"-level alert.
-              assert.equal(spy.callCount, 5); // 2 info + 3 error level events should be sent at the conclusion of the 2 liquidations, including 2 partials, and 1 failed attempt to liquidate 0 tokens.
-              assert.equal(spyLogLevel(spy, 4), "error");
-              assert.isTrue(spyLogIncludes(spy, 4, "minimum"));
-              assert.equal(spyLogLevel(spy, 3), "info");
-              assert.isTrue(spyLogIncludes(spy, 3, "liquidated"));
-              assert.equal(spyLogLevel(spy, 2), "error");
-              assert.isTrue(spyLogIncludes(spy, 2, "partial liquidation"));
-              assert.equal(spyLogLevel(spy, 1), "info");
-              assert.isTrue(spyLogIncludes(spy, 1, "liquidated"));
-              assert.equal(spyLogLevel(spy, 0), "error");
-              assert.isTrue(spyLogIncludes(spy, 0, "partial liquidation"));
-
-              // Sponsor1 should be in a liquidation state with the bot as the liquidator. (4/12) = 33.33% of the 100 starting collateral and 6 tokens should be liquidated.
-              let liquidationObject = (await emp.getLiquidations(sponsor1))[0];
-              assert.equal(liquidationObject.sponsor, sponsor1);
-              assert.equal(liquidationObject.liquidator, liquidatorBot);
-              assert.equal(liquidationObject.state, LiquidationStatesEnum.PRE_DISPUTE);
-              // Dont know how to generalize this check for multi decimal paradigms
-              if (testConfig.collateralDecimals == 18) {
-                assert.equal(liquidationObject.liquidatedCollateral.rawValue, convertCollateral("33.3333333333333333"));
-              } else if (testConfig.collateralDecimals == 8) {
-                assert.equal(liquidationObject.liquidatedCollateral.rawValue, convertCollateral("33.33333333"));
-              }
-              assert.equal(liquidationObject.tokensOutstanding.rawValue, convertSynthetic("4"));
-
-              // Sponsor2 should be in a liquidation state with the bot as the liquidator. (3/8) = 37.5% of the 100 starting collateral and 3 tokens should be liquidated.
-              liquidationObject = (await emp.getLiquidations(sponsor2))[0];
-              assert.equal(liquidationObject.sponsor, sponsor2);
-              assert.equal(liquidationObject.liquidator, liquidatorBot);
-              assert.equal(liquidationObject.state, LiquidationStatesEnum.PRE_DISPUTE);
-              assert.equal(liquidationObject.liquidatedCollateral.rawValue, convertCollateral("37.5"));
-              assert.equal(liquidationObject.tokensOutstanding.rawValue, convertSynthetic("3"));
-
-              // Sponsor3 should not have been liquidated.
-
-              // Sponsor1 should have some collateral and tokens left in their position from the liquidation.
-              // Dont know how to generalize this check for multi decimal paradigms
-              if (testConfig.collateralDecimals == 18) {
-                assert.equal((await emp.getCollateral(sponsor1)).rawValue, convertCollateral("66.6666666666666667"));
-              } else if (testConfig.collateralDecimals == 8) {
-                assert.equal((await emp.getCollateral(sponsor1)).rawValue, convertCollateral("66.66666667"));
-              }
-              let positionObject = await emp.positions(sponsor1);
-              assert.equal(positionObject.tokensOutstanding.rawValue, convertSynthetic("8"));
-
-              // Sponsor2 should have some collateral and tokens left in their position from the liquidation.
-              assert.equal((await emp.getCollateral(sponsor2)).rawValue, convertCollateral("62.5"));
-              positionObject = await emp.positions(sponsor2);
-              assert.equal(positionObject.tokensOutstanding.rawValue, convertSynthetic("5"));
-
-              // Sponsor3 should have its full position remaining.
-              assert.equal((await emp.getCollateral(sponsor3)).rawValue, convertCollateral("100"));
-              positionObject = await emp.positions(sponsor3);
-              assert.equal(positionObject.tokensOutstanding.rawValue, convertSynthetic("5"));
-            });
-
-            versionedIt(["any"])("Overriding threshold correctly effects generated logs", async function() {
-              // Liquidation events normally are `info` level. This override should change the value to `warn` which can be
-              // validated after the log is generated.
-              liquidatorConfig = { ...liquidatorConfig, logOverrides: { positionLiquidated: "warn" } };
-              liquidator = new Liquidator({
-                logger: spyLogger,
-                expiringMultiPartyClient: empClient,
-                gasEstimator,
-                votingContract: mockOracle.contract,
-                syntheticToken: syntheticToken.contract,
-                priceFeed: priceFeedMock,
-                account: accounts[0],
-                empProps,
-                liquidatorConfig
-              });
-
-              // sponsor1 creates a position with 115 units of collateral, creating 100 synthetic tokens.
-              await emp.create(
-                { rawValue: convertCollateral("115") },
-                { rawValue: convertSynthetic("100") },
-                { from: sponsor1 }
-              );
-
-              // sponsor2 creates a position with 125 units of collateral, creating 100 synthetic tokens.
-              await emp.create(
-                { rawValue: convertCollateral("125") },
-                { rawValue: convertSynthetic("100") },
-                { from: sponsor2 }
-              );
-
-              // liquidatorBot creates a position to have synthetic tokens to pay off debt upon liquidation.
-              await emp.create(
-                { rawValue: convertCollateral("1000") },
-                { rawValue: convertSynthetic("500") },
-                { from: liquidatorBot }
-              );
-
-              priceFeedMock.setCurrentPrice(convertPrice("1"));
-              assert.equal(spy.callCount, 0); // No log events before liquidation query
-              await liquidator.update();
-              await liquidator.liquidatePositions();
-              assert.equal(spy.callCount, 1); // 1 log events after liquidation query.
-              assert.equal(lastSpyLogLevel(spy), "warn"); // most recent log level should be "warn"
-            });
-
-            versionedIt(["any"])("Can correctly override price feed input", async function() {
-              // sponsor1 creates a position with 115 units of collateral, creating 100 synthetic tokens.
-              await emp.create(
-                { rawValue: convertCollateral("115") },
-                { rawValue: convertSynthetic("100") },
-                { from: sponsor1 }
-              );
-
-              // sponsor2 creates a position with 125 units of collateral, creating 100 synthetic tokens.
-              await emp.create(
-                { rawValue: convertCollateral("125") },
-                { rawValue: convertSynthetic("100") },
-                { from: sponsor2 }
-              );
-
-              // liquidatorBot creates a position to have synthetic tokens to pay off debt upon liquidation.
-              await emp.create(
-                { rawValue: convertCollateral("1000") },
-                { rawValue: convertSynthetic("500") },
-                { from: liquidatorBot }
-              );
-
-              // specify an override price of 0.5e18.
-              liquidatorOverridePrice = convertPrice("0.5");
-              // At a price point of 1 sponsor 1 is undercollateralized and sponsor 2 is overcollateralized. However, there
-              // is an override price present at 0.5. At this price point neither position is undercollateralized and so
-              // there should be no liquidation events generated from the liquidation call.
-              priceFeedMock.setCurrentPrice(convertPrice("1"));
-              assert.equal(spy.callCount, 0); // No log events before liquidation query
-
-              // Next, call the `liquidatePositions` function with the override price. The `null` param is for
-              // `maxTokensToLiquidateWei` which null will attempt to liquidate the full position, if undercollateralized.
-              await liquidator.update();
-              await liquidator.liquidatePositions(null, liquidatorOverridePrice);
-              assert.equal(spy.callCount, 0); // still no liquidation events generated as price override is set to 0.5.
-
-              let liquidationObject = await emp.getLiquidations(sponsor1);
-              // There should be no liquidation's created.
-              assert.equal(liquidationObject.length, 0);
-
-              // Specifying a new override price that places one of the positions undercollateralized should initiate a liquidation.
-              // This should again be independent of the price feed.
-              priceFeedMock.setCurrentPrice(convertPrice("0.5")); // set the price feed to something that should not create a liquidation.
-
-              liquidatorOverridePrice = convertPrice("1.0"); // specify an override price of 1.0e18. This should place sponsor 1 underwater.
-              await liquidator.update();
-              await liquidator.liquidatePositions(null, liquidatorOverridePrice);
-              assert.equal(spy.callCount, 1); // This should initiate the liquidation event and so there should be 1 log.
-
-              liquidationObject = await emp.getLiquidations(sponsor1);
-              // There should be one liquidation created.
-              assert.equal(liquidationObject.length, 1);
-            });
-          });
-        });
-        describe("enabling withdraw defense feature", () => {
-          versionedIt(["any"])("should initialize when enabled", async () => {
-            liquidatorConfig = {
-              ...liquidatorConfig,
-              whaleDefenseFundWei: 1,
-              defenseActivationPercent: 50
-            };
-            const liquidator = new Liquidator({
-              logger: spyLogger,
-              expiringMultiPartyClient: empClient,
-              gasEstimator,
-              votingContract: mockOracle.contract,
-              syntheticToken: syntheticToken.contract,
-              priceFeed: priceFeedMock,
-              account: accounts[0],
-              empProps,
-              liquidatorConfig
-            });
-            assert.ok(liquidator);
-          });
-          versionedIt(["any"])(
-            "full liquidation: should enable and not affect existing logic if not triggered",
-            async () => {
-              // In this test, the liquidator sets its `whaleDefenseFundWei` to a trivially small value.
-              // Recall that the amount of capital available to the liquidator is: `tokenBalance - whaleDefenseFundWei`,
-              // so by setting `whaleDefenseFundWei = 1 wei`, we make the liquidator's entire `tokenBalance` available
-              // to it. So in this test, the WDF is not triggered because the liquidator has enough available capital
-              // to liquidate a full position.
-              liquidatorConfig = {
-                ...liquidatorConfig,
-                whaleDefenseFundWei: 1,
-                defenseActivationPercent: 50
-              };
-              const liquidator = new Liquidator({
-                logger: spyLogger,
-                expiringMultiPartyClient: empClient,
-                gasEstimator,
-                votingContract: mockOracle.contract,
-                syntheticToken: syntheticToken.contract,
-                priceFeed: priceFeedMock,
-                account: accounts[0],
-                empProps,
-                liquidatorConfig
-              });
-              // sponsor1 creates a position with 125 units of collateral, creating 100 synthetic tokens.
-              await emp.create(
-                { rawValue: convertCollateral("125") },
-                { rawValue: convertSynthetic("100") },
-                { from: sponsor1 }
-              );
-
-              // sponsor2 creates a position with 150 units of collateral, creating 100 synthetic tokens.
-              await emp.create(
-                { rawValue: convertCollateral("150") },
-                { rawValue: convertSynthetic("100") },
-                { from: sponsor2 }
-              );
-
-              // liquidatorBot creates a position to have synthetic tokens to pay off debt upon liquidation.
-              await emp.create(
-                { rawValue: convertCollateral("1000") },
-                { rawValue: convertSynthetic("500") },
-                { from: liquidatorBot }
-              );
-
-              // Start with a mocked price of 1 usd per token.
-              // This puts both sponsors over collateralized so no liquidations should occur.
-              priceFeedMock.setCurrentPrice(convertPrice("1"));
-              await liquidator.update();
-              await liquidator.liquidatePositions();
-              assert.equal(spy.callCount, 0); // No info level logs should be sent.
-
-              // There should be no liquidations created from any sponsor account
-              assert.deepStrictEqual(await emp.getLiquidations(sponsor1), []);
-              assert.deepStrictEqual(await emp.getLiquidations(sponsor2), []);
-
-              // Both token sponsors should still have their positions with full collateral.
-              assert.equal((await emp.getCollateral(sponsor1)).rawValue, convertCollateral("125"));
-              assert.equal((await emp.getCollateral(sponsor2)).rawValue, convertCollateral("150"));
-
-              // If sponsor1 requests a withdrawal of any amount of collateral above 5 units at the given price of 1 usd per token
-              // their remaining position becomes undercollateralized. Say they request to withdraw 10 units of collateral.
-              // This places their position with a CR of: 115 / (100 * 1) * 100 = 115%. This is below the CR threshold.
-              await emp.requestWithdrawal({ rawValue: convertCollateral("10") }, { from: sponsor1 });
-
-              // Advance time to the defenseActivationPercent to see if the WDF would trigger.
-              let sponsor1Positions = await emp.positions(sponsor1);
-              const withdrawLiveness = empProps.withdrawLiveness.toNumber();
-              let nextTime = Math.ceil(
-                Number(sponsor1Positions.withdrawalRequestPassTimestamp) - withdrawLiveness * 0.5
-              );
-              await emp.setCurrentTime(nextTime);
-
-              priceFeedMock.setCurrentPrice(convertPrice("1"));
-              await liquidator.update();
-              await liquidator.liquidatePositions();
-              assert.equal(spy.callCount, 1); // There should be one log from the liquidation event of the withdrawal.
-
-              // There should be exactly one liquidation in sponsor1's account. The liquidated collateral should be the original
-              // amount of collateral minus the collateral withdrawn. 125 - 10 = 115
-              let liquidationObject = (await emp.getLiquidations(sponsor1))[0];
-              assert.equal(liquidationObject.sponsor, sponsor1);
-              assert.equal(liquidationObject.liquidator, liquidatorBot);
-              assert.equal(liquidationObject.state, LiquidationStatesEnum.PRE_DISPUTE);
-              assert.equal(liquidationObject.liquidatedCollateral, convertCollateral("115"));
-              assert.equal(liquidationObject.lockedCollateral, convertCollateral("125"));
-
-              // Advance the timer to the liquidation expiry.
-              const liquidationTime = liquidationObject.liquidationTime;
-              const liquidationLiveness = 1000;
-              await emp.setCurrentTime(Number(liquidationTime) + liquidationLiveness);
-
-              // Now that the liquidation has expired, the liquidator can withdraw rewards.
-              const collateralPreWithdraw = await collateralToken.balanceOf(liquidatorBot);
-              await liquidator.update();
-              await liquidator.withdrawRewards();
-              assert.equal(spy.callCount, 2); // 1 new info level events should be sent at the conclusion of the withdrawal. total 2.
-
-              // Liquidator should have their collateral increased by Sponsor1's collateral.
-              const collateralPostWithdraw = await collateralToken.balanceOf(liquidatorBot);
-              assert.equal(
-                toBN(collateralPreWithdraw)
-                  .add(toBN(convertCollateral("125")))
-                  .toString(),
-                collateralPostWithdraw.toString()
-              );
-
-              // Liquidation data should have been deleted.
-              assert.deepStrictEqual(
-                (await emp.getLiquidations(sponsor1))[0].state,
-                LiquidationStatesEnum.UNINITIALIZED
-              );
-
-              // The other two positions should not have any liquidations associated with them.
-              assert.deepStrictEqual(await emp.getLiquidations(sponsor2), []);
-            }
-          );
-          versionedIt(["any"])("should trigger and only submit the emp minimum position", async () => {
-            liquidatorConfig = {
-              ...liquidatorConfig,
-              // entire fund dedicated to strategy
-              whaleDefenseFundWei: convertSynthetic("90"),
-              // will extend even if withdraw progress is 0% (typically this would be set to 50% +)
-              defenseActivationPercent: 0
-            };
-            const liquidator = new Liquidator({
-              logger: spyLogger,
-              expiringMultiPartyClient: empClient,
-              gasEstimator,
-              votingContract: mockOracle.contract,
-              syntheticToken: syntheticToken.contract,
-              priceFeed: priceFeedMock,
-              account: accounts[0],
-              empProps,
-              liquidatorConfig
-            });
-            // sponsor1 creates a position with 120 units of collateral, creating 100 synthetic tokens.
->>>>>>> 46a3f385
             await emp.create(
               { rawValue: convertCollateral("120") },
               { rawValue: convertSynthetic("100") },
@@ -2074,65 +809,7 @@
             // liquidatorBot creates a position to have synthetic tokens to pay off debt upon liquidation.
             // does not have enough to liquidate entire position
             await emp.create(
-<<<<<<< HEAD
               { rawValue: convertCollateral("118") },
-=======
-              { rawValue: convertCollateral("1000") },
-              { rawValue: convertSynthetic("90") },
-              { from: liquidatorBot }
-            );
-
-            // Start with a mocked price of 1 usd per token.
-            // This puts both sponsors over collateralized so no liquidations should occur.
-            priceFeedMock.setCurrentPrice(convertPrice("1"));
-            // sponsor withdraws below collat ratio
-            await emp.requestWithdrawal({ rawValue: convertCollateral("10") }, { from: sponsor1 });
-            await liquidator.update();
-            await liquidator.liquidatePositions();
-
-            // There should be exactly one liquidation in sponsor1's account. The liquidated collateral should be the original
-            // amount of collateral minus the collateral withdrawn. 120 - 10 = 110
-            let liquidationObject = (await emp.getLiquidations(sponsor1))[0];
-            assert.equal(liquidationObject.sponsor, sponsor1);
-            assert.equal(liquidationObject.liquidator, liquidatorBot);
-            assert.equal(liquidationObject.state, LiquidationStatesEnum.PRE_DISPUTE);
-            // minimum liquidation size / outstanding tokens * (outstanding collateral - withdraw amount)
-            // 5 / 100 * ( 120 -10) = 5.5
-            assert.equal(liquidationObject.liquidatedCollateral, convertCollateral("5.5"));
-            // minimum liquidation size / outstanding tokens * outstading collateral
-            // 5 / 100 * 120 = 6
-            assert.equal(liquidationObject.lockedCollateral, convertCollateral("6"));
-          });
-          versionedIt(["any"])("trigger multiple extensions and finally full liquidation", async () => {
-            liquidatorConfig = {
-              ...liquidatorConfig,
-              // entire fund dedicated to strategy, allows 3 extensions
-              whaleDefenseFundWei: toBN(empProps.minSponsorSize)
-                .mul(toBN(10))
-                .toString(),
-              // will extend even if withdraw progress is 80% complete
-              defenseActivationPercent: 80
-            };
-            const withdrawLiveness = empProps.withdrawLiveness.toNumber();
-            const liquidator = new Liquidator({
-              logger: spyLogger,
-              expiringMultiPartyClient: empClient,
-              gasEstimator,
-              votingContract: mockOracle.contract,
-              syntheticToken: syntheticToken.contract,
-              priceFeed: priceFeedMock,
-              account: accounts[0],
-              empProps,
-              liquidatorConfig
-            });
-            await emp.create(
-              { rawValue: convertCollateral("120") },
-              { rawValue: convertSynthetic("100") },
-              { from: sponsor1 }
-            );
-            await emp.create(
-              { rawValue: convertCollateral("120") },
->>>>>>> 46a3f385
               { rawValue: convertSynthetic("100") },
               { from: sponsor2 }
             );
@@ -2144,7 +821,6 @@
               { from: liquidatorBot }
             );
 
-<<<<<<< HEAD
             // Next, assume that the price feed has moved such that both sponsors are technically undercollateralized.
             // However, the price threshold provides just enough buffer for sponsor2 to avoid liquidation.
             // Numerically: (tokens_outstanding * price * coltReq * (1-crThreshold) > debt)
@@ -2994,158 +1670,6 @@
             let sponsor1Positions = await emp.positions(sponsor1);
             let nextTime = Math.ceil(Number(sponsor1Positions.withdrawalRequestPassTimestamp) - withdrawLiveness * 0.5);
 
-=======
-            // Start with a mocked price of 1 usd per token.
-            // This puts both sponsors over collateralized so no liquidations should occur.
-            priceFeedMock.setCurrentPrice(convertPrice("1"));
-
-            // both sponsors under collateralized
-            await emp.requestWithdrawal({ rawValue: convertCollateral("10") }, { from: sponsor1 });
-            await emp.requestWithdrawal({ rawValue: convertCollateral("10") }, { from: sponsor2 });
-
-            await liquidator.update();
-            await liquidator.liquidatePositions();
-
-            let [sponsor1Liquidation, sponsor2Liquidation] = [
-              (await emp.getLiquidations(sponsor1))[0],
-              (await emp.getLiquidations(sponsor2))[0]
-            ];
-            let sponsor2Positions = await emp.positions(sponsor2);
-
-            assert.equal(sponsor1Liquidation.liquidatedCollateral, convertCollateral("110"));
-            // 120 - 10 / 2 (half tokens liquidated)
-            assert.equal(sponsor2Liquidation.liquidatedCollateral, convertCollateral("55"));
-
-            // advance time to 50% of withdraw. This should not trigger extension until 80%
-            let nextTime = Math.ceil(Number(sponsor2Positions.withdrawalRequestPassTimestamp) - withdrawLiveness * 0.5);
-
-            await emp.setCurrentTime(nextTime);
-            // running again, should have no change
-            await liquidator.update();
-            await liquidator.liquidatePositions();
-
-            let sponsor2Liquidations = await emp.getLiquidations(sponsor2);
-            sponsor2Positions = await emp.positions(sponsor2);
-            // no new liquidations
-            assert.equal(sponsor2Liquidations.length, 1);
-
-            nextTime = Math.ceil(Number(sponsor2Positions.withdrawalRequestPassTimestamp) - withdrawLiveness * 0.2);
-
-            await emp.setCurrentTime(nextTime);
-            // running again, should have another liquidation
-            await liquidator.update();
-            await liquidator.liquidatePositions();
-
-            sponsor2Liquidations = await emp.getLiquidations(sponsor2);
-            sponsor2Positions = await emp.positions(sponsor2);
-            assert.equal(sponsor2Liquidations.length, 2);
-            // min collateral for min liquidation
-            assert.equal(sponsor2Liquidations[1].liquidatedCollateral.rawValue, convertCollateral("5.5"));
-            // show position has been extended
-            assert.equal(
-              sponsor2Positions.withdrawalRequestPassTimestamp.toNumber(),
-              Number(sponsor2Liquidations[1].liquidationTime) + Number(withdrawLiveness)
-            );
-
-            // another extension
-            // advance time to 80% of liquidation
-            nextTime = Math.ceil(Number(sponsor2Positions.withdrawalRequestPassTimestamp) - withdrawLiveness * 0.2);
-            await emp.setCurrentTime(nextTime);
-            // running again, should have another liquidation
-            await liquidator.update();
-            await liquidator.liquidatePositions();
-
-            sponsor2Liquidations = await emp.getLiquidations(sponsor2);
-            sponsor2Positions = await emp.positions(sponsor2);
-
-            // show a third liquidation has been added
-            assert.equal(sponsor2Liquidations.length, 3);
-
-            // finally allow full liquidation by adding more tokens to bot
-            await emp.create(
-              { rawValue: convertCollateral("1000") },
-              { rawValue: convertSynthetic("200") },
-              { from: liquidatorBot }
-            );
-
-            await liquidator.update();
-            await liquidator.liquidatePositions();
-
-            sponsor2Liquidations = await emp.getLiquidations(sponsor2);
-            sponsor2Positions = await emp.positions(sponsor2);
-
-            // show a fourth liquidation has been added ( final liquidation)
-            assert.equal(sponsor2Liquidations.length, 4);
-            // show position has been fully liquidated
-            assert.equal(sponsor2Positions.tokensOutstanding, "0");
-          });
-        });
-        versionedIt(["any"])(
-          "logs about skipping liquidations because of the defense activation threshold are only emitted if the withdrawal took place within a specified block window",
-          async () => {
-            const withdrawLiveness = empProps.withdrawLiveness.toNumber();
-
-            await emp.create(
-              { rawValue: convertCollateral("120") },
-              { rawValue: convertSynthetic("100") },
-              { from: sponsor1 }
-            );
-            // we need to keep at least 50 tokens for the WDF so we can only partially liquidate sponsor1
-            await emp.create(
-              { rawValue: convertCollateral("1000") },
-              { rawValue: convertSynthetic("100") },
-              { from: liquidatorBot }
-            );
-
-            // Start with a mocked price of 1 usd per token.
-            // This puts sponsor1 over collateralized so no liquidations should occur.
-            priceFeedMock.setCurrentPrice(convertPrice("1"));
-
-            // sponsor is now under collateralized
-            const startingBlock = await web3.eth.getBlockNumber();
-            await emp.requestWithdrawal({ rawValue: convertCollateral("10") }, { from: sponsor1 });
-            const endingBlock = (await web3.eth.getBlockNumber()) + 1;
-
-            // Create a Liquidator bot with a start and end block specified
-            liquidatorConfig = {
-              ...liquidatorConfig,
-              // entire fund dedicated to strategy, allows 3 extensions
-              whaleDefenseFundWei: toBN(empProps.minSponsorSize)
-                .mul(toBN(10))
-                .toString(),
-              // will extend even if withdraw progress is 80% complete
-              defenseActivationPercent: 80,
-              startingBlock,
-              endingBlock
-            };
-            const liquidator = new Liquidator({
-              logger: spyLogger,
-              expiringMultiPartyClient: empClient,
-              gasEstimator,
-              votingContract: mockOracle.contract,
-              syntheticToken: syntheticToken.contract,
-              priceFeed: priceFeedMock,
-              account: accounts[0],
-              empProps,
-              liquidatorConfig,
-              startingBlock,
-              endingBlock
-            });
-
-            // First, run the liquidator with no block window specified, this should NOT emit a log
-            // that the spyLogger can catch.
-            await liquidator.update();
-            await liquidator.liquidatePositions();
-
-            let sponsor1Liquidation = (await emp.getLiquidations(sponsor1))[0];
-            // 120 - 10 / 2 (half tokens liquidated)
-            assert.equal(sponsor1Liquidation.liquidatedCollateral, convertCollateral("55"));
-
-            // advance time to 50% of withdraw. This should not trigger extension until 80%
-            let sponsor1Positions = await emp.positions(sponsor1);
-            let nextTime = Math.ceil(Number(sponsor1Positions.withdrawalRequestPassTimestamp) - withdrawLiveness * 0.5);
-
->>>>>>> 46a3f385
             await emp.setCurrentTime(nextTime);
             await liquidator.update();
             const startingLogLength = spy.getCalls().length;
@@ -3162,11 +1686,7 @@
           }
         );
         describe("Liquidator correctly deals with funding rates from perpetual contract", () => {
-<<<<<<< HEAD
           versionedIt([{ contractType: "Perpetual", contractVersion: "latest" }])(
-=======
-          versionedIt(["Perpetual-latest"])(
->>>>>>> 46a3f385
             "Can correctly detect invalid withdrawals and liquidate them",
             async function() {
               // sponsor1 creates a position with 125 units of collateral, creating 100 synthetic tokens.

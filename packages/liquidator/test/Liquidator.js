const { toWei, toBN, utf8ToHex, padRight } = web3.utils;
const winston = require("winston");
const sinon = require("sinon");
const {
  parseFixed,
  interfaceName,
  LiquidationStatesEnum,
  PostWithdrawLiquidationRewardsStatusTranslations,
  runTestForVersion,
  createConstructorParamsForContractVersion,
  SUPPORTED_CONTRACT_VERSIONS
} = require("@uma/common");
const { getTruffleContract } = require("@uma/core");

// Helper clients and custom winston transport module to monitor winston log outputs
const {
  ExpiringMultiPartyClient,
  GasEstimator,
  PriceFeedMock,
  SpyTransport,
  lastSpyLogLevel,
  spyLogIncludes,
  spyLogLevel
} = require("@uma/financial-templates-lib");

// Script to test
const { Liquidator } = require("../src/liquidator.js");

// Run the tests against 3 different kinds of token/synth decimal combinations:
// 1) matching 18 & 18 for collateral for most token types with normal tokens.
// 2) non-matching 8 collateral & 18 synthetic for legacy UMA synthetics.
// 3) matching 8 collateral & 8 synthetic for current UMA synthetics.
const configs = [
  { tokenSymbol: "WETH", collateralDecimals: 18, syntheticDecimals: 18, priceFeedDecimals: 18 },
  { tokenSymbol: "BTC", collateralDecimals: 8, syntheticDecimals: 18, priceFeedDecimals: 8 },
  { tokenSymbol: "BTC", collateralDecimals: 8, syntheticDecimals: 8, priceFeedDecimals: 18 }
];

let iterationTestVersion; // store the test version between tests that is currently being tested.
const startTime = "15798990420";

// Common contract objects.
let store;
let optimisticOracle;
let finder;
let collateralToken;
let configStore;
let emp;
let syntheticToken;
let mockOracle;
let priceFeedMock;
let identifierWhitelist;
let collateralWhitelist;
let timer;
let fundingRateIdentifier;

// Js Objects, clients and helpers
let identifier;
let liquidator;
let spy;
let spyLogger;
let gasEstimator;
let empClient;
let liquidatorConfig;
let liquidatorOverridePrice;
let empProps;
let convertCollateral;
let convertSynthetic;
let convertPrice;

// Set the funding rate and advances time by 10k seconds.
const _setFundingRateAndAdvanceTime = async fundingRate => {
  const currentTime = (await emp.getCurrentTime()).toNumber();
  await emp.proposeFundingRate({ rawValue: fundingRate }, currentTime);
  await emp.setCurrentTime(currentTime + 10000);
};

// If the current version being executed is part of the `supportedVersions` array then return `it` to run the test.
// Else, do nothing. Can be used exactly in place of a normal `it` to parameterize contract types and versions supported
// for a given test.eg: versionedIt(["Perpetual-latest"])("test name", async function () { assert.isTrue(true) })
// Note that a second param can be provided to make the test an `it.only` thereby ONLY running that single test, on
// the provided version. This is very useful for debugging and writing single unit tests without having ro run all tests.
const versionedIt = function(supportedVersions, shouldBeItOnly = false) {
  if (shouldBeItOnly)
    return runTestForVersion(supportedVersions, SUPPORTED_CONTRACT_VERSIONS, iterationTestVersion) ? it.only : () => {};
  return runTestForVersion(supportedVersions, SUPPORTED_CONTRACT_VERSIONS, iterationTestVersion) ? it : () => {};
};

// allows this to be set to null without throwing.
const Convert = decimals => number => (number ? parseFixed(number.toString(), decimals).toString() : number);

contract("Liquidator.js", function(accounts) {
  // Implementation uses the 0th address by default as the bot runs using the default truffle wallet accounts[0]
  const liquidatorBot = accounts[0];
  const sponsor1 = accounts[1];
  const sponsor2 = accounts[2];
  const sponsor3 = accounts[3];
  const contractCreator = accounts[4];
  const liquidityProvider = accounts[5];

  SUPPORTED_CONTRACT_VERSIONS.forEach(function(contractVersion) {
    // Store the contractVersion.contractVersion, type and version being tested
    iterationTestVersion = contractVersion;

    // Import the tested versions of contracts. note that financialContractInstance is either an emp or the perp depending
    // on the current iteration version.
    const financialContractInstance = getTruffleContract(
      contractVersion.contractType,
      web3,
      contractVersion.contractVersion
    );
    const Finder = getTruffleContract("Finder", web3, contractVersion.contractVersion);
    const IdentifierWhitelist = getTruffleContract("IdentifierWhitelist", web3, contractVersion.contractVersion);
    const AddressWhitelist = getTruffleContract("AddressWhitelist", web3, contractVersion.contractVersion);
    const MockOracle = getTruffleContract("MockOracle", web3, contractVersion.contractVersion);
    const Token = getTruffleContract("ExpandedERC20", web3, contractVersion.contractVersion);
    const SyntheticToken = getTruffleContract("SyntheticToken", web3, contractVersion.contractVersion);
    const Timer = getTruffleContract("Timer", web3, contractVersion.contractVersion);
    const Store = getTruffleContract("Store", web3, contractVersion.contractVersion);
    const ConfigStore = getTruffleContract("ConfigStore", web3, contractVersion.contractVersion);
    const OptimisticOracle = getTruffleContract("OptimisticOracle", web3, contractVersion.contractVersion);

    for (let testConfig of configs) {
      describe(`${testConfig.collateralDecimals} collateral, ${testConfig.syntheticDecimals} synthetic & ${testConfig.priceFeedDecimals} pricefeed decimals, on for smart contract version ${contractVersion.contractType} @ ${contractVersion.contractVersion}`, function() {
        before(async function() {
          identifier = `${testConfig.tokenName}TEST`;
          fundingRateIdentifier = `${testConfig.tokenName}_FUNDING_IDENTIFIER`;
          convertCollateral = Convert(testConfig.collateralDecimals);
          convertSynthetic = Convert(testConfig.syntheticDecimals);
          convertPrice = Convert(testConfig.priceFeedDecimals);
          collateralToken = await Token.new(
            testConfig.tokenSymbol + " Token", // Construct the token name.
            testConfig.tokenSymbol,
            testConfig.collateralDecimals,
            {
              from: contractCreator
            }
          );
          await collateralToken.addMember(1, contractCreator, {
            from: contractCreator
          });

          // Seed the sponsors accounts.
          await collateralToken.mint(sponsor1, convertCollateral("100000"), { from: contractCreator });
          await collateralToken.mint(sponsor2, convertCollateral("100000"), { from: contractCreator });
          await collateralToken.mint(sponsor3, convertCollateral("100000"), { from: contractCreator });
          await collateralToken.mint(liquidityProvider, convertCollateral("1000000"), { from: contractCreator });

          // seed the liquidatorBot's wallet so it can perform liquidations.
          await collateralToken.mint(liquidatorBot, convertCollateral("100000"), { from: contractCreator });

          // Create identifier whitelist and register the price tracking ticker with it.
          identifierWhitelist = await IdentifierWhitelist.new();
          await identifierWhitelist.addSupportedIdentifier(utf8ToHex(identifier));

          finder = await Finder.new();
          timer = await Timer.new();
          store = await Store.new({ rawValue: "0" }, { rawValue: "0" }, timer.address);
          await finder.changeImplementationAddress(utf8ToHex(interfaceName.Store), store.address);

          await finder.changeImplementationAddress(
            utf8ToHex(interfaceName.IdentifierWhitelist),
            identifierWhitelist.address
          );

          collateralWhitelist = await AddressWhitelist.new();
          await finder.changeImplementationAddress(
            utf8ToHex(interfaceName.CollateralWhitelist),
            collateralWhitelist.address
          );
          await collateralWhitelist.addToWhitelist(collateralToken.address);
        });

        beforeEach(async function() {
          await timer.setCurrentTime(startTime - 1);
          mockOracle = await MockOracle.new(finder.address, timer.address, {
            from: contractCreator
          });
          await finder.changeImplementationAddress(utf8ToHex(interfaceName.Oracle), mockOracle.address);

          // Create a new synthetic token
          syntheticToken = await SyntheticToken.new("Test Synthetic Token", "SYNTH", testConfig.syntheticDecimals);

          // If we are testing a perpetual then we need to also deploy a config store, an optimistic oracle and set the funding rate identifier.
          if (contractVersion.contractType == "Perpetual") {
            configStore = await ConfigStore.new(
              {
                timelockLiveness: 86400, // 1 day
                rewardRatePerSecond: { rawValue: "0" },
                proposerBondPercentage: { rawValue: "0" },
                maxFundingRate: { rawValue: toWei("0.00001") },
                minFundingRate: { rawValue: toWei("-0.00001") },
                proposalTimePastLimit: 0
              },
              timer.address
            );

            await identifierWhitelist.addSupportedIdentifier(padRight(utf8ToHex(fundingRateIdentifier)));
            optimisticOracle = await OptimisticOracle.new(7200, finder.address, timer.address);
            await finder.changeImplementationAddress(
              utf8ToHex(interfaceName.OptimisticOracle),
              optimisticOracle.address
            );
          }

          const constructorParams = await createConstructorParamsForContractVersion(
            web3,
            contractVersion.contractVersion,
            contractVersion.contractType,
            {
              convertSynthetic,
              finder,
              collateralToken,
              syntheticToken,
              identifier,
              fundingRateIdentifier,
              timer,
              store,
              configStore: configStore || {} // if the contract type is not a perp this will be null.
            }
          );
          // Deploy a new expiring multi party
          emp = await financialContractInstance.new(constructorParams);
          await syntheticToken.addMinter(emp.address);
          await syntheticToken.addBurner(emp.address);

          await collateralToken.approve(emp.address, convertCollateral("10000000"), { from: sponsor1 });
          await collateralToken.approve(emp.address, convertCollateral("10000000"), { from: sponsor2 });
          await collateralToken.approve(emp.address, convertCollateral("10000000"), { from: sponsor3 });
          await collateralToken.approve(emp.address, convertCollateral("100000000"), { from: liquidatorBot });
          await collateralToken.approve(emp.address, convertCollateral("100000000"), { from: liquidityProvider });

          syntheticToken = await Token.at(await emp.tokenCurrency());
          await syntheticToken.approve(emp.address, convertSynthetic("100000000"), { from: sponsor1 });
          await syntheticToken.approve(emp.address, convertSynthetic("100000000"), { from: sponsor2 });
          await syntheticToken.approve(emp.address, convertSynthetic("100000000"), { from: sponsor3 });
          await syntheticToken.approve(emp.address, convertSynthetic("100000000"), { from: liquidatorBot });
          await syntheticToken.approve(emp.address, convertSynthetic("100000000"), { from: liquidityProvider });

          // If we are testing a perpetual then we need to apply the initial funding rate to start the timer.
          await emp.setCurrentTime(startTime);
          if (contractVersion.contractType == "Perpetual") {
            await emp.applyFundingRate();
          }

          spy = sinon.spy();

          spyLogger = winston.createLogger({
            level: "info",
            transports: [new SpyTransport({ level: "info" }, { spy: spy })]
          });

          // Create a new instance of the ExpiringMultiPartyClient & gasEstimator to construct the liquidator
          empClient = new ExpiringMultiPartyClient(
            spyLogger,
            financialContractInstance.abi,
            web3,
            emp.address,
            testConfig.collateralDecimals,
            testConfig.syntheticDecimals,
            testConfig.priceFeedDecimals,
            contractVersion.contractType
          );
          gasEstimator = new GasEstimator(spyLogger);

          // Create a new instance of the price feed mock.
          priceFeedMock = new PriceFeedMock(undefined, undefined, undefined, testConfig.priceFeedDecimals);

          // Create a new instance of the liquidator to test
          liquidatorConfig = {
            crThreshold: 0,
            contractType: contractVersion.contractType,
            contractVersion: contractVersion.contractVersion
          };

          // Generate EMP properties to inform bot of important on-chain state values that we only want to query once.
          empProps = {
            crRatio: await emp.collateralRequirement(),
            priceIdentifier: await emp.priceIdentifier(),
            minSponsorSize: await emp.minSponsorTokens(),
            withdrawLiveness: await emp.withdrawalLiveness()
          };

          liquidator = new Liquidator({
            logger: spyLogger,
            expiringMultiPartyClient: empClient,
            gasEstimator,
            votingContract: mockOracle.contract,
            syntheticToken: syntheticToken.contract,
            priceFeed: priceFeedMock,
            account: accounts[0],
            empProps,
            liquidatorConfig
          });
        });
        versionedIt([{ contractType: "any", contractVersion: "any" }])(
          "Can correctly detect undercollateralized positions and liquidate them",
          async function() {
            // sponsor1 creates a position with 125 units of collateral, creating 100 synthetic tokens.
            await emp.create(
              { rawValue: convertCollateral("125") },
              { rawValue: convertSynthetic("100") },
              { from: sponsor1 }
            );

            // sponsor2 creates a position with 150 units of collateral, creating 100 synthetic tokens.
            await emp.create(
              { rawValue: convertCollateral("150") },
              { rawValue: convertSynthetic("100") },
              { from: sponsor2 }
            );

            // sponsor3 creates a position with 175 units of collateral, creating 100 synthetic tokens.
            await emp.create(
              { rawValue: convertCollateral("175") },
              { rawValue: convertSynthetic("100") },
              { from: sponsor3 }
            );

            // liquidatorBot creates a position to have synthetic tokens to pay off debt upon liquidation.
            await emp.create(
              { rawValue: convertCollateral("1000") },
              { rawValue: convertSynthetic("500") },
              { from: liquidatorBot }
            );

            // Start with a mocked price of 1 usd per token.
            // This puts both sponsors over collateralized so no liquidations should occur.
            priceFeedMock.setCurrentPrice(convertPrice("1"));

            await liquidator.update();
            await liquidator.liquidatePositions();
            assert.equal(spy.callCount, 0); // No info level logs should be sent.

            // Both token sponsors should still have their positions with full collateral.
            assert.equal((await emp.getCollateral(sponsor1)).rawValue, convertCollateral("125"));
            assert.equal((await emp.getCollateral(sponsor2)).rawValue, convertCollateral("150"));

            // Liquidator throws an error if the price feed returns an invalid value.
            priceFeedMock.setCurrentPrice(convertPrice(null));
            await liquidator.update();
            let errorThrown = false;
            try {
              await liquidator.liquidatePositions();
            } catch (error) {
              errorThrown = true;
            }
            assert.isTrue(errorThrown);

            // There should be no liquidations created from any sponsor account
            assert.deepStrictEqual(await emp.getLiquidations(sponsor1), []);
            assert.deepStrictEqual(await emp.getLiquidations(sponsor2), []);
            assert.deepStrictEqual(await emp.getLiquidations(sponsor3), []);

            // Next, assume the price feed given to the liquidator has moved such that two of the three sponsors
            // are now undercollateralized. The liquidator bot should correctly identify this and liquidate the positions.
            // A price of 1.3 USD per token puts sponsor1 and sponsor2 at undercollateralized while sponsor3 remains
            // collateralized. Numerically debt * price * coltReq > debt for collateralized position.
            // Sponsor1: 100 * 1.3 * 1.2 > 125 [undercollateralized]
            // Sponsor2: 100 * 1.3 * 1.2 > 150 [undercollateralized]
            // Sponsor3: 100 * 1.3 * 1.2 < 175 [sufficiently collateralized]

            priceFeedMock.setCurrentPrice(convertPrice("1.3"));
            await liquidator.update();
            await liquidator.liquidatePositions();
            assert.equal(spy.callCount, 2); // 2 info level events should be sent at the conclusion of the 2 liquidations.

            // Sponsor1 should be in a liquidation state with the bot as the liquidator.
            let liquidationObject = (await emp.getLiquidations(sponsor1))[0];
            assert.equal(liquidationObject.sponsor, sponsor1);
            assert.equal(liquidationObject.liquidator, liquidatorBot);
            assert.equal(liquidationObject.state, LiquidationStatesEnum.PRE_DISPUTE);
            assert.equal(liquidationObject.liquidatedCollateral, convertCollateral("125"));

            // Sponsor1 should have zero collateral left in their position from the liquidation.
            assert.equal((await emp.getCollateral(sponsor1)).rawValue, 0);

            // Sponsor2 should be in a liquidation state with the bot as the liquidator.
            liquidationObject = (await emp.getLiquidations(sponsor2))[0];
            assert.equal(liquidationObject.sponsor, sponsor2);
            assert.equal(liquidationObject.liquidator, liquidatorBot);
            assert.equal(liquidationObject.state, LiquidationStatesEnum.PRE_DISPUTE);
            assert.equal(liquidationObject.liquidatedCollateral, convertCollateral("150"));

            // Sponsor2 should have zero collateral left in their position from the liquidation.
            assert.equal((await emp.getCollateral(sponsor2)).rawValue, 0);

            // Sponsor3 should have all their collateral left and no liquidations.
            assert.deepStrictEqual(await emp.getLiquidations(sponsor3), []);
            assert.equal((await emp.getCollateral(sponsor3)).rawValue, convertCollateral("175"));

            // Another query at the same price should execute no new liquidations.
            priceFeedMock.setCurrentPrice(convertPrice("1.3"));
            await liquidator.update();
            await liquidator.liquidatePositions();
            assert.equal(spy.callCount, 2);
          }
        );
        versionedIt([{ contractType: "any", contractVersion: "any" }])(
          "Can correctly detect invalid withdrawals and liquidate them",
          async function() {
            // sponsor1 creates a position with 125 units of collateral, creating 100 synthetic tokens.
            await emp.create(
              { rawValue: convertCollateral("125") },
              { rawValue: convertSynthetic("100") },
              { from: sponsor1 }
            );

            // sponsor2 creates a position with 150 units of collateral, creating 100 synthetic tokens.
            await emp.create(
              { rawValue: convertCollateral("150") },
              { rawValue: convertSynthetic("100") },
              { from: sponsor2 }
            );

            // liquidatorBot creates a position to have synthetic tokens to pay off debt upon liquidation.
            await emp.create(
              { rawValue: convertCollateral("1000") },
              { rawValue: convertSynthetic("500") },
              { from: liquidatorBot }
            );

            // Start with a mocked price of 1 usd per token.
            // This puts both sponsors over collateralized so no liquidations should occur.
            priceFeedMock.setCurrentPrice(convertPrice("1"));
            await liquidator.update();
            await liquidator.liquidatePositions();
            // assert.equal(spy.callCount, 0); // No info level logs should be sent.

            // There should be no liquidations created from any sponsor account
            assert.deepStrictEqual(await emp.getLiquidations(sponsor1), []);
            assert.deepStrictEqual(await emp.getLiquidations(sponsor2), []);

            // Both token sponsors should still have their positions with full collateral.
            assert.equal((await emp.getCollateral(sponsor1)).rawValue, convertCollateral("125"));
            assert.equal((await emp.getCollateral(sponsor2)).rawValue, convertCollateral("150"));

            // If sponsor1 requests a withdrawal of any amount of collateral above 5 units at the given price of 1 usd per token
            // their remaining position becomes undercollateralized. Say they request to withdraw 10 units of collateral.
            // This places their position with a CR of: 115 / (100 * 1) * 100 = 115%. This is below the CR threshold.
            await emp.requestWithdrawal({ rawValue: convertCollateral("10") }, { from: sponsor1 });

            priceFeedMock.setCurrentPrice(convertPrice("1"));
            await liquidator.update();
            await liquidator.liquidatePositions();
            // assert.equal(spy.callCount, 1); // There should be one log from the liquidation event of the withdrawal.

            // There should be exactly one liquidation in sponsor1's account. The liquidated collateral should be the original
            // amount of collateral minus the collateral withdrawn. 125 - 10 = 115
            let liquidationObject = (await emp.getLiquidations(sponsor1))[0];
            assert.equal(liquidationObject.sponsor, sponsor1);
            assert.equal(liquidationObject.liquidator, liquidatorBot);
            assert.equal(liquidationObject.state, LiquidationStatesEnum.PRE_DISPUTE);
            assert.equal(liquidationObject.liquidatedCollateral, convertCollateral("115"));
            assert.equal(liquidationObject.lockedCollateral, convertCollateral("125"));

            // Advance the timer to the liquidation expiry.
            const liquidationTime = liquidationObject.liquidationTime;
            const liquidationLiveness = 1000;
            await emp.setCurrentTime(Number(liquidationTime) + liquidationLiveness);

            // Now that the liquidation has expired, the liquidator can withdraw rewards.
            const collateralPreWithdraw = await collateralToken.balanceOf(liquidatorBot);
            await liquidator.update();
            await liquidator.withdrawRewards();
            // assert.equal(spy.callCount, 2); // 1 new info level events should be sent at the conclusion of the withdrawal. total 2.

            // Liquidator should have their collateral increased by Sponsor1's collateral.
            const collateralPostWithdraw = await collateralToken.balanceOf(liquidatorBot);
            assert.equal(
              toBN(collateralPreWithdraw)
                .add(toBN(convertCollateral("125")))
                .toString(),
              collateralPostWithdraw.toString()
            );

            // Liquidation data should have been deleted.
            assert.deepStrictEqual((await emp.getLiquidations(sponsor1))[0].state, LiquidationStatesEnum.UNINITIALIZED);

            // The other two positions should not have any liquidations associated with them.
            assert.deepStrictEqual(await emp.getLiquidations(sponsor2), []);
          }
        );

        versionedIt([{ contractType: "any", contractVersion: "any" }])(
          "Can withdraw rewards from expired liquidations",
          async function() {
            // sponsor1 creates a position with 125 units of collateral, creating 100 synthetic tokens.
            await emp.create(
              { rawValue: convertCollateral("125") },
              { rawValue: convertSynthetic("100") },
              { from: sponsor1 }
            );

            // liquidatorBot creates a position to have synthetic tokens to pay off debt upon liquidation.
            await emp.create(
              { rawValue: convertCollateral("1000") },
              { rawValue: convertSynthetic("500") },
              { from: liquidatorBot }
            );

            // Next, the liquidator believes the price to be 1.3, which would make the position undercollateralized,
            // and liquidates the position.
            // Sponsor1: 100 * 1.3 * 1.2 > 125 [undercollateralized]
            priceFeedMock.setCurrentPrice(convertPrice("1.3"));
            await liquidator.update();
            await liquidator.liquidatePositions();
            // assert.equal(spy.callCount, 1); // 1 info level events should be sent at the conclusion of the liquidation.

            // Advance the timer to the liquidation expiry.
            const liquidationTime = (await emp.getLiquidations(sponsor1))[0].liquidationTime;
            const liquidationLiveness = 1000;
            await emp.setCurrentTime(Number(liquidationTime) + liquidationLiveness);

            // Now that the liquidation has expired, the liquidator can withdraw rewards.
            const collateralPreWithdraw = await collateralToken.balanceOf(liquidatorBot);
            await liquidator.update();
            await liquidator.withdrawRewards();
            // assert.equal(spy.callCount, 2); // 1 new info level events should be sent at the conclusion of the withdrawal. Total 2.

            // Liquidator should have their collateral increased by Sponsor1's collateral.
            const collateralPostWithdraw = await collateralToken.balanceOf(liquidatorBot);
            assert.equal(
              toBN(collateralPreWithdraw)
                .add(toBN(convertCollateral("125")))
                .toString(),
              collateralPostWithdraw.toString()
            );

            // Liquidation data should have been deleted.
            assert.deepStrictEqual((await emp.getLiquidations(sponsor1))[0].state, LiquidationStatesEnum.UNINITIALIZED);
          }
        );

        versionedIt([{ contractType: "any", contractVersion: "any" }])(
          "Can withdraw rewards from liquidations that were disputed unsuccessfully",
          async function() {
            // sponsor1 creates a position with 125 units of collateral, creating 100 synthetic tokens.
            await emp.create(
              { rawValue: convertCollateral("125") },
              { rawValue: convertSynthetic("100") },
              { from: sponsor1 }
            );

            // liquidatorBot creates a position to have synthetic tokens to pay off debt upon liquidation.
            await emp.create(
              { rawValue: convertCollateral("1000") },
              { rawValue: convertSynthetic("500") },
              { from: liquidatorBot }
            );

            // Next, the liquidator believes the price to be 1.3, which would make the position undercollateralized,
            // and liquidates the position.
            // Sponsor1: 100 * 1.3 * 1.2 > 125 [undercollateralized]
            priceFeedMock.setCurrentPrice(convertPrice("1.3"));
            await liquidator.update();
            await liquidator.liquidatePositions();
            assert.equal(spy.callCount, 1); // 1 info level events should be sent at the conclusion of the liquidation.

            // Dispute the liquidation, which requires staking a dispute bond.
            await emp.dispute("0", sponsor1, { from: sponsor3 });

            // Attempt to withdraw before dispute resolves should do nothing exit gracefully.
            await liquidator.update();
            await liquidator.withdrawRewards();
            assert.equal(spy.callCount, 1); // no new info level events as too early.

            // Simulate a failed dispute by pushing a price to the oracle, at the time of the liquidation request, such that
            // the position was truly undercollateralized. In other words, the liquidator was liquidating at the correct price.
            const disputePrice = convertPrice("1.3");
            const liquidationTime = (await emp.getLiquidations(sponsor1))[0].liquidationTime;
            await mockOracle.pushPrice(utf8ToHex(`${testConfig.tokenName}TEST`), liquidationTime, disputePrice);

            // The liquidator can now settle the dispute by calling `withdrawRewards()` because the oracle has a price
            // for the liquidation time.
            const collateralPreWithdraw = await collateralToken.balanceOf(liquidatorBot);
            await liquidator.update();
            await liquidator.withdrawRewards();
            assert.equal(spy.callCount, 2); // 1 new info level event should be sent due to the withdrawal.

            // Liquidator should have their collateral increased by Sponsor1's collateral + the disputer's dispute bond:
            // 125 + (10% of 125) = 137.5 units of collateral.
            const collateralPostWithdraw = await collateralToken.balanceOf(liquidatorBot);
            assert.equal(
              toBN(collateralPreWithdraw)
                .add(toBN(convertCollateral("137.5")))
                .toString(),
              collateralPostWithdraw.toString()
            );

            // Liquidation data should have been deleted.
            assert.deepStrictEqual((await emp.getLiquidations(sponsor1))[0].state, LiquidationStatesEnum.UNINITIALIZED);

            // Check that the log includes a human readable translation of the liquidation status, and the dispute price.
            // NOTE the check below has a bit of switching logic that is version specific.
            assert.equal(
              spy.getCall(-1).lastArg.liquidationResult.liquidationStatus,
              PostWithdrawLiquidationRewardsStatusTranslations[
                contractVersion.contractVersion == "1.2.2"
                  ? LiquidationStatesEnum.UNINITIALIZED
                  : LiquidationStatesEnum.DISPUTE_FAILED
              ]
            );
            assert.equal(spy.getCall(-1).lastArg.liquidationResult.resolvedPrice, convertPrice("1.3"));

            // After the dispute is resolved, the liquidation should no longer exist and there should be no disputes to withdraw rewards from.
            await liquidator.update();
            await liquidator.withdrawRewards();
            assert.equal(spy.callCount, 2);
          }
        );

        versionedIt([{ contractType: "any", contractVersion: "any" }])(
          "Can withdraw rewards from liquidations that were disputed successfully",
          async function() {
            // sponsor1 creates a position with 125 units of collateral, creating 100 synthetic tokens.
            await emp.create(
              { rawValue: convertCollateral("125") },
              { rawValue: convertSynthetic("100") },
              { from: sponsor1 }
            );

            // liquidatorBot creates a position to have synthetic tokens to pay off debt upon liquidation.
            await emp.create(
              { rawValue: convertCollateral("1000") },
              { rawValue: convertSynthetic("500") },
              { from: liquidatorBot }
            );

            // Next, the liquidator believes the price to be 1.3, which would make the position undercollateralized,
            // and liquidates the position.
            // Sponsor1: 100 * 1.3 * 1.2 > 125 [undercollateralized]
            priceFeedMock.setCurrentPrice(convertPrice("1.3"));
            await liquidator.update();
            await liquidator.liquidatePositions();
            assert.equal(spy.callCount, 1); // 1 info level events should be sent at the conclusion of the liquidation.

            // Dispute the liquidation, which requires staking a dispute bond.
            await emp.dispute("0", sponsor1, { from: sponsor3 });

            // Attempt to withdraw before dispute resolves should do nothing exit gracefully.
            await liquidator.update();
            await liquidator.withdrawRewards();
            assert.equal(spy.callCount, 1); // no new info level events as too early.

            // Simulate a successful dispute by pushing a price to the oracle, at the time of the liquidation request, such that
            // the position was not undercollateralized. In other words, the liquidator was liquidating at the incorrect price.
            const disputePrice = convertPrice("1");
            const liquidationTime = (await emp.getLiquidations(sponsor1))[0].liquidationTime;
            await mockOracle.pushPrice(utf8ToHex(identifier), liquidationTime, disputePrice);

            // The liquidator can now settle the dispute by calling `withdrawRewards()` because the oracle has a price
            // for the liquidation time.
            const collateralPreWithdraw = await collateralToken.balanceOf(liquidatorBot);
            await liquidator.update();
            await liquidator.withdrawRewards();
            assert.equal(spy.callCount, 2); // 1 new info level event should be sent due to the withdrawal.

            // Liquidator should have their collateral increased by TRV - (disputer and sponsor rewards):
            // 100 - 2 * (10% of 100) = 80 units of collateral.
            const collateralPostWithdraw = await collateralToken.balanceOf(liquidatorBot);
            assert.equal(
              toBN(collateralPreWithdraw)
                .add(toBN(convertCollateral("80")))
                .toString(),
              collateralPostWithdraw.toString()
            );

            // Check that the log includes a human readable translation of the liquidation status, and the dispute price.
            assert.equal(
              spy.getCall(-1).lastArg.liquidationResult.liquidationStatus,
              PostWithdrawLiquidationRewardsStatusTranslations[LiquidationStatesEnum.DISPUTE_SUCCEEDED]
            );
            assert.equal(spy.getCall(-1).lastArg.liquidationResult.resolvedPrice, convertPrice("1"));

            // After the dispute is resolved, the liquidation should still exist but the liquidator should no longer be able to withdraw any rewards.
            await liquidator.update();
            await liquidator.withdrawRewards();
            assert.equal(spy.callCount, 2);
          }
        );

        versionedIt([{ contractType: "any", contractVersion: "any" }])(
          "Detect if the liquidator cannot liquidate due to capital constraints",
          async function() {
            // sponsor1 creates a position with 125 units of collateral, creating 100 synthetic tokens.
            await emp.create(
              { rawValue: convertCollateral("125") },
              { rawValue: convertSynthetic("100") },
              { from: sponsor1 }
            );

            // Next, the liquidator believes the price to be 1.3, which would make the position undercollateralized,
            // and liquidates the position.
            // Sponsor1: 100 * 1.3 * 1.2 > 125 [undercollateralized]
            priceFeedMock.setCurrentPrice(convertPrice("1.3"));

            // No transaction should be sent, so this should not throw.
            await liquidator.update();
            await liquidator.liquidatePositions();
            assert.equal(spy.callCount, 1); // 1 new error level event due to the failed liquidation.

            // No liquidations should have gone through.
            assert.equal((await emp.getLiquidations(sponsor1)).length, 0);

            // liquidatorBot creates a position to have synthetic tokens to pay off debt upon liquidation.
            await emp.create(
              { rawValue: convertCollateral("1000") },
              { rawValue: convertSynthetic("500") },
              { from: liquidatorBot }
            );
            // No need to force update the `empClient` here since we are not interested in detecting the `liquidatorBot`'s new
            // position, but now when we try to liquidate the position the liquidation will go through because the bot will have
            // the requisite balance.

            // Can now liquidate the position.
            priceFeedMock.setCurrentPrice(convertPrice("1.3"));
            await liquidator.update();
            await liquidator.liquidatePositions();
            assert.equal(spy.callCount, 2); // 1 new info level event due to the successful liquidation.

            // The liquidation should have gone through.
            assert.equal((await emp.getLiquidations(sponsor1)).length, 1);
            assert.equal(spy.callCount, 2); // 1 new log level event due to the successful execution.
          }
        );

        describe("Overrides the default liquidator configuration settings", function() {
          versionedIt([{ contractType: "any", contractVersion: "any" }])(
            "Cannot set `crThreshold` >= 1",
            async function() {
              let errorThrown;
              try {
                liquidatorConfig = {
                  ...liquidatorConfig,
                  crThreshold: 1
                };
                liquidator = new Liquidator({
                  logger: spyLogger,
                  expiringMultiPartyClient: empClient,
                  gasEstimator,
                  votingContract: mockOracle.contract,
                  syntheticToken: syntheticToken.contract,
                  priceFeed: priceFeedMock,
                  account: accounts[0],
                  empProps,
                  liquidatorConfig
                });
                errorThrown = false;
              } catch (err) {
                errorThrown = true;
              }
              assert.isTrue(errorThrown);
            }
          );

          versionedIt([{ contractType: "any", contractVersion: "any" }])(
            "Cannot set `crThreshold` < 0",
            async function() {
              let errorThrown;
              try {
                liquidatorConfig = {
                  ...liquidatorConfig,
                  crThreshold: -0.02
                };
                liquidator = new Liquidator({
                  logger: spyLogger,
                  expiringMultiPartyClient: empClient,
                  gasEstimator,
                  votingContract: mockOracle.contract,
                  syntheticToken: syntheticToken.contract,
                  priceFeed: priceFeedMock,
                  account: accounts[0],
                  empProps,
                  liquidatorConfig
                });
                errorThrown = false;
              } catch (err) {
                errorThrown = true;
              }
              assert.isTrue(errorThrown);
            }
          );

          versionedIt([{ contractType: "any", contractVersion: "any" }])("Sets `crThreshold` to 2%", async function() {
            liquidatorConfig = {
              ...liquidatorConfig,
              crThreshold: 0.02
            };
            liquidator = new Liquidator({
              logger: spyLogger,
              expiringMultiPartyClient: empClient,
              gasEstimator,
              votingContract: mockOracle.contract,
              syntheticToken: syntheticToken.contract,
              priceFeed: priceFeedMock,
              account: accounts[0],
              empProps,
              liquidatorConfig
            });

            // sponsor1 creates a position with 115 units of collateral, creating 100 synthetic tokens.
            await emp.create(
              { rawValue: convertCollateral("115") },
              { rawValue: convertSynthetic("100") },
              { from: sponsor1 }
            );

            // sponsor2 creates a position with 118 units of collateral, creating 100 synthetic tokens.
            await emp.create(
              { rawValue: convertCollateral("118") },
              { rawValue: convertSynthetic("100") },
              { from: sponsor2 }
            );

            // liquidatorBot creates a position to have synthetic tokens to pay off debt upon liquidation.
            await emp.create(
              { rawValue: convertCollateral("1000") },
              { rawValue: convertSynthetic("500") },
              { from: liquidatorBot }
            );

            // Next, assume that the price feed has moved such that both sponsors are technically undercollateralized.
            // However, the price threshold provides just enough buffer for sponsor2 to avoid liquidation.
            // Numerically: (tokens_outstanding * price * coltReq * (1-crThreshold) > debt)
            // must hold for correctly collateralized positions. If the price feed is 1 USD, then
            // there must be more than (100 * 1 * 1.2 * 0.98 = 117.6) collateral in the position.
            // Note that without the price threshold, the minimum collateral would be (100 * 1 * 1.2 = 120), which
            // would make both sponsors undercollateralized. Because of the price threshold setting, the bot should only
            // liquidate sponsor1.
            // Sponsor1: 100 * 1 * 1.2 * 0.98 > 115 [undercollateralized]
            // Sponsor1: 100 * 1 * 1.2 * 0.98 < 118 [sufficiently collateralized]
            // Sponsor2: 100 * 1 * 1.2 > 118 [would be undercollateralized w/o threshold]

            priceFeedMock.setCurrentPrice(convertPrice("1"));
            await liquidator.update();
            await liquidator.liquidatePositions();
            assert.equal(spy.callCount, 1); // 1 info level events should be sent at the conclusion of the 1 liquidation.

            // Sponsor1 should be in a liquidation state with the bot as the liquidator.
            let liquidationObject = (await emp.getLiquidations(sponsor1))[0];
            assert.equal(liquidationObject.sponsor, sponsor1);
            assert.equal(liquidationObject.liquidator, liquidatorBot);
            assert.equal(liquidationObject.state, LiquidationStatesEnum.PRE_DISPUTE);
            assert.equal(liquidationObject.liquidatedCollateral, convertCollateral("115"));

            // Sponsor1 should have zero collateral left in their position from the liquidation.
            assert.equal((await emp.getCollateral(sponsor1)).rawValue, 0);

            // Sponsor2 should have all their collateral left and no liquidations.
            assert.deepStrictEqual(await emp.getLiquidations(sponsor2), []);
            assert.equal((await emp.getCollateral(sponsor2)).rawValue, convertCollateral("118"));
          });
          versionedIt([{ contractType: "any", contractVersion: "any" }])(
            "Cannot set invalid alerting overrides",
            async function() {
              let errorThrown;
              try {
                // Create an invalid log level override. This should be rejected.
                liquidatorConfig = {
                  ...liquidatorConfig,
                  logOverrides: { positionLiquidated: "not a valid log level" }
                };
                liquidator = new Liquidator({
                  logger: spyLogger,
                  expiringMultiPartyClient: empClient,
                  gasEstimator,
                  votingContract: mockOracle.contract,
                  syntheticToken: syntheticToken.contract,
                  priceFeed: priceFeedMock,
                  account: accounts[0],
                  empProps,
                  liquidatorConfig
                });
                errorThrown = false;
              } catch (err) {
                errorThrown = true;
              }
              assert.isTrue(errorThrown);
            }
          );
          versionedIt([{ contractType: "any", contractVersion: "any" }])(
            "amount-to-liquidate > min-sponsor-tokens, but bot balance is too low to send liquidation",
            async function() {
              // We'll attempt to liquidate 10 tokens, but we will only have enough balance to complete the first liquidation.
              const amountToLiquidate = toWei("10");

              await emp.create(
                { rawValue: convertCollateral("100") },
                { rawValue: convertSynthetic("12") },
                { from: sponsor1 }
              );
              await emp.create(
                { rawValue: convertCollateral("100") },
                { rawValue: convertSynthetic("8") },
                { from: sponsor2 }
              );

              // liquidatorBot creates a position with enough tokens to liquidate all positions.
              await emp.create(
                { rawValue: convertCollateral("10000") },
                { rawValue: convertSynthetic("10") },
                { from: liquidatorBot }
              );

              // These positions are both undercollateralized at price of 25: 8 * 25 * 1.2 > 100.
              priceFeedMock.setCurrentPrice(convertPrice("25"));

              await liquidator.update();
              await liquidator.liquidatePositions(amountToLiquidate);

              // 2 partial liquidations. This behavior has changed slightly from previous test
              // as the liquidation amount calculator is slightly improved. Previous calculation
              // did not take into account current bot balance correctly and overestimated liquidation
              // amount causing an error.
              assert.equal(spy.callCount, 4);
              assert.equal(spyLogLevel(spy, 3), "info");
              assert.isTrue(spyLogIncludes(spy, 3, "liquidated"));
              assert.equal(spyLogLevel(spy, 2), "error");
              assert.isTrue(spyLogIncludes(spy, 2, "partial liquidation"));
              assert.equal(spyLogLevel(spy, 1), "info");
              assert.isTrue(spyLogIncludes(spy, 1, "liquidated"));
              assert.equal(spyLogLevel(spy, 0), "error");
              assert.isTrue(spyLogIncludes(spy, 0, "partial liquidation"));

              // Sponsor1 should be in a liquidation state with the bot as the liquidator. (7/12) = 58.33% of the 100 starting collateral and 7 tokens should be liquidated.
              let liquidationObject = (await emp.getLiquidations(sponsor1))[0];
              assert.equal(liquidationObject.sponsor, sponsor1);
              assert.equal(liquidationObject.liquidator, liquidatorBot);
              assert.equal(liquidationObject.state, LiquidationStatesEnum.PRE_DISPUTE);
              if (testConfig.collateralDecimals == 18) {
                assert.equal(liquidationObject.liquidatedCollateral.rawValue, convertCollateral("58.3333333333333333"));
              } else if (testConfig.collateralDecimals == 8) {
                assert.equal(liquidationObject.liquidatedCollateral.rawValue, convertCollateral("58.33333333"));
              }
              assert.equal(liquidationObject.tokensOutstanding.rawValue, convertSynthetic("7"));

              // Sponsor2 should not be in a liquidation state because the bot would have attempted to liquidate its full position of 8 tokens, but it only had remaining.

              // Sponsor1 should have some collateral and tokens left in their position from the liquidation.
              if (testConfig.collateralDecimals == 18) {
                assert.equal((await emp.getCollateral(sponsor1)).rawValue, convertCollateral("41.6666666666666667"));
              } else if (testConfig.collateralDecimals == 8) {
                assert.equal((await emp.getCollateral(sponsor1)).rawValue, convertCollateral("41.66666667"));
              }
              let positionObject = await emp.positions(sponsor1);
              assert.equal(positionObject.tokensOutstanding.rawValue, convertSynthetic("5"));

              // Sponsor2 should not have its full position left, it was partially liquidated
              // Bot has 3 tokens left after first liquidation, and this brings position
              // to just at the min sponsor size of 5.
              // (8-3)/8 = 5/8, 5/8 * 100 = 62.5
              assert.equal((await emp.getCollateral(sponsor2)).rawValue, convertCollateral("62.5"));
              positionObject = await emp.positions(sponsor2);
              assert.equal(positionObject.tokensOutstanding.rawValue, convertSynthetic("5"));
            }
          );
          describe("Partial liquidations", function() {
            versionedIt([{ contractType: "any", contractVersion: "any" }])(
              "amount-to-liquidate > min-sponsor-tokens",
              async function() {
                // We'll attempt to liquidate 6 tokens. The minimum sponsor position is 5. There are 3 different scenarios
                // we should test for, each of which we'll attempt to liquidate in one call of `liquidatePositions`.
                const amountToLiquidate = convertSynthetic("6");

                // 1. (tokens-outstanding - amount-to-liquidate) > min-sponsor-tokens, and amount-to-liquidate < tokens-outstanding
                //     - The bot will be able to liquidate its desired amount, leaving the position above the minimum token threshold.
                //     - Example: (12 - 6) > 5, new position will have 6 tokens remaining.
                await emp.create(
                  { rawValue: convertCollateral("100") },
                  { rawValue: convertSynthetic("12") },
                  { from: sponsor1 }
                );
                // 2. (tokens-outstanding - amount-to-liquidate) <= min-sponsor-tokens, and amount-to-liquidate < tokens-outstanding
                //     - The bot will NOT be able to liquidate its desired amount. It will liquidate a reduced amount and
                //       reduce the position exactly to the minimum.
                //     - Example: (8 - 6) <= 5, so instead the bot will liquidate (8 - 5) = 3 tokens to leave the position with (8 - 3) = 5 tokens remaining.
                await emp.create(
                  { rawValue: convertCollateral("100") },
                  { rawValue: convertSynthetic("8") },
                  { from: sponsor2 }
                );
                // 3. amount-to-liquidate > tokens-outstanding
                //     - The bot will liquidate the full position.
                //     - Example: 6 > 5, so the bot will liquidate 5 tokens.
                await emp.create(
                  { rawValue: convertCollateral("100") },
                  { rawValue: convertSynthetic("5") },
                  { from: sponsor3 }
                );

                // liquidatorBot creates a position with enough tokens to liquidate all positions.
                await emp.create(
                  { rawValue: convertCollateral("10000") },
                  { rawValue: convertSynthetic("50") },
                  { from: liquidatorBot }
                );

                // Next, assume the price feed given to the liquidator has moved such that the sponsors
                // are all now undercollateralized. The liquidator bot should correctly identify this and liquidate the positions.
                // A price of 25 USD per token will make all positions undercollateralized.
                // Numerically debt * price * coltReq > debt for collateralized position.
                // Sponsor1: 12 * 25 * 1.2 > 100
                // Sponsor2: 8 * 25 * 1.2 > 100
                // Sponsor3: 5 * 25 * 1.2 > 100
                priceFeedMock.setCurrentPrice(convertPrice("25"));

                await liquidator.update();
                await liquidator.liquidatePositions(amountToLiquidate);

                // Check logs are emitted correctly. Partial liquidations should emit an "error"-level alert before a normal liquidation "info"-level alert.
                assert.equal(spy.callCount, 5); // 3 info + 2 error level events should be sent at the conclusion of the 3 liquidations including 2 partials.
                assert.equal(spyLogLevel(spy, 4), "info");
                assert.isTrue(spyLogIncludes(spy, 4, "liquidated"));
                assert.equal(spyLogLevel(spy, 3), "info");
                assert.isTrue(spyLogIncludes(spy, 3, "liquidated"));
                assert.equal(spyLogLevel(spy, 2), "error");
                assert.isTrue(spyLogIncludes(spy, 2, "partial liquidation"));
                assert.equal(spyLogLevel(spy, 1), "info");
                assert.isTrue(spyLogIncludes(spy, 1, "liquidated"));
                assert.equal(spyLogLevel(spy, 0), "error");
                assert.isTrue(spyLogIncludes(spy, 0, "partial liquidation"));

                // Sponsor1 should be in a liquidation state with the bot as the liquidator. (6/12) = 50% of the 100 starting collateral and 6 tokens should be liquidated.
                let liquidationObject = (await emp.getLiquidations(sponsor1))[0];
                assert.equal(liquidationObject.sponsor, sponsor1);
                assert.equal(liquidationObject.liquidator, liquidatorBot);
                assert.equal(liquidationObject.state, LiquidationStatesEnum.PRE_DISPUTE);
                assert.equal(liquidationObject.liquidatedCollateral, convertCollateral("50"));
                assert.equal(liquidationObject.tokensOutstanding, convertSynthetic("6"));

                // Sponsor2 should be in a liquidation state with the bot as the liquidator. (3/8) = 37.5% of the 100 starting collateral and 3 tokens should be liquidated.
                liquidationObject = (await emp.getLiquidations(sponsor2))[0];
                assert.equal(liquidationObject.sponsor, sponsor2);
                assert.equal(liquidationObject.liquidator, liquidatorBot);
                assert.equal(liquidationObject.state, LiquidationStatesEnum.PRE_DISPUTE);
                assert.equal(liquidationObject.liquidatedCollateral, convertCollateral("37.5"));
                assert.equal(liquidationObject.tokensOutstanding, convertSynthetic("3"));

                // Sponsor3 should be in a liquidation state with the bot as the liquidator. (5/5) = 100% of the 100 starting collateral and 5 tokens should be liquidated.
                liquidationObject = (await emp.getLiquidations(sponsor3))[0];
                assert.equal(liquidationObject.sponsor, sponsor3);
                assert.equal(liquidationObject.liquidator, liquidatorBot);
                assert.equal(liquidationObject.state, LiquidationStatesEnum.PRE_DISPUTE);
                assert.equal(liquidationObject.liquidatedCollateral, convertCollateral("100"));
                assert.equal(liquidationObject.tokensOutstanding, convertSynthetic("5"));

                // Sponsor1 should have some collateral and tokens left in their position from the liquidation.
                assert.equal((await emp.getCollateral(sponsor1)).rawValue, convertCollateral("50"));
                let positionObject = await emp.positions(sponsor1);
                assert.equal(positionObject.tokensOutstanding.rawValue, convertSynthetic("6"));

                // Sponsor2 should have some collateral and tokens left in their position from the liquidation.
                assert.equal((await emp.getCollateral(sponsor2)).rawValue, convertCollateral("62.5"));
                positionObject = await emp.positions(sponsor2);
                assert.equal(positionObject.tokensOutstanding.rawValue, convertSynthetic("5"));

                // Sponsor3 should not have a position remaining.
                assert.equal((await emp.getCollateral(sponsor3)).rawValue, 0);
              }
            );

            versionedIt([{ contractType: "any", contractVersion: "any" }])(
              "amount-to-liquidate < min-sponsor-tokens",
              async function() {
                // We'll attempt to liquidate 4 tokens. The minimum sponsor position is 5. There are 3 different scenarios
                // we should test for, each of which we'll attempt to liquidate in one call of `liquidatePositions`.
                const amountToLiquidate = convertSynthetic("4");

                // 1. (tokens-outstanding - amount-to-liquidate) > min-sponsor-tokens, and amount-to-liquidate < tokens-outstanding.
                //     - The bot will be able to liquidate its desired amount, leaving the position above the minimum token threshold.
                //     - Example: (12 - 4) > 5, new position will have 8 tokens remaining.
                await emp.create(
                  { rawValue: convertCollateral("100") },
                  { rawValue: convertSynthetic("12") },
                  { from: sponsor1 }
                );
                // 2. (tokens-outstanding - amount-to-liquidate) < min-sponsor-tokens, and amount-to-liquidate < tokens-outstanding.
                //     - The bot will NOT be able to liquidate its desired amount. It will liquidate a reduced amount and
                //       reduce the position exactly to the minimum.
                //     - Example: (8 - 4) <= 5, so instead the bot will liquidate (8 - 5) = 3 tokens to leave the position with (8 - 3) = 5 tokens remaining.
                await emp.create(
                  { rawValue: convertCollateral("100") },
                  { rawValue: convertSynthetic("8") },
                  { from: sponsor2 }
                );
                // 3. amount-to-liquidate < tokens-outstanding, and amount-to-liquidate < min-sponsor-tokens.
                //     - The bot does not have enough balance to send a full liquidation, and partials are not allowed since 5 >= 5.
                await emp.create(
                  { rawValue: convertCollateral("100") },
                  { rawValue: convertSynthetic("5") },
                  { from: sponsor3 }
                );

                // liquidatorBot creates a position with enough tokens to liquidate all positions.
                await emp.create(
                  { rawValue: convertCollateral("10000") },
                  { rawValue: convertSynthetic("50") },
                  { from: liquidatorBot }
                );

                // Next, assume the price feed given to the liquidator has moved such that the sponsors
                // are all now undercollateralized. The liquidator bot should correctly identify this and liquidate the positions.
                // A price of 25 USD per token will make all positions undercollateralized.
                // Numerically debt * price * coltReq > debt for collateralized position.
                // Sponsor1: 12 * 25 * 1.2 > 100
                // Sponsor2: 8 * 25 * 1.2 > 100
                // Sponsor3: 5 * 25 * 1.2 > 100
                priceFeedMock.setCurrentPrice(convertPrice("25"));

                await liquidator.update();
                await liquidator.liquidatePositions(amountToLiquidate);
                assert.equal(spy.callCount, 5); // 2 info + 3 error level events should be sent at the conclusion of the 2 successful, 2 partial, and 1 failed liquidations.
                assert.equal(spy.getCall(-1).lastArg.tokensToLiquidate, "0");

                // Check logs are emitted correctly. Partial liquidations should emit an "error"-level alert before a normal liquidation "info"-level alert.
                assert.equal(spy.callCount, 5); // 2 info + 3 error level events should be sent at the conclusion of the 2 liquidations, including 2 partials, and 1 failed attempt to liquidate 0 tokens.
                assert.equal(spyLogLevel(spy, 4), "error");
                assert.isTrue(spyLogIncludes(spy, 4, "minimum"));
                assert.equal(spyLogLevel(spy, 3), "info");
                assert.isTrue(spyLogIncludes(spy, 3, "liquidated"));
                assert.equal(spyLogLevel(spy, 2), "error");
                assert.isTrue(spyLogIncludes(spy, 2, "partial liquidation"));
                assert.equal(spyLogLevel(spy, 1), "info");
                assert.isTrue(spyLogIncludes(spy, 1, "liquidated"));
                assert.equal(spyLogLevel(spy, 0), "error");
                assert.isTrue(spyLogIncludes(spy, 0, "partial liquidation"));

                // Sponsor1 should be in a liquidation state with the bot as the liquidator. (4/12) = 33.33% of the 100 starting collateral and 6 tokens should be liquidated.
                let liquidationObject = (await emp.getLiquidations(sponsor1))[0];
                assert.equal(liquidationObject.sponsor, sponsor1);
                assert.equal(liquidationObject.liquidator, liquidatorBot);
                assert.equal(liquidationObject.state, LiquidationStatesEnum.PRE_DISPUTE);
                // Dont know how to generalize this check for multi decimal paradigms
                if (testConfig.collateralDecimals == 18) {
                  assert.equal(
                    liquidationObject.liquidatedCollateral.rawValue,
                    convertCollateral("33.3333333333333333")
                  );
                } else if (testConfig.collateralDecimals == 8) {
                  assert.equal(liquidationObject.liquidatedCollateral.rawValue, convertCollateral("33.33333333"));
                }
                assert.equal(liquidationObject.tokensOutstanding.rawValue, convertSynthetic("4"));

                // Sponsor2 should be in a liquidation state with the bot as the liquidator. (3/8) = 37.5% of the 100 starting collateral and 3 tokens should be liquidated.
                liquidationObject = (await emp.getLiquidations(sponsor2))[0];
                assert.equal(liquidationObject.sponsor, sponsor2);
                assert.equal(liquidationObject.liquidator, liquidatorBot);
                assert.equal(liquidationObject.state, LiquidationStatesEnum.PRE_DISPUTE);
                assert.equal(liquidationObject.liquidatedCollateral.rawValue, convertCollateral("37.5"));
                assert.equal(liquidationObject.tokensOutstanding.rawValue, convertSynthetic("3"));

                // Sponsor3 should not have been liquidated.

                // Sponsor1 should have some collateral and tokens left in their position from the liquidation.
                // Dont know how to generalize this check for multi decimal paradigms
                if (testConfig.collateralDecimals == 18) {
                  assert.equal((await emp.getCollateral(sponsor1)).rawValue, convertCollateral("66.6666666666666667"));
                } else if (testConfig.collateralDecimals == 8) {
                  assert.equal((await emp.getCollateral(sponsor1)).rawValue, convertCollateral("66.66666667"));
                }
                let positionObject = await emp.positions(sponsor1);
                assert.equal(positionObject.tokensOutstanding.rawValue, convertSynthetic("8"));

                // Sponsor2 should have some collateral and tokens left in their position from the liquidation.
                assert.equal((await emp.getCollateral(sponsor2)).rawValue, convertCollateral("62.5"));
                positionObject = await emp.positions(sponsor2);
                assert.equal(positionObject.tokensOutstanding.rawValue, convertSynthetic("5"));

                // Sponsor3 should have its full position remaining.
                assert.equal((await emp.getCollateral(sponsor3)).rawValue, convertCollateral("100"));
                positionObject = await emp.positions(sponsor3);
                assert.equal(positionObject.tokensOutstanding.rawValue, convertSynthetic("5"));
              }
            );

            versionedIt([{ contractType: "any", contractVersion: "any" }])(
              "Overriding threshold correctly effects generated logs",
              async function() {
                // Liquidation events normally are `info` level. This override should change the value to `warn` which can be
                // validated after the log is generated.
                liquidatorConfig = { ...liquidatorConfig, logOverrides: { positionLiquidated: "warn" } };
                liquidator = new Liquidator({
                  logger: spyLogger,
                  expiringMultiPartyClient: empClient,
                  gasEstimator,
                  votingContract: mockOracle.contract,
                  syntheticToken: syntheticToken.contract,
                  priceFeed: priceFeedMock,
                  account: accounts[0],
                  empProps,
                  liquidatorConfig
                });

                // sponsor1 creates a position with 115 units of collateral, creating 100 synthetic tokens.
                await emp.create(
                  { rawValue: convertCollateral("115") },
                  { rawValue: convertSynthetic("100") },
                  { from: sponsor1 }
                );

                // sponsor2 creates a position with 125 units of collateral, creating 100 synthetic tokens.
                await emp.create(
                  { rawValue: convertCollateral("125") },
                  { rawValue: convertSynthetic("100") },
                  { from: sponsor2 }
                );

                // liquidatorBot creates a position to have synthetic tokens to pay off debt upon liquidation.
                await emp.create(
                  { rawValue: convertCollateral("1000") },
                  { rawValue: convertSynthetic("500") },
                  { from: liquidatorBot }
                );

                priceFeedMock.setCurrentPrice(convertPrice("1"));
                assert.equal(spy.callCount, 0); // No log events before liquidation query
                await liquidator.update();
                await liquidator.liquidatePositions();
                assert.equal(spy.callCount, 1); // 1 log events after liquidation query.
                assert.equal(lastSpyLogLevel(spy), "warn"); // most recent log level should be "warn"
              }
            );

            versionedIt([{ contractType: "any", contractVersion: "any" }])(
              "Can correctly override price feed input",
              async function() {
                // sponsor1 creates a position with 115 units of collateral, creating 100 synthetic tokens.
                await emp.create(
                  { rawValue: convertCollateral("115") },
                  { rawValue: convertSynthetic("100") },
                  { from: sponsor1 }
                );

                // sponsor2 creates a position with 125 units of collateral, creating 100 synthetic tokens.
                await emp.create(
                  { rawValue: convertCollateral("125") },
                  { rawValue: convertSynthetic("100") },
                  { from: sponsor2 }
                );

                // liquidatorBot creates a position to have synthetic tokens to pay off debt upon liquidation.
                await emp.create(
                  { rawValue: convertCollateral("1000") },
                  { rawValue: convertSynthetic("500") },
                  { from: liquidatorBot }
                );

                // specify an override price of 0.5e18.
                liquidatorOverridePrice = convertPrice("0.5");
                // At a price point of 1 sponsor 1 is undercollateralized and sponsor 2 is overcollateralized. However, there
                // is an override price present at 0.5. At this price point neither position is undercollateralized and so
                // there should be no liquidation events generated from the liquidation call.
                priceFeedMock.setCurrentPrice(convertPrice("1"));
                assert.equal(spy.callCount, 0); // No log events before liquidation query

                // Next, call the `liquidatePositions` function with the override price. The `null` param is for
                // `maxTokensToLiquidateWei` which null will attempt to liquidate the full position, if undercollateralized.
                await liquidator.update();
                await liquidator.liquidatePositions(null, liquidatorOverridePrice);
                assert.equal(spy.callCount, 0); // still no liquidation events generated as price override is set to 0.5.

                let liquidationObject = await emp.getLiquidations(sponsor1);
                // There should be no liquidation's created.
                assert.equal(liquidationObject.length, 0);

                // Specifying a new override price that places one of the positions undercollateralized should initiate a liquidation.
                // This should again be independent of the price feed.
                priceFeedMock.setCurrentPrice(convertPrice("0.5")); // set the price feed to something that should not create a liquidation.

                liquidatorOverridePrice = convertPrice("1.0"); // specify an override price of 1.0e18. This should place sponsor 1 underwater.
                await liquidator.update();
                await liquidator.liquidatePositions(null, liquidatorOverridePrice);
                assert.equal(spy.callCount, 1); // This should initiate the liquidation event and so there should be 1 log.

                liquidationObject = await emp.getLiquidations(sponsor1);
                // There should be one liquidation created.
                assert.equal(liquidationObject.length, 1);
              }
            );
          });
        });
        describe("enabling withdraw defense feature", () => {
          versionedIt([{ contractType: "any", contractVersion: "any" }])("should initialize when enabled", async () => {
            liquidatorConfig = {
              ...liquidatorConfig,
              whaleDefenseFundWei: 1,
              defenseActivationPercent: 50
            };
            const liquidator = new Liquidator({
              logger: spyLogger,
              expiringMultiPartyClient: empClient,
              gasEstimator,
              votingContract: mockOracle.contract,
              syntheticToken: syntheticToken.contract,
              priceFeed: priceFeedMock,
              account: accounts[0],
              empProps,
              liquidatorConfig
            });
            assert.ok(liquidator);
          });
          versionedIt([{ contractType: "any", contractVersion: "any" }])(
            "full liquidation: should enable and not affect existing logic if not triggered",
            async () => {
              // In this test, the liquidator sets its `whaleDefenseFundWei` to a trivially small value.
              // Recall that the amount of capital available to the liquidator is: `tokenBalance - whaleDefenseFundWei`,
              // so by setting `whaleDefenseFundWei = 1 wei`, we make the liquidator's entire `tokenBalance` available
              // to it. So in this test, the WDF is not triggered because the liquidator has enough available capital
              // to liquidate a full position.
              liquidatorConfig = {
                ...liquidatorConfig,
                whaleDefenseFundWei: 1,
                defenseActivationPercent: 50
              };
              const liquidator = new Liquidator({
                logger: spyLogger,
                expiringMultiPartyClient: empClient,
                gasEstimator,
                votingContract: mockOracle.contract,
                syntheticToken: syntheticToken.contract,
                priceFeed: priceFeedMock,
                account: accounts[0],
                empProps,
                liquidatorConfig
              });
              // sponsor1 creates a position with 125 units of collateral, creating 100 synthetic tokens.
              await emp.create(
                { rawValue: convertCollateral("125") },
                { rawValue: convertSynthetic("100") },
                { from: sponsor1 }
              );

              // sponsor2 creates a position with 150 units of collateral, creating 100 synthetic tokens.
              await emp.create(
                { rawValue: convertCollateral("150") },
                { rawValue: convertSynthetic("100") },
                { from: sponsor2 }
              );

              // liquidatorBot creates a position to have synthetic tokens to pay off debt upon liquidation.
              await emp.create(
                { rawValue: convertCollateral("1000") },
                { rawValue: convertSynthetic("500") },
                { from: liquidatorBot }
              );

              // Start with a mocked price of 1 usd per token.
              // This puts both sponsors over collateralized so no liquidations should occur.
              priceFeedMock.setCurrentPrice(convertPrice("1"));
              await liquidator.update();
              await liquidator.liquidatePositions();
              assert.equal(spy.callCount, 0); // No info level logs should be sent.

              // There should be no liquidations created from any sponsor account
              assert.deepStrictEqual(await emp.getLiquidations(sponsor1), []);
              assert.deepStrictEqual(await emp.getLiquidations(sponsor2), []);

              // Both token sponsors should still have their positions with full collateral.
              assert.equal((await emp.getCollateral(sponsor1)).rawValue, convertCollateral("125"));
              assert.equal((await emp.getCollateral(sponsor2)).rawValue, convertCollateral("150"));

              // If sponsor1 requests a withdrawal of any amount of collateral above 5 units at the given price of 1 usd per token
              // their remaining position becomes undercollateralized. Say they request to withdraw 10 units of collateral.
              // This places their position with a CR of: 115 / (100 * 1) * 100 = 115%. This is below the CR threshold.
              await emp.requestWithdrawal({ rawValue: convertCollateral("10") }, { from: sponsor1 });

              // Advance time to the defenseActivationPercent to see if the WDF would trigger.
              let sponsor1Positions = await emp.positions(sponsor1);
              const withdrawLiveness = empProps.withdrawLiveness.toNumber();
              let nextTime = Math.ceil(
                Number(sponsor1Positions.withdrawalRequestPassTimestamp) - withdrawLiveness * 0.5
              );
              await emp.setCurrentTime(nextTime);

              priceFeedMock.setCurrentPrice(convertPrice("1"));
              await liquidator.update();
              await liquidator.liquidatePositions();
              assert.equal(spy.callCount, 1); // There should be one log from the liquidation event of the withdrawal.

              // There should be exactly one liquidation in sponsor1's account. The liquidated collateral should be the original
              // amount of collateral minus the collateral withdrawn. 125 - 10 = 115
              let liquidationObject = (await emp.getLiquidations(sponsor1))[0];
              assert.equal(liquidationObject.sponsor, sponsor1);
              assert.equal(liquidationObject.liquidator, liquidatorBot);
              assert.equal(liquidationObject.state, LiquidationStatesEnum.PRE_DISPUTE);
              assert.equal(liquidationObject.liquidatedCollateral, convertCollateral("115"));
              assert.equal(liquidationObject.lockedCollateral, convertCollateral("125"));

              // Advance the timer to the liquidation expiry.
              const liquidationTime = liquidationObject.liquidationTime;
              const liquidationLiveness = 1000;
              await emp.setCurrentTime(Number(liquidationTime) + liquidationLiveness);

              // Now that the liquidation has expired, the liquidator can withdraw rewards.
              const collateralPreWithdraw = await collateralToken.balanceOf(liquidatorBot);
              await liquidator.update();
              await liquidator.withdrawRewards();
              assert.equal(spy.callCount, 2); // 1 new info level events should be sent at the conclusion of the withdrawal. total 2.

              // Liquidator should have their collateral increased by Sponsor1's collateral.
              const collateralPostWithdraw = await collateralToken.balanceOf(liquidatorBot);
              assert.equal(
                toBN(collateralPreWithdraw)
                  .add(toBN(convertCollateral("125")))
                  .toString(),
                collateralPostWithdraw.toString()
              );

              // Liquidation data should have been deleted.
              assert.deepStrictEqual(
                (await emp.getLiquidations(sponsor1))[0].state,
                LiquidationStatesEnum.UNINITIALIZED
              );

              // The other two positions should not have any liquidations associated with them.
              assert.deepStrictEqual(await emp.getLiquidations(sponsor2), []);
            }
          );
          versionedIt([{ contractType: "any", contractVersion: "any" }])(
            "should trigger and only submit the emp minimum position",
            async () => {
              liquidatorConfig = {
                ...liquidatorConfig,
                // entire fund dedicated to strategy
                whaleDefenseFundWei: convertSynthetic("90"),
                // will extend even if withdraw progress is 0% (typically this would be set to 50% +)
                defenseActivationPercent: 0
              };
              const liquidator = new Liquidator({
                logger: spyLogger,
                expiringMultiPartyClient: empClient,
                gasEstimator,
                votingContract: mockOracle.contract,
                syntheticToken: syntheticToken.contract,
                priceFeed: priceFeedMock,
                account: accounts[0],
                empProps,
                liquidatorConfig
              });
              // sponsor1 creates a position with 120 units of collateral, creating 100 synthetic tokens.
              await emp.create(
                { rawValue: convertCollateral("120") },
                { rawValue: convertSynthetic("100") },
                { from: sponsor1 }
              );

              // liquidatorBot creates a position to have synthetic tokens to pay off debt upon liquidation.
              // does not have enough to liquidate entire position
              await emp.create(
                { rawValue: convertCollateral("1000") },
                { rawValue: convertSynthetic("90") },
                { from: liquidatorBot }
              );

              // Start with a mocked price of 1 usd per token.
              // This puts both sponsors over collateralized so no liquidations should occur.
              priceFeedMock.setCurrentPrice(convertPrice("1"));
              // sponsor withdraws below collat ratio
              await emp.requestWithdrawal({ rawValue: convertCollateral("10") }, { from: sponsor1 });
              await liquidator.update();
              await liquidator.liquidatePositions();

              // There should be exactly one liquidation in sponsor1's account. The liquidated collateral should be the original
              // amount of collateral minus the collateral withdrawn. 120 - 10 = 110
              let liquidationObject = (await emp.getLiquidations(sponsor1))[0];
              assert.equal(liquidationObject.sponsor, sponsor1);
              assert.equal(liquidationObject.liquidator, liquidatorBot);
              assert.equal(liquidationObject.state, LiquidationStatesEnum.PRE_DISPUTE);
              // minimum liquidation size / outstanding tokens * (outstanding collateral - withdraw amount)
              // 5 / 100 * ( 120 -10) = 5.5
              assert.equal(liquidationObject.liquidatedCollateral, convertCollateral("5.5"));
              // minimum liquidation size / outstanding tokens * outstading collateral
              // 5 / 100 * 120 = 6
              assert.equal(liquidationObject.lockedCollateral, convertCollateral("6"));
            }
          );
<<<<<<< HEAD
          versionedIt([{ contractType: "any", contractVersion: "any" }])(
            "trigger multiple extensions and finally full liquidation",
            async () => {
              liquidatorConfig = {
                ...liquidatorConfig,
                // entire fund dedicated to strategy, allows 3 extensions
                whaleDefenseFundWei: toBN(empProps.minSponsorSize)
                  .mul(toBN(10))
                  .toString(),
                // will extend even if withdraw progress is 80% complete
                defenseActivationPercent: 80
              };
              const withdrawLiveness = empProps.withdrawLiveness.toNumber();
              const liquidator = new Liquidator({
                logger: spyLogger,
                expiringMultiPartyClient: empClient,
                gasEstimator,
                votingContract: mockOracle.contract,
                syntheticToken: syntheticToken.contract,
                priceFeed: priceFeedMock,
                account: accounts[0],
                empProps,
                liquidatorConfig
              });
              await emp.create(
                { rawValue: convertCollateral("120") },
                { rawValue: convertSynthetic("100") },
                { from: sponsor1 }
              );
              await emp.create(
                { rawValue: convertCollateral("120") },
                { rawValue: convertSynthetic("100") },
                { from: sponsor2 }
              );
              // we have enough to fully liquidate one, then we have to extend the other
              // wdf is 50, leaving 50 after first liquidation (200-100-50)
              await emp.create(
                { rawValue: convertCollateral("1000") },
                { rawValue: convertSynthetic("200") },
                { from: liquidatorBot }
              );

              // Start with a mocked price of 1 usd per token.
              // This puts both sponsors over collateralized so no liquidations should occur.
              priceFeedMock.setCurrentPrice(convertPrice("1"));

              // both sponsors under collateralized
              await emp.requestWithdrawal({ rawValue: convertCollateral("10") }, { from: sponsor1 });
              await emp.requestWithdrawal({ rawValue: convertCollateral("10") }, { from: sponsor2 });

              await liquidator.update();
              await liquidator.liquidatePositions();

              let [sponsor1Liquidation, sponsor2Liquidation] = [
                (await emp.getLiquidations(sponsor1))[0],
                (await emp.getLiquidations(sponsor2))[0]
              ];
              let sponsor2Positions = await emp.positions(sponsor2);

              assert.equal(sponsor1Liquidation.liquidatedCollateral, convertCollateral("110"));
              // 120 - 10 / 2 (half tokens liquidated)
              assert.equal(sponsor2Liquidation.liquidatedCollateral, convertCollateral("55"));

              // advance time to 50% of withdraw. This should not trigger extension until 80%
              let nextTime = Math.ceil(
                Number(sponsor2Positions.withdrawalRequestPassTimestamp) - withdrawLiveness * 0.5
              );

              await emp.setCurrentTime(nextTime);
              // running again, should have no change
              await liquidator.update();
              await liquidator.liquidatePositions();

              let sponsor2Liquidations = await emp.getLiquidations(sponsor2);
              sponsor2Positions = await emp.positions(sponsor2);
              // no new liquidations
              assert.equal(sponsor2Liquidations.length, 1);

              nextTime = Math.ceil(Number(sponsor2Positions.withdrawalRequestPassTimestamp) - withdrawLiveness * 0.2);

              await emp.setCurrentTime(nextTime);
              // running again, should have another liquidation
              await liquidator.update();
              await liquidator.liquidatePositions();

              sponsor2Liquidations = await emp.getLiquidations(sponsor2);
              sponsor2Positions = await emp.positions(sponsor2);
              assert.equal(sponsor2Liquidations.length, 2);
              // min collateral for min liquidation
              assert.equal(sponsor2Liquidations[1].liquidatedCollateral.rawValue, convertCollateral("5.5"));
              // show position has been extended
              assert.equal(
                sponsor2Positions.withdrawalRequestPassTimestamp.toNumber(),
                Number(sponsor2Liquidations[1].liquidationTime) + Number(withdrawLiveness)
              );

              // another extension
              // advance time to 80% of liquidation
              nextTime = Math.ceil(Number(sponsor2Positions.withdrawalRequestPassTimestamp) - withdrawLiveness * 0.2);
              await emp.setCurrentTime(nextTime);
              // running again, should have another liquidation
              await liquidator.update();
              await liquidator.liquidatePositions();

              sponsor2Liquidations = await emp.getLiquidations(sponsor2);
              sponsor2Positions = await emp.positions(sponsor2);

              // show a third liquidation has been added
              assert.equal(sponsor2Liquidations.length, 3);

              // finally allow full liquidation by adding more tokens to bot
              await emp.create(
                { rawValue: convertCollateral("1000") },
                { rawValue: convertSynthetic("200") },
                { from: liquidatorBot }
              );

              await liquidator.update();
              await liquidator.liquidatePositions();

              sponsor2Liquidations = await emp.getLiquidations(sponsor2);
              sponsor2Positions = await emp.positions(sponsor2);

              // show a fourth liquidation has been added ( final liquidation)
              assert.equal(sponsor2Liquidations.length, 4);
              // show position has been fully liquidated
              assert.equal(sponsor2Positions.tokensOutstanding, "0");
            }
=======

          // Start with a mocked price of 1 usd per token.
          // This puts both sponsors over collateralized so no liquidations should occur.
          priceFeedMock.setCurrentPrice(convertPrice("1"));

          // both sponsors under collateralized
          await emp.requestWithdrawal({ rawValue: convertCollateral("10") }, { from: sponsor1 });
          await emp.requestWithdrawal({ rawValue: convertCollateral("10") }, { from: sponsor2 });

          await liquidator.update();
          await liquidator.liquidatePositions();

          let [sponsor1Liquidation, sponsor2Liquidation] = [
            (await emp.getLiquidations(sponsor1))[0],
            (await emp.getLiquidations(sponsor2))[0]
          ];
          let sponsor2Positions = await emp.positions(sponsor2);

          assert.equal(sponsor1Liquidation.liquidatedCollateral, convertCollateral("110"));
          // 120 - 10 / 2 (half tokens liquidated)
          assert.equal(sponsor2Liquidation.liquidatedCollateral, convertCollateral("55"));

          // advance time to 50% of withdraw. This should not trigger extension until 80%
          let nextTime = Math.ceil(Number(sponsor2Positions.withdrawalRequestPassTimestamp) - withdrawLiveness * 0.5);

          await emp.setCurrentTime(nextTime);
          // running again, should have no change
          await liquidator.update();
          const startingLogLength = spy.getCalls().length;
          await liquidator.liquidatePositions();
          // Logger should NOT emit a log specific about skipping this liquidation, because the defense activation
          // percent has not passed yet, because the start and end block window were NOT specified when creating
          // the liquidator.
          // Importantly, No WARN or ERROR logs should be emitted about "missing" this liquidation because
          // we are purposefully ignoring it.
          assert.equal(startingLogLength, spy.getCalls().length);

          let sponsor2Liquidations = await emp.getLiquidations(sponsor2);
          sponsor2Positions = await emp.positions(sponsor2);
          // no new liquidations
          assert.equal(sponsor2Liquidations.length, 1);

          nextTime = Math.ceil(Number(sponsor2Positions.withdrawalRequestPassTimestamp) - withdrawLiveness * 0.2);

          await emp.setCurrentTime(nextTime);
          // running again, should have another liquidation
          await liquidator.update();
          await liquidator.liquidatePositions();

          sponsor2Liquidations = await emp.getLiquidations(sponsor2);
          sponsor2Positions = await emp.positions(sponsor2);
          assert.equal(sponsor2Liquidations.length, 2);
          // min collateral for min liquidation
          assert.equal(sponsor2Liquidations[1].liquidatedCollateral.rawValue, convertCollateral("5.5"));
          // show position has been extended
          assert.equal(
            sponsor2Positions.withdrawalRequestPassTimestamp.toNumber(),
            Number(sponsor2Liquidations[1].liquidationTime) + Number(withdrawLiveness)
>>>>>>> 383a05b2
          );
        });
        describe("Liquidator correctly deals with funding rates from perpetual contract", () => {
          versionedIt([{ contractType: "Perpetual", contractVersion: "latest" }])(
            "Can correctly detect invalid withdrawals and liquidate them",
            async function() {
              // sponsor1 creates a position with 125 units of collateral, creating 100 synthetic tokens.
              await emp.create(
                { rawValue: convertCollateral("125") },
                { rawValue: convertSynthetic("100") },
                { from: sponsor1 }
              );

              // sponsor2 creates a position with 150 units of collateral, creating 100 synthetic tokens.
              await emp.create(
                { rawValue: convertCollateral("150") },
                { rawValue: convertSynthetic("100") },
                { from: sponsor2 }
              );

              // sponsor3 creates a position with 175 units of collateral, creating 100 synthetic tokens.
              await emp.create(
                { rawValue: convertCollateral("175") },
                { rawValue: convertSynthetic("100") },
                { from: sponsor3 }
              );

              // liquidatorBot creates a position to have synthetic tokens to pay off debt upon liquidation.
              await emp.create(
                { rawValue: convertCollateral("1000") },
                { rawValue: convertSynthetic("500") },
                { from: liquidatorBot }
              );

              // Start with a mocked price of 1 usd per token.
              // This puts both sponsors over collateralized so no liquidations should occur.
              priceFeedMock.setCurrentPrice(convertPrice("1"));
              await liquidator.update();
              await liquidator.liquidatePositions();
              // assert.equal(spy.callCount, 0); // No info level logs should be sent.

              // There should be no liquidations created from any sponsor account
              assert.deepStrictEqual(await emp.getLiquidations(sponsor1), []);
              assert.deepStrictEqual(await emp.getLiquidations(sponsor2), []);
              assert.deepStrictEqual(await emp.getLiquidations(sponsor3), []);

              // Both token sponsors should still have their positions with full collateral.
              assert.equal((await emp.getCollateral(sponsor1)).rawValue, convertCollateral("125"));
              assert.equal((await emp.getCollateral(sponsor2)).rawValue, convertCollateral("150"));
              assert.equal((await emp.getCollateral(sponsor3)).rawValue, convertCollateral("175"));

              // Next, introduce some funding rate. Setting the funding rate multiplier to 1.04, results in modifying
              // sponsor's debt. This becomes 100*1.04 = 104. All this debt, with a price of 1, both sponsors are
              // still correctly capatalized with sponsor1 @ 125 / (104 * 1) = 1.202 & sponsor2 @ 150 / (104 * 1) = 1.44.
              // So, if there is 150 collateral backing 105 token debt, with a collateral requirement of 1.2, then
              // the price must be <= 150 / 1.2 / 105 = 1.19. Any price above 1.19 will cause the dispute to fail.
              await _setFundingRateAndAdvanceTime(toWei("0.000004"));
              await emp.applyFundingRate();
              assert.equal((await emp.fundingRate()).cumulativeMultiplier.toString(), toWei("1.04"));

              priceFeedMock.setCurrentPrice(convertPrice("1"));
              await liquidator.update();
              await liquidator.liquidatePositions();
              assert.equal(spy.callCount, 0); // No info level logs should be sent as no liquidations yet.

              // There should be no liquidations created from any sponsor account
              assert.deepStrictEqual(await emp.getLiquidations(sponsor1), []);
              assert.deepStrictEqual(await emp.getLiquidations(sponsor2), []);
              assert.deepStrictEqual(await emp.getLiquidations(sponsor3), []);

              // Both token sponsors should still have their positions with full collateral.
              assert.equal((await emp.getCollateral(sponsor1)).rawValue, convertCollateral("125"));
              assert.equal((await emp.getCollateral(sponsor2)).rawValue, convertCollateral("150"));
              assert.equal((await emp.getCollateral(sponsor3)).rawValue, convertCollateral("175"));

              // If either the price increase, funding ratemultiplier increase or the sponsors collateral decrease they
              // will be at risk of being liquidated. Say that the funding rate has another 0.01 added to it. The cumulative
              // funding rate will then be 1.04 * (1 + 0.000001 * 1000) = 1.0504. This will place sponsor1 underwater with
              // a CR of 125 / (100 * 1.0504 * 1) = 1.19 (which is less than 1.2) and they should get liquidated by the bot.
              await _setFundingRateAndAdvanceTime(toWei("0.000001"));
              await emp.applyFundingRate();
              assert.equal((await emp.fundingRate()).cumulativeMultiplier.toString(), toWei("1.0504"));

              await liquidator.update();
              await liquidator.liquidatePositions();
              assert.equal(spy.callCount, 1); // There should be one log from the liquidation event.

              // There should be exactly one liquidation in sponsor1's account. The liquidated collateral should be the original
              // amount of collateral minus the collateral withdrawn. 125 - 10 = 115
              let liquidationObject = (await emp.getLiquidations(sponsor1))[0];
              assert.equal(liquidationObject.sponsor, sponsor1);
              assert.equal(liquidationObject.liquidator, liquidatorBot);
              assert.equal(liquidationObject.state, LiquidationStatesEnum.PRE_DISPUTE);
              assert.equal(liquidationObject.liquidatedCollateral.rawValue, convertCollateral("125"));
              assert.equal(liquidationObject.lockedCollateral.rawValue, convertCollateral("125"));

              // No other sponsors should have been liquidated
              assert.deepStrictEqual(await emp.getLiquidations(sponsor2), []);
              assert.deepStrictEqual(await emp.getLiquidations(sponsor3), []);

              // Next, we can increase the price per token to force sponsor2 to become undercollateralized. At a price of 1.2
              // sponsor2 will become just undercollateralized with the current cumulative funding rate multipler. Their
              // CR can be found by: 150 / (100 * 1.0504 * 1.2) = 1.19  (which is less than 1.2). Sponsor 3 is still safe.
              priceFeedMock.setCurrentPrice(convertPrice("1.2"));
              await liquidator.update();
              await liquidator.liquidatePositions();
              assert.equal(spy.callCount, 2); // 1 new info level events should be sent at the conclusion of the second liquidation.

              liquidationObject = (await emp.getLiquidations(sponsor2))[0];
              assert.equal(liquidationObject.sponsor, sponsor2);
              assert.equal(liquidationObject.liquidator, liquidatorBot);
              assert.equal(liquidationObject.state, LiquidationStatesEnum.PRE_DISPUTE);
              assert.equal(liquidationObject.liquidatedCollateral.rawValue, convertCollateral("150"));
              assert.equal(liquidationObject.lockedCollateral.rawValue, convertCollateral("150"));

              // Sponsor3 should not have been liquidated
              assert.deepStrictEqual(await emp.getLiquidations(sponsor3), []);

              // Advance the timer to the liquidation expiry.
              const liquidationTime = liquidationObject.liquidationTime;
              await emp.setCurrentTime(Number(liquidationTime) + 1000);

              // Now that the liquidation has expired, the liquidator can withdraw rewards.
              const collateralPreWithdraw = await collateralToken.balanceOf(liquidatorBot);
              await liquidator.update();
              await liquidator.withdrawRewards();

              assert.equal(spy.callCount, 4); // 2 new info level events should be sent for withdrawing the two liquidations.

              // Liquidator should have their collateral increased by Sponsor1 + Sponsor2's collateral
              const collateralPostWithdraw = await collateralToken.balanceOf(liquidatorBot);
              assert.equal(
                toBN(collateralPreWithdraw)
                  .add(toBN(convertCollateral("125")))
                  .add(toBN(convertCollateral("150")))
                  .toString(),
                collateralPostWithdraw.toString()
              );

              // Liquidation data should have been deleted.
              assert.deepStrictEqual(
                (await emp.getLiquidations(sponsor1))[0].state,
                LiquidationStatesEnum.UNINITIALIZED
              );
              assert.deepStrictEqual(
                (await emp.getLiquidations(sponsor2))[0].state,
                LiquidationStatesEnum.UNINITIALIZED
              );

              // The other two positions should not have any liquidations associated with them.
              assert.deepStrictEqual(await emp.getLiquidations(sponsor3), []);
            }
          );
        });
        it("logs about skipping liquidations because of the defense activation threshold are only emitted if the withdrawal took place within a specified block window", async () => {
          const withdrawLiveness = empProps.withdrawLiveness.toNumber();

          await emp.create(
            { rawValue: convertCollateral("120") },
            { rawValue: convertSynthetic("100") },
            { from: sponsor1 }
          );
          // we need to keep at least 50 tokens for the WDF so we can only partially liquidate sponsor1
          await emp.create(
            { rawValue: convertCollateral("1000") },
            { rawValue: convertSynthetic("100") },
            { from: liquidatorBot }
          );

          // Start with a mocked price of 1 usd per token.
          // This puts sponsor1 over collateralized so no liquidations should occur.
          priceFeedMock.setCurrentPrice(convertPrice("1"));

          // sponsor is now under collateralized
          const startingBlock = await web3.eth.getBlockNumber();
          await emp.requestWithdrawal({ rawValue: convertCollateral("10") }, { from: sponsor1 });
          const endingBlock = (await web3.eth.getBlockNumber()) + 1;

          // Create a Liquidator bot with a start and end block specified
          const liquidatorConfig = {
            // entire fund dedicated to strategy, allows 3 extensions
            whaleDefenseFundWei: toBN(empProps.minSponsorSize)
              .mul(toBN(10))
              .toString(),
            // will extend even if withdraw progress is 80% complete
            defenseActivationPercent: 80,
            startingBlock,
            endingBlock
          };
          const liquidator = new Liquidator({
            logger: spyLogger,
            expiringMultiPartyClient: empClient,
            gasEstimator,
            votingContract: mockOracle.contract,
            syntheticToken: syntheticToken.contract,
            priceFeed: priceFeedMock,
            account: accounts[0],
            empProps,
            liquidatorConfig,
            startingBlock,
            endingBlock
          });

          // First, run the liquidator with no block window specified, this should NOT emit a log
          // that the spyLogger can catch.
          await liquidator.update();
          await liquidator.liquidatePositions();

          let sponsor1Liquidation = (await emp.getLiquidations(sponsor1))[0];
          // 120 - 10 / 2 (half tokens liquidated)
          assert.equal(sponsor1Liquidation.liquidatedCollateral, convertCollateral("55"));

          // advance time to 50% of withdraw. This should not trigger extension until 80%
          let sponsor1Positions = await emp.positions(sponsor1);
          let nextTime = Math.ceil(Number(sponsor1Positions.withdrawalRequestPassTimestamp) - withdrawLiveness * 0.5);

          await emp.setCurrentTime(nextTime);
          await liquidator.update();
          const startingLogLength = spy.getCalls().length;
          await liquidator.liquidatePositions();
          assert.equal((await emp.getLiquidations(sponsor1)).length, 1);
          // Logger should emit a log specific about skipping this liquidation because the defense activation
          // percent has not passed yet.
          // No other logs should be emitted.
          assert.equal(startingLogLength + 1, spy.getCalls().length);
          assert.equal(spyLogLevel(spy, -1), "info");
          assert.isTrue(
            spyLogIncludes(spy, -1, "Withdrawal liveness has not passed WDF activation threshold, skipping")
          );
        });
      });
    }
  });
});<|MERGE_RESOLUTION|>--- conflicted
+++ resolved
@@ -1475,7 +1475,6 @@
               assert.equal(liquidationObject.lockedCollateral, convertCollateral("6"));
             }
           );
-<<<<<<< HEAD
           versionedIt([{ contractType: "any", contractVersion: "any" }])(
             "trigger multiple extensions and finally full liquidation",
             async () => {
@@ -1604,218 +1603,6 @@
               // show position has been fully liquidated
               assert.equal(sponsor2Positions.tokensOutstanding, "0");
             }
-=======
-
-          // Start with a mocked price of 1 usd per token.
-          // This puts both sponsors over collateralized so no liquidations should occur.
-          priceFeedMock.setCurrentPrice(convertPrice("1"));
-
-          // both sponsors under collateralized
-          await emp.requestWithdrawal({ rawValue: convertCollateral("10") }, { from: sponsor1 });
-          await emp.requestWithdrawal({ rawValue: convertCollateral("10") }, { from: sponsor2 });
-
-          await liquidator.update();
-          await liquidator.liquidatePositions();
-
-          let [sponsor1Liquidation, sponsor2Liquidation] = [
-            (await emp.getLiquidations(sponsor1))[0],
-            (await emp.getLiquidations(sponsor2))[0]
-          ];
-          let sponsor2Positions = await emp.positions(sponsor2);
-
-          assert.equal(sponsor1Liquidation.liquidatedCollateral, convertCollateral("110"));
-          // 120 - 10 / 2 (half tokens liquidated)
-          assert.equal(sponsor2Liquidation.liquidatedCollateral, convertCollateral("55"));
-
-          // advance time to 50% of withdraw. This should not trigger extension until 80%
-          let nextTime = Math.ceil(Number(sponsor2Positions.withdrawalRequestPassTimestamp) - withdrawLiveness * 0.5);
-
-          await emp.setCurrentTime(nextTime);
-          // running again, should have no change
-          await liquidator.update();
-          const startingLogLength = spy.getCalls().length;
-          await liquidator.liquidatePositions();
-          // Logger should NOT emit a log specific about skipping this liquidation, because the defense activation
-          // percent has not passed yet, because the start and end block window were NOT specified when creating
-          // the liquidator.
-          // Importantly, No WARN or ERROR logs should be emitted about "missing" this liquidation because
-          // we are purposefully ignoring it.
-          assert.equal(startingLogLength, spy.getCalls().length);
-
-          let sponsor2Liquidations = await emp.getLiquidations(sponsor2);
-          sponsor2Positions = await emp.positions(sponsor2);
-          // no new liquidations
-          assert.equal(sponsor2Liquidations.length, 1);
-
-          nextTime = Math.ceil(Number(sponsor2Positions.withdrawalRequestPassTimestamp) - withdrawLiveness * 0.2);
-
-          await emp.setCurrentTime(nextTime);
-          // running again, should have another liquidation
-          await liquidator.update();
-          await liquidator.liquidatePositions();
-
-          sponsor2Liquidations = await emp.getLiquidations(sponsor2);
-          sponsor2Positions = await emp.positions(sponsor2);
-          assert.equal(sponsor2Liquidations.length, 2);
-          // min collateral for min liquidation
-          assert.equal(sponsor2Liquidations[1].liquidatedCollateral.rawValue, convertCollateral("5.5"));
-          // show position has been extended
-          assert.equal(
-            sponsor2Positions.withdrawalRequestPassTimestamp.toNumber(),
-            Number(sponsor2Liquidations[1].liquidationTime) + Number(withdrawLiveness)
->>>>>>> 383a05b2
-          );
-        });
-        describe("Liquidator correctly deals with funding rates from perpetual contract", () => {
-          versionedIt([{ contractType: "Perpetual", contractVersion: "latest" }])(
-            "Can correctly detect invalid withdrawals and liquidate them",
-            async function() {
-              // sponsor1 creates a position with 125 units of collateral, creating 100 synthetic tokens.
-              await emp.create(
-                { rawValue: convertCollateral("125") },
-                { rawValue: convertSynthetic("100") },
-                { from: sponsor1 }
-              );
-
-              // sponsor2 creates a position with 150 units of collateral, creating 100 synthetic tokens.
-              await emp.create(
-                { rawValue: convertCollateral("150") },
-                { rawValue: convertSynthetic("100") },
-                { from: sponsor2 }
-              );
-
-              // sponsor3 creates a position with 175 units of collateral, creating 100 synthetic tokens.
-              await emp.create(
-                { rawValue: convertCollateral("175") },
-                { rawValue: convertSynthetic("100") },
-                { from: sponsor3 }
-              );
-
-              // liquidatorBot creates a position to have synthetic tokens to pay off debt upon liquidation.
-              await emp.create(
-                { rawValue: convertCollateral("1000") },
-                { rawValue: convertSynthetic("500") },
-                { from: liquidatorBot }
-              );
-
-              // Start with a mocked price of 1 usd per token.
-              // This puts both sponsors over collateralized so no liquidations should occur.
-              priceFeedMock.setCurrentPrice(convertPrice("1"));
-              await liquidator.update();
-              await liquidator.liquidatePositions();
-              // assert.equal(spy.callCount, 0); // No info level logs should be sent.
-
-              // There should be no liquidations created from any sponsor account
-              assert.deepStrictEqual(await emp.getLiquidations(sponsor1), []);
-              assert.deepStrictEqual(await emp.getLiquidations(sponsor2), []);
-              assert.deepStrictEqual(await emp.getLiquidations(sponsor3), []);
-
-              // Both token sponsors should still have their positions with full collateral.
-              assert.equal((await emp.getCollateral(sponsor1)).rawValue, convertCollateral("125"));
-              assert.equal((await emp.getCollateral(sponsor2)).rawValue, convertCollateral("150"));
-              assert.equal((await emp.getCollateral(sponsor3)).rawValue, convertCollateral("175"));
-
-              // Next, introduce some funding rate. Setting the funding rate multiplier to 1.04, results in modifying
-              // sponsor's debt. This becomes 100*1.04 = 104. All this debt, with a price of 1, both sponsors are
-              // still correctly capatalized with sponsor1 @ 125 / (104 * 1) = 1.202 & sponsor2 @ 150 / (104 * 1) = 1.44.
-              // So, if there is 150 collateral backing 105 token debt, with a collateral requirement of 1.2, then
-              // the price must be <= 150 / 1.2 / 105 = 1.19. Any price above 1.19 will cause the dispute to fail.
-              await _setFundingRateAndAdvanceTime(toWei("0.000004"));
-              await emp.applyFundingRate();
-              assert.equal((await emp.fundingRate()).cumulativeMultiplier.toString(), toWei("1.04"));
-
-              priceFeedMock.setCurrentPrice(convertPrice("1"));
-              await liquidator.update();
-              await liquidator.liquidatePositions();
-              assert.equal(spy.callCount, 0); // No info level logs should be sent as no liquidations yet.
-
-              // There should be no liquidations created from any sponsor account
-              assert.deepStrictEqual(await emp.getLiquidations(sponsor1), []);
-              assert.deepStrictEqual(await emp.getLiquidations(sponsor2), []);
-              assert.deepStrictEqual(await emp.getLiquidations(sponsor3), []);
-
-              // Both token sponsors should still have their positions with full collateral.
-              assert.equal((await emp.getCollateral(sponsor1)).rawValue, convertCollateral("125"));
-              assert.equal((await emp.getCollateral(sponsor2)).rawValue, convertCollateral("150"));
-              assert.equal((await emp.getCollateral(sponsor3)).rawValue, convertCollateral("175"));
-
-              // If either the price increase, funding ratemultiplier increase or the sponsors collateral decrease they
-              // will be at risk of being liquidated. Say that the funding rate has another 0.01 added to it. The cumulative
-              // funding rate will then be 1.04 * (1 + 0.000001 * 1000) = 1.0504. This will place sponsor1 underwater with
-              // a CR of 125 / (100 * 1.0504 * 1) = 1.19 (which is less than 1.2) and they should get liquidated by the bot.
-              await _setFundingRateAndAdvanceTime(toWei("0.000001"));
-              await emp.applyFundingRate();
-              assert.equal((await emp.fundingRate()).cumulativeMultiplier.toString(), toWei("1.0504"));
-
-              await liquidator.update();
-              await liquidator.liquidatePositions();
-              assert.equal(spy.callCount, 1); // There should be one log from the liquidation event.
-
-              // There should be exactly one liquidation in sponsor1's account. The liquidated collateral should be the original
-              // amount of collateral minus the collateral withdrawn. 125 - 10 = 115
-              let liquidationObject = (await emp.getLiquidations(sponsor1))[0];
-              assert.equal(liquidationObject.sponsor, sponsor1);
-              assert.equal(liquidationObject.liquidator, liquidatorBot);
-              assert.equal(liquidationObject.state, LiquidationStatesEnum.PRE_DISPUTE);
-              assert.equal(liquidationObject.liquidatedCollateral.rawValue, convertCollateral("125"));
-              assert.equal(liquidationObject.lockedCollateral.rawValue, convertCollateral("125"));
-
-              // No other sponsors should have been liquidated
-              assert.deepStrictEqual(await emp.getLiquidations(sponsor2), []);
-              assert.deepStrictEqual(await emp.getLiquidations(sponsor3), []);
-
-              // Next, we can increase the price per token to force sponsor2 to become undercollateralized. At a price of 1.2
-              // sponsor2 will become just undercollateralized with the current cumulative funding rate multipler. Their
-              // CR can be found by: 150 / (100 * 1.0504 * 1.2) = 1.19  (which is less than 1.2). Sponsor 3 is still safe.
-              priceFeedMock.setCurrentPrice(convertPrice("1.2"));
-              await liquidator.update();
-              await liquidator.liquidatePositions();
-              assert.equal(spy.callCount, 2); // 1 new info level events should be sent at the conclusion of the second liquidation.
-
-              liquidationObject = (await emp.getLiquidations(sponsor2))[0];
-              assert.equal(liquidationObject.sponsor, sponsor2);
-              assert.equal(liquidationObject.liquidator, liquidatorBot);
-              assert.equal(liquidationObject.state, LiquidationStatesEnum.PRE_DISPUTE);
-              assert.equal(liquidationObject.liquidatedCollateral.rawValue, convertCollateral("150"));
-              assert.equal(liquidationObject.lockedCollateral.rawValue, convertCollateral("150"));
-
-              // Sponsor3 should not have been liquidated
-              assert.deepStrictEqual(await emp.getLiquidations(sponsor3), []);
-
-              // Advance the timer to the liquidation expiry.
-              const liquidationTime = liquidationObject.liquidationTime;
-              await emp.setCurrentTime(Number(liquidationTime) + 1000);
-
-              // Now that the liquidation has expired, the liquidator can withdraw rewards.
-              const collateralPreWithdraw = await collateralToken.balanceOf(liquidatorBot);
-              await liquidator.update();
-              await liquidator.withdrawRewards();
-
-              assert.equal(spy.callCount, 4); // 2 new info level events should be sent for withdrawing the two liquidations.
-
-              // Liquidator should have their collateral increased by Sponsor1 + Sponsor2's collateral
-              const collateralPostWithdraw = await collateralToken.balanceOf(liquidatorBot);
-              assert.equal(
-                toBN(collateralPreWithdraw)
-                  .add(toBN(convertCollateral("125")))
-                  .add(toBN(convertCollateral("150")))
-                  .toString(),
-                collateralPostWithdraw.toString()
-              );
-
-              // Liquidation data should have been deleted.
-              assert.deepStrictEqual(
-                (await emp.getLiquidations(sponsor1))[0].state,
-                LiquidationStatesEnum.UNINITIALIZED
-              );
-              assert.deepStrictEqual(
-                (await emp.getLiquidations(sponsor2))[0].state,
-                LiquidationStatesEnum.UNINITIALIZED
-              );
-
-              // The other two positions should not have any liquidations associated with them.
-              assert.deepStrictEqual(await emp.getLiquidations(sponsor3), []);
-            }
           );
         });
         it("logs about skipping liquidations because of the defense activation threshold are only emitted if the withdrawal took place within a specified block window", async () => {
@@ -1894,6 +1681,158 @@
             spyLogIncludes(spy, -1, "Withdrawal liveness has not passed WDF activation threshold, skipping")
           );
         });
+        describe("Liquidator correctly deals with funding rates from perpetual contract", () => {
+          versionedIt([{ contractType: "Perpetual", contractVersion: "latest" }])(
+            "Can correctly detect invalid withdrawals and liquidate them",
+            async function() {
+              // sponsor1 creates a position with 125 units of collateral, creating 100 synthetic tokens.
+              await emp.create(
+                { rawValue: convertCollateral("125") },
+                { rawValue: convertSynthetic("100") },
+                { from: sponsor1 }
+              );
+
+              // sponsor2 creates a position with 150 units of collateral, creating 100 synthetic tokens.
+              await emp.create(
+                { rawValue: convertCollateral("150") },
+                { rawValue: convertSynthetic("100") },
+                { from: sponsor2 }
+              );
+
+              // sponsor3 creates a position with 175 units of collateral, creating 100 synthetic tokens.
+              await emp.create(
+                { rawValue: convertCollateral("175") },
+                { rawValue: convertSynthetic("100") },
+                { from: sponsor3 }
+              );
+
+              // liquidatorBot creates a position to have synthetic tokens to pay off debt upon liquidation.
+              await emp.create(
+                { rawValue: convertCollateral("1000") },
+                { rawValue: convertSynthetic("500") },
+                { from: liquidatorBot }
+              );
+
+              // Start with a mocked price of 1 usd per token.
+              // This puts both sponsors over collateralized so no liquidations should occur.
+              priceFeedMock.setCurrentPrice(convertPrice("1"));
+              await liquidator.update();
+              await liquidator.liquidatePositions();
+              // assert.equal(spy.callCount, 0); // No info level logs should be sent.
+
+              // There should be no liquidations created from any sponsor account
+              assert.deepStrictEqual(await emp.getLiquidations(sponsor1), []);
+              assert.deepStrictEqual(await emp.getLiquidations(sponsor2), []);
+              assert.deepStrictEqual(await emp.getLiquidations(sponsor3), []);
+
+              // Both token sponsors should still have their positions with full collateral.
+              assert.equal((await emp.getCollateral(sponsor1)).rawValue, convertCollateral("125"));
+              assert.equal((await emp.getCollateral(sponsor2)).rawValue, convertCollateral("150"));
+              assert.equal((await emp.getCollateral(sponsor3)).rawValue, convertCollateral("175"));
+
+              // Next, introduce some funding rate. Setting the funding rate multiplier to 1.04, results in modifying
+              // sponsor's debt. This becomes 100*1.04 = 104. All this debt, with a price of 1, both sponsors are
+              // still correctly capatalized with sponsor1 @ 125 / (104 * 1) = 1.202 & sponsor2 @ 150 / (104 * 1) = 1.44.
+              // So, if there is 150 collateral backing 105 token debt, with a collateral requirement of 1.2, then
+              // the price must be <= 150 / 1.2 / 105 = 1.19. Any price above 1.19 will cause the dispute to fail.
+              await _setFundingRateAndAdvanceTime(toWei("0.000004"));
+              await emp.applyFundingRate();
+              assert.equal((await emp.fundingRate()).cumulativeMultiplier.toString(), toWei("1.04"));
+
+              priceFeedMock.setCurrentPrice(convertPrice("1"));
+              await liquidator.update();
+              await liquidator.liquidatePositions();
+              assert.equal(spy.callCount, 0); // No info level logs should be sent as no liquidations yet.
+
+              // There should be no liquidations created from any sponsor account
+              assert.deepStrictEqual(await emp.getLiquidations(sponsor1), []);
+              assert.deepStrictEqual(await emp.getLiquidations(sponsor2), []);
+              assert.deepStrictEqual(await emp.getLiquidations(sponsor3), []);
+
+              // Both token sponsors should still have their positions with full collateral.
+              assert.equal((await emp.getCollateral(sponsor1)).rawValue, convertCollateral("125"));
+              assert.equal((await emp.getCollateral(sponsor2)).rawValue, convertCollateral("150"));
+              assert.equal((await emp.getCollateral(sponsor3)).rawValue, convertCollateral("175"));
+
+              // If either the price increase, funding ratemultiplier increase or the sponsors collateral decrease they
+              // will be at risk of being liquidated. Say that the funding rate has another 0.01 added to it. The cumulative
+              // funding rate will then be 1.04 * (1 + 0.000001 * 1000) = 1.0504. This will place sponsor1 underwater with
+              // a CR of 125 / (100 * 1.0504 * 1) = 1.19 (which is less than 1.2) and they should get liquidated by the bot.
+              await _setFundingRateAndAdvanceTime(toWei("0.000001"));
+              await emp.applyFundingRate();
+              assert.equal((await emp.fundingRate()).cumulativeMultiplier.toString(), toWei("1.0504"));
+
+              await liquidator.update();
+              await liquidator.liquidatePositions();
+              assert.equal(spy.callCount, 1); // There should be one log from the liquidation event.
+
+              // There should be exactly one liquidation in sponsor1's account. The liquidated collateral should be the original
+              // amount of collateral minus the collateral withdrawn. 125 - 10 = 115
+              let liquidationObject = (await emp.getLiquidations(sponsor1))[0];
+              assert.equal(liquidationObject.sponsor, sponsor1);
+              assert.equal(liquidationObject.liquidator, liquidatorBot);
+              assert.equal(liquidationObject.state, LiquidationStatesEnum.PRE_DISPUTE);
+              assert.equal(liquidationObject.liquidatedCollateral.rawValue, convertCollateral("125"));
+              assert.equal(liquidationObject.lockedCollateral.rawValue, convertCollateral("125"));
+
+              // No other sponsors should have been liquidated
+              assert.deepStrictEqual(await emp.getLiquidations(sponsor2), []);
+              assert.deepStrictEqual(await emp.getLiquidations(sponsor3), []);
+
+              // Next, we can increase the price per token to force sponsor2 to become undercollateralized. At a price of 1.2
+              // sponsor2 will become just undercollateralized with the current cumulative funding rate multipler. Their
+              // CR can be found by: 150 / (100 * 1.0504 * 1.2) = 1.19  (which is less than 1.2). Sponsor 3 is still safe.
+              priceFeedMock.setCurrentPrice(convertPrice("1.2"));
+              await liquidator.update();
+              await liquidator.liquidatePositions();
+              assert.equal(spy.callCount, 2); // 1 new info level events should be sent at the conclusion of the second liquidation.
+
+              liquidationObject = (await emp.getLiquidations(sponsor2))[0];
+              assert.equal(liquidationObject.sponsor, sponsor2);
+              assert.equal(liquidationObject.liquidator, liquidatorBot);
+              assert.equal(liquidationObject.state, LiquidationStatesEnum.PRE_DISPUTE);
+              assert.equal(liquidationObject.liquidatedCollateral.rawValue, convertCollateral("150"));
+              assert.equal(liquidationObject.lockedCollateral.rawValue, convertCollateral("150"));
+
+              // Sponsor3 should not have been liquidated
+              assert.deepStrictEqual(await emp.getLiquidations(sponsor3), []);
+
+              // Advance the timer to the liquidation expiry.
+              const liquidationTime = liquidationObject.liquidationTime;
+              await emp.setCurrentTime(Number(liquidationTime) + 1000);
+
+              // Now that the liquidation has expired, the liquidator can withdraw rewards.
+              const collateralPreWithdraw = await collateralToken.balanceOf(liquidatorBot);
+              await liquidator.update();
+              await liquidator.withdrawRewards();
+
+              assert.equal(spy.callCount, 4); // 2 new info level events should be sent for withdrawing the two liquidations.
+
+              // Liquidator should have their collateral increased by Sponsor1 + Sponsor2's collateral
+              const collateralPostWithdraw = await collateralToken.balanceOf(liquidatorBot);
+              assert.equal(
+                toBN(collateralPreWithdraw)
+                  .add(toBN(convertCollateral("125")))
+                  .add(toBN(convertCollateral("150")))
+                  .toString(),
+                collateralPostWithdraw.toString()
+              );
+
+              // Liquidation data should have been deleted.
+              assert.deepStrictEqual(
+                (await emp.getLiquidations(sponsor1))[0].state,
+                LiquidationStatesEnum.UNINITIALIZED
+              );
+              assert.deepStrictEqual(
+                (await emp.getLiquidations(sponsor2))[0].state,
+                LiquidationStatesEnum.UNINITIALIZED
+              );
+
+              // The other two positions should not have any liquidations associated with them.
+              assert.deepStrictEqual(await emp.getLiquidations(sponsor3), []);
+            }
+          );
+        });
       });
     }
   });

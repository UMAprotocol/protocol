--- conflicted
+++ resolved
@@ -228,15 +228,10 @@
           await syntheticToken.approve(emp.address, convertSynthetic("100000000"), { from: liquidatorBot });
           await syntheticToken.approve(emp.address, convertSynthetic("100000000"), { from: liquidityProvider });
 
-<<<<<<< HEAD
-=======
           // If we are testing a perpetual then we need to apply the initial funding rate to start the timer.
           await emp.setCurrentTime(startTime);
-          if (contractVersion.contractType == "Perpetual") {
-            await emp.applyFundingRate();
-          }
-
->>>>>>> 95fb302f
+          if (contractVersion.contractType == "Perpetual") await emp.applyFundingRate();
+
           spy = sinon.spy();
 
           spyLogger = winston.createLogger({
@@ -725,14 +720,7 @@
             async function() {
               let errorThrown;
               try {
-<<<<<<< HEAD
                 liquidatorConfig = { ...liquidatorConfig, crThreshold: 1 };
-=======
-                liquidatorConfig = {
-                  ...liquidatorConfig,
-                  crThreshold: 1
-                };
->>>>>>> 95fb302f
                 liquidator = new Liquidator({
                   logger: spyLogger,
                   expiringMultiPartyClient: empClient,
@@ -757,21 +745,8 @@
             async function() {
               let errorThrown;
               try {
-<<<<<<< HEAD
                 liquidatorConfig = { ...liquidatorConfig, crThreshold: -0.02 };
-=======
-                liquidatorConfig = {
-                  ...liquidatorConfig,
-                  crThreshold: -0.02
-                };
->>>>>>> 95fb302f
                 liquidator = new Liquidator({
-                  logger: spyLogger,
-                  expiringMultiPartyClient: empClient,
-                  gasEstimator,
-                  votingContract: mockOracle.contract,
-                  syntheticToken: syntheticToken.contract,
-                  priceFeed: priceFeedMock,
                   account: accounts[0],
                   empProps,
                   liquidatorConfig
@@ -785,32 +760,15 @@
           );
 
           versionedIt([{ contractType: "any", contractVersion: "any" }])("Sets `crThreshold` to 2%", async function() {
-<<<<<<< HEAD
             liquidatorConfig = { ...liquidatorConfig, crThreshold: 0.02 };
-=======
-            liquidatorConfig = {
-              ...liquidatorConfig,
-              crThreshold: 0.02
-            };
->>>>>>> 95fb302f
             liquidator = new Liquidator({
               logger: spyLogger,
               expiringMultiPartyClient: empClient,
               gasEstimator,
               votingContract: mockOracle.contract,
               syntheticToken: syntheticToken.contract,
-              priceFeed: priceFeedMock,
-              account: accounts[0],
-              empProps,
-              liquidatorConfig
+              account: accounts[0]
             });
-
-            // sponsor1 creates a position with 115 units of collateral, creating 100 synthetic tokens.
-            await emp.create(
-              { rawValue: convertCollateral("115") },
-              { rawValue: convertSynthetic("100") },
-              { from: sponsor1 }
-            );
 
             // sponsor2 creates a position with 118 units of collateral, creating 100 synthetic tokens.
             await emp.create(
@@ -1288,15 +1246,7 @@
         });
         describe("enabling withdraw defense feature", () => {
           versionedIt([{ contractType: "any", contractVersion: "any" }])("should initialize when enabled", async () => {
-<<<<<<< HEAD
             liquidatorConfig = { ...liquidatorConfig, whaleDefenseFundWei: 1, defenseActivationPercent: 50 };
-=======
-            liquidatorConfig = {
-              ...liquidatorConfig,
-              whaleDefenseFundWei: 1,
-              defenseActivationPercent: 50
-            };
->>>>>>> 95fb302f
             const liquidator = new Liquidator({
               logger: spyLogger,
               expiringMultiPartyClient: empClient,
@@ -1693,11 +1643,7 @@
         );
         describe("Liquidator correctly deals with funding rates from perpetual contract", () => {
           versionedIt([{ contractType: "Perpetual", contractVersion: "latest" }])(
-<<<<<<< HEAD
             "Can correctly detect invalid positions and liquidate them",
-=======
-            "Can correctly detect invalid withdrawals and liquidate them",
->>>>>>> 95fb302f
             async function() {
               // sponsor1 creates a position with 125 units of collateral, creating 100 synthetic tokens.
               await emp.create(

--- conflicted
+++ resolved
@@ -130,19 +130,12 @@
       // Else, work out how much collateral could be purchased using all the reserve currency.
       else {
         // Instantiate uniswap factory to fetch the pair address.
-<<<<<<< HEAD
-        const uniswapFactory = await createContractObjectFromJson(UniswapV2Factory).at(this.uniswapFactoryAddress);
-
-        const pairAddress = await uniswapFactory.getPair(this.reserveToken._address, this.collateralToken._address);
-        const uniswapPair = await createContractObjectFromJson(IUniswapV2Pair).at(pairAddress);
-=======
         const uniswapFactory = await createContractObjectFromJson(UniswapV2Factory, this.web3).at(
           this.uniswapFactoryAddress
         );
 
         const pairAddress = await uniswapFactory.getPair(this.reserveToken._address, this.collateralToken._address);
         const uniswapPair = await createContractObjectFromJson(IUniswapV2Pair, this.web3).at(pairAddress);
->>>>>>> 805003a9
 
         // We can now fetch the reserves. At the same time, we can batch a few other required async calls.
         const [reserves, token0] = await Promise.all([uniswapPair.getReserves(), uniswapPair.token0()]);

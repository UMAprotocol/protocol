const ynatm = require("@umaprotocol/ynatm");

const {
  PostWithdrawLiquidationRewardsStatusTranslations,
  createObjectFromDefaultProps,
  revertWrapper
} = require("@uma/common");

const LiquidationStrategy = require("./liquidationStrategy");

class Liquidator {
  /**
   * @notice Constructs new Liquidator bot.
   * @param {Object} logger Module used to send logs.
   * @param {Object} financialContractClient Module used to query Financial Contract information on-chain.
   * @param {Object} gasEstimator Module used to estimate optimal gas price with which to send txns.
   * @param {Object} votingContract DVM to query price requests.
   * @param {Object} syntheticToken Synthetic token (tokenCurrency).
   * @param {Object} priceFeed Module used to query the current token price.
   * @param {String} account Ethereum account from which to send txns.
   * @param {Object} financialContractProps Contains Financial Contract contract state data. Expected:
   *      { crRatio: 1.5e18,
            minSponsorSize: 10e18,
            priceIdentifier: hex("ETH/BTC") }
   * @param {Object} [liquidatorConfig] Contains fields with which constructor will attempt to override defaults.
   */
  constructor({
    logger,
    financialContractClient,
    gasEstimator,
    votingContract,
    syntheticToken,
    priceFeed,
    account,
    financialContractProps,
    liquidatorConfig
  }) {
    this.logger = logger;
    this.account = account;

    // Expiring multiparty contract to read contract state
    this.financialContractClient = financialContractClient;
    this.web3 = this.financialContractClient.web3;

    // Gas Estimator to calculate the current Fast gas rate.
    this.gasEstimator = gasEstimator;

    // Instance of the expiring multiparty to perform on-chain liquidations.
    this.financialContract = this.financialContractClient.financialContract;
    this.votingContract = votingContract;
    this.syntheticToken = syntheticToken;

    // Instance of the price feed to get the realtime token price.
    this.priceFeed = priceFeed;

    // The Financial Contract contract collateralization Ratio is needed to calculate minCollateralPerToken.
    this.financialContractCRRatio = financialContractProps.crRatio;

    // The Financial Contract contract min sponsor position size is needed to calculate maxTokensToLiquidate.
    this.financialContractMinSponsorSize = financialContractProps.minSponsorSize;

    this.financialContractIdentifier = financialContractProps.priceIdentifier;

    // Helper functions from web3.
    this.BN = this.web3.utils.BN;
    this.toBN = this.web3.utils.toBN;
    this.toWei = this.web3.utils.toWei;
    this.fromWei = this.web3.utils.fromWei;
    this.utf8ToHex = this.web3.utils.utf8ToHex;

    // Multiplier applied to Truffle's estimated gas limit for a transaction to send.
    this.GAS_LIMIT_BUFFER = 1.25;

    // Default config settings. Liquidator deployer can override these settings by passing in new
    // values via the `liquidatorConfig` input object. The `isValid` property is a function that should be called
    // before resetting any config settings. `isValid` must return a Boolean.
    const defaultConfig = {
      crThreshold: {
        // `crThreshold`: If collateral falls more than `crThreshold` % below the min collateral requirement,
        // then it will be liquidated. For example: If the minimum collateralization ratio is 120% and the TRV is 100,
        // then the minimum collateral requirement is 120. However, if `crThreshold = 0.02`, then the minimum
        // collateral requirement is 120 * (1-0.02) = 117.6, or 2% below 120.
        value: 0.02,
        isValid: x => {
          return x < 1 && x >= 0;
        }
      },
      liquidationDeadline: {
        // `liquidationDeadline`: Aborts the liquidation if the transaction is mined this amount of time after the
        // Financial Contract client's last update time. Denominated in seconds, so 300 = 5 minutes.
        value: 300,
        isValid: x => {
          return x >= 0;
        }
      },
      liquidationMinPrice: {
        // `liquidationMinPrice`: Aborts the liquidation if the amount of collateral in the position per token
        // outstanding is below this ratio.
        value: this.toWei("0"),
        isValid: x => {
          return this.toBN(x).gte(this.toBN("0"));
        }
        // TODO: We should specify as a percentage of the token price so that no valid
        // liquidation would ever lose money.
      },
      txnGasLimit: {
        // `txnGasLimit`: Gas limit to set for sending on-chain transactions.
        value: 9000000, // Can see recent averages here: https://etherscan.io/chart/gaslimit
        isValid: x => {
          return x >= 6000000 && x < 15000000;
        }
      },
      logOverrides: {
        // Specify an override object to change default logging behaviour. Defaults to no overrides. If specified, this
        // object is structured to contain key for the log to override and value for the logging level. EG:
        // { positionLiquidated:'warn' } would override the default `info` behaviour for liquidationEvents.
        value: {},
        isValid: overrides => {
          // Override must be one of the default logging levels: ['error','warn','info','http','verbose','debug','silly']
          return Object.values(overrides).every(param => Object.keys(this.logger.levels).includes(param));
        }
      },
      defenseActivationPercent: {
        value: undefined,
        isValid: x => {
          if (x === undefined) return true;
          return parseFloat(x) >= 0 && parseFloat(x) <= 100;
        }
      },
      contractType: {
        value: undefined,
        isValid: x => {
          return x === "ExpiringMultiParty" || x === "Perpetual";
        }
      },
      contractVersion: {
        value: undefined,
        isValid: x => {
          return x === "1.2.0" || x === "1.2.1" || x === "1.2.2" || x === "latest";
        }
      },
      // Start and end block define a window used to filter for contract events.
      startingBlock: {
        value: undefined,
        isValid: x => {
          if (x === undefined) return true;
          return Number(x) >= 0;
        }
      },
      endingBlock: {
        value: undefined,
        isValid: x => {
          if (x === undefined) return true;
          return Number(x) >= 0;
        }
      }
    };

    // Validate and set config settings to class state.
    const configWithDefaults = createObjectFromDefaultProps(liquidatorConfig, defaultConfig);
    Object.assign(this, configWithDefaults);

    // generalize log emitter, use it to attach default data to all logs
    const log = (severity = "info", data = {}) => {
      // would rather just throw here and let index.js capture and log, but
      // its currently not set up to add in the additional context for the error
      // so it has to be done here.
      if (logger[severity] === null) {
        return logger.error({
          at: "Liquidator",
          ...data,
          error: "Trying to submit log with unknown severity: " + severity
        });
      }
      return logger[severity]({
        at: "Liquidator",
        // could add in additional context for any error thrown,
        // such as state of financialContract or bot configuration data
        minLiquidationPrice: this.liquidationMinPrice,
        ...data
      });
    };
    this.log = log;

    // this takes in config, and emits log events
    this.liquidationStrategy = LiquidationStrategy(
      {
        ...configWithDefaults,
        ...financialContractProps
      },
      this.web3.utils,
      log
    );
  }

  // Update the financialContractClient, gasEstimator and price feed. If a client has recently updated then it will do nothing.
  async update() {
    await Promise.all([this.financialContractClient.update(), this.gasEstimator.update(), this.priceFeed.update()]);
  }
  // Queries underCollateralized positions and performs liquidations against any under collateralized positions.
  // If `maxTokensToLiquidateWei` is not passed in, then the bot will attempt to liquidate the full position.
  // If liquidatorOverridePrice is provided then the liquidator bot will override the price feed with this input price.
  async liquidatePositions(maxTokensToLiquidateWei, liquidatorOverridePrice) {
    this.logger.debug({
      at: "Liquidator",
      message: "Checking for liquidatable positions and preforming liquidations"
    });
    // If an override is provided, use that price. Else, get the latest price from the price feed.
    const price = liquidatorOverridePrice
      ? this.toBN(liquidatorOverridePrice.toString())
      : this.priceFeed.getCurrentPrice();

    if (!price) {
      throw new Error("Cannot liquidate: price feed returned invalid value");
    }

    // The `price` is a BN that is used to determine if a position is liquidatable. The higher the
    // `price` value, the more collateral that the position is required to have to be correctly collateralized.
    // Therefore, we add a buffer by deriving scaledPrice = price * (1 - crThreshold)
    const scaledPrice = price
      .mul(this.toBN(this.toWei("1")).sub(this.toBN(this.toWei(this.crThreshold.toString()))))
      .div(this.toBN(this.toWei("1")));

    // Calculate the maxCollateralPerToken as the scaled price, multiplied by the contracts CRRatio. For a liquidation
    // to be accepted by the contract the position's collateralization ratio must be between [minCollateralPerToken,
    // maxCollateralPerToken] ∴ maxCollateralPerToken >= startCollateralNetOfWithdrawal / startTokens. This criterion
    // checks for a positions correct capitalization, not collateralization. In order to liquidate a position that is
    // under collaterelaized (but over capitalized) The CR ratio needs to be included in the maxCollateralPerToken.
    const maxCollateralPerToken = this.toBN(scaledPrice)
      .mul(this.toBN(this.financialContractCRRatio))
      .mul(this.financialContractClient.getLatestCumulativeFundingRateMultiplier())
      .div(this.toBN(this.toWei("1")).mul(this.toBN(this.toWei("1"))));

    this.logger.debug({
      at: "Liquidator",
      message: "Checking for under collateralized positions",
      liquidatorOverridePrice: liquidatorOverridePrice ? liquidatorOverridePrice.toString() : null,
      latestCumulativeFundingRateMultiplier: this.financialContractClient.getLatestCumulativeFundingRateMultiplier(),
      inputPrice: price.toString(),
      scaledPrice: scaledPrice.toString(),
      financialContractCRRatio: this.financialContractCRRatio.toString(),
      maxCollateralPerToken: maxCollateralPerToken.toString(),
      crThreshold: this.crThreshold
    });

    // Get the latest undercollateralized positions from the client.
    const underCollateralizedPositions = this.financialContractClient.getUnderCollateralizedPositions(scaledPrice);

    if (underCollateralizedPositions.length === 0) {
      this.logger.debug({
        at: "Liquidator",
        message: "No undercollateralized position"
      });
      return;
    }

    for (const position of underCollateralizedPositions) {
      this.logger.debug({
        at: "Liquidator",
        message: "Detected a liquidatable position",
        scaledPrice: scaledPrice.toString(),
        maxCollateralPerToken: maxCollateralPerToken.toString(),
        position: position
      });

      // Note: query the time again during each iteration to ensure the deadline is set reasonably.
      const currentBlockTime = this.financialContractClient.getLastUpdateTime();
      const syntheticTokenBalance = this.toBN(await this.syntheticToken.methods.balanceOf(this.account).call());

      // If `startingBlock` and `endingBlock` are specified and the position had a requested withdrawal within the
      // block window, then upgrade the log level about skipping any liquidations:
      let blockWindowHasRequestedWithdraw = false;
      if (!isNaN(this.startingBlock) && !isNaN(this.endingBlock)) {
        const requestedWithdrawalEvents = await this.empContract.getPastEvents("RequestWithdrawal", {
          fromBlock: this.startingBlock,
          toBlock: this.endingBlock
        });
        blockWindowHasRequestedWithdraw = Boolean(requestedWithdrawalEvents);
      }

      // run strategy based on configs and current state
      // will return liquidation arguments or nothing
      // if it returns nothing it means this position cant be or shouldnt be liquidated
      const liquidationArgs = this.liquidationStrategy.processPosition({
        // position is assumed to be undercollateralized
        position,
        // need to know our current balance to know how much to save for defense fund
        syntheticTokenBalance,
        // this is required to create liquidation object
        maxCollateralPerToken,
        // maximum tokens we can liquidate in position
        maxTokensToLiquidateWei,
        // minimim position size, as well as minimum liquidation to extend withdraw
        financialContractMinSponsorSize: this.financialContractMinSponsorSize,
        currentBlockTime,
        // should bot emit specialized logs about skipping liquidations due to WDF
        shouldEmitWDFSkipLogs: blockWindowHasRequestedWithdraw,
        // for logging
        inputPrice: scaledPrice.toString()
      });

      // we couldnt liquidate, this typically would only happen if our balance is 0 or the withdrawal liveness
      // has not passed the WDF's activation threshold.
<<<<<<< HEAD
      // This gets logged as an event, see constructor
      if (!liquidationArgs) {
        // If WDF is active, withdrawal request is active but has NOT expired yet,
        // and liveness hasn't passed activation % then send customized log:
        if (
          this.defenseActivationPercent &&
          !this.liquidationStrategy.utils.passedDefenseActivationPercent({ position, currentBlockTime })
        ) {
          // If `startingBlock` and `endingBlock` are specified and the requested withdrawal was within the
          // block window, then upgrade the log level:
          let logLevel = "debug";
          if (!isNaN(this.startingBlock) && !isNaN(this.endingBlock)) {
            const blockWindowHasRequestedWithdraw = await this.financialContract.getPastEvents("RequestWithdrawal", {
              fromBlock: this.startingBlock,
              toBlock: this.endingBlock
            });
            if (blockWindowHasRequestedWithdraw) {
              logLevel = "info";
            }
          }
          this.logger[logLevel]({
            at: "Liquidator",
            message: "Withdrawal liveness has not passed WDF activation threshold, skipping😴",
            sponsor: position.sponsor,
            inputPrice: scaledPrice.toString(),
            position,
            minLiquidationPrice: this.liquidationMinPrice,
            maxLiquidationPrice: maxCollateralPerToken.toString(),
            syntheticTokenBalance: syntheticTokenBalance.toString(),
            currentBlockTime
          });
          continue;
        }
        // the bot has 0 balance.
        this.logger.error({
          at: "Liquidator",
          message:
            "Zero liquidation balance. If bot has balance, then it likely does not have enough balance to fully liquidate the position, which is equal to the minimum sponsor size✋",
          sponsor: position.sponsor,
          inputPrice: scaledPrice.toString(),
          position: position,
          minLiquidationPrice: this.liquidationMinPrice,
          maxLiquidationPrice: maxCollateralPerToken.toString(),
          tokensToLiquidate: "0",
          syntheticTokenBalance: syntheticTokenBalance.toString(),
          error: new Error("Refusing to liquidate 0 tokens")
        });
        continue;
      }
=======
      if (!liquidationArgs) continue;
>>>>>>> 71515a91

      // pulls the tokens to liquidate parameter out of the liquidation arguments
      const tokensToLiquidate = this.toBN(liquidationArgs[3].rawValue);

      // Send an alert if the bot is going to submit a partial liquidation instead of a full liquidation.
      if (tokensToLiquidate.lt(this.toBN(position.numTokens))) {
        this.logger.error({
          at: "Liquidator",
          message: "Submitting a partial liquidation: not enough synthetic to initiate full liquidation⚠️",
          sponsor: position.sponsor,
          inputPrice: scaledPrice.toString(),
          position: position,
          minLiquidationPrice: this.liquidationMinPrice,
          maxLiquidationPrice: maxCollateralPerToken.toString(),
          tokensToLiquidate: tokensToLiquidate.toString(),
          syntheticTokenBalance: syntheticTokenBalance.toString(),
          maxTokensToLiquidateWei: maxTokensToLiquidateWei ? maxTokensToLiquidateWei.toString() : null
        });
      }

      // liquidation strategy will control how much to liquidate
      const liquidation = this.financialContract.methods.createLiquidation(...liquidationArgs);

      // Send the transaction or report failure.
      let receipt;
      let txnConfig;
      try {
        // Configure tx config object
        const gasEstimation = await liquidation.estimateGas({ from: this.account });
        txnConfig = {
          from: this.account,
          gas: Math.min(Math.floor(gasEstimation * this.GAS_LIMIT_BUFFER), this.txnGasLimit),
          gasPrice: this.gasEstimator.getCurrentFastPrice()
        };

        // Make sure to keep trying with this nonce
        const nonce = await this.web3.eth.getTransactionCount(this.account);

        // Min Gas Price, with a max gasPrice of x4
        const minGasPrice = parseInt(this.gasEstimator.getCurrentFastPrice(), 10);
        const maxGasPrice = 2 * 3 * minGasPrice;

        // Doubles gasPrice every iteration
        const gasPriceScalingFunction = ynatm.DOUBLES;

        this.logger.debug({
          at: "Liquidator",
          message: "Liquidating position",
          position: position,
          inputPrice: scaledPrice.toString(),
          minLiquidationPrice: this.liquidationMinPrice,
          maxLiquidationPrice: maxCollateralPerToken.toString(),
          tokensToLiquidate: tokensToLiquidate.toString(),
          txnConfig
        });

        // Receipt without events
        receipt = await ynatm.send({
          sendTransactionFunction: gasPrice => liquidation.send({ ...txnConfig, nonce, gasPrice }),
          minGasPrice,
          maxGasPrice,
          gasPriceScalingFunction,
          delay: 60000 // Tries and doubles gasPrice every minute if tx hasn't gone through
        });
      } catch (error) {
        this.logger.error({
          at: "Liquidator",
          message: "Failed to liquidate position🚨",
          error
        });
        continue;
      }

      const logResult = {
        tx: receipt && receipt.transactionHash,
        sponsor: receipt.events.LiquidationCreated.returnValues.sponsor,
        liquidator: receipt.events.LiquidationCreated.returnValues.liquidator,
        liquidationId: receipt.events.LiquidationCreated.returnValues.liquidationId,
        tokensOutstanding: receipt.events.LiquidationCreated.returnValues.tokensOutstanding,
        lockedCollateral: receipt.events.LiquidationCreated.returnValues.lockedCollateral,
        liquidatedCollateral: receipt.events.LiquidationCreated.returnValues.liquidatedCollateral
      };

      // This log level can be overridden by specifying `positionLiquidated` in the `logOverrides`. Otherwise, use info.
      this.logger[this.logOverrides.positionLiquidated || "info"]({
        at: "Liquidator",
        message: "Position has been liquidated!🔫",
        position: position,
        inputPrice: scaledPrice.toString(),
        txnConfig,
        liquidationResult: logResult
      });
    }
  }

  // Queries ongoing liquidations and attempts to withdraw rewards from both expired and disputed liquidations.
  async withdrawRewards() {
    this.logger.debug({
      at: "Liquidator",
      message: "Checking for expired and disputed liquidations to withdraw rewards from"
    });

    // All of the liquidations that we could withdraw rewards from are drawn from the pool of
    // expired and disputed liquidations.
    const expiredLiquidations = this.financialContractClient.getExpiredLiquidations();
    const disputedLiquidations = this.financialContractClient.getDisputedLiquidations();
    const potentialWithdrawableLiquidations = expiredLiquidations
      .concat(disputedLiquidations)
      .filter(liquidation => liquidation.liquidator === this.account);

    if (potentialWithdrawableLiquidations.length === 0) {
      this.logger.debug({
        at: "Liquidator",
        message: "No withdrawable liquidations"
      });
      return;
    }

    for (const liquidation of potentialWithdrawableLiquidations) {
      this.logger.debug({
        at: "Liquidator",
        message: "Detected a pending or expired liquidation",
        liquidation: liquidation
      });

      // Construct transaction.
      const withdraw = this.financialContract.methods.withdrawLiquidation(liquidation.id, liquidation.sponsor);

      // Confirm that liquidation has eligible rewards to be withdrawn.
      let withdrawalCallResponse, gasEstimation;
      try {
        [withdrawalCallResponse, gasEstimation] = await Promise.all([
          withdraw.call({ from: this.account }),
          withdraw.estimateGas({ from: this.account })
        ]);
        // Mainnet view/pure functions sometimes don't revert, even if a require is not met. The revertWrapper ensures this
        // caught correctly. see https://forum.openzeppelin.com/t/require-in-view-pure-functions-dont-revert-on-public-networks/1211
        if (revertWrapper(withdrawalCallResponse) === null) {
          throw new Error("Simulated reward withdrawal failed");
        }
      } catch (error) {
        this.logger.debug({
          at: "Liquidator",
          message: "No rewards to withdraw",
          liquidation: liquidation,
          error
        });
        continue;
      }

      // In contract version 1.2.2 and below this function returns one value: the amount withdrawn by the function caller.
      // In later versions it returns an object containing all payouts.
      const amountWithdrawn =
        this.contractVersion === "1.2.0" || this.contractVersion === "1.2.0" || this.contractVersion === "1.2.2"
          ? withdrawalCallResponse.rawValue.toString()
          : withdrawalCallResponse.payToLiquidator.rawValue.toString();

      const txnConfig = {
        from: this.account,
        gas: Math.min(Math.floor(gasEstimation * this.GAS_LIMIT_BUFFER), this.txnGasLimit),
        gasPrice: this.gasEstimator.getCurrentFastPrice()
      };
      // In contract version 1.2.2 and below this function returns one value: the amount withdrawn by the function caller.
      // In later versions it returns an object containing all payouts.
      this.logger.debug({
        at: "Liquidator",
        message: "Withdrawing liquidation",
        liquidation: liquidation,
        amountWithdrawn,
        txnConfig
      });

      // Before submitting transaction, store liquidation timestamp before it is potentially deleted if this is the final reward to be withdrawn.
      // We can be confident that `liquidationTime` property is available and accurate because the liquidation has not been deleted yet if we `withdrawLiquidation()`
      // is callable.
      let requestTimestamp = liquidation.liquidationTime;

      // Send the transaction or report failure.
      let receipt;
      try {
        const nonce = await this.web3.eth.getTransactionCount(this.account);

        // Min Gas Price, with a max gasPrice of x6 (3 re-tries)
        const minGasPrice = parseInt(this.gasEstimator.getCurrentFastPrice(), 10);
        const maxGasPrice = 2 * 3 * minGasPrice;

        // Doubles gasPrice every iteration
        const gasPriceScalingFunction = ynatm.DOUBLES;

        // Receipt without events
        receipt = await ynatm.send({
          sendTransactionFunction: gasPrice => withdraw.send({ ...txnConfig, nonce, gasPrice }),
          minGasPrice,
          maxGasPrice,
          gasPriceScalingFunction,
          delay: 60000 // Tries and doubles gasPrice every minute if tx hasn't gone through
        });
      } catch (error) {
        this.logger.error({
          at: "Liquidator",
          message: "Failed to withdraw liquidation rewards🚨",
          error
        });
        continue;
      }

      // Get resolved price request for dispute. This will fail if there is no price for the liquidation timestamp, which is possible if the
      // liquidation expired without dispute.
      let resolvedPrice;
      if (requestTimestamp) {
        try {
          resolvedPrice = revertWrapper(
            await this.votingContract.methods.getPrice(this.financialContractIdentifier, requestTimestamp).call({
              from: this.financialContract.options.address
            })
          );
        } catch (error) {
          // Ignore any errors as this indicates that there is nothing to do yet.
        }
      }

      const logResult = {
        tx: receipt.transactionHash,
        caller: receipt.events.LiquidationWithdrawn.returnValues.caller,
        withdrawalAmount: receipt.events.LiquidationWithdrawn.returnValues.withdrawalAmount,
        liquidationStatus:
          PostWithdrawLiquidationRewardsStatusTranslations[
            receipt.events.LiquidationWithdrawn.returnValues.liquidationStatus
          ]
      };

      // If there is no price available for the withdrawable liquidation, likely that liquidation expired without dispute.
      if (resolvedPrice) {
        logResult.resolvedPrice = resolvedPrice.toString();
      }

      this.logger.info({
        at: "Liquidator",
        message: "Liquidation withdrawn🤑",
        liquidation: liquidation,
        amountWithdrawn,
        txnConfig,
        liquidationResult: logResult
      });
    }
  }
}

module.exports = {
  Liquidator
};<|MERGE_RESOLUTION|>--- conflicted
+++ resolved
@@ -301,59 +301,7 @@
 
       // we couldnt liquidate, this typically would only happen if our balance is 0 or the withdrawal liveness
       // has not passed the WDF's activation threshold.
-<<<<<<< HEAD
-      // This gets logged as an event, see constructor
-      if (!liquidationArgs) {
-        // If WDF is active, withdrawal request is active but has NOT expired yet,
-        // and liveness hasn't passed activation % then send customized log:
-        if (
-          this.defenseActivationPercent &&
-          !this.liquidationStrategy.utils.passedDefenseActivationPercent({ position, currentBlockTime })
-        ) {
-          // If `startingBlock` and `endingBlock` are specified and the requested withdrawal was within the
-          // block window, then upgrade the log level:
-          let logLevel = "debug";
-          if (!isNaN(this.startingBlock) && !isNaN(this.endingBlock)) {
-            const blockWindowHasRequestedWithdraw = await this.financialContract.getPastEvents("RequestWithdrawal", {
-              fromBlock: this.startingBlock,
-              toBlock: this.endingBlock
-            });
-            if (blockWindowHasRequestedWithdraw) {
-              logLevel = "info";
-            }
-          }
-          this.logger[logLevel]({
-            at: "Liquidator",
-            message: "Withdrawal liveness has not passed WDF activation threshold, skipping😴",
-            sponsor: position.sponsor,
-            inputPrice: scaledPrice.toString(),
-            position,
-            minLiquidationPrice: this.liquidationMinPrice,
-            maxLiquidationPrice: maxCollateralPerToken.toString(),
-            syntheticTokenBalance: syntheticTokenBalance.toString(),
-            currentBlockTime
-          });
-          continue;
-        }
-        // the bot has 0 balance.
-        this.logger.error({
-          at: "Liquidator",
-          message:
-            "Zero liquidation balance. If bot has balance, then it likely does not have enough balance to fully liquidate the position, which is equal to the minimum sponsor size✋",
-          sponsor: position.sponsor,
-          inputPrice: scaledPrice.toString(),
-          position: position,
-          minLiquidationPrice: this.liquidationMinPrice,
-          maxLiquidationPrice: maxCollateralPerToken.toString(),
-          tokensToLiquidate: "0",
-          syntheticTokenBalance: syntheticTokenBalance.toString(),
-          error: new Error("Refusing to liquidate 0 tokens")
-        });
-        continue;
-      }
-=======
       if (!liquidationArgs) continue;
->>>>>>> 71515a91
 
       // pulls the tokens to liquidate parameter out of the liquidation arguments
       const tokensToLiquidate = this.toBN(liquidationArgs[3].rawValue);

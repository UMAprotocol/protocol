#!/usr/bin/env node

require("dotenv").config();
const retry = require("async-retry");

// Helpers
const { MAX_UINT_VAL, findContractVersion, SUPPORTED_CONTRACT_VERSIONS } = require("@uma/common");
// JS libs
const { Liquidator } = require("./src/liquidator");
const {
  GasEstimator,
  ExpiringMultiPartyClient,
  Networker,
  Logger,
  createReferencePriceFeedForEmp,
  waitForLogger,
  delay
} = require("@uma/financial-templates-lib");

// Contract ABIs and network Addresses.
const { getAbi, getAddress } = require("@uma/core");
const { getWeb3 } = require("@uma/common");

/**
 * @notice Continuously attempts to liquidate positions in the EMP contract.
 * @param {Object} logger Module responsible for sending logs.
 * @param {Object} web3 web3.js instance with unlocked wallets used for all on-chain connections.
 * @param {String} empAddress Contract address of the EMP.
 * @param {String} oneSplitAddress Contract address of OneSplit.
 * @param {Number} pollingDelay The amount of seconds to wait between iterations. If set to 0 then running in serverless
 *     mode which will exit after the loop.
 * @param {Number} errorRetries The number of times the execution loop will re-try before throwing if an error occurs.
 * @param {Number} errorRetriesTimeout The amount of milliseconds to wait between re-try iterations on failed loops.
 * @param {Object} priceFeedConfig Configuration to construct the price feed object.
 * @param {Object} [liquidatorConfig] Configuration to construct the liquidator.
 * @param {String} [liquidatorOverridePrice] Optional String representing a Wei number to override the liquidator price feed.
 * @param {Number} [startingBlock] Earliest block to query for contract events that the bot will log about.
 * @param {Number} [endingBlock] Latest block to query for contract events that the bot will log about.
 * @return None or throws an Error.
 */
async function run({
  logger,
  web3,
  empAddress,
  oneSplitAddress,
  pollingDelay,
  errorRetries,
  errorRetriesTimeout,
  priceFeedConfig,
  liquidatorConfig,
  liquidatorOverridePrice,
  startingBlock,
  endingBlock
}) {
  try {
    const { toBN } = web3.utils;
    const getTime = () => Math.round(new Date().getTime() / 1000);

    // If pollingDelay === 0 then the bot is running in serverless mode and should send a `debug` level log.
    // Else, if running in loop mode (pollingDelay != 0), then it should send a `info` level log.
    logger[pollingDelay === 0 ? "debug" : "info"]({
      at: "Liquidator#index",
      message: "Liquidator started 🌊",
      empAddress,
      pollingDelay,
      errorRetries,
      errorRetriesTimeout,
      priceFeedConfig,
      liquidatorConfig,
      liquidatorOverridePrice
    });

    // Load unlocked web3 accounts and get the networkId.
    const [detectedContract, accounts, networkId] = await Promise.all([
      findContractVersion(empAddress, web3),
      web3.eth.getAccounts(),
      web3.eth.net.getId()
    ]);
    // Append the contract version and type to the liquidatorConfig, if the liquidatorConfig does not already contain one.
    if (!liquidatorConfig) liquidatorConfig = {};
    if (!liquidatorConfig.contractVersion) liquidatorConfig.contractVersion = detectedContract?.contractVersion;
    if (!liquidatorConfig.contractType) liquidatorConfig.contractType = detectedContract?.contractType;

    // Check that the version and type is supported. Note if either is null this check will also catch it.
    if (
      SUPPORTED_CONTRACT_VERSIONS.filter(
        vo => vo.contractType == liquidatorConfig.contractType && vo.contractVersion == liquidatorConfig.contractVersion
      ).length == 0
    )
      throw new Error(
        `Contract version specified or inferred is not supported by this bot. Liquidator config:${JSON.stringify(
          liquidatorConfig
        )} & detectedContractVersion:${JSON.stringify(detectedContract)} is not part of ${JSON.stringify(
          SUPPORTED_CONTRACT_VERSIONS
        )}`
      );

    // Setup contract instances. This uses the contract version pulled in from previous step. Voting is hardcoded to latest main net version.
    const voting = new web3.eth.Contract(getAbi("Voting", "1.2.2"), getAddress("Voting", networkId));
    const emp = new web3.eth.Contract(
      getAbi(liquidatorConfig.contractType, liquidatorConfig.contractVersion),
      empAddress
    );

    // Returns whether the EMP has expired yet
    const checkIsExpiredOrShutdownPromise = async () => {
      const [expirationOrShutdownTimestamp, contractTimestamp] = await Promise.all([
        liquidatorConfig.contractType === "ExpiringMultiParty"
          ? emp.methods.expirationTimestamp().call()
          : emp.methods.emergencyShutdownTimestamp().call(),
        emp.methods.getCurrentTime().call()
      ]);
      // Check if EMP is expired.
      if (
        Number(contractTimestamp) >= Number(expirationOrShutdownTimestamp) &&
        Number(expirationOrShutdownTimestamp) > 0
      ) {
        logger.info({
          at: "Liquidator#index",
          message: `EMP is ${
            liquidatorConfig.contractType === "ExpiringMultiParty" ? "expired" : "shutdown"
          }, can only withdraw liquidator dispute rewards 🕰`,
          expirationOrShutdownTimestamp,
          contractTimestamp
        });
        return true;
      } else {
        return false;
      }
    };

    // Generate EMP properties to inform bot of important on-chain state values that we only want to query once.
    const [
      collateralRequirement,
      priceIdentifier,
      minSponsorTokens,
      collateralTokenAddress,
      syntheticTokenAddress,

      withdrawLiveness
    ] = await Promise.all([
      emp.methods.collateralRequirement().call(),
      emp.methods.priceIdentifier().call(),
      emp.methods.minSponsorTokens().call(),
      emp.methods.collateralCurrency().call(),
      emp.methods.tokenCurrency().call(),
      emp.methods.withdrawalLiveness().call()
    ]);

    const collateralToken = new web3.eth.Contract(getAbi("ExpandedERC20"), collateralTokenAddress);
    const syntheticToken = new web3.eth.Contract(getAbi("ExpandedERC20"), syntheticTokenAddress);
    const [
      currentCollateralAllowance,
      currentSyntheticAllowance,
      collateralDecimals,
      syntheticDecimals
    ] = await Promise.all([
      collateralToken.methods.allowance(accounts[0], empAddress).call(),
      syntheticToken.methods.allowance(accounts[0], empAddress).call(),
      collateralToken.methods.decimals().call(),
      syntheticToken.methods.decimals().call()
    ]);

    const empProps = {
      crRatio: collateralRequirement,
      priceIdentifier: priceIdentifier,
      minSponsorSize: minSponsorTokens,
      withdrawLiveness
    };

    // Add block window into `liquidatorConfig`
    liquidatorConfig = {
      ...liquidatorConfig,
      startingBlock,
      endingBlock
    };

    // Load unlocked web3 accounts, get the networkId and set up price feed.
    const priceFeed = await createReferencePriceFeedForEmp(
      logger,
      web3,
      new Networker(logger),
      getTime,
      empAddress,
      priceFeedConfig
    );

    if (!priceFeed) {
      throw new Error("Price feed config is invalid");
    }

    // Create the ExpiringMultiPartyClient to query on-chain information, GasEstimator to get latest gas prices and an
    // instance of Liquidator to preform liquidations.
    const empClient = new ExpiringMultiPartyClient(
      logger,
      getAbi(liquidatorConfig.contractType, liquidatorConfig.contractVersion),
      web3,
      empAddress,
      collateralDecimals,
      syntheticDecimals,
      priceFeed.getPriceFeedDecimals(),
      liquidatorConfig.contractType
    );

    const gasEstimator = new GasEstimator(logger);

    if (oneSplitAddress) {
      logger.info({
        at: "Liquidator#index",
        message:
          "WARNING: 1Inch functionality has been temporarily removed, oneSplitAddress setting will have no effect on bot logic"
      });
    }

    const liquidator = new Liquidator({
      logger,
      expiringMultiPartyClient: empClient,
      gasEstimator,
      votingContract: voting,
      syntheticToken,
      priceFeed,
      account: accounts[0],
      empProps,
      liquidatorConfig
    });

    logger.debug({
      at: "Liquidator#index",
      message: "Liquidator initialized",
      collateralDecimals: Number(collateralDecimals),
      syntheticDecimals: Number(syntheticDecimals),
      priceFeedDecimals: Number(priceFeed.getPriceFeedDecimals()),
      priceFeedConfig,
      liquidatorConfig
    });

    // The EMP requires approval to transfer the liquidator's collateral and synthetic tokens in order to liquidate
    // a position. We'll set this once to the max value and top up whenever the bot's allowance drops below MAX_INT / 2.
    if (toBN(currentCollateralAllowance).lt(toBN(MAX_UINT_VAL).div(toBN("2")))) {
      await gasEstimator.update();
      const collateralApprovalTx = await collateralToken.methods.approve(empAddress, MAX_UINT_VAL).send({
        from: accounts[0],
        gasPrice: gasEstimator.getCurrentFastPrice()
      });
      logger.info({
        at: "Liquidator#index",
        message: "Approved EMP to transfer unlimited collateral tokens 💰",
        collateralApprovalTx: collateralApprovalTx.transactionHash
      });
    }
    if (toBN(currentSyntheticAllowance).lt(toBN(MAX_UINT_VAL).div(toBN("2")))) {
      await gasEstimator.update();
      const syntheticApprovalTx = await syntheticToken.methods.approve(empAddress, MAX_UINT_VAL).send({
        from: accounts[0],
        gasPrice: gasEstimator.getCurrentFastPrice()
      });
      logger.info({
        at: "Liquidator#index",
        message: "Approved EMP to transfer unlimited synthetic tokens 💰",
        syntheticApprovalTx: syntheticApprovalTx.transactionHash
      });
    }

    // Create a execution loop that will run indefinitely (or yield early if in serverless mode)
    for (;;) {
      // Check if EMP expired before running current iteration.
      let isExpiredOrShutdown = await checkIsExpiredOrShutdownPromise();

      await retry(
        async () => {
          // Update the liquidators state. This will update the clients, price feeds and gas estimator.
          await liquidator.update();
          if (!isExpiredOrShutdown) {
            // Check for liquidatable positions and submit liquidations. Bounded by current synthetic balance and
            // considers override price if the user has specified one.
            const currentSyntheticBalance = await syntheticToken.methods.balanceOf(accounts[0]).call();
            await liquidator.liquidatePositions(currentSyntheticBalance, liquidatorOverridePrice);
          }
          // Check for any finished liquidations that can be withdrawn.
          await liquidator.withdrawRewards();
        },
        {
          retries: errorRetries,
          minTimeout: errorRetriesTimeout * 1000, // delay between retries in ms
          randomize: false,
          onRetry: error => {
            logger.debug({
              at: "Liquidator#index",
              message: "An error was thrown in the execution loop - retrying",
              error: typeof error === "string" ? new Error(error) : error
            });
          }
        }
      );
      // If the polling delay is set to 0 then the script will terminate the bot after one full run.
      if (pollingDelay === 0) {
        logger.debug({
          at: "Liquidator#index",
          message: "End of serverless execution loop - terminating process"
        });
        await waitForLogger(logger);
        break;
      }
      logger.debug({
        at: "Liquidator#index",
        message: "End of execution loop - waiting polling delay",
        pollingDelay: `${pollingDelay} (s)`
      });
      await delay(Number(pollingDelay));
    }
  } catch (error) {
    // If any error is thrown, catch it and bubble up to the main try-catch for error processing in the Poll function.
    throw typeof error === "string" ? new Error(error) : error;
  }
}

async function Poll(callback) {
  try {
    if (!process.env.EMP_ADDRESS) {
      throw new Error(
        "Bad input arg! Specify an `EMP_ADDRESS` for the location of the expiring Multi Party within your environment variables."
      );
    }

    // This object is spread when calling the `run` function below. It relies on the object enumeration order and must
    // match the order of parameters defined in the`run` function.
    const executionParameters = {
      // EMP Address. Should be an Ethereum address
      empAddress: process.env.EMP_ADDRESS,
      // One Split address. Should be an Ethereum address. Defaults to mainnet address 1split.eth
      oneSplitAddress: process.env.ONE_SPLIT_ADDRESS,
      // Default to 1 minute delay. If set to 0 in env variables then the script will exit after full execution.
      pollingDelay: process.env.POLLING_DELAY ? Number(process.env.POLLING_DELAY) : 60,
      // Default to 3 re-tries on error within the execution loop.
      errorRetries: process.env.ERROR_RETRIES ? Number(process.env.ERROR_RETRIES) : 5,
      // Default to 10 seconds in between error re-tries.
      errorRetriesTimeout: process.env.ERROR_RETRIES_TIMEOUT ? Number(process.env.ERROR_RETRIES_TIMEOUT) : 10,
      // Read price feed configuration from an environment variable. This can be a crypto watch, medianizer or uniswap
      // price feed Config defines the exchanges to use. If not provided then the bot will try and infer a price feed
      // from the EMP_ADDRESS. EG with medianizer: {"type":"medianizer","pair":"ethbtc",
      // "lookback":7200, "minTimeBetweenUpdates":60,"medianizedFeeds":[{"type":"cryptowatch","exchange":"coinbase-pro"},
      // {"type":"cryptowatch","exchange":"binance"}]}
      priceFeedConfig: process.env.PRICE_FEED_CONFIG ? JSON.parse(process.env.PRICE_FEED_CONFIG) : null,
      // If there is a liquidator config, add it. Else, set to null. This config contains crThreshold,liquidationDeadline,
      // liquidationMinPrice, txnGasLimit & logOverrides. Example config:
      // { "crThreshold":0.02,  -> Liquidate if a positions collateral falls more than this % below the min CR requirement
      //   "liquidationDeadline":300, -> Aborts if the transaction is mined this amount of time after the last update
      //   "liquidationMinPrice":0, -> Aborts if the amount of collateral in the position per token is below this ratio
      //   "txnGasLimit":9000000 -> Gas limit to set for sending on-chain transactions.
      //   "whaleDefenseFundWei": undefined -> Amount of tokens to set aside for withdraw delay defense in case position cant be liquidated.
      //   "defenseActivationPercent": undefined -> How far along a withdraw must be in % before defense strategy kicks in.
      //   "logOverrides":{"positionLiquidated":"warn"}, -> override specific events log levels.
      //   "contractType":"ExpiringMultiParty", -> override the kind of contract the liquidator is pointing at.
<<<<<<< HEAD
      //   "contractVersion":"ExpiringMultiParty"} -> override the contract version the liquidator is pointing at.
=======
      //   "contractVersion":"1.2.2"} -> override the contract version the liquidator is pointing at.
>>>>>>> 0ae44dfa
      liquidatorConfig: process.env.LIQUIDATOR_CONFIG ? JSON.parse(process.env.LIQUIDATOR_CONFIG) : {},
      // If there is a LIQUIDATOR_OVERRIDE_PRICE environment variable then the liquidator will disregard the price from the
      // price feed and preform liquidations at this override price. Use with caution as wrong input could cause invalid liquidations.
      liquidatorOverridePrice: process.env.LIQUIDATOR_OVERRIDE_PRICE,
      // Block number to search for events from. If set, acts to offset the search to ignore events in the past. If
      // either startingBlock or endingBlock is not sent, then the bot will search for event.
      startingBlock: process.env.STARTING_BLOCK_NUMBER,
      // Block number to search for events to. If set, acts to limit from where the monitor bot will search for events up
      // until. If either startingBlock or endingBlock is not sent, then the bot will search for event.
      endingBlock: process.env.ENDING_BLOCK_NUMBER
    };

    await run({ logger: Logger, web3: getWeb3(), ...executionParameters });
  } catch (error) {
    Logger.error({
      at: "Liquidator#index",
      message: "Liquidator execution error🚨",
      error: typeof error === "string" ? new Error(error) : error
    });
    await waitForLogger(Logger);
    callback(error);
  }
  callback();
}

function nodeCallback(err) {
  if (err) {
    console.error(err);
    process.exit(1);
  } else process.exit(0);
}

// If called directly by node, execute the Poll Function. This lets the script be run as a node process.
if (require.main === module) {
  Poll(nodeCallback)
    .then(() => {})
    .catch(nodeCallback);
}

// Attach this function to the exported function in order to allow the script to be executed through both truffle and a test runner.
Poll.run = run;
module.exports = Poll;<|MERGE_RESOLUTION|>--- conflicted
+++ resolved
@@ -351,11 +351,7 @@
       //   "defenseActivationPercent": undefined -> How far along a withdraw must be in % before defense strategy kicks in.
       //   "logOverrides":{"positionLiquidated":"warn"}, -> override specific events log levels.
       //   "contractType":"ExpiringMultiParty", -> override the kind of contract the liquidator is pointing at.
-<<<<<<< HEAD
-      //   "contractVersion":"ExpiringMultiParty"} -> override the contract version the liquidator is pointing at.
-=======
       //   "contractVersion":"1.2.2"} -> override the contract version the liquidator is pointing at.
->>>>>>> 0ae44dfa
       liquidatorConfig: process.env.LIQUIDATOR_CONFIG ? JSON.parse(process.env.LIQUIDATOR_CONFIG) : {},
       // If there is a LIQUIDATOR_OVERRIDE_PRICE environment variable then the liquidator will disregard the price from the
       // price feed and preform liquidations at this override price. Use with caution as wrong input could cause invalid liquidations.

#!/usr/bin/env node

require("dotenv").config();
const retry = require("async-retry");

// Helpers
const { MAX_UINT_VAL, findContractVersion, SUPPORTED_CONTRACT_VERSIONS } = require("@uma/common");
// JS libs
const { Liquidator } = require("./src/liquidator");
const {
  GasEstimator,
  ExpiringMultiPartyClient,
  Networker,
  Logger,
  createReferencePriceFeedForEmp,
  waitForLogger,
  delay
} = require("@uma/financial-templates-lib");

// Contract ABIs and network Addresses.
const { getAbi, getAddress } = require("@uma/core");
const { getWeb3 } = require("@uma/common");

/**
 * @notice Continuously attempts to liquidate positions in the EMP contract.
 * @param {Object} logger Module responsible for sending logs.
 * @param {Object} web3 web3.js instance with unlocked wallets used for all on-chain connections.
 * @param {String} empAddress Contract address of the EMP.
 * @param {String} oneSplitAddress Contract address of OneSplit.
 * @param {Number} pollingDelay The amount of seconds to wait between iterations. If set to 0 then running in serverless
 *     mode which will exit after the loop.
 * @param {Number} errorRetries The number of times the execution loop will re-try before throwing if an error occurs.
 * @param {Number} errorRetriesTimeout The amount of milliseconds to wait between re-try iterations on failed loops.
 * @param {Object} priceFeedConfig Configuration to construct the price feed object.
 * @param {Object} [liquidatorConfig] Configuration to construct the liquidator.
 * @param {String} [liquidatorOverridePrice] Optional String representing a Wei number to override the liquidator price feed.
 * @param {Number} [startingBlock] Earliest block to query for contract events that the bot will log about.
 * @param {Number} [endingBlock] Latest block to query for contract events that the bot will log about.
 * @return None or throws an Error.
 */
async function run({
  logger,
  web3,
  empAddress,
  oneSplitAddress,
  pollingDelay,
  errorRetries,
  errorRetriesTimeout,
  priceFeedConfig,
  liquidatorConfig,
  liquidatorOverridePrice,
  startingBlock,
  endingBlock
}) {
  try {
    const { toBN } = web3.utils;

    // If pollingDelay === 0 then the bot is running in serverless mode and should send a `debug` level log.
    // Else, if running in loop mode (pollingDelay != 0), then it should send a `info` level log.
    logger[pollingDelay === 0 ? "debug" : "info"]({
      at: "Liquidator#index",
      message: "Liquidator started 🌊",
      empAddress,
      pollingDelay,
      errorRetries,
      errorRetriesTimeout,
      priceFeedConfig,
      liquidatorConfig,
      liquidatorOverridePrice
    });

    const getTime = () => Math.round(new Date().getTime() / 1000);

    // If pollingDelay === 0 then the bot is running in serverless mode and should send a `debug` level log.
    // Else, if running in loop mode (pollingDelay != 0), then it should send a `info` level log.
    logger[pollingDelay === 0 ? "debug" : "info"]({
      at: "Liquidator#index",
      message: "Liquidator started 🌊",
      empAddress,
      pollingDelay,
      errorRetries,
      errorRetriesTimeout,
      priceFeedConfig,
      liquidatorConfig,
      liquidatorOverridePrice
    });

    // Load unlocked web3 accounts and get the networkId.
    const [detectedContract, accounts, networkId] = await Promise.all([
      findContractVersion(empAddress, web3),
      web3.eth.getAccounts(),
      web3.eth.net.getId()
    ]);
    // Append the contract version and type to the liquidatorConfig, if the liquidatorConfig does not already contain one.
    if (!liquidatorConfig) liquidatorConfig = {};
    if (!liquidatorConfig.contractVersion) liquidatorConfig.contractVersion = detectedContract.contractVersion;
    if (!liquidatorConfig.contractType) liquidatorConfig.contractType = detectedContract.contractType;

    // Check that the version and type is supported. Note if either is null this check will also catch it.
    if (
      SUPPORTED_CONTRACT_VERSIONS.filter(
        vo => vo.contractType == liquidatorConfig.contractType && vo.contractVersion == liquidatorConfig.contractVersion
      ).length == 0
    )
      throw new Error(
<<<<<<< HEAD
        `Contract version specified or inferred is not supported by this bot. Liquidator config:${JSON.stringify(
          liquidatorConfig
        )} & detectedContractVersion:${JSON.stringify(detectedContract)} is not part of ${JSON.stringify(
          SUPPORTED_CONTRACT_VERSIONS
        )}`
=======
        `Contract version specified or inferred is not supported by this bot. Provided/inferred config: ${JSON.stringify(
          liquidatorConfig
        )}. is not part of ${JSON.stringify(SUPPORTED_CONTRACT_VERSIONS)}`
>>>>>>> f9e97190
      );

    // Setup contract instances. This uses the contract version pulled in from previous step. Voting is hardcoded to latest main net version.
    const voting = new web3.eth.Contract(getAbi("Voting", "1.2.2"), getAddress("Voting", networkId));
    const emp = new web3.eth.Contract(
      getAbi(liquidatorConfig.contractType, liquidatorConfig.contractVersion),
      empAddress
    );

    // Returns whether the EMP has expired yet
    const checkIsExpiredOrShutdownPromise = async () => {
      const [expirationOrShutdownTimestamp, contractTimestamp] = await Promise.all([
        liquidatorConfig.contractType === "ExpiringMultiParty"
          ? emp.methods.expirationTimestamp().call()
          : emp.methods.emergencyShutdownTimestamp().call(),
        emp.methods.getCurrentTime().call()
      ]);
      // Check if EMP is expired.
      if (
        Number(contractTimestamp) >= Number(expirationOrShutdownTimestamp) &&
        Number(expirationOrShutdownTimestamp) > 0
      ) {
        logger.info({
          at: "Liquidator#index",
          message: `EMP is ${
            liquidatorConfig.contractType === "ExpiringMultiParty" ? "expired" : "shutdown"
          }, can only withdraw liquidator dispute rewards 🕰`,
          expirationOrShutdownTimestamp,
          contractTimestamp
        });
        return true;
      } else {
        return false;
      }
    };

    // Generate EMP properties to inform bot of important on-chain state values that we only want to query once.
    const [
      collateralRequirement,
      priceIdentifier,
      minSponsorTokens,
      collateralTokenAddress,
      syntheticTokenAddress,

      withdrawLiveness
    ] = await Promise.all([
      emp.methods.collateralRequirement().call(),
      emp.methods.priceIdentifier().call(),
      emp.methods.minSponsorTokens().call(),
      emp.methods.collateralCurrency().call(),
      emp.methods.tokenCurrency().call(),
      emp.methods.withdrawalLiveness().call()
    ]);

    const collateralToken = new web3.eth.Contract(getAbi("ExpandedERC20"), collateralTokenAddress);
    const syntheticToken = new web3.eth.Contract(getAbi("ExpandedERC20"), syntheticTokenAddress);
    const [
      currentCollateralAllowance,
      currentSyntheticAllowance,
      collateralDecimals,
      syntheticDecimals
    ] = await Promise.all([
      collateralToken.methods.allowance(accounts[0], empAddress).call(),
      syntheticToken.methods.allowance(accounts[0], empAddress).call(),
      collateralToken.methods.decimals().call(),
      syntheticToken.methods.decimals().call()
    ]);

    const empProps = {
      crRatio: collateralRequirement,
      priceIdentifier: priceIdentifier,
      minSponsorSize: minSponsorTokens,
      withdrawLiveness
    };

    // Add block window into `liquidatorConfig`
    liquidatorConfig = {
      ...liquidatorConfig,
      startingBlock,
      endingBlock
    };

    // Load unlocked web3 accounts, get the networkId and set up price feed.
    const priceFeed = await createReferencePriceFeedForEmp(
      logger,
      web3,
      new Networker(logger),
      getTime,
      empAddress,
      priceFeedConfig
    );

    if (!priceFeed) {
      throw new Error("Price feed config is invalid");
    }

    // Create the ExpiringMultiPartyClient to query on-chain information, GasEstimator to get latest gas prices and an
    // instance of Liquidator to preform liquidations.
    const empClient = new ExpiringMultiPartyClient(
      logger,
      getAbi(liquidatorConfig.contractType, liquidatorConfig.contractVersion),
      web3,
      empAddress,
      collateralDecimals,
      syntheticDecimals,
      priceFeed.getPriceFeedDecimals(),
      liquidatorConfig.contractType
    );

    const gasEstimator = new GasEstimator(logger);

    if (oneSplitAddress) {
      logger.info({
        at: "Liquidator#index",
        message:
          "WARNING: 1Inch functionality has been temporarily removed, oneSplitAddress setting will have no effect on bot logic"
      });
    }

    const liquidator = new Liquidator({
      logger,
      expiringMultiPartyClient: empClient,
      gasEstimator,
      votingContract: voting,
      syntheticToken,
      priceFeed,
      account: accounts[0],
      empProps,
      liquidatorConfig
    });

    logger.debug({
      at: "Liquidator#index",
      message: "Liquidator initialized",
      collateralDecimals: Number(collateralDecimals),
      syntheticDecimals: Number(syntheticDecimals),
      priceFeedDecimals: Number(priceFeed.getPriceFeedDecimals()),
      priceFeedConfig,
      liquidatorConfig
    });

    // The EMP requires approval to transfer the liquidator's collateral and synthetic tokens in order to liquidate
    // a position. We'll set this once to the max value and top up whenever the bot's allowance drops below MAX_INT / 2.
    if (toBN(currentCollateralAllowance).lt(toBN(MAX_UINT_VAL).div(toBN("2")))) {
      await gasEstimator.update();
      const collateralApprovalTx = await collateralToken.methods.approve(empAddress, MAX_UINT_VAL).send({
        from: accounts[0],
        gasPrice: gasEstimator.getCurrentFastPrice()
      });
      logger.info({
        at: "Liquidator#index",
        message: "Approved EMP to transfer unlimited collateral tokens 💰",
        collateralApprovalTx: collateralApprovalTx.transactionHash
      });
    }
    if (toBN(currentSyntheticAllowance).lt(toBN(MAX_UINT_VAL).div(toBN("2")))) {
      await gasEstimator.update();
      const syntheticApprovalTx = await syntheticToken.methods.approve(empAddress, MAX_UINT_VAL).send({
        from: accounts[0],
        gasPrice: gasEstimator.getCurrentFastPrice()
      });
      logger.info({
        at: "Liquidator#index",
        message: "Approved EMP to transfer unlimited synthetic tokens 💰",
        syntheticApprovalTx: syntheticApprovalTx.transactionHash
      });
    }

    // Create a execution loop that will run indefinitely (or yield early if in serverless mode)
    for (;;) {
      // Check if EMP expired before running current iteration.
      let isExpiredOrShutdown = await checkIsExpiredOrShutdownPromise();

      await retry(
        async () => {
          // Update the liquidators state. This will update the clients, price feeds and gas estimator.
          await liquidator.update();
          if (!isExpiredOrShutdown) {
            // Check for liquidatable positions and submit liquidations. Bounded by current synthetic balance and
            // considers override price if the user has specified one.
            const currentSyntheticBalance = await syntheticToken.methods.balanceOf(accounts[0]).call();
            await liquidator.liquidatePositions(currentSyntheticBalance, liquidatorOverridePrice);
          }
          // Check for any finished liquidations that can be withdrawn.
          await liquidator.withdrawRewards();
        },
        {
          retries: errorRetries,
          minTimeout: errorRetriesTimeout * 1000, // delay between retries in ms
          randomize: false,
          onRetry: error => {
            logger.debug({
              at: "Liquidator#index",
              message: "An error was thrown in the execution loop - retrying",
              error: typeof error === "string" ? new Error(error) : error
            });
          }
        }
      );
      // If the polling delay is set to 0 then the script will terminate the bot after one full run.
      if (pollingDelay === 0) {
        logger.debug({
          at: "Liquidator#index",
          message: "End of serverless execution loop - terminating process"
        });
        await waitForLogger(logger);
        break;
      }
      logger.debug({
        at: "Liquidator#index",
        message: "End of execution loop - waiting polling delay",
        pollingDelay: `${pollingDelay} (s)`
      });
      await delay(Number(pollingDelay));
    }
  } catch (error) {
    // If any error is thrown, catch it and bubble up to the main try-catch for error processing in the Poll function.
    throw typeof error === "string" ? new Error(error) : error;
  }
}

async function Poll(callback) {
  try {
    if (!process.env.EMP_ADDRESS) {
      throw new Error(
        "Bad input arg! Specify an `EMP_ADDRESS` for the location of the expiring Multi Party within your environment variables."
      );
    }

    // This object is spread when calling the `run` function below. It relies on the object enumeration order and must
    // match the order of parameters defined in the`run` function.
    const executionParameters = {
      // EMP Address. Should be an Ethereum address
      empAddress: process.env.EMP_ADDRESS,
      // One Split address. Should be an Ethereum address. Defaults to mainnet address 1split.eth
      oneSplitAddress: process.env.ONE_SPLIT_ADDRESS,
      // Default to 1 minute delay. If set to 0 in env variables then the script will exit after full execution.
      pollingDelay: process.env.POLLING_DELAY ? Number(process.env.POLLING_DELAY) : 60,
      // Default to 3 re-tries on error within the execution loop.
      errorRetries: process.env.ERROR_RETRIES ? Number(process.env.ERROR_RETRIES) : 5,
      // Default to 10 seconds in between error re-tries.
      errorRetriesTimeout: process.env.ERROR_RETRIES_TIMEOUT ? Number(process.env.ERROR_RETRIES_TIMEOUT) : 10,
      // Read price feed configuration from an environment variable. This can be a crypto watch, medianizer or uniswap
      // price feed Config defines the exchanges to use. If not provided then the bot will try and infer a price feed
      // from the EMP_ADDRESS. EG with medianizer: {"type":"medianizer","pair":"ethbtc",
      // "lookback":7200, "minTimeBetweenUpdates":60,"medianizedFeeds":[{"type":"cryptowatch","exchange":"coinbase-pro"},
      // {"type":"cryptowatch","exchange":"binance"}]}
      priceFeedConfig: process.env.PRICE_FEED_CONFIG ? JSON.parse(process.env.PRICE_FEED_CONFIG) : null,
      // If there is a liquidator config, add it. Else, set to null. This config contains crThreshold,liquidationDeadline,
      // liquidationMinPrice, txnGasLimit & logOverrides. Example config:
      // { "crThreshold":0.02,  -> Liquidate if a positions collateral falls more than this % below the min CR requirement
      //   "liquidationDeadline":300, -> Aborts if the transaction is mined this amount of time after the last update
      //   "liquidationMinPrice":0, -> Aborts if the amount of collateral in the position per token is below this ratio
      //   "txnGasLimit":9000000 -> Gas limit to set for sending on-chain transactions.
      //   "whaleDefenseFundWei": undefined -> Amount of tokens to set aside for withdraw delay defense in case position cant be liquidated.
      //   "defenseActivationPercent": undefined -> How far along a withdraw must be in % before defense strategy kicks in.
      //   "logOverrides":{"positionLiquidated":"warn"}, -> override specific events log levels.
      //   "contractType":"ExpiringMultiParty", -> override the kind of contract the liquidator is pointing at.
      //   "contractVersion":"ExpiringMultiParty"} -> override the contract version the liquidator is pointing at.
      liquidatorConfig: process.env.LIQUIDATOR_CONFIG ? JSON.parse(process.env.LIQUIDATOR_CONFIG) : {},
      // If there is a LIQUIDATOR_OVERRIDE_PRICE environment variable then the liquidator will disregard the price from the
      // price feed and preform liquidations at this override price. Use with caution as wrong input could cause invalid liquidations.
      liquidatorOverridePrice: process.env.LIQUIDATOR_OVERRIDE_PRICE,
      // Block number to search for events from. If set, acts to offset the search to ignore events in the past. If
      // either startingBlock or endingBlock is not sent, then the bot will search for event.
      startingBlock: process.env.STARTING_BLOCK_NUMBER,
      // Block number to search for events to. If set, acts to limit from where the monitor bot will search for events up
      // until. If either startingBlock or endingBlock is not sent, then the bot will search for event.
      endingBlock: process.env.ENDING_BLOCK_NUMBER
    };

    await run({ logger: Logger, web3: getWeb3(), ...executionParameters });
  } catch (error) {
    Logger.error({
      at: "Liquidator#index",
      message: "Liquidator execution error🚨",
      error: typeof error === "string" ? new Error(error) : error
    });
    await waitForLogger(Logger);
    callback(error);
  }
  callback();
}

function nodeCallback(err) {
  if (err) {
    console.error(err);
    process.exit(1);
  } else process.exit(0);
}

// If called directly by node, execute the Poll Function. This lets the script be run as a node process.
if (require.main === module) {
  Poll(nodeCallback)
    .then(() => {})
    .catch(nodeCallback);
}

// Attach this function to the exported function in order to allow the script to be executed through both truffle and a test runner.
Poll.run = run;
module.exports = Poll;<|MERGE_RESOLUTION|>--- conflicted
+++ resolved
@@ -103,17 +103,11 @@
       ).length == 0
     )
       throw new Error(
-<<<<<<< HEAD
         `Contract version specified or inferred is not supported by this bot. Liquidator config:${JSON.stringify(
           liquidatorConfig
         )} & detectedContractVersion:${JSON.stringify(detectedContract)} is not part of ${JSON.stringify(
           SUPPORTED_CONTRACT_VERSIONS
         )}`
-=======
-        `Contract version specified or inferred is not supported by this bot. Provided/inferred config: ${JSON.stringify(
-          liquidatorConfig
-        )}. is not part of ${JSON.stringify(SUPPORTED_CONTRACT_VERSIONS)}`
->>>>>>> f9e97190
       );
 
     // Setup contract instances. This uses the contract version pulled in from previous step. Voting is hardcoded to latest main net version.

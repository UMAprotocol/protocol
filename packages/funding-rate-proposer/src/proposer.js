--- conflicted
+++ resolved
@@ -235,15 +235,7 @@
         const { receipt, returnValue, transactionConfig } = await runTransaction({
           web3: this.web3,
           transaction: proposal,
-<<<<<<< HEAD
-          transactionConfig: { gasPrice: this.gasEstimator.getCurrentFastPrice(), from: this.account }
-=======
-          config: {
-            gasPrice: this.gasEstimator.getCurrentFastPrice(),
-            from: this.account,
-            nonce: await this.web3.eth.getTransactionCount(this.account),
-          },
->>>>>>> 5578dd61
+          transactionConfig: { gasPrice: this.gasEstimator.getCurrentFastPrice(), from: this.account },
         });
 
         const logResult = {
@@ -254,22 +246,14 @@
           requestTimestamp,
           proposedRate: pricefeedPrice,
           currentRate: onchainFundingRate,
-<<<<<<< HEAD
-          proposalBond: returnValue.toString()
-=======
-          proposalBond: returnValue,
->>>>>>> 5578dd61
+          proposalBond: returnValue.toString(),
         };
         this.logger.info({
           at: "PerpetualProposer#updateFundingRate",
           message: "Proposed new funding rate!🌻",
-<<<<<<< HEAD
-          proposalResult: logResult,
-          transactionConfig
-=======
           proposalBond: returnValue,
           proposalResult: logResult,
->>>>>>> 5578dd61
+          transactionConfig,
         });
       } catch (error) {
         const message =

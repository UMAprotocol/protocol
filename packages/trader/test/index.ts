import winston from "winston";
import sinon from "sinon";
import { run } from "../src/index";
import { web3 } from "hardhat";
const { toWei, utf8ToHex, padRight } = web3.utils;
<<<<<<< HEAD
const {
  interfaceName,
  addGlobalHardhatTestingAddress,
  createConstructorParamsForContractVersion
} = require("@uma/common");
=======
>>>>>>> f2b57671

import { interfaceName, addGlobalHardhatTestingAddress, createConstructorParamsForContractVersion } from "@uma/common";

import { getTruffleContract } from "@uma/core";

<<<<<<< HEAD
const winston = require("winston");
const sinon = require("sinon");
const { SpyTransport } = require("@uma/financial-templates-lib");
=======
import { SpyTransport } from "@uma/financial-templates-lib";
>>>>>>> f2b57671

describe("index.js", function() {
  let accounts: string[];
  let contractCreator: string;
  let spyLogger: any;
  let spy: any;
  let collateralToken: any;
  let syntheticToken: any;
  let financialContract: any;
  let uniswap: any;
  let store: any;
  let timer: any;
  let mockOracle: any;
  let finder: any;
  let identifierWhitelist: any;
  let configStore: any;
  let collateralWhitelist: any;
  let optimisticOracle: any;
  let defaultPriceFeedConfig: any;
  let constructorParams: any;
  let dsProxyFactory: any;

  let originalEnv: any;

  const identifier = "TEST_IDENTIFIER";
  const fundingRateIdentifier = "TEST_FUNDiNG_IDENTIFIER";

  const FinancialContract = getTruffleContract("Perpetual", web3 as any);
  const Finder = getTruffleContract("Finder", web3 as any);
  const IdentifierWhitelist = getTruffleContract("IdentifierWhitelist", web3 as any);
  const AddressWhitelist = getTruffleContract("AddressWhitelist", web3 as any);
  const MockOracle = getTruffleContract("MockOracle", web3 as any);
  const Token = getTruffleContract("ExpandedERC20", web3 as any);
  const SyntheticToken = getTruffleContract("SyntheticToken", web3 as any);
  const Timer = getTruffleContract("Timer", web3 as any);
  const UniswapMock = getTruffleContract("UniswapV2Mock", web3 as any);
  const Store = getTruffleContract("Store", web3 as any);
  const ConfigStore = getTruffleContract("ConfigStore", web3 as any);
  const OptimisticOracle = getTruffleContract("OptimisticOracle", web3 as any);
  const DSProxyFactory = getTruffleContract("DSProxyFactory", web3 as any);

  after(async function() {
    process.env = originalEnv;
  });
  before(async function() {
    originalEnv = process.env;
    accounts = await web3.eth.getAccounts();
    const contractCreator = accounts[0];
    finder = await Finder.new();
    // Create identifier whitelist and register the price tracking ticker with it.
    identifierWhitelist = await IdentifierWhitelist.new();
    await identifierWhitelist.addSupportedIdentifier(utf8ToHex(identifier));
    await finder.changeImplementationAddress(
      web3.utils.utf8ToHex(interfaceName.IdentifierWhitelist),
      identifierWhitelist.address
    );

    timer = await Timer.new();

    mockOracle = await MockOracle.new(finder.address, timer.address, {
      from: contractCreator
    });
    await finder.changeImplementationAddress(utf8ToHex(interfaceName.Oracle), mockOracle.address);
    // Set the address in the global name space to enable disputer's index.js to access it.
    addGlobalHardhatTestingAddress("Voting", mockOracle.address);

    store = await Store.new({ rawValue: "0" }, { rawValue: "0" }, timer.address);
    await finder.changeImplementationAddress(utf8ToHex(interfaceName.Store), store.address);

    // Make the contract creator the admin to enable emergencyshutdown in tests.
    await finder.changeImplementationAddress(utf8ToHex(interfaceName.FinancialContractsAdmin), contractCreator);

    dsProxyFactory = await DSProxyFactory.new();
  });

  beforeEach(async function() {
    // Create a sinon spy and give it to the SpyTransport as the winston logger. Use this to check all winston logs.
    spy = sinon.spy(); // Create a new spy for each test.
    spyLogger = winston.createLogger({
      level: "debug",
      transports: [new SpyTransport({ level: "debug" }, { spy: spy })]
    });

    // Create a new synthetic token & collateral token.
    syntheticToken = await SyntheticToken.new("Test Synthetic Token", "SYNTH", 18, { from: contractCreator });
    collateralToken = await Token.new("Wrapped Ether", "WETH", 18, { from: contractCreator });

    collateralWhitelist = await AddressWhitelist.new();
    await finder.changeImplementationAddress(
      web3.utils.utf8ToHex(interfaceName.CollateralWhitelist),
      collateralWhitelist.address
    );
    await collateralWhitelist.addToWhitelist(collateralToken.address);

    configStore = await ConfigStore.new(
      {
        timelockLiveness: 86400, // 1 day
        rewardRatePerSecond: { rawValue: "0" },
        proposerBondPercentage: { rawValue: "0" },
        maxFundingRate: { rawValue: toWei("0.00001") },
        minFundingRate: { rawValue: toWei("-0.00001") },
        proposalTimePastLimit: 0
      },
      timer.address
    );

    await identifierWhitelist.addSupportedIdentifier(padRight(utf8ToHex(fundingRateIdentifier), 32));
    optimisticOracle = await OptimisticOracle.new(7200, finder.address, timer.address);
    await finder.changeImplementationAddress(utf8ToHex(interfaceName.OptimisticOracle), optimisticOracle.address);

    // Deploy a new expiring multi party OR perpetual.
    constructorParams = await createConstructorParamsForContractVersion(
      { contractType: "Perpetual", contractVersion: "2.0.1" },
      {
        convertSynthetic: toWei, // These tests do not use convertSynthetic. Override this with toWei
        finder,
        collateralToken,
        syntheticToken,
        identifier,
        fundingRateIdentifier,
        timer,
        store,
        configStore: configStore || {} // if the contract type is not a perp this will be null.
      },
      { expirationTimestamp: (await timer.getCurrentTime()).toNumber() + 100 } // config override expiration time.
    );
    financialContract = await FinancialContract.new(constructorParams);
    await syntheticToken.addMinter(financialContract.address);
    await syntheticToken.addBurner(financialContract.address);

    syntheticToken = await Token.at(await financialContract.tokenCurrency());

    uniswap = await UniswapMock.new();
    await uniswap.setTokens(syntheticToken.address, collateralToken.address);

    defaultPriceFeedConfig = {
      type: "uniswap",
      uniswapAddress: uniswap.address,
      twapLength: 1,
      lookback: 1,
      getTimeOverride: { useBlockTime: true } // enable tests to run in hardhat
    };

    // Set two uniswap prices to give it a little history.
    await uniswap.setPrice(toWei("1"), toWei("1"));
    await uniswap.setPrice(toWei("1"), toWei("1"));
    await uniswap.setPrice(toWei("1"), toWei("1"));
    await uniswap.setPrice(toWei("1"), toWei("1"));
  });

  it("Runs with no errors", async function() {
    process.env.EMP_ADDRESS = financialContract.address;
    process.env.REFERENCE_PRICE_FEED_CONFIG = JSON.stringify(defaultPriceFeedConfig);
    process.env.TOKEN_PRICE_FEED_CONFIG = JSON.stringify(defaultPriceFeedConfig);
    process.env.DS_PROXY_FACTORY_ADDRESS = dsProxyFactory.address;
    process.env.EXCHANGE_ADAPTER_CONFIG = JSON.stringify({
      type: "uniswap-v2",
      tokenAAddress: syntheticToken.address,
      tokenBAddress: collateralToken.address
    });
    process.env.POLLING_DELAY = "0";

    // Must not throw.
    await run(spyLogger, web3);
  });
});<|MERGE_RESOLUTION|>--- conflicted
+++ resolved
@@ -3,26 +3,12 @@
 import { run } from "../src/index";
 import { web3 } from "hardhat";
 const { toWei, utf8ToHex, padRight } = web3.utils;
-<<<<<<< HEAD
-const {
-  interfaceName,
-  addGlobalHardhatTestingAddress,
-  createConstructorParamsForContractVersion
-} = require("@uma/common");
-=======
->>>>>>> f2b57671
 
 import { interfaceName, addGlobalHardhatTestingAddress, createConstructorParamsForContractVersion } from "@uma/common";
 
 import { getTruffleContract } from "@uma/core";
 
-<<<<<<< HEAD
-const winston = require("winston");
-const sinon = require("sinon");
-const { SpyTransport } = require("@uma/financial-templates-lib");
-=======
 import { SpyTransport } from "@uma/financial-templates-lib";
->>>>>>> f2b57671
 
 describe("index.js", function() {
   let accounts: string[];

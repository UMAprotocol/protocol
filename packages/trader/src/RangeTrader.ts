--- conflicted
+++ resolved
@@ -39,15 +39,6 @@
     }
   ) {
     assert(tokenPriceFeed.getPriceFeedDecimals() === referencePriceFeed.getPriceFeedDecimals(), "decimals must match");
-<<<<<<< HEAD
-
-    this.logger = logger;
-    this.web3 = web3;
-    this.tokenPriceFeed = tokenPriceFeed;
-    this.referencePriceFeed = referencePriceFeed;
-    this.exchangeAdapter = exchangeAdapter;
-=======
->>>>>>> f2b57671
     assert(exchangeAdapter, "Exchange adapter must be initialized");
 
     this.normalizePriceFeedDecimals = ConvertDecimals(tokenPriceFeed.getPriceFeedDecimals(), 18, this.web3);

--- conflicted
+++ resolved
@@ -12,12 +12,7 @@
     "@awaitjs/express": "^0.3.0",
     "@google-cloud/datastore": "^6.0.0",
     "@google-cloud/storage": "^2.4.2",
-<<<<<<< HEAD
-    "@openzeppelin/contracts": "4.1.0",
-    "@uma/core": "npm:@uma/core@1.2.0",
-=======
     "@uma/core": "^2.2.0",
->>>>>>> 5db0d717
     "chai": "^4.2.0",
     "coveralls": "^3.1.0",
     "ethereumjs-wallet": "^1.0.0",

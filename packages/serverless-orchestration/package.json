--- conflicted
+++ resolved
@@ -5,13 +5,8 @@
   "dependencies": {
     "@openzeppelin/contracts": "4.3.2",
     "@truffle/contract": "^4.2.20",
-<<<<<<< HEAD
-    "@uma/common": "^2.12.0",
-    "@uma/financial-templates-lib": "^2.12.0",
-=======
     "@uma/common": "^2.13.1",
     "@uma/financial-templates-lib": "^2.17.0",
->>>>>>> 1a8ce57c
     "web3": "^1.6.0"
   },
   "devDependencies": {

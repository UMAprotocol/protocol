--- conflicted
+++ resolved
@@ -3,14 +3,8 @@
   "version": "2.17.0",
   "description": "Serverless orchestration scripts to run a parallel instances of scripts or bots",
   "dependencies": {
-<<<<<<< HEAD
     "@uma/logger": "^1.3.1",
     "viem": "^2.37.2"
-=======
-    "@uma/common": "^2.38.0",
-    "@uma/logger": "^1.3.1",
-    "web3": "^1.6.0"
->>>>>>> afdf6d20
   },
   "devDependencies": {
     "@awaitjs/express": "^0.3.0",

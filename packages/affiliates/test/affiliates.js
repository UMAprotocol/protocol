--- conflicted
+++ resolved
@@ -103,10 +103,6 @@
     });
     assert.ok(result);
     // WIP
-<<<<<<< HEAD
-    console.log("result", result);
-=======
     // console.log(result);
->>>>>>> 4529d7a0
   });
 });
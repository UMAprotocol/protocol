// exports the parameters used to generate the dataset
// use this in scripts that start with "write-" to generate a dateset
const moment = require("moment");
const empCreator = "0x9A077D4fCf7B26a0514Baa4cff0B481e9c35CE87";
const empContracts = [
  "0xaBBee9fC7a882499162323EEB7BF6614193312e3", // uUSDrBTC
  "0x3605Ec11BA7bD208501cbb24cd890bC58D2dbA56" // uUSDwETH
  // "0x306B19502c833C1522Fbc36C9dd7531Eda35862B" // pxUSD
];
const syntheticTokens = [
  "0xF06DdacF71e2992E2122A1a0168C6967aFdf63ce",
  "0xD16c79c8A39D44B2F3eB45D2019cd6A42B03E2A9"
  // "0xDaFF85B6f5787b2d9eE11CCDf5e852816063326A"
];
const syntheticTokenDecimals = [
  18,
  18
  // 18
];

const startingTimestamp = moment("2020-09-23 23:00:00", "YYYY-MM-DD  HH:mm Z").valueOf(); // utc timestamp

<<<<<<< HEAD
const endingTimestamp = moment("2020-10-08 23:00:00", "YYYY-MM-DD  HH:mm Z").valueOf();
=======
const endingTimestamp = moment("2020-10-05 23:00:00", "YYYY-MM-DD  HH:mm Z").valueOf();
>>>>>>> b3812033

module.exports = {
  // this is the sub directory name
  name: "set1",
  // all other params to generate data set and use in tests
  empCreator,
  empContracts,
  syntheticTokens,
  syntheticTokenDecimals,
  startingTimestamp,
  endingTimestamp
};<|MERGE_RESOLUTION|>--- conflicted
+++ resolved
@@ -20,11 +20,7 @@
 
 const startingTimestamp = moment("2020-09-23 23:00:00", "YYYY-MM-DD  HH:mm Z").valueOf(); // utc timestamp
 
-<<<<<<< HEAD
-const endingTimestamp = moment("2020-10-08 23:00:00", "YYYY-MM-DD  HH:mm Z").valueOf();
-=======
 const endingTimestamp = moment("2020-10-05 23:00:00", "YYYY-MM-DD  HH:mm Z").valueOf();
->>>>>>> b3812033
 
 module.exports = {
   // this is the sub directory name

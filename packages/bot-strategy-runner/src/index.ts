import program from "commander";
import nodeFetch from "node-fetch";
import assert from "assert";
import lodash from "lodash";
import * as fs from "fs";
import * as cliProgress from "cli-progress";
import bluebird from "bluebird";

import { Logger, delay } from "@uma/financial-templates-lib";

import { strategyRunnerConfig, buildBotConfigs, buildGlobalWhitelist } from "./ConfigBuilder";
import { runBot, liquidatorConfig, disputerConfig, monitorConfig } from "./BotEntryWrapper";

// Defaults for bot execution. If the user does not define these then these settings will be used.
const defaultPollingDelay = 300;
const defaultStrategyTimeout = 120;
const defaultBotConcurrency = 10;
const defaultNetwork = "mainnet_mnemonic";

// Global progress bar to show the status of the strategy runner during its execution.
let counter = 0;
const progressBar = new cliProgress.SingleBar(
  { format: "[{bar}] {percentage}% | bots executed: {value}/{total} | recent execution: {botIdentifier}" },
  cliProgress.Presets.shades_classic
);

// Main entry point that takes in a strategyRunnerConfig and executes bots within an execution while loop.
async function runStrategies(strategyRunnerConfig: strategyRunnerConfig) {
  strategyRunnerConfig = _setConfigDefaults(strategyRunnerConfig); // Default important configs. User configs take preference.
  if (strategyRunnerConfig.emitRunnerLogs)
    Logger.debug({
      at: "BotStrategyRunner",
      message: "Starting bot strategy runner",
      strategyRunnerConfig: strategyRunnerConfig,
    });

  // Generate a global whitelist of addresses that all enabled bots will run on.
  const globalWhiteList = await buildGlobalWhitelist(strategyRunnerConfig);

  // Construct bot configs for all enabled bots. This includes all bot specific overrides, whitelists, blacklists and any
  // extra settings defined in the config. See the readme for full details on what is possible with this config.
  const allBotsConfigs = await buildBotConfigs(globalWhiteList, strategyRunnerConfig);

  if (strategyRunnerConfig.emitRunnerLogs)
    Logger.debug({
      at: "BotStrategyRunner",
      message: "Constructed global bot settings and whitelist",
      concurrency: strategyRunnerConfig.botConcurrency,
      globalWhiteList,
      totalBotsToExecute: allBotsConfigs.length,
    });

  for (;;) {
    if (strategyRunnerConfig.emitRunnerLogs)
      Logger.debug({
        at: "BotStrategyRunner",
        message: "Executing set of bots concurrently",
        concurrency: strategyRunnerConfig.botConcurrency,
      });

    progressBar.start(allBotsConfigs.length, 0);

    // Execute all bots in a bluebird map with limited concurrency. Note that none of the `runBot` calls ever throw errors.
    // Rather, they indicate an error via an `error` key within the response. The promise.race between the `runBot` and
    // _rejectAfterDelay bounds how long a given strategy can run for.
    const executionResults = await bluebird.map(
      allBotsConfigs,
      (botConfig: liquidatorConfig | disputerConfig | monitorConfig) =>
        Promise.all([
          _updateProgressBar(botConfig), // As the promise progresses through bots update the progress bar.
          Promise.race([_rejectAfterDelay(strategyRunnerConfig.strategyTimeout, botConfig), runBot(botConfig)]),
        ]),
      {
        concurrency: strategyRunnerConfig.botConcurrency || defaultBotConcurrency,
      }
    );

    progressBar.stop();
    counter = 0;

    // Filter out all logs produced by the `_updateProgressBar` and flatten the output structure.
    const logResults = executionResults.reduce((acc: any, val: any) => acc.concat(val), []).filter((log: any) => log);

    // For each log produced, checked the output status. If there was an error then store the full log result.
    // Else, process the log. This considers the logging level defined by the config.
    const rejectedOutputs: any = {};
    const validOutputs: any = {};
    logResults.forEach((result: any) => {
      if (result.error) rejectedOutputs[result.botIdentifier] = result;
      else validOutputs[result.botIdentifier] = _reduceLog(result, strategyRunnerConfig);
    });

    Logger.debug({
      at: "BotStrategyRunner",
      message: "All strategies have finished running",
      rejectedOutputs,
      validOutputs,
    });

    if (strategyRunnerConfig.pollingDelay === 0) {
      if (strategyRunnerConfig.emitRunnerLogs)
        Logger.debug({
          at: "BotStrategyRunner",
          message: "End of execution loop - terminating process",
        });

      await delay(2); // waitForLogger does not always work 100% correctly in serverless. add a delay to ensure logs are captured upstream.
      break;
    }
<<<<<<< HEAD
    if (strategyRunnerConfig.emitRunnerLogs)
      Logger.debug({
        at: "BotStratergyRunner",
        message: "End of execution loop - waiting polling delay",
        pollingDelay: `${strategyRunnerConfig.pollingDelay} (s)`,
      });
=======
    Logger.debug({
      at: "BotStrategyRunner",
      message: "End of execution loop - waiting polling delay",
      pollingDelay: `${strategyRunnerConfig.pollingDelay} (s)`,
    });
>>>>>>> 3c284eff
    await delay(Number(strategyRunnerConfig.pollingDelay));
  }
}

// Take in the user config options including config files or config URLs.
const processExecutionOptions = async () => {
  const options = program
    .option("-fc, --fileConfig <path>", "input path to JSON config file.")
    .option("-uc, --urlConfig <path>", "url to JSON config hosted online. Private resources use access token")
    .option("-at, --accessToken <string>", "access token to access private configs online. EG private a repo")
    .option("-n, --network <string>", "truffle/web3 network for all bots to use. Used to override botNetwork setting")
    .option("-k, --keys <string>", "provide an GCKMS key to unlock. Used exclusively when running within GCP")
    .parse(process.argv)
    .opts();

  let fileConfig: any = {},
    urlConfig: any = {},
    envConfig: any = {};

  if (options.fileConfig) fileConfig = JSON.parse(fs.readFileSync(options.fileConfig, { encoding: "utf8" }));

  if (options.urlConfig) {
    // Fetch the config from remote URL. use the access token for authorization.
    const response = await nodeFetch(`${options.urlConfig}`, {
      method: "GET",
      headers: options.accessToken
        ? {
            Authorization: `token ${options.accessToken}`,
            "Content-type": "application/json",
            Accept: "application/vnd.github.v3.raw",
            "Accept-Charset": "utf-8",
          }
        : {},
    });
    urlConfig = await response.json(); // extract JSON from the http response
    assert(!urlConfig.message && !urlConfig.error, `Could not fetch config! :${JSON.stringify(urlConfig)}`);
  }

  if (process.env.RUNNER_CONFIG) envConfig = JSON.parse(process.env.RUNNER_CONFIG);
  const mergedConfig = lodash.merge(fileConfig, urlConfig, envConfig);
  assert(mergedConfig != {}, "provide a file config, URL config or env config to run the strategy runner");
  return mergedConfig;
};

// Returns a promise that is resolved after `seconds` delay. Used to limit how long a spoke can run for.
const _rejectAfterDelay = (seconds: number | undefined, executionConfig: any) =>
  new Promise((resolve, _) => {
    setTimeout(resolve, (seconds ? seconds : defaultStrategyTimeout) * 1000, {
      error: "timeout",
      message: `The strategy call took longer than ${seconds} seconds to exit`,
      ...executionConfig,
    });
  });

// Take the output logs from a bot execution and filter them based on the logging level provided by the config.
// if `verboseLogs` is enabled then all logs produced by the strategy is returned. If `emitDebugLogs` is enabled then
// only the `message` from debug logs is returned, within an array. Else, only info level and above logs are returned.
function _reduceLog(
  logOutput: { financialContractAddress: string; botIdentifier: string; logs: Array<any> },
  strategyRunnerConfig: strategyRunnerConfig
) {
  if (strategyRunnerConfig.verboseLogs) return logOutput;

  return logOutput.logs
    .map((logInstance: any) => {
      if (strategyRunnerConfig.emitDebugLogs) return logInstance.message;
      else if (logInstance.level !== "debug") return logInstance.message;
    })
    .filter((log) => log);
}

// Apply defaults to the strategyRunnerConfig.
function _setConfigDefaults(config: strategyRunnerConfig) {
  config.botNetwork = config.botNetwork ? config.botNetwork : defaultNetwork;
  config.strategyTimeout = config.strategyTimeout ?? defaultStrategyTimeout;
  config.botConcurrency = config.botConcurrency ?? defaultBotConcurrency;
  config.pollingDelay = config.pollingDelay ?? defaultPollingDelay;
  config.liquidatorSettings = config.liquidatorSettings ?? { enableBotType: false };
  config.disputerSettings = config.disputerSettings ?? { enableBotType: false };
  config.monitorSettings = config.monitorSettings ?? { enableBotType: false };
  config.emitRunnerLogs = config.emitRunnerLogs ?? true;
  return config;
}

async function _updateProgressBar(botConfig: any) {
  counter = counter + 1;
  progressBar.update(counter, { botIdentifier: `${botConfig.syntheticSymbol} ${botConfig.botType}` });
}

async function EntryPoint(callback: any) {
  const config = await processExecutionOptions();
  await runStrategies(config);

  callback();
}

function nodeCallback(err: any) {
  if (err) {
    console.error(err);
    process.exit(1);
  } else process.exit(0);
}

if (require.main === module) {
  EntryPoint(nodeCallback)
    .then(() => {
      return;
    })
    .catch(nodeCallback);
}

module.exports = EntryPoint;<|MERGE_RESOLUTION|>--- conflicted
+++ resolved
@@ -107,20 +107,12 @@
       await delay(2); // waitForLogger does not always work 100% correctly in serverless. add a delay to ensure logs are captured upstream.
       break;
     }
-<<<<<<< HEAD
     if (strategyRunnerConfig.emitRunnerLogs)
       Logger.debug({
-        at: "BotStratergyRunner",
+        at: "BotStrategyRunner",
         message: "End of execution loop - waiting polling delay",
         pollingDelay: `${strategyRunnerConfig.pollingDelay} (s)`,
       });
-=======
-    Logger.debug({
-      at: "BotStrategyRunner",
-      message: "End of execution loop - waiting polling delay",
-      pollingDelay: `${strategyRunnerConfig.pollingDelay} (s)`,
-    });
->>>>>>> 3c284eff
     await delay(Number(strategyRunnerConfig.pollingDelay));
   }
 }

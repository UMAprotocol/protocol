--- conflicted
+++ resolved
@@ -1,11 +1,6 @@
 {
   "name": "@uma/bot-strategy-runner",
-<<<<<<< HEAD
-  "version": "1.0.1",
-  "type": "module",
-=======
   "version": "1.0.2",
->>>>>>> a0b3c498
   "description": "Scripts for running a set of UMA bots against an address whitelist",
   "homepage": "https://umaproject.org",
   "license": "AGPL-3.0-or-later",
@@ -43,7 +38,8 @@
   "types": "dist/src/index.d.ts",
   "main": "dist/src/index.js",
   "scripts": {
-    "build": "tsc -b"
+    "build": "tsc -b",
+    "test": "yarn mocha test ./test/* -r ts-node/register --exit"
   },
   "bugs": {
     "url": "https://github.com/UMAprotocol/protocol/issues"

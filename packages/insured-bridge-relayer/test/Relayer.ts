import {
  SpyTransport,
  InsuredBridgeL1Client,
  InsuredBridgeL2Client,
  lastSpyLogIncludes,
  GasEstimator,
  Deposit,
  ClientRelayState,
  RateModel,
  calculateRealizedLpFeePct,
} from "@uma/financial-templates-lib";
import winston from "winston";
import sinon from "sinon";
import hre from "hardhat";
const { assert } = require("chai");

import { interfaceName, TokenRolesEnum, HRE, ZERO_ADDRESS } from "@uma/common";

const { web3, getContract } = hre as HRE;
const { toWei, toBN, utf8ToHex } = web3.utils;
const toBNWei = (number: string | number) => toBN(toWei(number.toString()).toString());

// Helper contracts
<<<<<<< HEAD
=======
const chainId = 10;
const whitelistedChainIds = [10, 12];
>>>>>>> 557aeb94
const Messenger = getContract("MessengerMock");
const BridgePool = getContract("BridgePool");
const BridgeAdmin = getContract("BridgeAdmin");
const BridgeDepositBox = getContract("BridgeDepositBoxMock");
const Finder = getContract("Finder");
const IdentifierWhitelist = getContract("IdentifierWhitelist");
const AddressWhitelist = getContract("AddressWhitelist");
const OptimisticOracle = getContract("SkinnyOptimisticOracle");
const Store = getContract("Store");
const ERC20 = getContract("ExpandedERC20");
const Timer = getContract("Timer");
const MockOracle = getContract("MockOracleAncillary");

// Contract objects
let messenger: any;
let bridgeAdmin: any;
let bridgePool: any;
let bridgeDepositBox: any;
let finder: any;
let store: any;
let identifierWhitelist: any;
let collateralWhitelist: any;
let l1Timer: any;
let l2Timer: any;
let optimisticOracle: any;
let l1Token: any;
let l2Token: any;
let mockOracle: any;

// Hard-coded test params:
const chainId = 10;
const defaultGasLimit = 1_000_000;
const defaultGasPrice = toWei("1", "gwei");
const defaultIdentifier = utf8ToHex("IS_CROSS_CHAIN_RELAY_VALID");
const defaultLiveness = 100;
const lpFeeRatePerSecond = toWei("0.0000015");
const finalFee = toWei("1");
const defaultProposerBondPct = toWei("0.05");
const defaultSlowRelayFeePct = toWei("0.05");
const defaultInstantRelayFeePct = toWei("0.05");
const defaultRealizedLpFeePct = toWei("0.05");
const minimumBridgingDelay = 60; // L2->L1 token bridging must wait at least this time.
const initialPoolLiquidity = toWei("100");
const depositAmount = toWei("1");
const rateModel: RateModel = { UBar: toBNWei("0.65"), R0: toBNWei("0.00"), R1: toBNWei("0.08"), R2: toBNWei("1.00") };

// Tested file
import { Relayer, RelaySubmitType } from "../src/Relayer";

describe("Relayer.ts", function () {
  let l1Accounts;
  let l1Owner: string;
  let l1Relayer: any;
  let l1LiquidityProvider: any;

  let l2Owner: any;
  let l2Depositor: any;
  let l2BridgeAdminImpersonator: any;

  let spyLogger: any;
  let spy: any;

  let relayer: any;
  let l1Client: any;
  let l2Client: any;
  let gasEstimator: any;

  let deployTimestamps: any;

  before(async function () {
    l1Accounts = await web3.eth.getAccounts();
    [l1Owner, l1Relayer, l1LiquidityProvider, l2Owner, l2Depositor, l2BridgeAdminImpersonator] = l1Accounts;

    // Deploy or fetch deployed contracts:
    finder = await Finder.new().send({ from: l1Owner });
    collateralWhitelist = await AddressWhitelist.new().send({ from: l1Owner });
    await finder.methods
      .changeImplementationAddress(utf8ToHex(interfaceName.CollateralWhitelist), collateralWhitelist.options.address)
      .send({ from: l1Owner });

    identifierWhitelist = await IdentifierWhitelist.new().send({ from: l1Owner });
    await finder.methods
      .changeImplementationAddress(utf8ToHex(interfaceName.IdentifierWhitelist), identifierWhitelist.options.address)
      .send({ from: l1Owner });

    // Other contract setup needed to relay deposit:
    await identifierWhitelist.methods.addSupportedIdentifier(defaultIdentifier).send({ from: l1Owner });
  });

  beforeEach(async function () {
    // Deploy new contracts with clean state and perform setup:
    l1Timer = await Timer.new().send({ from: l1Owner });
    store = await Store.new({ rawValue: "0" }, { rawValue: "0" }, l1Timer.options.address).send({ from: l1Owner });
    await finder.methods
      .changeImplementationAddress(utf8ToHex(interfaceName.Store), store.options.address)
      .send({ from: l1Owner });

    l1Token = await ERC20.new("TESTERC20", "TESTERC20", 18).send({ from: l1Owner });
    deployTimestamps = { [l1Token.options.address]: (await l1Timer.methods.getCurrentTime().call()).toString() };
    await l1Token.methods.addMember(TokenRolesEnum.MINTER, l1Owner).send({ from: l1Owner });
    await collateralWhitelist.methods.addToWhitelist(l1Token.options.address).send({ from: l1Owner });
    await store.methods.setFinalFee(l1Token.options.address, { rawValue: finalFee }).send({ from: l1Owner });

    // Deploy new OptimisticOracle so that we can control its timing:
    optimisticOracle = await OptimisticOracle.new(
      defaultLiveness,
      finder.options.address,
      l1Timer.options.address
    ).send({ from: l1Owner });
    await finder.methods
      .changeImplementationAddress(utf8ToHex(interfaceName.SkinnyOptimisticOracle), optimisticOracle.options.address)
      .send({ from: l1Owner });

    // Deploy new MockOracle so that OptimisticOracle disputes can make price requests to it:
    mockOracle = await MockOracle.new(finder.options.address, l1Timer.options.address).send({ from: l1Owner });
    await finder.methods
      .changeImplementationAddress(utf8ToHex(interfaceName.Oracle), mockOracle.options.address)
      .send({ from: l1Owner });

    // Deploy and setup BridgeAdmin:
    messenger = await Messenger.new().send({ from: l1Owner });
    bridgeAdmin = await BridgeAdmin.new(
      finder.options.address,
      defaultLiveness,
      defaultProposerBondPct,
      defaultIdentifier
    ).send({ from: l1Owner });

    // Deploy the l2Timer, Deposit box and l2Token on the second web3 instance from ganache.
    l2Timer = await Timer.new().send({ from: l2Owner });

    bridgeDepositBox = await BridgeDepositBox.new(
      l2BridgeAdminImpersonator,
      minimumBridgingDelay,
      ZERO_ADDRESS,
      l2Timer.options.address
    ).send({ from: l2Owner });

    l2Token = await ERC20.new("L2ERC20", "L2ERC20", 18).send({ from: l2Owner });
    await l2Token.methods.addMember(TokenRolesEnum.MINTER, l2Owner).send({ from: l2Owner });

    await bridgeAdmin.methods
      .setDepositContract(chainId, bridgeDepositBox.options.address, messenger.options.address)
      .send({ from: l1Owner });
    // New BridgePool linked to BridgeAdmin
    bridgePool = await BridgePool.new(
      "LP Token",
      "LPT",
      bridgeAdmin.options.address,
      l1Token.options.address,
      lpFeeRatePerSecond,
      false,
      l1Timer.options.address
    ).send({ from: l1Owner });

    // Add L1-L2 token mapping. Note that we need to whitelist on both the L1 and L2 side because the L1 mapping
    // is used by the bots to fetch bridge pool addresses.
    await bridgeAdmin.methods
      .whitelistToken(
        chainId,
        l1Token.options.address,
        l2Token.options.address,
        bridgePool.options.address,
        0,
        defaultGasLimit,
        defaultGasPrice,
        0
      )
      .send({ from: l1Owner });

    await bridgeDepositBox.methods
      .whitelistToken(l1Token.options.address, l2Token.options.address, bridgePool.options.address)
      .send({ from: l2BridgeAdminImpersonator });

    spy = sinon.spy();
    spyLogger = winston.createLogger({
      level: "debug",
      transports: [new SpyTransport({ level: "debug" }, { spy: spy })],
    });

    // Create the rate models for the one and only l1Token, set to the single rateModel defined in the constants.
    const rateModels = { [l1Token.options.address]: rateModel };
    l1Client = new InsuredBridgeL1Client(spyLogger, web3, bridgeAdmin.options.address, rateModels);
    l2Client = new InsuredBridgeL2Client(spyLogger, web3, bridgeDepositBox.options.address, chainId);

    gasEstimator = new GasEstimator(spyLogger);
    relayer = new Relayer(
      spyLogger,
      gasEstimator,
      l1Client,
      l2Client,
      [l1Token.options.address],
      l1Relayer,
<<<<<<< HEAD
      [chainId],
      deployTimestamps
=======
      whitelistedChainIds
>>>>>>> 557aeb94
    );
  });
  it("Initialization is correct", async function () {
    assert.equal(relayer.l1Client.bridgeAdminAddress, bridgeAdmin.options.address);
    assert.equal(relayer.l2Client.bridgeDepositAddress, bridgeDepositBox.options.address);
  });
  describe("Should relay logic", () => {
    let deposit: Deposit;
    let clientRelayState: ClientRelayState;
    beforeEach(async function () {
      // Create a sample deposit with default data.
      deposit = {
        chainId: chainId,
        depositId: 0,
        depositHash: "0x123",
        l2Sender: l2Depositor,
        l1Recipient: l2Depositor,
        l1Token: l1Token.options.address,
        amount: depositAmount,
        slowRelayFeePct: defaultSlowRelayFeePct,
        instantRelayFeePct: defaultInstantRelayFeePct,
        quoteTimestamp: 1,
        depositContract: bridgeDepositBox.options.address,
      };

      // Set the relay ability to any. This represents a deposit that has not had any data brought to L1 yet.
      clientRelayState = ClientRelayState.Uninitialized;
    });
    it("Correctly decides when to do nothing relay", async function () {
      // There are two cases where the relayer should do nothing: a) it does not have enough token balance and b) when
      // the relay is already finalized. test each:

      // a) Dont add any tokens to the relayer. The relayer does not have enough to do any action and should do nothing.
      assert.equal(
        await relayer.shouldRelay(deposit, clientRelayState, toBN(defaultRealizedLpFeePct), false),
        RelaySubmitType.Ignore
      );

      // b) Mint tokens to the relayer BUT set the ClientRelayState to Finalized. This is the case once the Relay has
      // already been finalized by another relayer and there is nothing to do. Again, the return should be Ignore.
      await l1Token.methods.mint(l1Relayer, toBN(depositAmount).muln(2)).send({ from: l1Owner });
      await l1Token.methods.approve(bridgePool.options.address, toBN(depositAmount).muln(2)).send({ from: l1Relayer });
      clientRelayState = ClientRelayState.Finalized;
      assert.equal(
        await relayer.shouldRelay(deposit, clientRelayState, toBN(defaultRealizedLpFeePct), false),
        RelaySubmitType.Ignore
      );

      // c) Relay is pending and already spedup
      clientRelayState = ClientRelayState.Pending;
      assert.equal(
        await relayer.shouldRelay(deposit, clientRelayState, toBN(defaultRealizedLpFeePct), true),
        RelaySubmitType.Ignore
      );
    });
    it("Correctly decides when to slow relay", async function () {
      // The only time the relayer should decide to do a slow relay is when: a) the relayer has enough tokens, b) the
      // deposit has had no other relayer pick it up and c) the deposit contains a instantRelayFeePct set to 0.

      // Mint tokens, set ClientRelayState to Any and update instantRelayFeePct.
      await l1Token.methods.mint(l1Relayer, toBN(defaultProposerBondPct).muln(2)).send({ from: l1Owner });
      await l1Token.methods.approve(bridgePool.options.address, toBN(depositAmount).muln(2)).send({ from: l1Relayer });
      clientRelayState = ClientRelayState.Uninitialized;
      deposit.instantRelayFeePct = "0";
      assert.equal(
        await relayer.shouldRelay(deposit, clientRelayState, toBN(defaultRealizedLpFeePct), false),
        RelaySubmitType.Slow
      );

      // Validate the negative cases.

      // a) The amount minted to the relayer is enough to cover the proposer bond but not the instant relay. Therefore
      // even if the relay is instantly profitable the relayer should choose to slow relay as it's all it can afford.
      deposit.instantRelayFeePct = toWei("0.05");
      assert.equal(
        await relayer.shouldRelay(deposit, clientRelayState, toBN(defaultRealizedLpFeePct), false),
        RelaySubmitType.Slow
      );

      // b) If the relayer is sent more tokens and instantRelayFeePct is anything greater than zero with the relay this.state.// set to any then the relayer should not propose a slow relay.
      await l1Token.methods.mint(l1Relayer, toBN(depositAmount).muln(2)).send({ from: l1Owner });
      assert.notEqual(
        await relayer.shouldRelay(deposit, clientRelayState, toBN(defaultRealizedLpFeePct), false),
        RelaySubmitType.Slow
      );
    });
    it("Correctly decides when to instant relay", async function () {
      // The relayer should instant relay when: a) the relay has not yet been brought onto L1 (uninitialized), b) the
      // profit from instant relaying is more than the profit from slow relaying(i.e instantRelayFeePct > 0) and c) the
      // bot has enough token balance to front both the slow relay token requirement AND instant token requirement and
      // c) the profit from instant relaying is more than the profit from slow relaying (i.e instantRelayFeePct>0).

      // Mint tokens and set ClientRelayState to any.
      await l1Token.methods.mint(l1Relayer, toBN(depositAmount).muln(2)).send({ from: l1Owner });
      await l1Token.methods.approve(bridgePool.options.address, toBN(depositAmount).muln(2)).send({ from: l1Relayer });
      clientRelayState = ClientRelayState.Uninitialized;
      assert.equal(
        await relayer.shouldRelay(deposit, clientRelayState, toBN(defaultRealizedLpFeePct), false),
        RelaySubmitType.Instant
      );

      // Modifying any of the above 4 conditions should make the bot not instant relay.

      // a) There already exists an instant relayer for this relay.
      assert.notEqual(
        await relayer.shouldRelay(deposit, clientRelayState, toBN(defaultRealizedLpFeePct), true),
        RelaySubmitType.Instant
      );

      // b) ClientRelayState set to SpeedUpOnly
      clientRelayState = ClientRelayState.Pending;
      assert.notEqual(
        await relayer.shouldRelay(deposit, clientRelayState, toBN(defaultRealizedLpFeePct), false),
        RelaySubmitType.Instant
      );

      // c) ClientRelayState set to SpeedUpOnly back to Any and profit set to something that makes instant relay less profit
      clientRelayState = ClientRelayState.Uninitialized;
      deposit.instantRelayFeePct = "0";
      assert.notEqual(
        await relayer.shouldRelay(deposit, clientRelayState, toBN(defaultRealizedLpFeePct), false),
        RelaySubmitType.Instant
      );

      // d) reset the instantRelayFeePct and set the token balance of the relayer to something too little to instant
      deposit.instantRelayFeePct = defaultInstantRelayFeePct;
      await l1Token.methods.transfer(l1Owner, toBN(depositAmount).muln(1.5)).send({ from: l1Relayer });
      assert.notEqual(
        await relayer.shouldRelay(deposit, clientRelayState, toBN(defaultRealizedLpFeePct), false),
        RelaySubmitType.Instant
      );
    });
    it("Correctly decides when to speedup relay", async function () {
      // The relayer should only speed up if the relay is: a) already relayed by another relayer (in SpeedUpOnly) state
      // and b) the relayer has enough balance. Under all other conditions it should not do this action.

      await l1Token.methods.mint(l1Relayer, toBN(depositAmount).muln(2)).send({ from: l1Owner });
      await l1Token.methods.approve(bridgePool.options.address, toBN(depositAmount).muln(2)).send({ from: l1Relayer });
      clientRelayState = ClientRelayState.Pending;
      assert.equal(
        await relayer.shouldRelay(deposit, clientRelayState, toBN(defaultRealizedLpFeePct), false),
        RelaySubmitType.SpeedUp
      );

      // Modify above conditions:

      // a) not in SpeedUpOnly State
      clientRelayState = ClientRelayState.Uninitialized;
      assert.notEqual(
        await relayer.shouldRelay(deposit, clientRelayState, toBN(defaultRealizedLpFeePct), false),
        RelaySubmitType.SpeedUp
      );

      // b) reset in  ClientRelayState and bot does not have enough balance.
      clientRelayState = ClientRelayState.Pending;
      await l1Token.methods.transfer(l1Owner, toBN(depositAmount).muln(1.5)).send({ from: l1Relayer });
      assert.notEqual(
        await relayer.shouldRelay(deposit, clientRelayState, toBN(defaultRealizedLpFeePct), false),
        RelaySubmitType.SpeedUp
      );
    });
  });
  describe("Relay transaction execution functionality", () => {
    beforeEach(async function () {
      // Add liquidity to the L1 pool to facilitate the relay action.
      await l1Token.methods.mint(l1LiquidityProvider, initialPoolLiquidity).send({ from: l1Owner });
      await l1Token.methods
        .approve(bridgePool.options.address, initialPoolLiquidity)
        .send({ from: l1LiquidityProvider });
      await bridgePool.methods.addLiquidity(initialPoolLiquidity).send({ from: l1LiquidityProvider });

      // Mint some tokens for the L2 depositor.
      await l2Token.methods.mint(l2Depositor, depositAmount).send({ from: l2Owner });
    });
    it("Can correctly detect and produce slow relays", async function () {
      // Before any relays should do nothing and log accordingly.
      await Promise.all([l1Client.update(), l2Client.update()]);
      await relayer.checkForPendingDepositsAndRelay();
      assert.isTrue(lastSpyLogIncludes(spy, "No relayable deposits"));

      // Make a deposit on L2 and check the bot relays it accordingly.
      await l2Token.methods.approve(bridgeDepositBox.options.address, depositAmount).send({ from: l2Depositor });
      const relaytime = await bridgePool.methods.getCurrentTime().call();
      const quoteTime = await bridgeDepositBox.methods.getCurrentTime().call();
      const depositData = {
        chainId,
        depositId: "0",
        l1Recipient: l2Depositor,
        l2Sender: l2Depositor,
        amount: depositAmount,
        slowRelayFeePct: defaultSlowRelayFeePct,
        instantRelayFeePct: "0", // set to zero to force slow relay for this test.
        quoteTimestamp: quoteTime,
      };
      await bridgeDepositBox.methods
        .deposit(
          depositData.l1Recipient,
          l2Token.options.address,
          depositData.amount,
          depositData.slowRelayFeePct,
          depositData.instantRelayFeePct, // set to zero to force slow relay for this test.
          depositData.quoteTimestamp
        )
        .send({ from: l2Depositor });
      await Promise.all([l1Client.update(), l2Client.update()]);
      // As the relayer does not have enough token balance to do the relay (0 minted) should do nothing .
      await relayer.checkForPendingDepositsAndRelay();
      assert.isTrue(lastSpyLogIncludes(spy, "Not relaying"));

      // Mint the relayer some tokens and try again.
      await l1Token.methods.mint(l1Relayer, toBN(depositAmount).muln(2)).send({ from: l1Owner });
      await l1Token.methods.approve(bridgePool.options.address, toBN(depositAmount).muln(2)).send({ from: l1Relayer });
      await relayer.checkForPendingDepositsAndRelay();
      assert.isTrue(lastSpyLogIncludes(spy, "Slow Relay executed"));

      // Advance time such that relay has expired and check that bot correctly identifies it as expired.
      const expirationTime = Number(relaytime.toString()) + defaultLiveness;
      await bridgePool.methods.setCurrentTime(expirationTime).send({ from: l1Owner });
      await l1Client.update();
      await relayer.checkForPendingDepositsAndRelay();
      assert.isTrue(lastSpyLogIncludes(spy, "Pending relay has expired"));

      // Settle relay and check that bot detects it as finalized.
      const relay = (await bridgePool.getPastEvents("DepositRelayed", { fromBlock: 0 }))[0];
      await bridgePool.methods.settleRelay(depositData, relay.returnValues.relay).send({ from: l1Relayer });
      await l1Client.update();
      await relayer.checkForPendingDepositsAndRelay();
      // Bot filters out Finalized relays
      assert.isTrue(lastSpyLogIncludes(spy, "No relayable deposits"));
    });
    it("Can correctly detect and produce speedup relays", async function () {
      // Make a deposit on L2 and relay it. Then, check the relayer picks this up and speeds up the relay.
      await l2Token.methods.approve(bridgeDepositBox.options.address, depositAmount).send({ from: l2Depositor });
      const currentBlockTime = await bridgeDepositBox.methods.getCurrentTime().call();
      await bridgeDepositBox.methods
        .deposit(
          l2Depositor,
          l2Token.options.address,
          depositAmount,
          defaultSlowRelayFeePct,
          defaultInstantRelayFeePct,
          currentBlockTime
        )
        .send({ from: l2Depositor });

      // Relay it from the tests to mimic someone else doing the slow relay.
      await l1Token.methods.mint(l1Owner, toBN(depositAmount).muln(2)).send({ from: l1Owner });
      await l1Token.methods.approve(bridgePool.options.address, toBN(depositAmount).muln(2)).send({ from: l1Owner });
      await bridgePool.methods
        .relayDeposit(
          {
            chainId: chainId,
            depositId: "0",
            l2Sender: l2Depositor,
            l1Recipient: l2Depositor,
            amount: depositAmount,
            slowRelayFeePct: defaultSlowRelayFeePct,
            instantRelayFeePct: defaultInstantRelayFeePct,
            quoteTimestamp: currentBlockTime,
          },
          calculateRealizedLpFeePct(rateModel, toBNWei("0"), toBNWei("0.01")) // compute the expected fee for 1% utilization
        )
        .send({ from: l1Owner });

      // Now, run the relayer. the bot should detect that a relay has been created but not yet sped up. It should
      // correctly detect this and submit the relay speed up transaction.
      await Promise.all([l1Client.update(), l2Client.update()]);
      // As the relayer does not have enough token balance to do the relay (0 minted) should do nothing .
      await relayer.checkForPendingDepositsAndRelay();
      assert.isTrue(lastSpyLogIncludes(spy, "Not relaying"));

      // Mint the relayer some tokens and try again.
      await l1Token.methods.mint(l1Relayer, toBN(depositAmount).muln(2)).send({ from: l1Owner });
      await l1Token.methods.approve(bridgePool.options.address, toBN(depositAmount).muln(2)).send({ from: l1Relayer });
      await relayer.checkForPendingDepositsAndRelay();
      assert.isTrue(lastSpyLogIncludes(spy, "Slow relay sped up"));

      // Running relayer again ignores and sends appropriate message
      await Promise.all([l1Client.update(), l2Client.update()]);
      await relayer.checkForPendingDepositsAndRelay();
      assert.isTrue(lastSpyLogIncludes(spy, "already sped up"));
    });
    it("Can correctly instantly relay deposits", async function () {
      // Make a deposit on L2 and see that the relayer correctly sends a slow relay and speedup it in the same tx.
      await l2Token.methods.approve(bridgeDepositBox.options.address, depositAmount).send({ from: l2Depositor });
      const currentBlockTime = await bridgeDepositBox.methods.getCurrentTime().call();
      await bridgeDepositBox.methods
        .deposit(
          l2Depositor,
          l2Token.options.address,
          depositAmount,
          defaultSlowRelayFeePct,
          defaultInstantRelayFeePct,
          currentBlockTime
        )
        .send({ from: l2Depositor });

      // Now, run the relayer. the bot should detect that a relay has been created but not yet sped up. It should
      // correctly detect this and submit the relay speed up transaction.
      await Promise.all([l1Client.update(), l2Client.update()]);
      // As the relayer does not have enough token balance to do the relay (0 minted) should do nothing.
      await relayer.checkForPendingDepositsAndRelay();
      assert.isTrue(lastSpyLogIncludes(spy, "Not relaying"));

      // Mint the relayer some tokens and try again.
      await l1Token.methods.mint(l1Relayer, toBN(depositAmount).muln(2)).send({ from: l1Owner });
      await l1Token.methods.approve(bridgePool.options.address, toBN(depositAmount).muln(2)).send({ from: l1Relayer });
      await relayer.checkForPendingDepositsAndRelay();
      assert.isTrue(lastSpyLogIncludes(spy, "Relay instantly sent"));
    });
    it("Does not speedup relays with invalid relay data", async function () {
      // Make a deposit on L2 and relay it with invalid relay params. The relayer should detect that the relay params
      // are invalid and skip it.
      await l2Token.methods.approve(bridgeDepositBox.options.address, depositAmount).send({ from: l2Depositor });
      const relaytime = await bridgePool.methods.getCurrentTime().call();
      const quoteTime = await bridgeDepositBox.methods.getCurrentTime().call();
      await bridgeDepositBox.methods
        .deposit(
          l2Depositor,
          l2Token.options.address,
          depositAmount,
          defaultSlowRelayFeePct,
          defaultInstantRelayFeePct,
          quoteTime
        )
        .send({ from: l2Depositor });

      // Relay it from the tests to mimic someone else doing the slow relay.
      await l1Token.methods.mint(l1Owner, toBN(depositAmount).muln(2)).send({ from: l1Owner });
      await l1Token.methods.approve(bridgePool.options.address, toBN(depositAmount).muln(2)).send({ from: l1Owner });
      await bridgePool.methods
        .relayDeposit(
          {
            chainId: chainId,
            depositId: "0",
            l2Sender: l2Depositor,
            l1Recipient: l2Depositor,
            amount: depositAmount,
            slowRelayFeePct: defaultSlowRelayFeePct,
            instantRelayFeePct: defaultInstantRelayFeePct,
            quoteTimestamp: quoteTime,
          },
          toBN(defaultRealizedLpFeePct)
            .mul(toBN(toWei("2")))
            .div(toBN(toWei("1")))
            .toString() // Invalid relay param
        )
        .send({ from: l1Owner });

      // Now, run the relayer and check that it ignores the relay.
      await Promise.all([l1Client.update(), l2Client.update()]);
      await l1Token.methods.mint(l1Relayer, toBN(depositAmount).muln(2)).send({ from: l1Owner });
      await l1Token.methods.approve(bridgePool.options.address, toBN(depositAmount).muln(2)).send({ from: l1Relayer });
      await relayer.checkForPendingDepositsAndRelay();
      assert.isTrue(lastSpyLogIncludes(spy, "Pending relay is invalid"));

      // Advance time such that relay has expired and check that bot correctly identifies it as expired. Even if the
      // relay params are invalid, post-expiry its not disputable.
      const expirationTime = Number(relaytime.toString()) + defaultLiveness;
      await bridgePool.methods.setCurrentTime(expirationTime).send({ from: l1Owner });
      await Promise.all([l1Client.update()]);
      await relayer.checkForPendingDepositsAndRelay();
      assert.isTrue(lastSpyLogIncludes(spy, "Pending relay has expired"));
    });
    it("Skips deposits with quote time < contract deployment time", async function () {
      // Deposit using quote time prior to deploy timestamp for this L1 token.
      const quoteTime = Number(deployTimestamps[l1Token.options.address]) - 1;
      await l2Token.methods.approve(bridgeDepositBox.options.address, depositAmount).send({ from: l2Depositor });
      await bridgeDepositBox.methods
        .deposit(
          l2Depositor,
          l2Token.options.address,
          depositAmount,
          defaultSlowRelayFeePct,
          defaultInstantRelayFeePct,
          quoteTime.toString()
        )
        .send({ from: l2Depositor });
      // Now, run the relayer and check that it ignores the relay.
      await Promise.all([l1Client.update(), l2Client.update()]);
      await l1Token.methods.mint(l1Relayer, toBN(depositAmount).muln(2)).send({ from: l1Owner });
      await l1Token.methods.approve(bridgePool.options.address, toBN(depositAmount).muln(2)).send({ from: l1Relayer });
      await relayer.checkForPendingDepositsAndRelay();
      assert.isTrue(lastSpyLogIncludes(spy, "Deposit quote time < bridge pool deployment"));

      // Relay the deposit from another slow relayer, and check that the bot skips any attempt to speed up the relay
      // since it cannot verify its realized LP fee %.
      await l1Token.methods.mint(l1Owner, toBN(depositAmount).muln(2)).send({ from: l1Owner });
      await l1Token.methods.approve(bridgePool.options.address, toBN(depositAmount).muln(2)).send({ from: l1Owner });
      await bridgePool.methods
        .relayDeposit(
          {
            chainId: chainId,
            depositId: "0",
            l2Sender: l2Depositor,
            l1Recipient: l2Depositor,
            amount: depositAmount,
            slowRelayFeePct: defaultSlowRelayFeePct,
            instantRelayFeePct: defaultInstantRelayFeePct,
            quoteTimestamp: quoteTime,
          },
          calculateRealizedLpFeePct(rateModel, toBNWei("0"), toBNWei("0.01")) // compute the expected fee for 1% utilization
        )
        .send({ from: l1Owner });
      await Promise.all([l1Client.update(), l2Client.update()]);
      await relayer.checkForPendingDepositsAndRelay();
      assert.isTrue(lastSpyLogIncludes(spy, "Deposit quote time < bridge pool deployment"));
    });
  });
  describe("Settle Relay transaction functionality", () => {
    beforeEach(async function () {
      // Add liquidity to the L1 pool to facilitate the relay action.
      await l1Token.methods.mint(l1LiquidityProvider, initialPoolLiquidity).send({ from: l1Owner });
      await l1Token.methods
        .approve(bridgePool.options.address, initialPoolLiquidity)
        .send({ from: l1LiquidityProvider });
      await bridgePool.methods.addLiquidity(initialPoolLiquidity).send({ from: l1LiquidityProvider });

      // Mint some tokens for the L2 depositor.
      await l2Token.methods.mint(l2Depositor, depositAmount).send({ from: l2Owner });
    });
    it("Can correctly detect and settleable relays and settle them", async function () {
      // Before any relays should do nothing and log accordingly.
      await Promise.all([l1Client.update(), l2Client.update()]);
      await relayer.checkforSettleableRelaysAndSettle();
      assert.isTrue(lastSpyLogIncludes(spy, "No settleable relays"));

      // Make a deposit on L2, relay it, advance time and check the bot settles it accordingly.
      await l2Token.methods.approve(bridgeDepositBox.options.address, depositAmount).send({ from: l2Depositor });
      const currentBlockTime = await bridgeDepositBox.methods.getCurrentTime().call();
      await bridgeDepositBox.methods
        .deposit(
          l2Depositor,
          l2Token.options.address,
          depositAmount,
          defaultSlowRelayFeePct,
          "0", // set to zero to force slow relay for this test.
          currentBlockTime
        )
        .send({ from: l2Depositor });

      // Mint the relayer some tokens and try again.
      await l1Token.methods.mint(l1Relayer, toBN(depositAmount).muln(2)).send({ from: l1Owner });
      await l1Token.methods.approve(bridgePool.options.address, toBN(depositAmount).muln(2)).send({ from: l1Relayer });
      await Promise.all([l1Client.update(), l2Client.update()]);
      await relayer.checkForPendingDepositsAndRelay();
      assert.isTrue(lastSpyLogIncludes(spy, "Slow Relay executed"));

      // Advance time to get the relay into a settable state.
      await l1Timer.methods
        .setCurrentTime(Number((await l1Timer.methods.getCurrentTime().call()) + defaultLiveness + 1))
        .send({ from: l1Owner });

      await Promise.all([l1Client.update(), l2Client.update()]);
      await relayer.checkforSettleableRelaysAndSettle();
      assert.isTrue(lastSpyLogIncludes(spy, "Relay settled"));
    });
    it("Can correctly detect and settleable relays from other relayers and settle them", async function () {
      // Make a deposit on L2, relay it, advance time and check the bot settles it accordingly.
      await l2Token.methods.approve(bridgeDepositBox.options.address, depositAmount).send({ from: l2Depositor });

      // Sync block times. This is only needed in this test because we are manually depositing and relaying.
      const currentBlockTime = Number((await web3.eth.getBlock(await web3.eth.getBlockNumber())).timestamp);

      await l1Timer.methods.setCurrentTime(currentBlockTime).send({ from: l1Owner });
      await l2Timer.methods.setCurrentTime(currentBlockTime).send({ from: l1Owner });
      await bridgeDepositBox.methods
        .deposit(
          l2Depositor,
          l2Token.options.address,
          depositAmount,
          defaultSlowRelayFeePct,
          "0", // set to zero to force slow relay for this test.
          currentBlockTime
        )
        .send({ from: l2Depositor });

      // Relay from an account other than the relayer.
      await l1Token.methods.mint(l1Owner, toBN(depositAmount).muln(2)).send({ from: l1Owner });
      await l1Token.methods.approve(bridgePool.options.address, toBN(depositAmount).muln(2)).send({ from: l1Owner });
      await l1Client.update(); // update L1 client to enable LP fee computation
      await bridgePool.methods
        .relayDeposit(
          {
            chainId: chainId,
            depositId: "0",
            l2Sender: l2Depositor,
            l1Recipient: l2Depositor,
            amount: depositAmount,
            slowRelayFeePct: defaultSlowRelayFeePct,
            instantRelayFeePct: "0", // set instant relay fee same as in the deposit call,
            quoteTimestamp: currentBlockTime,
          },
          await l1Client.calculateRealizedLpFeePctForDeposit({
            amount: depositAmount,
            l1Token: l1Token.options.address,
            quoteTimestamp: currentBlockTime,
          })
        )
        .send({ from: l1Owner });

      // Before any time advancement should be nothing settleable.
      await Promise.all([l1Client.update(), l2Client.update()]);
      await relayer.checkforSettleableRelaysAndSettle();
      assert.isTrue(lastSpyLogIncludes(spy, "No settleable relays"));

      // Advance time past liveness. This makes the relay settleable. However, as the relayer did not do the relay they can settle it.

      await l1Timer.methods
        .setCurrentTime(Number(await l1Timer.methods.getCurrentTime().call()) + defaultLiveness + 1)
        .send({ from: l1Owner });

      await Promise.all([l1Client.update(), l2Client.update()]);
      await relayer.checkforSettleableRelaysAndSettle();
      assert.isTrue(lastSpyLogIncludes(spy, "No settleable relays"));

      // If we now advance time 15 mins past the expiration, anyone can claim the relay. The relayer should now claim it.
      await l1Timer.methods
        .setCurrentTime(Number((await l1Timer.methods.getCurrentTime().call()) + 60 * 60 * 15 + 1))
        .send({ from: l1Owner });

      await Promise.all([l1Client.update(), l2Client.update()]);
      await relayer.checkforSettleableRelaysAndSettle();
      assert.isTrue(lastSpyLogIncludes(spy, "Relay settled"));
    });
  });
  describe("Dispute transaction functionality", function () {
    beforeEach(async function () {
      // Add liquidity to the L1 pool to facilitate the relay action.
      await l1Token.methods.mint(l1LiquidityProvider, initialPoolLiquidity).send({ from: l1Owner });
      await l1Token.methods
        .approve(bridgePool.options.address, initialPoolLiquidity)
        .send({ from: l1LiquidityProvider });
      await bridgePool.methods.addLiquidity(initialPoolLiquidity).send({ from: l1LiquidityProvider });

      // Mint some tokens for the L2 depositor.
      await l2Token.methods.mint(l2Depositor, depositAmount).send({ from: l2Owner });
    });
    it("Disputes pending relays with invalid relay data", async function () {
      // This test looks exactly like the "Does not speedup relays with invalid relay data" test but it employs the
      // disputer mode (with the Disputer mode enabled) instead of the relayer bot.

      // Make a deposit on L2 and relay it with invalid relay params. The disputer should detect that the relay params
      // are invalid and dispute it.
      await l2Token.methods.approve(bridgeDepositBox.options.address, depositAmount).send({ from: l2Depositor });
      const quoteTime = await bridgeDepositBox.methods.getCurrentTime().call();
      await bridgeDepositBox.methods
        .deposit(
          l2Depositor,
          l2Token.options.address,
          depositAmount,
          defaultSlowRelayFeePct,
          defaultInstantRelayFeePct,
          quoteTime
        )
        .send({ from: l2Depositor });

      // Relay it from the tests to mimic someone else doing the slow relay.
      await l1Token.methods.mint(l1Owner, toBN(depositAmount).muln(2)).send({ from: l1Owner });
      await l1Token.methods.approve(bridgePool.options.address, toBN(depositAmount).muln(2)).send({ from: l1Owner });
      await bridgePool.methods
        .relayDeposit(
          {
            chainId: chainId,
            depositId: "0",
            l2Sender: l2Depositor,
            l1Recipient: l2Depositor,
            amount: depositAmount,
            slowRelayFeePct: defaultSlowRelayFeePct,
            instantRelayFeePct: defaultInstantRelayFeePct,
            quoteTimestamp: quoteTime,
          },
          toBN(defaultRealizedLpFeePct)
            .mul(toBN(toWei("2")))
            .div(toBN(toWei("1")))
            .toString() // Invalid relay param
        )
        .send({ from: l1Owner });

      // Now, run the disputer and check that it disputes the relay.
      await Promise.all([l1Client.update(), l2Client.update()]);
      await l1Token.methods.mint(l1Relayer, toBN(depositAmount).muln(2)).send({ from: l1Owner });
      await l1Token.methods.approve(bridgePool.options.address, toBN(depositAmount).muln(2)).send({ from: l1Relayer });
      await relayer.checkForPendingRelaysAndDispute();
      assert.isTrue(lastSpyLogIncludes(spy, "Disputed pending relay"));
    });
    it("Dispute fails to send to OptimisticOracle", async function () {
      // Make a deposit on L2 and relay it with invalid relay params. The disputer should detect that the relay params
      // are invalid and dispute it.
      await l2Token.methods.approve(bridgeDepositBox.options.address, depositAmount).send({ from: l2Depositor });
      const quoteTime = await bridgeDepositBox.methods.getCurrentTime().call();
      await bridgeDepositBox.methods
        .deposit(
          l2Depositor,
          l2Token.options.address,
          depositAmount,
          defaultSlowRelayFeePct,
          defaultInstantRelayFeePct,
          quoteTime
        )
        .send({ from: l2Depositor });

      // Relay it from the tests to mimic someone else doing the slow relay.
      await l1Token.methods.mint(l1Owner, toBN(depositAmount).muln(2)).send({ from: l1Owner });
      await l1Token.methods.approve(bridgePool.options.address, toBN(depositAmount).muln(2)).send({ from: l1Owner });
      await bridgePool.methods
        .relayDeposit(
          {
            chainId: chainId,
            depositId: "0",
            l2Sender: l2Depositor,
            l1Recipient: l2Depositor,
            amount: depositAmount,
            slowRelayFeePct: defaultSlowRelayFeePct,
            instantRelayFeePct: defaultInstantRelayFeePct,
            quoteTimestamp: quoteTime,
          },
          toBN(defaultRealizedLpFeePct)
            .mul(toBN(toWei("2")))
            .div(toBN(toWei("1")))
            .toString() // Invalid relay param
        )
        .send({ from: l1Owner });

      // Before disputing, remove identifier from whitelist to make price request to optimistic oracle revert.
      await identifierWhitelist.methods.removeSupportedIdentifier(defaultIdentifier).send({ from: l1Owner });

      // Now, run the disputer and check that it disputes the relay.
      await Promise.all([l1Client.update(), l2Client.update()]);
      await l1Token.methods.mint(l1Relayer, toBN(depositAmount).muln(2)).send({ from: l1Owner });
      await l1Token.methods.approve(bridgePool.options.address, toBN(depositAmount).muln(2)).send({ from: l1Relayer });
      await relayer.checkForPendingRelaysAndDispute();
      assert.isTrue(lastSpyLogIncludes(spy, "Dispute failed to send to OO"));

      // Add back identifier to restore state for other tests.
      await identifierWhitelist.methods.addSupportedIdentifier(defaultIdentifier).send({ from: l1Owner });
    });
    it("Disputes pending relays for deposits it cannot identify with same chain ID as l2 client", async function () {
      // Relay a deposit that doesn't exist on-chain
      await l1Token.methods.mint(l1Owner, toBN(depositAmount).muln(2)).send({ from: l1Owner });
      await l1Token.methods.approve(bridgePool.options.address, toBN(depositAmount).muln(2)).send({ from: l1Owner });
      const quoteTime = await bridgeDepositBox.methods.getCurrentTime().call();
      await bridgePool.methods
        .relayDeposit(
          {
            chainId: chainId,
            // Same chain ID as L2 client, meaning that if deposit can't be found the relay is disputable
            depositId: "99", // deposit ID doesn't exist
            l2Sender: l2Depositor,
            l1Recipient: l2Depositor,
            amount: depositAmount,
            slowRelayFeePct: defaultSlowRelayFeePct,
            instantRelayFeePct: defaultInstantRelayFeePct,
            quoteTimestamp: quoteTime,
          },
          toBN(defaultRealizedLpFeePct)
            .mul(toBN(toWei("2")))
            .div(toBN(toWei("1")))
            .toString() // Invalid relay param
        )
        .send({ from: l1Owner });

      // Now, run the disputer and check that it disputes the relay.
      await Promise.all([l1Client.update(), l2Client.update()]);
      await l1Token.methods.mint(l1Relayer, toBN(depositAmount).muln(2)).send({ from: l1Owner });
      await l1Token.methods.approve(bridgePool.options.address, toBN(depositAmount).muln(2)).send({ from: l1Relayer });
      await relayer.checkForPendingRelaysAndDispute();
      assert.isTrue(lastSpyLogIncludes(spy, "Disputed pending relay"));

      // L1 Client should no longer see relay.
      await Promise.all([l1Client.update(), l2Client.update()]);
      await relayer.checkForPendingRelaysAndDispute();
      assert.isTrue(lastSpyLogIncludes(spy, "No pending relays"));
    });
    it("Ignores relay for different whitelisted chain ID than the one set on L2 client", async function () {
      await l1Token.methods.mint(l1Owner, toBN(depositAmount).muln(2)).send({ from: l1Owner });
      await l1Token.methods.approve(bridgePool.options.address, toBN(depositAmount).muln(2)).send({ from: l1Owner });
      const quoteTime = await bridgeDepositBox.methods.getCurrentTime().call();

      // This relay should be disputed because the deposit doesn't exist on L2, but the disputer should skip it because
      // the L2 client is set for a different chain ID than the one included on the relay, and the chain ID
      // is whitelisted so its a plausibly valid relay.
      await bridgePool.methods
        .relayDeposit(
          {
            chainId: whitelistedChainIds[1], // Different chainID than one used by L2 client, but whitelisted
            depositId: "0",
            l2Sender: l2Depositor,
            l1Recipient: l2Depositor,
            amount: depositAmount,
            slowRelayFeePct: defaultSlowRelayFeePct,
            instantRelayFeePct: defaultInstantRelayFeePct,
            quoteTimestamp: quoteTime,
          },
          toBN(defaultRealizedLpFeePct)
            .mul(toBN(toWei("2")))
            .div(toBN(toWei("1")))
            .toString() // Invalid relay param
        )
        .send({ from: l1Owner });

      // Now, run the disputer and check that it ignores the relay.
      await Promise.all([l1Client.update(), l2Client.update()]);
      await l1Token.methods.mint(l1Relayer, toBN(depositAmount).muln(2)).send({ from: l1Owner });
      await l1Token.methods.approve(bridgePool.options.address, toBN(depositAmount).muln(2)).send({ from: l1Relayer });
      await relayer.checkForPendingRelaysAndDispute();
      assert.isTrue(lastSpyLogIncludes(spy, "Relay chain ID is whitelisted but does not match L2 client chain ID"));
    });
    it("Does not dispute valid relay data that contains a valid deposit hash", async function () {
      // Make a deposit on L2 and relay it with valid relay params.
      await l2Token.methods.approve(bridgeDepositBox.options.address, depositAmount).send({ from: l2Depositor });
      const quoteTime = await bridgeDepositBox.methods.getCurrentTime().call();
      await bridgeDepositBox.methods
        .deposit(
          l2Depositor,
          l2Token.options.address,
          depositAmount,
          defaultSlowRelayFeePct,
          defaultInstantRelayFeePct,
          quoteTime
        )
        .send({ from: l2Depositor });

      // Relay it from the tests to mimic someone else doing the slow relay.
      await l1Token.methods.mint(l1Owner, toBN(depositAmount).muln(2)).send({ from: l1Owner });
      await l1Token.methods.approve(bridgePool.options.address, toBN(depositAmount).muln(2)).send({ from: l1Owner });
      await l1Client.update(); // update L1 client to enable LP fee computation
      const depositData = {
        chainId: chainId,
        depositId: "0",
        l2Sender: l2Depositor,
        l1Recipient: l2Depositor,
        amount: depositAmount,
        slowRelayFeePct: defaultSlowRelayFeePct,
        instantRelayFeePct: defaultInstantRelayFeePct,
        quoteTimestamp: quoteTime,
      };
      await bridgePool.methods
        .relayDeposit(
          depositData,
          await l1Client.calculateRealizedLpFeePctForDeposit({
            amount: depositAmount,
            l1Token: l1Token.options.address,
            quoteTimestamp: quoteTime,
          })
        )
        .send({ from: l1Owner });

      // Now, run the disputer and check that it skips the relay.
      await Promise.all([l1Client.update(), l2Client.update()]);
      await l1Token.methods.mint(l1Relayer, toBN(depositAmount).muln(2)).send({ from: l1Owner });
      await l1Token.methods.approve(bridgePool.options.address, toBN(depositAmount).muln(2)).send({ from: l1Relayer });
      await relayer.checkForPendingRelaysAndDispute();
      assert.isTrue(lastSpyLogIncludes(spy, "Skipping"));

      // Advance time such that relay has expired and check that bot correctly identifies it as expired.
      const expirationTime = Number(quoteTime.toString()) + defaultLiveness;
      await bridgePool.methods.setCurrentTime(expirationTime).send({ from: l1Owner });
      await l1Client.update();
      await relayer.checkForPendingRelaysAndDispute();
      assert.isTrue(lastSpyLogIncludes(spy, "Pending relay has expired"));

      // Settle relay.
      const relayEvents = (await bridgePool.getPastEvents("DepositRelayed", { fromBlock: 0 }))[0];
      await bridgePool.methods.settleRelay(depositData, relayEvents.returnValues.relay).send({ from: l1Owner });

      // Now try to submit a relay for slightly different deposit data. For example, re-use the deposit ID. This should
      // get disputed as the deposit hash of the duplicate relay no longer exists, even if some specific params
      // are re-used. This basically tests that the Relayer does not lookup deposits just by deposit ID's, but uses the
      // more unique deposit hash as a key.
      await l1Token.methods.mint(l1Owner, toBN(depositAmount).muln(2)).send({ from: l1Owner });
      await l1Token.methods.approve(bridgePool.options.address, toBN(depositAmount).muln(2)).send({ from: l1Owner });
      await l1Client.update(); // update L1 client to enable LP fee computation
      await bridgePool.methods
        .relayDeposit(
          {
            ...depositData,
            l1Recipient: l1Owner, // Change this so the deposit hash is different.
          },
          await l1Client.calculateRealizedLpFeePctForDeposit({
            amount: depositAmount,
            l1Token: l1Token.options.address,
            quoteTimestamp: quoteTime,
          })
        )
        .send({ from: l1Owner });

      await l1Client.update();
      await relayer.checkForPendingRelaysAndDispute();
      assert.isTrue(lastSpyLogIncludes(spy, "Disputed pending relay"));
    });
    it("Disputes non-whitelisted chainIDs", async function () {
      // Create Relayer with empty chain ID list, so even valid relay gets disputed.
      const _relayer = new Relayer(
        spyLogger,
        gasEstimator,
        l1Client,
        l2Client,
        [l1Token.options.address],
        l1Relayer,
        [],
        deployTimestamps
      );

      // Make a deposit on L2 and relay it with valid relay params.
      await l2Token.methods.approve(bridgeDepositBox.options.address, depositAmount).send({ from: l2Depositor });
      const quoteTime = await bridgeDepositBox.methods.getCurrentTime().call();
      await bridgeDepositBox.methods
        .deposit(
          l2Depositor,
          l2Token.options.address,
          depositAmount,
          defaultSlowRelayFeePct,
          defaultInstantRelayFeePct,
          quoteTime
        )
        .send({ from: l2Depositor });

      // Relay it from the tests to mimic someone else doing the slow relay.
      await l1Token.methods.mint(l1Owner, toBN(depositAmount).muln(2)).send({ from: l1Owner });
      await l1Token.methods.approve(bridgePool.options.address, toBN(depositAmount).muln(2)).send({ from: l1Owner });
      await l1Client.update(); // update L1 client to enable LP fee computation
      await bridgePool.methods
        .relayDeposit(
          {
            chainId: chainId, // Same chain ID as L2 client, but not whitelisted.
            depositId: "0",
            l2Sender: l2Depositor,
            l1Recipient: l2Depositor,
            amount: depositAmount,
            slowRelayFeePct: defaultSlowRelayFeePct,
            instantRelayFeePct: defaultInstantRelayFeePct,
            quoteTimestamp: quoteTime,
          },
          await l1Client.calculateRealizedLpFeePctForDeposit({
            amount: depositAmount,
            l1Token: l1Token.options.address,
            quoteTimestamp: quoteTime,
          })
        )
        .send({ from: l1Owner });

      // Now, run the disputer and check that it disputes the relay with a non-whitelisted chain ID.
      await Promise.all([l1Client.update(), l2Client.update()]);
      await l1Token.methods.mint(l1Relayer, toBN(depositAmount).muln(2)).send({ from: l1Owner });
      await l1Token.methods.approve(bridgePool.options.address, toBN(depositAmount).muln(2)).send({ from: l1Relayer });
      await _relayer.checkForPendingRelaysAndDispute();
      assert.isTrue(lastSpyLogIncludes(spy, "Disputed pending relay"));

      // This time, submit a relay for a chain ID that isn't used by the L2 client and also isn't on the list of
      // whitelisted chain IDs. The bot should also dispute it.
      await l1Token.methods.mint(l1Owner, toBN(depositAmount).muln(2)).send({ from: l1Owner });
      await l1Token.methods.approve(bridgePool.options.address, toBN(depositAmount).muln(2)).send({ from: l1Owner });
      await l1Client.update(); // update L1 client to enable LP fee computation
      await bridgePool.methods
        .relayDeposit(
          {
            chainId: chainId + 1, // Different chain ID from L2 client, and not whitelisted.
            depositId: "0",
            l2Sender: l2Depositor,
            l1Recipient: l2Depositor,
            amount: depositAmount,
            slowRelayFeePct: defaultSlowRelayFeePct,
            instantRelayFeePct: defaultInstantRelayFeePct,
            quoteTimestamp: quoteTime,
          },
          await l1Client.calculateRealizedLpFeePctForDeposit({
            amount: depositAmount,
            l1Token: l1Token.options.address,
            quoteTimestamp: quoteTime,
          })
        )
        .send({ from: l1Owner });

      // Now, run the disputer and check that it disputes the relay with a non-whitelisted chain ID.
      await Promise.all([l1Client.update(), l2Client.update()]);
      await l1Token.methods.mint(l1Relayer, toBN(depositAmount).muln(2)).send({ from: l1Owner });
      await l1Token.methods.approve(bridgePool.options.address, toBN(depositAmount).muln(2)).send({ from: l1Relayer });
      await _relayer.checkForPendingRelaysAndDispute();
      assert.isTrue(lastSpyLogIncludes(spy, "Disputed pending relay"));
    });
    it("Disputes relays that bot cannot compute realized LP fee % for", async function () {
      // Deposit using quote time prior to deploy timestamp for this L1 token.
      const quoteTime = Number(deployTimestamps[l1Token.options.address]) - 1;
      await l2Token.methods.approve(bridgeDepositBox.options.address, depositAmount).send({ from: l2Depositor });
      await bridgeDepositBox.methods
        .deposit(
          l2Depositor,
          l2Token.options.address,
          depositAmount,
          defaultSlowRelayFeePct,
          defaultInstantRelayFeePct,
          quoteTime.toString()
        )
        .send({ from: l2Depositor });

      // Relay the deposit from another slow relayer, and check that the bot disputes the relay
      // since its quote time < deploy timestamp for the pool.
      await l1Token.methods.mint(l1Owner, toBN(depositAmount).muln(2)).send({ from: l1Owner });
      await l1Token.methods.approve(bridgePool.options.address, toBN(depositAmount).muln(2)).send({ from: l1Owner });
      await bridgePool.methods
        .relayDeposit(
          {
            chainId: chainId,
            depositId: "0",
            l2Sender: l2Depositor,
            l1Recipient: l2Depositor,
            amount: depositAmount,
            slowRelayFeePct: defaultSlowRelayFeePct,
            instantRelayFeePct: defaultInstantRelayFeePct,
            quoteTimestamp: quoteTime,
          },
          calculateRealizedLpFeePct(rateModel, toBNWei("0"), toBNWei("0.01")) // compute the expected fee for 1% utilization
        )
        .send({ from: l1Owner });
      await Promise.all([l1Client.update(), l2Client.update()]);
      await l1Token.methods.mint(l1Relayer, toBN(depositAmount).muln(2)).send({ from: l1Owner });
      await l1Token.methods.approve(bridgePool.options.address, toBN(depositAmount).muln(2)).send({ from: l1Relayer });
      await relayer.checkForPendingRelaysAndDispute();
      const targetLog = spy.getCalls().filter((_log: any) => {
        return _log.lastArg.message.includes("Deposit quote time < bridge pool deployment");
      });
      assert.equal(targetLog.length, 1);
    });
  });
});<|MERGE_RESOLUTION|>--- conflicted
+++ resolved
@@ -21,11 +21,6 @@
 const toBNWei = (number: string | number) => toBN(toWei(number.toString()).toString());
 
 // Helper contracts
-<<<<<<< HEAD
-=======
-const chainId = 10;
-const whitelistedChainIds = [10, 12];
->>>>>>> 557aeb94
 const Messenger = getContract("MessengerMock");
 const BridgePool = getContract("BridgePool");
 const BridgeAdmin = getContract("BridgeAdmin");
@@ -57,6 +52,7 @@
 
 // Hard-coded test params:
 const chainId = 10;
+const whitelistedChainIds = [10, 12];
 const defaultGasLimit = 1_000_000;
 const defaultGasPrice = toWei("1", "gwei");
 const defaultIdentifier = utf8ToHex("IS_CROSS_CHAIN_RELAY_VALID");
@@ -219,12 +215,8 @@
       l2Client,
       [l1Token.options.address],
       l1Relayer,
-<<<<<<< HEAD
-      [chainId],
+      whitelistedChainIds,
       deployTimestamps
-=======
-      whitelistedChainIds
->>>>>>> 557aeb94
     );
   });
   it("Initialization is correct", async function () {

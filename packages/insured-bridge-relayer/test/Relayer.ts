--- conflicted
+++ resolved
@@ -537,16 +537,6 @@
       await l1Token.methods.approve(bridgePool.options.address, toBN(depositAmount).muln(2)).send({ from: l1Owner });
       await bridgePool.methods
         .relayDeposit(
-<<<<<<< HEAD
-          chainId,
-          "0",
-          l2Depositor,
-          l2Depositor,
-          depositAmount,
-          defaultSlowRelayFeePct,
-          defaultInstantRelayFeePct,
-          quoteTime,
-=======
           {
             chainId: chainId,
             depositId: "0",
@@ -555,9 +545,8 @@
             amount: depositAmount,
             slowRelayFeePct: defaultSlowRelayFeePct,
             instantRelayFeePct: defaultInstantRelayFeePct,
-            quoteTimestamp: currentBlockTime,
+            quoteTimestamp: quoteTime,
           },
->>>>>>> fbe8dfe8
           toBN(defaultRealizedLpFeePct)
             .mul(toBN(toWei("2")))
             .div(toBN(toWei("1")))

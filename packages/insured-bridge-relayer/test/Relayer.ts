--- conflicted
+++ resolved
@@ -17,11 +17,6 @@
 const { web3, getContract } = hre as HRE;
 const { toWei, toBN, utf8ToHex } = web3.utils;
 
-<<<<<<< HEAD
-const { deployContractMock } = require("../../core/test/insured-bridge/helpers/SmockitHelper.js");
-
-=======
->>>>>>> 96cb0a4a
 // Helper contracts
 const chainId = 10;
 const Messenger = getContract("MessengerMock");
@@ -139,11 +134,7 @@
       .send({ from: l1Owner });
 
     // Deploy and setup BridgeAdmin:
-<<<<<<< HEAD
-    l1CrossDomainMessengerMock = await deployContractMock("OVM_L1CrossDomainMessenger");
-=======
     messenger = await Messenger.new().send({ from: l1Owner });
->>>>>>> 96cb0a4a
     bridgeAdmin = await BridgeAdmin.new(
       finder.options.address,
       defaultLiveness,
@@ -187,14 +178,6 @@
       )
       .send({ from: l1Owner });
 
-<<<<<<< HEAD
-    l2CrossDomainMessengerMock = await deployContractMock("OVM_L2CrossDomainMessenger", {
-      address: predeploys.OVM_L2CrossDomainMessenger,
-    });
-    await web3.eth.sendTransaction({ from: l2Owner, to: predeploys.OVM_L2CrossDomainMessenger, value: toWei("1") });
-    l2CrossDomainMessengerMock.smocked.xDomainMessageSender.will.return.with(() => bridgeAdmin.options.address);
-=======
->>>>>>> 96cb0a4a
     await bridgeDepositBox.methods
       .whitelistToken(l1Token.options.address, l2Token.options.address, bridgePool.options.address)
       .send({ from: l2BridgeAdminImpersonator });

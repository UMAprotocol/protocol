--- conflicted
+++ resolved
@@ -168,40 +168,6 @@
         const l2Web3 = startGanacheServer(chainId, port);
         const [l2Owner, l2BridgeAdminImpersonator] = await l2Web3.eth.getAccounts();
 
-<<<<<<< HEAD
-    // Bridge admin needs to set deposit contract so that L2 client can locate it via the L1 client.
-    await bridgeAdmin.methods
-      .setDepositContract(chainId, bridgeDepositBox.options.address, messenger.options.address)
-      .send({ from: owner });
-
-    // Whitelist L1 token after deposit box address is set in the BridgeAdmin. For this test, there is no need
-    // to whitelist the L2 token since there won't be any L2 deposits.
-    await bridgeAdmin.methods
-      .whitelistToken(
-        chainId,
-        l1Token.options.address,
-        l2Token,
-        bridgePool.options.address,
-        0,
-        defaultGasLimit,
-        defaultGasPrice,
-        0
-      )
-      .send({ from: owner });
-
-    rateModelStore = await RateModelStore.new().send({ from: owner });
-    await rateModelStore.methods
-      .updateRateModel(
-        l1Token.options.address,
-        JSON.stringify({
-          UBar: toWei("0.65"),
-          R0: toWei("0.00"),
-          R1: toWei("0.08"),
-          R2: toWei("1.00"),
-        })
-      )
-      .send({ from: owner });
-=======
         // Deploy deposit box on L2 web3 so that L2 client can read its events.
         const L2BridgeDepositBox = new l2Web3.eth.Contract(BridgeDepositBox.abi);
         const bridgeDepositBox = await L2BridgeDepositBox.deploy({
@@ -213,11 +179,13 @@
           gasPrice: toWei("1", "gwei"),
         });
 
+        // Bridge admin needs to set deposit contract so that L2 client can locate it via the L1 client.
         await bridgeAdmin.methods
           .setDepositContract(chainId, bridgeDepositBox.options.address, messenger.options.address)
           .send({ from: owner });
 
-        // Add L1-L2 token mapping after deposit box address is set.
+        // Whitelist L1 token after deposit box address is set in the BridgeAdmin. For this test, there is no need
+        // to whitelist the L2 token since there won't be any L2 deposits.
         await bridgeAdmin.methods
           .whitelistToken(
             chainId,
@@ -230,12 +198,21 @@
             0
           )
           .send({ from: owner });
-        await bridgeDepositBox.methods
-          .whitelistToken(l1Token.options.address, l2Token, bridgePool.options.address)
-          .send({ from: l2BridgeAdminImpersonator });
+
+        rateModelStore = await RateModelStore.new().send({ from: owner });
+        await rateModelStore.methods
+          .updateRateModel(
+            l1Token.options.address,
+            JSON.stringify({
+              UBar: toWei("0.65"),
+              R0: toWei("0.00"),
+              R1: toWei("0.08"),
+              R2: toWei("1.00"),
+            })
+          )
+          .send({ from: owner });
       })
     );
->>>>>>> 68350c18
   });
   it("Runs with no errors and correctly sets approvals for whitelisted L1 tokens", async function () {
     process.env.BRIDGE_ADMIN_ADDRESS = bridgeAdmin.options.address;
@@ -244,9 +221,7 @@
     process.env.DISPUTER_ENABLED = "1";
     process.env.FINALIZER_ENABLED = "1";
     process.env.POLLING_DELAY = "0";
-    process.env.RATE_MODELS = JSON.stringify({
-      [l1Token.options.address]: { UBar: toWei("0.65"), R0: toWei("0.00"), R1: toWei("0.08"), R2: toWei("1.00") },
-    });
+    process.env.RATE_MODEL_ADDRESS = rateModelStore.options.address;
     process.env.CHAIN_IDS = JSON.stringify([networks[0].chainId]);
     process.env[`NODE_URL_${networks[0].chainId}`] = "http://localhost:7777";
 
@@ -263,17 +238,9 @@
     process.env.DISPUTER_ENABLED = "1";
     process.env.FINALIZER_ENABLED = "1";
     process.env.POLLING_DELAY = "0";
-<<<<<<< HEAD
     process.env.RATE_MODEL_ADDRESS = rateModelStore.options.address;
-    process.env.CHAIN_IDS = JSON.stringify([chainId]);
-    process.env[`NODE_URL_${chainId}`] = "http://localhost:7777";
-=======
-    process.env.RATE_MODELS = JSON.stringify({
-      [l1Token.options.address]: { UBar: toWei("0.65"), R0: toWei("0.00"), R1: toWei("0.08"), R2: toWei("1.00") },
-    });
     process.env.CHAIN_IDS = JSON.stringify(networks.map(({ chainId }) => chainId));
     networks.forEach(({ chainId, port }) => (process.env[`NODE_URL_${chainId}`] = `http://localhost:${port}`));
->>>>>>> 68350c18
 
     // Must not throw.
     await run(spyLogger, web3);
@@ -283,22 +250,17 @@
   });
   it("Filters L1 token whitelist on L2 whitelist events", async function () {
     process.env.BRIDGE_ADMIN_ADDRESS = bridgeAdmin.options.address;
-<<<<<<< HEAD
+    process.env.WHITELISTED_CHAIN_IDS = JSON.stringify([networks[0].chainId]);
     process.env.RATE_MODEL_ADDRESS = rateModelStore.options.address;
-    process.env.WHITELISTED_CHAIN_IDS = JSON.stringify([chainId]);
-=======
-    process.env.WHITELISTED_CHAIN_IDS = JSON.stringify([networks[0].chainId]);
->>>>>>> 68350c18
     process.env.RELAYER_ENABLED = "1";
     process.env.DISPUTER_ENABLED = "1";
     process.env.FINALIZER_ENABLED = "1";
     process.env.POLLING_DELAY = "0";
-    process.env.CHAIN_IDS = JSON.stringify([chainId]);
-    process.env[`NODE_URL_${chainId}`] = "http://localhost:7777";
+    process.env.CHAIN_IDS = JSON.stringify([networks[0].chainId]);
+    process.env[`NODE_URL_${networks[0].chainId}`] = "http://localhost:7777";
 
     // Add another L1 token to rate model that is not whitelisted.
     const unWhitelistedL1Token = toChecksumAddress(randomHex(20));
-<<<<<<< HEAD
     await rateModelStore.methods
       .updateRateModel(
         unWhitelistedL1Token,
@@ -310,15 +272,6 @@
         })
       )
       .send({ from: owner });
-=======
-    process.env.RATE_MODELS = JSON.stringify({
-      [l1Token.options.address]: { UBar: toWei("0.65"), R0: toWei("0.00"), R1: toWei("0.08"), R2: toWei("1.00") },
-      [unWhitelistedL1Token]: { UBar: toWei("0.75"), R0: toWei("0.00"), R1: toWei("0.06"), R2: toWei("2.00") },
-    });
-    process.env.CHAIN_IDS = JSON.stringify([networks[0].chainId]);
-    process.env[`NODE_URL_${networks[0].chainId}`] = "http://localhost:7777";
->>>>>>> 68350c18
-
     // Must not throw.
     await run(spyLogger, web3);
 
@@ -332,13 +285,13 @@
   it("Throws error if rate model doesn't include all whitelisted tokens on bridge admin", async function () {
     process.env.BRIDGE_ADMIN_ADDRESS = bridgeAdmin.options.address;
     process.env.RATE_MODEL_ADDRESS = rateModelStore.options.address;
-    process.env.WHITELISTED_CHAIN_IDS = JSON.stringify([chainId]);
+    process.env.WHITELISTED_CHAIN_IDS = JSON.stringify([networks[0].chainId]);
     process.env.RELAYER_ENABLED = "1";
     process.env.DISPUTER_ENABLED = "1";
     process.env.FINALIZER_ENABLED = "1";
     process.env.POLLING_DELAY = "0";
-    process.env.CHAIN_IDS = JSON.stringify([chainId]);
-    process.env[`NODE_URL_${chainId}`] = "http://localhost:7777";
+    process.env.CHAIN_IDS = JSON.stringify([networks[0].chainId]);
+    process.env[`NODE_URL_${networks[0].chainId}`] = "http://localhost:7777";
 
     // whitelist new token
     const newWhitelistedL1Token = await ERC20.new("TESTERC20", "TESTERC20", 18).send({ from: owner });
@@ -354,7 +307,7 @@
     ).send({ from: owner });
     await bridgeAdmin.methods
       .whitelistToken(
-        chainId,
+        networks[0].chainId,
         newWhitelistedL1Token.options.address,
         l2Token,
         newBridgePool.options.address,

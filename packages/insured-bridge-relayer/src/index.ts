import winston from "winston";
import Web3 from "web3";
import retry from "async-retry";
import { config } from "dotenv";
import lodash from "lodash";

import { getWeb3, getWeb3ByChainId, processTransactionPromiseBatch, getRetryWeb3sByChainId } from "@uma/common";

import {
  GasEstimator,
  Logger,
  delay,
  InsuredBridgeL1Client,
  InsuredBridgeL2Client,
} from "@uma/financial-templates-lib";

import { Relayer } from "./Relayer";
import { approveL1Tokens, pruneWhitelistedL1Tokens } from "./RelayerHelpers";
import { ProfitabilityCalculator } from "./ProfitabilityCalculator";
import { CrossDomainFinalizer } from "./CrossDomainFinalizer";
import { createBridgeAdapter } from "./canonical-bridge-adapters/CreateBridgeAdapter";
import { RelayerConfig } from "./RelayerConfig";
import { MulticallBundler } from "./MulticallBundler";
config();

function isErrorOutput<T>(input: PromiseSettledResult<T>): input is PromiseRejectedResult {
  return input.status === "rejected";
}

export async function run(logger: winston.Logger, l1Web3: Web3): Promise<void> {
  try {
    const config = new RelayerConfig(process.env);

    // If pollingDelay === 0 then the bot is running in serverless mode and should send a `debug` level log.
    // Else, if running in loop mode (pollingDelay != 0), then it should send a `info` level log.

    // The logger is having issues with logging nested BNs. Remove this for now. Is indirectly fixed in PR https://github.com/UMAprotocol/protocol/pull/3656
    /* eslint-disable @typescript-eslint/no-unused-vars */
    const { rateModels, ...logableConfig } = config;
    logger[config.pollingDelay === 0 ? "debug" : "info"]({
      at: "AcrossRelayer#index",
      message: "Relayer started 🌉",
      logableConfig,
    });

    const [accounts, l1ChainId] = await Promise.all([l1Web3.eth.getAccounts(), await l1Web3.eth.getChainId()]);

    const gasEstimator = new GasEstimator(logger, 60, l1ChainId, l1Web3);
    await gasEstimator.update();

    const multicallBundler = new MulticallBundler(logger, gasEstimator, l1Web3, accounts[0]);

    // Create L1/L2 clients to pull data to inform the relayer.
    // todo: add in start and ending block numbers (if need be).
    // todo: grab bridge admin from `getAddress`.
    const l1Client = new InsuredBridgeL1Client(logger, l1Web3, config.bridgeAdmin, config.rateModels);

    // TODO: Add a method to fetch all registered chainIDs from bridge admin to let the bot default to all chains when
    // the config does not include activatedChainIds.

    const relayers = await Promise.all(
      config.activatedChainIds.map(async (chainId: number) => {
        // Construct a web3 instance running on L2.
        const l2Web3 = getWeb3ByChainId(chainId);
        const latestL2BlockNumber = await l2Web3.eth.getBlockNumber();
        const l2StartBlock = Math.max(0, latestL2BlockNumber - config.l2BlockLookback);
        const fallbackL2Web3s = getRetryWeb3sByChainId(chainId);
        // Note: This will not construct duplicate Web3 objects for URL's in the Retry config that are the same as the
        // one used to construct l2Web3.
        logger.debug({
          at: "AcrossRelayer#index",
          message: `Constructed ${fallbackL2Web3s.length} fallback L2 web3 providers`,
        });
        const l2Client = new InsuredBridgeL2Client(
          logger,
          l2Web3,
          await l1Client.getL2DepositBoxAddress(chainId),
          chainId,
          l2StartBlock,
          null,
          fallbackL2Web3s
        );

        // Update the L2 client and filter out tokens that are not whitelisted on the L2 from the whitelisted L1 relay list.
        const filteredL1Whitelist = await pruneWhitelistedL1Tokens(
          logger,
          l1Client,
          l2Client,
          config.whitelistedRelayL1Tokens
        );

        // Construct the profitability calculator based on the filteredL1Whitelist and relayerDiscount.
        const profitabilityCalculator = new ProfitabilityCalculator(
          logger,
          filteredL1Whitelist,
          l1ChainId,
          config.relayerDiscount
        );

        const relayer = new Relayer(
          logger,
          gasEstimator,
          l1Client,
          l2Client,
          profitabilityCalculator,
          filteredL1Whitelist,
          accounts[0],
          config.whitelistedChainIds,
          config.l1DeployData,
          config.l2DeployData,
          config.l2BlockLookback
        );

        const canonicalBridgeAdapter = createBridgeAdapter(logger, l1Web3, l2Web3, chainId);
        if (config.botModes.l1FinalizerEnabled) await canonicalBridgeAdapter.initialize();

        const crossDomainFinalizer = new CrossDomainFinalizer(
          logger,
          gasEstimator,
          l1Client,
          l2Client,
          canonicalBridgeAdapter,
          accounts[0],
          config.l2DeployData,
          config.crossDomainFinalizationThreshold
        );

        return {
          relayer,
          crossDomainFinalizer,
          l2Client,
          profitabilityCalculator,
          filteredL1Whitelist,
        };
      })
    );

    // For all specified whitelisted L1 tokens that this relayer supports, approve the bridge pool to spend them. This
    // method will error if the bot runner has specified a L1 tokens that is not part of the Bridge Admin whitelist.
<<<<<<< HEAD
    await approveL1Tokens(logger, l1Web3, gasEstimator, accounts[0], config.bridgeAdmin, filteredL1Whitelist);

    // Construct the profitability calculator based on the filteredL1Whitelist and relayerDiscount.
    const profitabilityCalculator = new ProfitabilityCalculator(
      logger,
      filteredL1Whitelist,
      l1ChainId,
      config.relayerDiscount
    );

    const relayer = new Relayer(
      logger,
      gasEstimator,
      l1Client,
      l2Client,
      profitabilityCalculator,
      filteredL1Whitelist,
      accounts[0],
      config.whitelistedChainIds,
      config.l1DeployData,
      config.l2DeployData,
      config.l2BlockLookback,
      multicallBundler
    );

    const canonicalBridgeAdapter = createBridgeAdapter(logger, l1Web3, l2Web3, config.activatedChainIds[0]);
    if (config.botModes.l1FinalizerEnabled) await canonicalBridgeAdapter.initialize();

    const crossDomainFinalizer = new CrossDomainFinalizer(
      logger,
      gasEstimator,
      l1Client,
      l2Client,
      canonicalBridgeAdapter,
      accounts[0],
      config.l2DeployData,
      config.crossDomainFinalizationThreshold
    );

    for (;;) {
      await retry(
        async () => {
          // Update state.
          await Promise.all([
            gasEstimator.update(),
            l1Client.update(),
            l2Client.update(),
            profitabilityCalculator.update(),
          ]);

          // Start bots that are enabled.
          if (config.botModes.relayerEnabled) await relayer.checkForPendingDepositsAndRelay();
          else logger.debug({ at: "AcrossRelayer#Relayer", message: "Relayer disabled" });

          if (config.botModes.disputerEnabled) await relayer.checkForPendingRelaysAndDispute();
          else logger.debug({ at: "AcrossRelayer#Disputer", message: "Disputer disabled" });

          if (config.botModes.settlerEnabled) await relayer.checkforSettleableRelaysAndSettle();
          else logger.debug({ at: "AcrossRelayer#Finalizer", message: "Relay Settler disabled" });

          if (config.botModes.l1FinalizerEnabled) await crossDomainFinalizer.checkForConfirmedL2ToL1RelaysAndFinalize();
          else logger.debug({ at: "AcrossRelayer#CrossDomainFinalizer", message: "Confirmed L1 finalizer disabled" });

          if (config.botModes.l2FinalizerEnabled) await crossDomainFinalizer.checkForBridgeableL2TokensAndBridge();
          else logger.debug({ at: "AcrossRelayer#CrossDomainFinalizer", message: "L2->L1 finalizer disabled" });

          // The multicall bundler likely accrued transactions over the course of the run.
          // This call fires off those transactions, but does not wait on them to be mined.
          // Note: we wait until this point to actually send off the transactions to
          await multicallBundler.send();

          // Each of the above code blocks could have produced transactions. If they did, their promises are stored
          // in the executed transactions array. The method below awaits all these transactions to ensure they are
          // correctly included in a block. if any submitted transactions contains an error then a log is produced.
          await processTransactionPromiseBatch([...crossDomainFinalizer.getExecutedTransactions()], logger);
          await multicallBundler.waitForMine();
        },

        {
          retries: config.errorRetries,
          minTimeout: config.errorRetriesTimeout * 1000, // delay between retries in ms
          randomize: false,
          onRetry: (error) => {
            logger.debug({
              at: "AcrossRelayer#index",
              message: "An error was thrown in the execution loop - retrying",
              error: typeof error === "string" ? new Error(error) : error,
            });
          },
        }
=======
    const combinedFilteredL1Whitelist = lodash.uniq(relayers.map((relayer) => relayer.filteredL1Whitelist).flat());
    await approveL1Tokens(logger, l1Web3, gasEstimator, accounts[0], config.bridgeAdmin, combinedFilteredL1Whitelist);
    for (;;) {
      const outputs = await Promise.allSettled(
        relayers.map(async ({ relayer, crossDomainFinalizer, l2Client, profitabilityCalculator }) => {
          await retry(
            async () => {
              // Update state.
              await Promise.all([
                gasEstimator.update(),
                l1Client.update(),
                l2Client.update(),
                profitabilityCalculator.update(),
              ]);

              // Start bots that are enabled.
              if (config.botModes.relayerEnabled) await relayer.checkForPendingDepositsAndRelay();
              else logger.debug({ at: "AcrossRelayer#Relayer", message: "Relayer disabled" });

              if (config.botModes.disputerEnabled) await relayer.checkForPendingRelaysAndDispute();
              else logger.debug({ at: "AcrossRelayer#Disputer", message: "Disputer disabled" });

              if (config.botModes.settlerEnabled) await relayer.checkforSettleableRelaysAndSettle();
              else logger.debug({ at: "AcrossRelayer#Finalizer", message: "Relay Settler disabled" });

              if (config.botModes.l1FinalizerEnabled)
                await crossDomainFinalizer.checkForConfirmedL2ToL1RelaysAndFinalize();
              else
                logger.debug({
                  at: "AcrossRelayer#CrossDomainFinalizer",
                  message: "Confirmed L1 finalizer disabled",
                });

              if (config.botModes.l2FinalizerEnabled) await crossDomainFinalizer.checkForBridgeableL2TokensAndBridge();
              else logger.debug({ at: "AcrossRelayer#CrossDomainFinalizer", message: "L2->L1 finalizer disabled" });

              // Each of the above code blocks could have produced transactions. If they did, their promises are stored
              // in the executed transactions array. The method below awaits all these transactions to ensure they are
              // correctly included in a block. if any submitted transactions contains an error then a log is produced.
              await processTransactionPromiseBatch(
                [...relayer.getExecutedTransactions(), ...crossDomainFinalizer.getExecutedTransactions()],
                logger
              );
              relayer.resetExecutedTransactions(); // Purge the executed transactions array for next execution loop.
            },

            {
              retries: config.errorRetries,
              minTimeout: config.errorRetriesTimeout * 1000, // delay between retries in ms
              randomize: false,
              onRetry: (error) => {
                logger.debug({
                  at: "AcrossRelayer#index",
                  message: "An error was thrown in the execution loop - retrying",
                  error: typeof error === "string" ? new Error(error) : error,
                });
              },
            }
          );
        })
>>>>>>> 456c777a
      );

      if (outputs.some(isErrorOutput))
        throw new Error(
          `Multiple errors: ${outputs
            .filter(isErrorOutput)
            .map((output) => output.reason)
            .join("\n")}`
        );

      // If the polling delay is set to 0 then the script will terminate the bot after one full run.
      if (config.pollingDelay === 0) {
        logger.debug({
          at: "AcrossRelayer#index",
          message: "End of serverless execution loop - terminating process",
        });
        await delay(5); // Set a delay to let the transports flush fully.
        break;
      }
      logger.debug({
        at: "AcrossRelayer#index",
        message: "End of execution loop - waiting polling delay",
        pollingDelay: `${config.pollingDelay} (s)`,
      });
      await delay(Number(config.pollingDelay));
    }
  } catch (error) {
    // If any error is thrown, catch it and bubble up to the main try-catch for error processing in the Poll function.
    throw typeof error === "string" ? new Error(error) : error;
  }
}

if (require.main === module) {
  run(Logger, getWeb3())
    .then(() => {
      process.exit(0);
    })
    .catch((error) => {
      Logger.error({
        at: "AcrossRelayer#index",
        message: "AcrossRelayer execution error🚨",
        error: typeof error === "string" ? new Error(error) : error,
      });
      process.exit(1);
    });
}<|MERGE_RESOLUTION|>--- conflicted
+++ resolved
@@ -108,7 +108,8 @@
           config.whitelistedChainIds,
           config.l1DeployData,
           config.l2DeployData,
-          config.l2BlockLookback
+          config.l2BlockLookback,
+          multicallBundler
         );
 
         const canonicalBridgeAdapter = createBridgeAdapter(logger, l1Web3, l2Web3, chainId);
@@ -137,98 +138,6 @@
 
     // For all specified whitelisted L1 tokens that this relayer supports, approve the bridge pool to spend them. This
     // method will error if the bot runner has specified a L1 tokens that is not part of the Bridge Admin whitelist.
-<<<<<<< HEAD
-    await approveL1Tokens(logger, l1Web3, gasEstimator, accounts[0], config.bridgeAdmin, filteredL1Whitelist);
-
-    // Construct the profitability calculator based on the filteredL1Whitelist and relayerDiscount.
-    const profitabilityCalculator = new ProfitabilityCalculator(
-      logger,
-      filteredL1Whitelist,
-      l1ChainId,
-      config.relayerDiscount
-    );
-
-    const relayer = new Relayer(
-      logger,
-      gasEstimator,
-      l1Client,
-      l2Client,
-      profitabilityCalculator,
-      filteredL1Whitelist,
-      accounts[0],
-      config.whitelistedChainIds,
-      config.l1DeployData,
-      config.l2DeployData,
-      config.l2BlockLookback,
-      multicallBundler
-    );
-
-    const canonicalBridgeAdapter = createBridgeAdapter(logger, l1Web3, l2Web3, config.activatedChainIds[0]);
-    if (config.botModes.l1FinalizerEnabled) await canonicalBridgeAdapter.initialize();
-
-    const crossDomainFinalizer = new CrossDomainFinalizer(
-      logger,
-      gasEstimator,
-      l1Client,
-      l2Client,
-      canonicalBridgeAdapter,
-      accounts[0],
-      config.l2DeployData,
-      config.crossDomainFinalizationThreshold
-    );
-
-    for (;;) {
-      await retry(
-        async () => {
-          // Update state.
-          await Promise.all([
-            gasEstimator.update(),
-            l1Client.update(),
-            l2Client.update(),
-            profitabilityCalculator.update(),
-          ]);
-
-          // Start bots that are enabled.
-          if (config.botModes.relayerEnabled) await relayer.checkForPendingDepositsAndRelay();
-          else logger.debug({ at: "AcrossRelayer#Relayer", message: "Relayer disabled" });
-
-          if (config.botModes.disputerEnabled) await relayer.checkForPendingRelaysAndDispute();
-          else logger.debug({ at: "AcrossRelayer#Disputer", message: "Disputer disabled" });
-
-          if (config.botModes.settlerEnabled) await relayer.checkforSettleableRelaysAndSettle();
-          else logger.debug({ at: "AcrossRelayer#Finalizer", message: "Relay Settler disabled" });
-
-          if (config.botModes.l1FinalizerEnabled) await crossDomainFinalizer.checkForConfirmedL2ToL1RelaysAndFinalize();
-          else logger.debug({ at: "AcrossRelayer#CrossDomainFinalizer", message: "Confirmed L1 finalizer disabled" });
-
-          if (config.botModes.l2FinalizerEnabled) await crossDomainFinalizer.checkForBridgeableL2TokensAndBridge();
-          else logger.debug({ at: "AcrossRelayer#CrossDomainFinalizer", message: "L2->L1 finalizer disabled" });
-
-          // The multicall bundler likely accrued transactions over the course of the run.
-          // This call fires off those transactions, but does not wait on them to be mined.
-          // Note: we wait until this point to actually send off the transactions to
-          await multicallBundler.send();
-
-          // Each of the above code blocks could have produced transactions. If they did, their promises are stored
-          // in the executed transactions array. The method below awaits all these transactions to ensure they are
-          // correctly included in a block. if any submitted transactions contains an error then a log is produced.
-          await processTransactionPromiseBatch([...crossDomainFinalizer.getExecutedTransactions()], logger);
-          await multicallBundler.waitForMine();
-        },
-
-        {
-          retries: config.errorRetries,
-          minTimeout: config.errorRetriesTimeout * 1000, // delay between retries in ms
-          randomize: false,
-          onRetry: (error) => {
-            logger.debug({
-              at: "AcrossRelayer#index",
-              message: "An error was thrown in the execution loop - retrying",
-              error: typeof error === "string" ? new Error(error) : error,
-            });
-          },
-        }
-=======
     const combinedFilteredL1Whitelist = lodash.uniq(relayers.map((relayer) => relayer.filteredL1Whitelist).flat());
     await approveL1Tokens(logger, l1Web3, gasEstimator, accounts[0], config.bridgeAdmin, combinedFilteredL1Whitelist);
     for (;;) {
@@ -265,14 +174,16 @@
               if (config.botModes.l2FinalizerEnabled) await crossDomainFinalizer.checkForBridgeableL2TokensAndBridge();
               else logger.debug({ at: "AcrossRelayer#CrossDomainFinalizer", message: "L2->L1 finalizer disabled" });
 
+              // The multicall bundler likely accrued transactions over the course of the run.
+              // This call fires off those transactions, but does not wait on them to be mined.
+              // Note: we wait until this point to actually send off the transactions to
+              await multicallBundler.send();
+
               // Each of the above code blocks could have produced transactions. If they did, their promises are stored
               // in the executed transactions array. The method below awaits all these transactions to ensure they are
               // correctly included in a block. if any submitted transactions contains an error then a log is produced.
-              await processTransactionPromiseBatch(
-                [...relayer.getExecutedTransactions(), ...crossDomainFinalizer.getExecutedTransactions()],
-                logger
-              );
-              relayer.resetExecutedTransactions(); // Purge the executed transactions array for next execution loop.
+              await processTransactionPromiseBatch(crossDomainFinalizer.getExecutedTransactions(), logger);
+              await multicallBundler.waitForMine();
             },
 
             {
@@ -289,7 +200,6 @@
             }
           );
         })
->>>>>>> 456c777a
       );
 
       if (outputs.some(isErrorOutput))

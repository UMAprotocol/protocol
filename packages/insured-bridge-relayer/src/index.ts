--- conflicted
+++ resolved
@@ -55,36 +55,6 @@
     // TODO: Add a method to fetch all registered chainIDs from bridge admin to let the bot default to all chains when
     // the config does not include activatedChainIds.
 
-<<<<<<< HEAD
-    // For now, this bot only supports 1 L2 chain. In future we need to update the bot to create n number l2Clients for
-    // each L2 client. Then, create n instances of `Relayer`.
-    assert(config.activatedChainIds.length == 1, "bot only supports running on 1 l2 at a time for now");
-
-    // Construct a web3 instance running on L2.
-    const l2Web3 = getWeb3ByChainId(config.activatedChainIds[0]);
-    const latestL2BlockNumber = await l2Web3.eth.getBlockNumber();
-    const l2StartBlock = Math.max(0, latestL2BlockNumber - config.l2BlockLookback);
-    const fallbackL2Web3s = getRetryWeb3sByChainId(config.activatedChainIds[0]);
-    // Note: This will not construct duplicate Web3 objects for URL's in the Retry config that are the same as the
-    // one used to construct l2Web3.
-    logger.debug({
-      at: "AcrossRelayer#index",
-      message: `Constructed ${fallbackL2Web3s.length} fallback L2 web3 providers`,
-    });
-    const l2Client = new InsuredBridgeL2Client(
-      logger,
-      l2Web3,
-      await l1Client.getL2DepositBoxAddress(config.activatedChainIds[0]),
-      config.activatedChainIds[0],
-      l2StartBlock,
-      null,
-      fallbackL2Web3s
-    );
-
-    // Update the clients and filter out tokens that are not whitelisted on the L2 from the whitelisted
-    // L1 relay list. Whitelisted tokens are fetched from the L1 RateModelStore contract.
-    const filteredL1Whitelist = await pruneWhitelistedL1Tokens(logger, l1Client, l2Client);
-=======
     const relayers = await Promise.all(
       config.activatedChainIds.map(async (chainId: number) => {
         // Construct a web3 instance running on L2.
@@ -108,13 +78,9 @@
           fallbackL2Web3s
         );
 
-        // Update the L2 client and filter out tokens that are not whitelisted on the L2 from the whitelisted L1 relay list.
-        const filteredL1Whitelist = await pruneWhitelistedL1Tokens(
-          logger,
-          l1Client,
-          l2Client,
-          config.whitelistedRelayL1Tokens
-        );
+        // Update the clients and filter out tokens that are not whitelisted on the L2 from the whitelisted
+        // L1 relay list. Whitelisted tokens are fetched from the L1 RateModelStore contract.
+        const filteredL1Whitelist = await pruneWhitelistedL1Tokens(logger, l1Client, l2Client);
 
         // Construct the profitability calculator based on the filteredL1Whitelist and relayerDiscount.
         const profitabilityCalculator = new ProfitabilityCalculator(
@@ -161,7 +127,6 @@
         };
       })
     );
->>>>>>> 68350c18
 
     // For all specified whitelisted L1 tokens that this relayer supports, approve the bridge pool to spend them. This
     // method will error if the bot runner has specified a L1 tokens that is not part of the Bridge Admin whitelist.

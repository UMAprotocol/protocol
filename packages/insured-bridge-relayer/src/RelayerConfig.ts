--- conflicted
+++ resolved
@@ -1,17 +1,7 @@
 import Web3 from "web3";
-<<<<<<< HEAD
 const { toChecksumAddress } = Web3.utils;
 
 import { replaceAddressCase } from "@uma/common";
-=======
-const { isAddress, toChecksumAddress } = Web3.utils;
-
-import { replaceAddressCase } from "@uma/common";
-import { across } from "@uma/sdk";
-
-// Check each token rate model contains the expected data.
-const expectedRateModelKeys = ["UBar", "R0", "R1", "R2"];
->>>>>>> 011905dc
 
 // This struct is a hack right now but prevents an edge case bug where a deposit.quoteTime < bridgePool.deployment time.
 // The deposit.quoteTime is used to call bridgePool.liquidityUtilizationCurrent at a specific block height. This call
@@ -61,10 +51,6 @@
 
   readonly whitelistedRelayL1Tokens: string[] = [];
   readonly whitelistedChainIds: number[] = [];
-<<<<<<< HEAD
-=======
-  readonly rateModels: { [key: string]: across.constants.RateModel } = {};
->>>>>>> 011905dc
   readonly activatedChainIds: number[];
   readonly l2BlockLookback: number;
 
@@ -139,33 +125,6 @@
 
     this.l1DeployData = replaceAddressCase(L1_DEPLOY_DATA ? JSON.parse(L1_DEPLOY_DATA) : bridgePoolDeployData);
     this.l2DeployData = L2_DEPLOY_DATA ? JSON.parse(L2_DEPLOY_DATA) : bridgeDepositBoxDeployData;
-<<<<<<< HEAD
-=======
-    const processingRateModels = RATE_MODELS ? JSON.parse(RATE_MODELS) : across.constants.RATE_MODELS;
-
-    for (const l1Token of Object.keys(processingRateModels)) {
-      // Check the keys in the rate model provided are addresses.
-      if (!isAddress(l1Token)) throw new Error("Bad l1Token provided in rate model!");
-
-      // Append this key to the whitelistedRelayL1Tokens array.
-      this.whitelistedRelayL1Tokens.push(toChecksumAddress(l1Token)); // ensure case is converted correctly
-
-      if (
-        !expectedRateModelKeys.every((item) =>
-          Object.prototype.hasOwnProperty.call(processingRateModels[l1Token], item)
-        )
-      )
-        throw new Error(
-          `${toChecksumAddress(l1Token)} does not contain the required rate model keys ${expectedRateModelKeys}`
-        );
-      this.rateModels[toChecksumAddress(l1Token)] = {
-        UBar: processingRateModels[l1Token].UBar.toString(),
-        R0: processingRateModels[l1Token].R0.toString(),
-        R1: processingRateModels[l1Token].R1.toString(),
-        R2: processingRateModels[l1Token].R2.toString(),
-      };
-    }
->>>>>>> 011905dc
 
     // CHAIN_IDS sets the active chain ID's for this bot. Note how this is distinct from WHITELISTED_CHAIN_IDS which
     // sets all valid chain ID's. Any relays for chain ID's outside of this whitelist will be disputed.

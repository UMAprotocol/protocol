--- conflicted
+++ resolved
@@ -9,18 +9,6 @@
 // Check each token rate model contains the expected data.
 const expectedRateModelKeys = ["UBar", "R0", "R1", "R2"];
 
-<<<<<<< HEAD
-// Supported L2 Chain IDS:
-const supportedChainIds = [
-  10, // optimism mainnet
-  69, // optimism testnet
-  42161, // arbitrum mainnet
-  421611, // arbitrum testnet
-  288,
-];
-
-=======
->>>>>>> a6dbe77b
 // This struct is a hack right now but prevents an edge case bug where a deposit.quoteTime < bridgePool.deployment time.
 // The deposit.quoteTime is used to call bridgePool.liquidityUtilizationCurrent at a specific block height. This call
 // always reverts if the quote time is before the bridge pool's deployment time. This causes the disputer to error out
@@ -117,14 +105,13 @@
     // L2 start block must be explicitly set unlike L1 due to how L2 nodes work. For best practices, we also should
     // constrain L1 start blocks but this hasn't been an issue empirically. As a data point, Arbitrum Infura has a
     // query limit of up to 100,000 blocks into the past.
-<<<<<<< HEAD
-=======
+
     // Note: Set this to some buffer below the 100,000 limit based on how the `index.ts` file computes the start block
     // to set in the L2 client. It takes the L2 latest block and then subtracts `L2_BLOCK_LOOKBACK` to get the start
     // block. A little after, the L2 client updates and sets its own `toBlock` to the latest L2 block at the update
     // time. Therefore, its possible that block height increases enough between the initial L2 latest block query and
     // the second one that more than 100,000 blocks are queried and the API throws an error.
->>>>>>> a6dbe77b
+
     this.l2BlockLookback = L2_BLOCK_LOOKBACK ? Number(L2_BLOCK_LOOKBACK) : 99900;
 
     this.pollingDelay = POLLING_DELAY ? Number(POLLING_DELAY) : 60;

import Web3 from "web3";
const { isAddress, toChecksumAddress, toBN } = Web3.utils;

import assert from "assert";
import { replaceAddressCase } from "@uma/common";

import type { RateModel } from "@uma/financial-templates-lib";

// Check each token rate model contains the expected data.
const expectedRateModelKeys = ["UBar", "R0", "R1", "R2"];

// Supported L2 Chain IDS:
const supportedChainIds = [
  10, // optimism mainnet
  69, // optimism testnet
  42161, // arbitrum mainnet
  421611, // arbitrum testnet
];

<<<<<<< HEAD
=======
// This struct is a hack right now but prevents an edge case bug where a deposit.quoteTime < bridgePool.deployment time.
// The deposit.quoteTime is used to call bridgePool.liquidityUtilizationCurrent at a specific block height. This call
// always reverts if the quote time is before the bridge pool's deployment time. This causes the disputer to error out
// because it cannot validate a relay's realizedLpFeePct properly. We need to therefore know which deposit quote times
// are off-limits and need to either be ignored or auto-disputed. This is a hack because ideally the bridgePool sets
// a timestamp on construction. Then we can easily query on-chain whether a deposit.quoteTime is before this timestamp.
// The alternative to using this hard-coded mapping is to call `web3.eth.getCode(bridgePoolAddress, blockNumber)` but
// making a web3 call per relay is expensive. Therefore this mapping is also a runtime optimization where we can
// eliminate web3 calls. This is also why we store block numbers for the deploy timestamp.
const bridgePoolDeployData = {
  // Note: keyed by L1 token.
  // WETH:
  "0xC02aaA39b223FE8D0A0e5C4F27eAD9083C756Cc2": {
    timestamp: 1635962805,
    blockNumber: 13545377,
  },
  // USDC:
  "0xA0b86991c6218b36c1d19D4a2e9Eb0cE3606eB48": {
    timestamp: 1635964115,
    blockNumber: 13545487,
  },
  // UMA:
  "0x04Fa0d235C4abf4BcF4787aF4CF447DE572eF828": {
    timestamp: 1635964053,
    blockNumber: 13545478,
  },
};

>>>>>>> 2348eaf6
export interface ProcessEnv {
  [key: string]: string | undefined;
}

// Set modes to true that you want to enable in bot (i.e. in Relayer.ts).
export interface BotModes {
  relayerEnabled: boolean; // Submits slow and fast relays
  disputerEnabled: boolean; // Submits disputes on pending relays with invalid params
  finalizerEnabled: boolean; // Resolves expired relays
}
export class RelayerConfig {
  readonly bridgeAdmin: string;

  readonly pollingDelay: number;
  readonly errorRetries: number;
  readonly errorRetriesTimeout: number;
  readonly whitelistedRelayL1Tokens: string[] = [];
  readonly whitelistedChainIds: number[] = [];
  readonly rateModels: { [key: string]: RateModel } = {};
  readonly activatedChainIds: number[];
  readonly l2BlockLookback: number;
  readonly botModes: BotModes;
<<<<<<< HEAD
=======
  readonly deployTimestamps: { [key: string]: { timestamp: number; blockNumber: number } };
>>>>>>> 2348eaf6

  constructor(env: ProcessEnv) {
    const {
      BRIDGE_ADMIN_ADDRESS,
      POLLING_DELAY,
      ERROR_RETRIES,
      ERROR_RETRIES_TIMEOUT,
      RATE_MODELS,
      CHAIN_IDS,
      L2_BLOCK_LOOKBACK,
      RELAYER_ENABLED,
      FINALIZER_ENABLED,
      DISPUTER_ENABLED,
      WHITELISTED_CHAIN_IDS,
    } = env;

    this.botModes = {
      relayerEnabled: RELAYER_ENABLED ? Boolean(RELAYER_ENABLED) : false,
      disputerEnabled: DISPUTER_ENABLED ? Boolean(DISPUTER_ENABLED) : false,
      finalizerEnabled: FINALIZER_ENABLED ? Boolean(FINALIZER_ENABLED) : false,
    };

    assert(BRIDGE_ADMIN_ADDRESS, "BRIDGE_ADMIN_ADDRESS required");
    this.bridgeAdmin = toChecksumAddress(BRIDGE_ADMIN_ADDRESS);

    // L2 start block must be explicitly set unlike L1 due to how L2 nodes work. For best practices, we also should
    // constrain L1 start blocks but this hasn't been an issue empirically. As a data point, Arbitrum Infura has a
    // query limit of up to 100,000 blocks into the past.
    this.l2BlockLookback = L2_BLOCK_LOOKBACK ? Number(L2_BLOCK_LOOKBACK) : 99999;

    this.pollingDelay = POLLING_DELAY ? Number(POLLING_DELAY) : 60;
    this.errorRetries = ERROR_RETRIES ? Number(ERROR_RETRIES) : 3;
    this.errorRetriesTimeout = ERROR_RETRIES_TIMEOUT ? Number(ERROR_RETRIES_TIMEOUT) : 1;

<<<<<<< HEAD
=======
    this.deployTimestamps = replaceAddressCase(
      DEPLOY_TIMESTAMPS ? JSON.parse(DEPLOY_TIMESTAMPS) : bridgePoolDeployData
    );

>>>>>>> 2348eaf6
    assert(RATE_MODELS, "RATE_MODELS required");
    const processingRateModels = JSON.parse(RATE_MODELS);

    for (const l1Token of Object.keys(processingRateModels)) {
      // Check the keys in the rate model provided are addresses.
      assert(isAddress(l1Token), "Bad l1Token provided in rate model!");

      // Append this key to the whitelistedRelayL1Tokens array.
      this.whitelistedRelayL1Tokens.push(toChecksumAddress(l1Token)); // ensure case is converted correctly

      assert(
        expectedRateModelKeys.every((item) =>
          Object.prototype.hasOwnProperty.call(processingRateModels[l1Token], item)
        ),
        `${toChecksumAddress(l1Token)} does not contain the required rate model keys ${expectedRateModelKeys}`
      );
      this.rateModels[toChecksumAddress(l1Token)] = {
        UBar: toBN(processingRateModels[l1Token].UBar),
        R0: toBN(processingRateModels[l1Token].R0),
        R1: toBN(processingRateModels[l1Token].R1),
        R2: toBN(processingRateModels[l1Token].R2),
      };
    }

    // CHAIN_IDS sets the active chain ID's for this bot. Note how this is distinct from WHITELISTED_CHAIN_IDS which
    // sets all valid chain ID's. Any relays for chain ID's outside of this whitelist will be disputed.
    this.activatedChainIds = JSON.parse(CHAIN_IDS || "[]");
    assert(this.activatedChainIds.length > 0, "Must define at least 1 chain ID to run the bot against");
    assert(!this.activatedChainIds.includes(1), "Do not include chainID 1 in CHAIN_IDS");
    for (const id of this.activatedChainIds)
      assert(supportedChainIds.includes(id), `The chainID you provided: ${id} is not supported by this relayer`);

    // Default whitelisted deposit chain ID's are Optimism and Arbitrum mainnet and testnet. Be VERY CAREFUL defining
    // this whitelist since any relays with non whitelisted chain IDs will be disputed!!
    this.whitelistedChainIds = WHITELISTED_CHAIN_IDS ? JSON.parse(WHITELISTED_CHAIN_IDS) : supportedChainIds;
    assert(this.whitelistedChainIds.length > 0, "Must define at least 1 whitelisted chain ID");
    for (const id of this.whitelistedChainIds)
      assert(
        supportedChainIds.includes(id),
        `The whitelisted chainID you provided: ${id} is not supported by this relayer`
      );
  }
}<|MERGE_RESOLUTION|>--- conflicted
+++ resolved
@@ -17,8 +17,6 @@
   421611, // arbitrum testnet
 ];
 
-<<<<<<< HEAD
-=======
 // This struct is a hack right now but prevents an edge case bug where a deposit.quoteTime < bridgePool.deployment time.
 // The deposit.quoteTime is used to call bridgePool.liquidityUtilizationCurrent at a specific block height. This call
 // always reverts if the quote time is before the bridge pool's deployment time. This causes the disputer to error out
@@ -47,7 +45,6 @@
   },
 };
 
->>>>>>> 2348eaf6
 export interface ProcessEnv {
   [key: string]: string | undefined;
 }
@@ -70,10 +67,7 @@
   readonly activatedChainIds: number[];
   readonly l2BlockLookback: number;
   readonly botModes: BotModes;
-<<<<<<< HEAD
-=======
   readonly deployTimestamps: { [key: string]: { timestamp: number; blockNumber: number } };
->>>>>>> 2348eaf6
 
   constructor(env: ProcessEnv) {
     const {
@@ -88,6 +82,7 @@
       FINALIZER_ENABLED,
       DISPUTER_ENABLED,
       WHITELISTED_CHAIN_IDS,
+      DEPLOY_TIMESTAMPS,
     } = env;
 
     this.botModes = {
@@ -108,13 +103,10 @@
     this.errorRetries = ERROR_RETRIES ? Number(ERROR_RETRIES) : 3;
     this.errorRetriesTimeout = ERROR_RETRIES_TIMEOUT ? Number(ERROR_RETRIES_TIMEOUT) : 1;
 
-<<<<<<< HEAD
-=======
     this.deployTimestamps = replaceAddressCase(
       DEPLOY_TIMESTAMPS ? JSON.parse(DEPLOY_TIMESTAMPS) : bridgePoolDeployData
     );
 
->>>>>>> 2348eaf6
     assert(RATE_MODELS, "RATE_MODELS required");
     const processingRateModels = JSON.parse(RATE_MODELS);
 

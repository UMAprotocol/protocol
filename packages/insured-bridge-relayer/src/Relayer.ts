--- conflicted
+++ resolved
@@ -873,12 +873,6 @@
 
       // Look up all blocks from contract deployment time to latest to ensure that a deposit, if it exists, is found.
       while (deposit === undefined) {
-<<<<<<< HEAD
-        const fundsDepositedEvents = await this.l2Client.getBridgeDepositBoxEvents(
-          l2BlockSearchConfig,
-          "FundsDeposited"
-        );
-=======
         this.logger.debug({
           at: "AcrossRelayer#Disputer",
           message: "Searching through all L2 block history for matching deposit event for relay",
@@ -887,8 +881,10 @@
           lookback: this.l2LookbackWindow,
           relay,
         });
-        const fundsDepositedEvents = await this.l2Client.getFundsDepositedEvents(l2BlockSearchConfig);
->>>>>>> a6dbe77b
+        const fundsDepositedEvents = await this.l2Client.getBridgeDepositBoxEvents(
+          l2BlockSearchConfig,
+          "FundsDeposited"
+        );
         // For any found deposits, try to match it with the relay:
         for (const fundsDepositedEvent of fundsDepositedEvents) {
           const _deposit: Deposit = {

--- conflicted
+++ resolved
@@ -150,24 +150,7 @@
     return ShouldRelay.Ignore;
   }
 
-<<<<<<< HEAD
   private async slowRelay(deposit: Deposit, realizedLpFeePct: BN) {
-=======
-  private async slowRelay(deposit: Deposit, realizedLpFee: BN) {
-    const bridgePool = this.l1Client.getBridgePoolForDeposit(deposit);
-    const slowRelayTx = bridgePool.methods.relayDeposit(
-      deposit.chainId,
-      deposit.depositId,
-      deposit.l1Recipient,
-      deposit.l2Sender,
-      deposit.amount,
-      deposit.slowRelayFeePct,
-      deposit.instantRelayFeePct,
-      deposit.quoteTimestamp,
-      realizedLpFee
-    );
-
->>>>>>> 58246465
     await this.gasEstimator.update();
     try {
       const { receipt, transactionConfig } = await runTransaction({

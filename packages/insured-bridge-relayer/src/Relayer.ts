--- conflicted
+++ resolved
@@ -151,11 +151,7 @@
         );
 
       if (settleableRelays.length == 0) {
-<<<<<<< HEAD
         this.logger.debug({ at: "AcrossRelayer#Finalizer", message: "No settleable relays" });
-=======
-        this.logger.debug({ at: "InsuredBridgeRelayer#Finalizer", message: "No settleable relays for token", l1Token });
->>>>>>> ef6f3267
         return;
       }
 

--- conflicted
+++ resolved
@@ -238,13 +238,8 @@
   private generateSlowRelayTx(deposit: Deposit, realizedLpFeePct: BN): TransactionType {
     const bridgePool = this.l1Client.getBridgePoolForDeposit(deposit);
     return (bridgePool.methods.relayDeposit(
-<<<<<<< HEAD
-      deposit.depositId,
-      deposit.depositTimestamp,
-=======
       deposit.chainId,
       deposit.depositId,
->>>>>>> 65600aec
       deposit.l1Recipient,
       deposit.l2Sender,
       deposit.amount,

--- conflicted
+++ resolved
@@ -859,11 +859,7 @@
 
       // Look up all blocks from contract deployment time to latest to ensure that a deposit, if it exists, is found.
       while (deposit === undefined) {
-<<<<<<< HEAD
-        const [fundsDepositedEvents] = await this.l2Client.getEventsForBlockSearch(l2BlockSearchConfig);
-=======
         const fundsDepositedEvents = await this.l2Client.getFundsDepositedEvents(l2BlockSearchConfig);
->>>>>>> 827056ed
         // For any found deposits, try to match it with the relay:
         for (const fundsDepositedEvent of fundsDepositedEvents) {
           const _deposit: Deposit = {

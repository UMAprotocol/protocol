// The logger has a four different levels based on the severity of the incident:
// -> Debug. It can be considered a console log. Used periodically to inform status updates of repetitive state changes
//    like polling or no events found. Only viewable on GCE logs.
// -> Info. Used to report informative events, like a  liquidation/dispute/dispute settlement. These events are
//    noteworthy but don’t require action or acknowledgment from any
//    team member. Viewable on GCE logs and sends a slack message to appropriate channels.
// -> Warn. Used to report warning events that might require a response but don't necessarily indicate system failure.
//    Require Acknowledgment from the person on duty, or escalation occurs until the warning is acknowledged. For
//    example, warnings would be used to indicate that a bot’s balance has dropped below a given threshold or a
//    collateralization ratio of a given account moves below a threshold. Viewable on GCE logs, send a slack message to
//    the appropriate channel and initiates a PagerDuty incident with urgency set ‘low’.
// -> Error. Used to report system failure or situations that require an immediate response from appropriate team members.
//    For example, an error level message is generated when a liquidation/dispute/dispute settlement transaction from a
//    UMA bot reverts, token price deviates significantly from the target price or a bot crashes. Viewable on GCE logs,
//    send a slack message to the appropriate channel and initiates a PagerDuty incident with urgency setting ‘high’.

// calling debug/info/error logging requires an specificity formatted json object as a param for the logger.
// All objects must have an `at`, `message` as a minimum to describe where the error was logged from
// and what has occurred. Any addition key value pairing can be attached, including json objects which
// will be spread. A transaction should be within an object that contains a `tx` key containing the mined
// transaction hash. See `liquidator.js` for an example. An example object is shown below:

// Logger.error({
//   at: "liquidator",
//   message: "failed to withdraw rewards from liquidation",
//   address: liquidation.sponsor,
//   id: liquidation.id
// });

import winston from "winston";
import { PagerDutyTransport } from "./PagerDutyTransport";
import { PagerDutyV2Transport } from "./PagerDutyV2Transport";
import { TransportError } from "./TransportError";
import { createTransports } from "./Transports";
import { botIdentifyFormatter, errorStackTracerFormatter, bigNumberFormatter } from "./Formatters";
import { noBotId } from "../constants";
import { delay } from "../helpers/delay";

import type { Logger as _Logger } from "winston";
import type * as Transport from "winston-transport";
import { PersistentTransport } from "./PersistentTransport";

// Custom interface for transports that have the isFlushed getter.
interface FlushableTransport extends Transport {
  isFlushed: boolean;
}

// Custom type guard function to check if a transport is of type FlushableTransport
function isFlushableTransport(transport: Transport): transport is FlushableTransport {
  return "isFlushed" in transport && typeof transport.isFlushed === "boolean";
}

// Function to check that all flushable transports attached to logger are in a flushed state.
function isLoggerFlushed(logger: AugmentedLogger): boolean {
  return logger.transports.filter(isFlushableTransport).every((transport) => transport.isFlushed);
}

// This async function can be called by a bot if the log message is generated right before the process terminates.
// This method will check if all transports attached to AugmentedLogger having isFlushed getter return it as true. If
// not, it will block until such time that all these transports have been flushed. This still can exit before all
// transports are flushed if the logger flush timeout is reached for non-persistent log queue transports.
export async function waitForLogger(logger: AugmentedLogger): Promise<void> {
  const waitForFlushed = async (): Promise<void> => {
    while (!isLoggerFlushed(logger)) await delay(0.5); // While the logger is not flushed, wait for it to be flushed.
  };
  // Wait for the logger to be flushed or for the logger flush timeout to be reached.
  await Promise.race([waitForFlushed(), delay(logger.flushTimeout)]);

  // Signal to pause log queue processing on persistent queue transports. This waits for current element to be logged.
  await pausePersistentLogQueueProcessing(logger.transports);
}

export interface AugmentedLogger extends _Logger {
  flushTimeout: number; // Timeout in seconds to wait for logger to flush before closing.
  transportErrorLogger: _Logger; // Dedicated logger for logging transport execution errors.
}

<<<<<<< HEAD
// Helper type guard for dictionary objects. Useful when dealing with any info type passed to log method.
export const isDictionary = (arg: unknown): arg is Record<string, unknown> => {
  return typeof arg === "object" && arg !== null && !Array.isArray(arg);
};

function createBaseLogger(
  level: string,
  transports: Transport[],
  botIdentifier: string,
  runIdentifier: string
): _Logger {
=======
function createBaseLogger(level: string, transports: Transport[], botIdentifier: string): _Logger {
>>>>>>> f9f61e91
  return winston.createLogger({
    level,
    format: winston.format.combine(
      winston.format(botIdentifyFormatter(botIdentifier, runIdentifier))(),
      winston.format((logEntry) => logEntry)(),
      winston.format(errorStackTracerFormatter)(),
      winston.format(bigNumberFormatter)(),
      winston.format.json()
    ),
    transports,
    exitOnError: !!process.env.EXIT_ON_ERROR,
  });
}

// Filter to select reliable transports that can be used to log transport execution errors from other transports.
// Currently only PagerDuty transports are supported and only if they are explicitly configured to log transport errors.
function filterLogErrorTransports(transports: Transport[]): Transport[] {
  return transports.filter(
    (transport) =>
      (transport instanceof PagerDutyTransport || transport instanceof PagerDutyV2Transport) &&
      transport.logTransportErrors
  );
}

<<<<<<< HEAD
export function generateRandomRunId() {
  return Math.round(Math.random() * Number.MAX_SAFE_INTEGER).toString();
=======
// Signal pause queue processing from persistent storage on all transports that support it.
// This is intended to be used only when waiting for logger before termination.
async function pausePersistentLogQueueProcessing(transports: Transport[]): Promise<void> {
  const persistentTransports = transports.filter(
    (transport) => transport instanceof PersistentTransport
  ) as PersistentTransport[];

  // Signal pause queue processing, but wait for any currently processed elements still being logged.
  const pausePromises = persistentTransports.map((transport) => transport.pauseProcessing());
  await Promise.all(pausePromises);
}

// Initiate log queue processing from persistent storage on all transports that support it.
function resumeLogQueueProcessing(transports: Transport[]): void {
  for (const transport of transports) {
    // Initiate log que processing. We don't await it as this should run in background and it is controlled externally
    // via pauseProcessing method.
    if (transport instanceof PersistentTransport) transport.processLogQueue();
  }
>>>>>>> f9f61e91
}

export function createNewLogger(
  injectedTransports: Transport[] = [],
  transportsConfig = {},
<<<<<<< HEAD
  botIdentifier = process.env.BOT_IDENTIFIER || "NO_BOT_ID",
  runIdentifier = process.env.RUN_IDENTIFIER || generateRandomRunId()
=======
  botIdentifier = process.env.BOT_IDENTIFIER || noBotId
>>>>>>> f9f61e91
): AugmentedLogger {
  const transports = [...createTransports(transportsConfig), ...injectedTransports];
  const logger = createBaseLogger("debug", transports, botIdentifier, runIdentifier) as AugmentedLogger;

  logger.flushTimeout = process.env.LOGGER_FLUSH_TIMEOUT ? parseInt(process.env.LOGGER_FLUSH_TIMEOUT) : 30;

  // Attach dedicated logger for handling and logging transport execution errors.
  logger.transportErrorLogger = createBaseLogger(
    "error",
    filterLogErrorTransports(logger.transports),
    botIdentifier,
    runIdentifier
  );
  logger.on("error", (error) => {
    if (error instanceof TransportError) {
      // We can detect transport source and failed log info from the error object if it is a TransportError.
      logger.transportErrorLogger.error({
        at: "TransportErrorHandler",
        message: error.message,
        originalError: error.originalError,
        originalInfo: error.originalInfo,
      });
    } else {
      // If the error is not a TransportError, we can only log the error itself.
      logger.transportErrorLogger.error({
        at: "TransportErrorHandler",
        message: "Error occurred during log execution",
        error,
      });
    }
  });

  // Resume log queue processing from persistent storage. Any errors should be handled by above error event listener.
  resumeLogQueueProcessing(logger.transports);

  return logger;
}

export const Logger: AugmentedLogger = createNewLogger();<|MERGE_RESOLUTION|>--- conflicted
+++ resolved
@@ -75,7 +75,6 @@
   transportErrorLogger: _Logger; // Dedicated logger for logging transport execution errors.
 }
 
-<<<<<<< HEAD
 // Helper type guard for dictionary objects. Useful when dealing with any info type passed to log method.
 export const isDictionary = (arg: unknown): arg is Record<string, unknown> => {
   return typeof arg === "object" && arg !== null && !Array.isArray(arg);
@@ -87,9 +86,6 @@
   botIdentifier: string,
   runIdentifier: string
 ): _Logger {
-=======
-function createBaseLogger(level: string, transports: Transport[], botIdentifier: string): _Logger {
->>>>>>> f9f61e91
   return winston.createLogger({
     level,
     format: winston.format.combine(
@@ -114,10 +110,6 @@
   );
 }
 
-<<<<<<< HEAD
-export function generateRandomRunId() {
-  return Math.round(Math.random() * Number.MAX_SAFE_INTEGER).toString();
-=======
 // Signal pause queue processing from persistent storage on all transports that support it.
 // This is intended to be used only when waiting for logger before termination.
 async function pausePersistentLogQueueProcessing(transports: Transport[]): Promise<void> {
@@ -137,18 +129,17 @@
     // via pauseProcessing method.
     if (transport instanceof PersistentTransport) transport.processLogQueue();
   }
->>>>>>> f9f61e91
+}
+
+export function generateRandomRunId() {
+  return Math.round(Math.random() * Number.MAX_SAFE_INTEGER).toString();
 }
 
 export function createNewLogger(
   injectedTransports: Transport[] = [],
   transportsConfig = {},
-<<<<<<< HEAD
-  botIdentifier = process.env.BOT_IDENTIFIER || "NO_BOT_ID",
+  botIdentifier = process.env.BOT_IDENTIFIER || noBotId,
   runIdentifier = process.env.RUN_IDENTIFIER || generateRandomRunId()
-=======
-  botIdentifier = process.env.BOT_IDENTIFIER || noBotId
->>>>>>> f9f61e91
 ): AugmentedLogger {
   const transports = [...createTransports(transportsConfig), ...injectedTransports];
   const logger = createBaseLogger("debug", transports, botIdentifier, runIdentifier) as AugmentedLogger;

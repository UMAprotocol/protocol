#!/usr/bin/env node

require("dotenv").config();
const retry = require("async-retry");

const {
  Logger,
  waitForLogger,
  delay,
  OptimisticOracleClient,
  GasEstimator,
  OptimisticOracleType,
} = require("@uma/financial-templates-lib");
const { OptimisticOracleProposer } = require("./src/proposer");

// Contract ABIs and network Addresses.
const { getWeb3 } = require("@uma/common");
const { getAbi, getAddress } = require("@uma/contracts-node");

// Types of oracles, used by the optimistic oracle proposer off-chain bot to determine if a price request has resolved.
// Note: Keys and valuesmust match the contract names listed in core/networks file so that this file can use them
// as input into getAbi and getAddress.
const OracleType = {
  Voting: "Voting", // Used on mainnet when optimistic oracle directly submits price requests to Voting.
  OracleChildTunnel: "OracleChildTunnel", // Used in production when running proposer bot on sidechain that needs to
  // bridge price requests back to L1.
  MockOracleAncillary: "MockOracleAncillary", // Used for testing when caller wants to be able to manually push prices
  // to resolve requests
};

/**
 * @notice Runs strategies that propose and dispute prices for any price identifier serviced by the Optimistic Oracle.
 * @param {Object} logger Module responsible for sending logs.
 * @param {Object} web3 web3.js instance with unlocked wallets used for all on-chain connections.
 * @param {Number} pollingDelay The amount of seconds to wait between iterations. If set to 0 then running in serverless
 *     mode which will exit after the loop.
 * @param {Number} errorRetries The number of times the execution loop will re-try before throwing if an error occurs.
 * @param {Number} errorRetriesTimeout The amount of milliseconds to wait between re-try iterations on failed loops.
 * @param {Object} [commonPriceFeedConfig] Common configuration to pass to all PriceFeeds constructed by proposer.
 * @param {Object} [optimisticOracleProposerConfig] Configuration to construct the OptimisticOracle proposer.
<<<<<<< HEAD
 * @param {OracleType} [oracleType] Type of "Oracle" for this network, defaults to "Voting"
=======
 * @param {String} [oracleType] Type of "Oracle" for this network, defaults to "Votng"
 * @param {String} [optimisticOracleType] Type of "OptimisticOracle" for this network, defaults to "OptimisticOracle"
>>>>>>> de3fb39d
 * @return None or throws an Error.
 */
async function run({
  logger,
  web3,
  pollingDelay,
  errorRetries,
  errorRetriesTimeout,
  commonPriceFeedConfig,
  optimisticOracleProposerConfig,
<<<<<<< HEAD
  oracleType = OracleType.Voting,
=======
  oracleType = "Voting",
  optimisticOracleType = OptimisticOracleType.OptimisticOracle,
>>>>>>> de3fb39d
}) {
  try {
    const [accounts, networkId] = await Promise.all([web3.eth.getAccounts(), web3.eth.net.getId()]);
    const optimisticOracleAddress = await getAddress(optimisticOracleType, networkId);
    // If pollingDelay === 0 then the bot is running in serverless mode and should send a `debug` level log.
    // Else, if running in loop mode (pollingDelay != 0), then it should send a `info` level log.
    logger[pollingDelay === 0 ? "debug" : "info"]({
      at: "OptimisticOracle#index",
      message: "OptimisticOracle proposer started 🌊",
      optimisticOracleAddress,
      pollingDelay,
      errorRetries,
      errorRetriesTimeout,
      commonPriceFeedConfig,
      optimisticOracleProposerConfig,
      oracleType,
      optimisticOracleType,
    });

    // Create the OptimisticOracleClient to query on-chain information, GasEstimator to get latest gas prices and an
    // instance of the OO Proposer to respond to price requests and proposals.
    const optimisticOracleClient = new OptimisticOracleClient(
      logger,
      getAbi(optimisticOracleType),
      getAbi(oracleType),
      web3,
      optimisticOracleAddress,
      await getAddress(oracleType, networkId),
      604800, // default lookback setting for this client
      optimisticOracleType
    );
    const gasEstimator = new GasEstimator(logger, 60, networkId);

    // Construct default price feed config passed to all pricefeeds constructed by the proposer.
    // The proposer needs to query prices for any identifier approved to use the Optimistic Oracle,
    // so a new pricefeed is constructed for each identifier. This `commonPriceFeedConfig` contains
    // properties that are shared across all of these new pricefeeds.
    const optimisticOracleProposer = new OptimisticOracleProposer({
      logger,
      optimisticOracleClient,
      gasEstimator,
      account: accounts[0],
      commonPriceFeedConfig,
      optimisticOracleProposerConfig,
    });

    // Create a execution loop that will run indefinitely (or yield early if in serverless mode)
    for (;;) {
      await retry(
        async () => {
          await optimisticOracleProposer.update();
          await optimisticOracleProposer.sendProposals();
          await optimisticOracleProposer.sendDisputes();
          await optimisticOracleProposer.settleRequests();
          return;
        },
        {
          retries: errorRetries,
          minTimeout: errorRetriesTimeout * 1000, // delay between retries in ms
          randomize: false,
          onRetry: (error) => {
            logger.debug({
              at: "OptimisticOracle#index",
              message: "An error was thrown in the execution loop - retrying",
              error: typeof error === "string" ? new Error(error) : error,
            });
          },
        }
      );
      // If the polling delay is set to 0 then the script will terminate the bot after one full run.
      if (pollingDelay === 0) {
        logger.debug({
          at: "OptimisticOracle#index",
          message: "End of serverless execution loop - terminating process",
        });
        await waitForLogger(logger);
        await delay(2); // waitForLogger does not always work 100% correctly in serverless. add a delay to ensure logs are captured upstream.
        break;
      }
      logger.debug({
        at: "OptimisticOracle#index",
        message: "End of execution loop - waiting polling delay",
        pollingDelay: `${pollingDelay} (s)`,
      });
      await delay(Number(pollingDelay));
    }
  } catch (error) {
    // If any error is thrown, catch it and bubble up to the main try-catch for error processing in the Poll function.
    throw typeof error === "string" ? new Error(error) : error;
  }
}

async function Poll(callback) {
  try {
    // This object is spread when calling the `run` function below. It relies on the object enumeration order and must
    // match the order of parameters defined in the`run` function.
    const executionParameters = {
      // Default to 1 minute delay. If set to 0 in env variables then the script will exit after full execution.
      pollingDelay: process.env.POLLING_DELAY ? Number(process.env.POLLING_DELAY) : 60,
      // Default to 3 re-tries on error within the execution loop.
      errorRetries: process.env.ERROR_RETRIES ? Number(process.env.ERROR_RETRIES) : 3,
      // Default to 10 seconds in between error re-tries.
      errorRetriesTimeout: process.env.ERROR_RETRIES_TIMEOUT ? Number(process.env.ERROR_RETRIES_TIMEOUT) : 1,
      // Common price feed configuration passed along to all those constructed by proposer.
      commonPriceFeedConfig: process.env.COMMON_PRICE_FEED_CONFIG
        ? JSON.parse(process.env.COMMON_PRICE_FEED_CONFIG)
        : {},
      // If there is an optimistic oracle config, add it. Else, set to null. Example config:
      // {
      //   "disputePriceErrorPercent":0.05 -> Proposal prices that do not equal the dispute price
      //                                      within this error % will be disputed.
      //                                      e.g. 0.05 implies 5% margin of error.
      //  }
      optimisticOracleProposerConfig: process.env.OPTIMISTIC_ORACLE_PROPOSER_CONFIG
        ? JSON.parse(process.env.OPTIMISTIC_ORACLE_PROPOSER_CONFIG)
        : {},
<<<<<<< HEAD
      // Type of "Oracle" to that optimistic oracle on this network submits price requests to, default is "Voting".
      // The other possible types are exported in an enum in this file.
      oracleType: process.env.ORACLE_TYPE ? process.env.ORACLE_TYPE : OracleType.Voting,
=======
      // Type of "Oracle" set for this network's Finder, default is "Voting". Other possible types include "SinkOracle",
      //  "OracleChildTunnel", and "MockOracleAncillary"
      oracleType: process.env.ORACLE_TYPE ? process.env.ORACLE_TYPE : "Voting",
      // Type of "OptimisticOracle" to load in client, default is OptimisticOracle. The other possible types are
      // exported in an enum from financial-templates-lib/OptimisticOracleClient.
      optimisticOracleType: process.env.OPTIMISTIC_ORACLE_TYPE
        ? process.env.OPTIMISTIC_ORACLE_TYPE
        : OptimisticOracleType.OptimisticOracle,
>>>>>>> de3fb39d
    };

    await run({ logger: Logger, web3: getWeb3(), ...executionParameters });
  } catch (error) {
    Logger.error({
      at: "OptimisticOracle#index",
      message: "OO proposer execution error🚨",
      error: typeof error === "string" ? new Error(error) : error,
      notificationPath: "infrastructure-error",
    });
    await waitForLogger(Logger);
    callback(error);
  }
  callback();
}

function nodeCallback(err) {
  if (err) {
    console.error(err);
    process.exit(1);
  } else process.exit(0);
}

// If called directly by node, execute the Poll Function. This lets the script be run as a node process.
if (require.main === module) {
  Poll(nodeCallback)
    .then(() => {})
    .catch(nodeCallback);
}

// Attach this function to the exported function in order to allow the script to be executed through both truffle and a test runner.
Poll.run = run;
module.exports = Poll;<|MERGE_RESOLUTION|>--- conflicted
+++ resolved
@@ -38,12 +38,8 @@
  * @param {Number} errorRetriesTimeout The amount of milliseconds to wait between re-try iterations on failed loops.
  * @param {Object} [commonPriceFeedConfig] Common configuration to pass to all PriceFeeds constructed by proposer.
  * @param {Object} [optimisticOracleProposerConfig] Configuration to construct the OptimisticOracle proposer.
-<<<<<<< HEAD
  * @param {OracleType} [oracleType] Type of "Oracle" for this network, defaults to "Voting"
-=======
- * @param {String} [oracleType] Type of "Oracle" for this network, defaults to "Votng"
- * @param {String} [optimisticOracleType] Type of "OptimisticOracle" for this network, defaults to "OptimisticOracle"
->>>>>>> de3fb39d
+ * @param {OptimisticOracleType} [optimisticOracleType] Type of "OptimisticOracle" for this network, defaults to "OptimisticOracle"
  * @return None or throws an Error.
  */
 async function run({
@@ -54,12 +50,8 @@
   errorRetriesTimeout,
   commonPriceFeedConfig,
   optimisticOracleProposerConfig,
-<<<<<<< HEAD
   oracleType = OracleType.Voting,
-=======
-  oracleType = "Voting",
   optimisticOracleType = OptimisticOracleType.OptimisticOracle,
->>>>>>> de3fb39d
 }) {
   try {
     const [accounts, networkId] = await Promise.all([web3.eth.getAccounts(), web3.eth.net.getId()]);
@@ -176,20 +168,14 @@
       optimisticOracleProposerConfig: process.env.OPTIMISTIC_ORACLE_PROPOSER_CONFIG
         ? JSON.parse(process.env.OPTIMISTIC_ORACLE_PROPOSER_CONFIG)
         : {},
-<<<<<<< HEAD
       // Type of "Oracle" to that optimistic oracle on this network submits price requests to, default is "Voting".
       // The other possible types are exported in an enum in this file.
       oracleType: process.env.ORACLE_TYPE ? process.env.ORACLE_TYPE : OracleType.Voting,
-=======
-      // Type of "Oracle" set for this network's Finder, default is "Voting". Other possible types include "SinkOracle",
-      //  "OracleChildTunnel", and "MockOracleAncillary"
-      oracleType: process.env.ORACLE_TYPE ? process.env.ORACLE_TYPE : "Voting",
       // Type of "OptimisticOracle" to load in client, default is OptimisticOracle. The other possible types are
       // exported in an enum from financial-templates-lib/OptimisticOracleClient.
       optimisticOracleType: process.env.OPTIMISTIC_ORACLE_TYPE
         ? process.env.OPTIMISTIC_ORACLE_TYPE
         : OptimisticOracleType.OptimisticOracle,
->>>>>>> de3fb39d
     };
 
     await run({ logger: Logger, web3: getWeb3(), ...executionParameters });

--- conflicted
+++ resolved
@@ -125,11 +125,6 @@
     }
   }
 
-  /** **********************************
-   *
-   * INTERNAL METHODS
-   *
-   ************************************/
   // Returns true if the price request should be ignored by the OO proposer + disputer for any reason, False otherwise.
   async _shouldIgnorePriceRequest(priceRequest) {
     // If the price request is an expiry price request for a specific type of EMP
@@ -207,15 +202,7 @@
       const { receipt, returnValue, transactionConfig } = await runTransaction({
         web3: this.web3,
         transaction: proposal,
-<<<<<<< HEAD
-        transactionConfig: { gasPrice: this.gasEstimator.getCurrentFastPrice(), from: this.account }
-=======
-        config: {
-          gasPrice: this.gasEstimator.getCurrentFastPrice(),
-          from: this.account,
-          nonce: await this.web3.eth.getTransactionCount(this.account),
-        },
->>>>>>> 5578dd61
+        transactionConfig: { gasPrice: this.gasEstimator.getCurrentFastPrice(), from: this.account },
       });
 
       const logResult = {
@@ -235,10 +222,7 @@
         proposalBond: returnValue.toString(),
         proposalPrice,
         proposalResult: logResult,
-<<<<<<< HEAD
-        transactionConfig
-=======
->>>>>>> 5578dd61
+        transactionConfig,
       });
     } catch (error) {
       const message =
@@ -317,15 +301,7 @@
         const { receipt, returnValue, transactionConfig } = await runTransaction({
           web3: this.web3,
           transaction: dispute,
-<<<<<<< HEAD
-          transactionConfig: { gasPrice: this.gasEstimator.getCurrentFastPrice(), from: this.account }
-=======
-          config: {
-            gasPrice: this.gasEstimator.getCurrentFastPrice(),
-            from: this.account,
-            nonce: await this.web3.eth.getTransactionCount(this.account),
-          },
->>>>>>> 5578dd61
+          transactionConfig: { gasPrice: this.gasEstimator.getCurrentFastPrice(), from: this.account },
         });
 
         const logResult = {
@@ -346,10 +322,7 @@
           disputeBond: returnValue.toString(),
           allowedError: this.disputePriceErrorPercent,
           disputeResult: logResult,
-<<<<<<< HEAD
-          transactionConfig
-=======
->>>>>>> 5578dd61
+          transactionConfig,
         });
       } catch (error) {
         const message =
@@ -393,14 +366,7 @@
       const { receipt, returnValue, transactionConfig } = await runTransaction({
         web3: this.web3,
         transaction: settle,
-<<<<<<< HEAD
-        transactionConfig: { gasPrice: this.gasEstimator.getCurrentFastPrice(), from: this.account }
-=======
-        config: {
-          gasPrice: this.gasEstimator.getCurrentFastPrice(),
-          from: this.account,
-        },
->>>>>>> 5578dd61
+        transactionConfig: { gasPrice: this.gasEstimator.getCurrentFastPrice(), from: this.account },
       });
 
       const logResult = {
@@ -420,10 +386,7 @@
         priceRequest,
         payout: returnValue,
         settleResult: logResult,
-<<<<<<< HEAD
-        transactionConfig
-=======
->>>>>>> 5578dd61
+        transactionConfig,
       });
     } catch (error) {
       const message =

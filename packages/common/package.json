{
  "name": "@uma/common",
  "version": "2.34.0",
  "description": "Common js utilities used by other UMA packages",
  "homepage": "http://umaproject.org",
  "license": "AGPL-3.0-or-later",
  "main": "./dist/index.js",
  "browser": {
    "./index.js": "./dist/browser.js"
  },
  "types": "./dist/index.d.ts",
  "publishConfig": {
    "registry": "https://registry.npmjs.com/",
    "access": "public"
  },
  "repository": {
    "type": "git",
    "url": "git+https://github.com/UMAprotocol/protocol.git"
  },
  "scripts": {
    "test": "mocha 'test/**/*.js'",
    "build": "rm -rf dist && tsc && (cp src/gckms/.GckmsOverride.js dist/gckms/.GckmsOverride.js || echo 'No override file found, continuing')"
  },
  "bugs": {
    "url": "https://github.com/UMAprotocol/protocol/issues"
  },
  "files": [
    "/dist/**/*",
    "/types/**/*"
  ],
  "dependencies": {
<<<<<<< HEAD
=======
    "@across-protocol/contracts": "^0.1.4",
    "@ethersproject/address": "^5.7.0",
>>>>>>> 3555f3f4
    "@ethersproject/bignumber": "^5.0.5",
    "@ethersproject/bytes": "^5.7.0",
    "@ethersproject/constants": "^5.7.0",
    "@google-cloud/kms": "^3.0.1",
    "@google-cloud/storage": "^6.4.2",
    "@nomicfoundation/hardhat-verify": "^1.0.4",
    "@nomiclabs/hardhat-ethers": "^2.2.1",
    "@nomiclabs/hardhat-web3": "^2.0.0",
    "@truffle/contract": "4.6.17",
    "@truffle/hdwallet-provider": "eip1559-beta",
    "@types/ethereum-protocol": "^1.0.0",
    "@uniswap/v3-core": "^1.0.0-rc.2",
    "abi-decoder": "github:UMAprotocol/abi-decoder",
    "async-retry": "^1.3.3",
    "bignumber.js": "^8.0.1",
    "chalk-pipe": "^3.0.0",
    "decimal.js": "^10.2.1",
    "dotenv": "^9.0.0",
    "eth-crypto": "^2.4.0",
    "hardhat-deploy": "0.9.1",
    "hardhat-gas-reporter": "^1.0.4",
    "hardhat-typechain": "^0.3.5",
    "lodash.uniqby": "^4.7.0",
    "minimist": "^1.2.0",
    "moment": "^2.24.0",
    "node-fetch": "^2.6.0",
    "node-metamask": "github:UMAprotocol/node-metamask",
    "require-context": "^1.1.0",
    "solidity-coverage": "^0.7.13",
    "truffle-deploy-registry": "^0.5.1",
    "web3": "^1.6.0",
    "winston": "^3.2.1"
  },
  "devDependencies": {
    "@machinomy/types-truffle-contract": "^0.2.0",
    "@tsconfig/node14": "^1.0.0",
    "@types/lodash.uniqby": "^4.7.6",
    "@types/mocha": "^5.2.7",
    "ethereumjs-util": "^7.1.5",
    "ethers": "^5.7.2",
    "web3-core": "^1.6.0",
    "web3-eth-contract": "^1.6.0"
  }
}<|MERGE_RESOLUTION|>--- conflicted
+++ resolved
@@ -29,11 +29,7 @@
     "/types/**/*"
   ],
   "dependencies": {
-<<<<<<< HEAD
-=======
-    "@across-protocol/contracts": "^0.1.4",
     "@ethersproject/address": "^5.7.0",
->>>>>>> 3555f3f4
     "@ethersproject/bignumber": "^5.0.5",
     "@ethersproject/bytes": "^5.7.0",
     "@ethersproject/constants": "^5.7.0",

--- conflicted
+++ resolved
@@ -64,12 +64,8 @@
     "@tsconfig/node14": "^1.0.0",
     "@types/lodash.uniqby": "^4.7.6",
     "@types/mocha": "^5.2.7",
-<<<<<<< HEAD
     "ethers": "^5.7.2",
-=======
     "ethereumjs-util": "^7.1.5",
-    "ethers": "^5.4.2",
->>>>>>> cc8927ce
     "web3-core": "^1.6.0",
     "web3-eth-contract": "^1.6.0"
   }

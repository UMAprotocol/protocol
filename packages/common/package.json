--- conflicted
+++ resolved
@@ -1,10 +1,6 @@
 {
   "name": "@uma/common",
-<<<<<<< HEAD
-  "version": "2.0.3",
-=======
   "version": "2.1.0",
->>>>>>> 1dfcbca5
   "description": "Common js utilities used by other UMA packages",
   "homepage": "http://umaproject.org",
   "license": "AGPL-3.0-or-later",

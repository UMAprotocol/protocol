{
  "name": "@uma/common",
  "version": "2.13.1",
  "description": "Common js utilities used by other UMA packages",
  "homepage": "http://umaproject.org",
  "license": "AGPL-3.0-or-later",
  "main": "./dist/index.js",
  "browser": {
    "./index.js": "./dist/browser.js"
  },
  "types": "./dist/index.d.ts",
  "publishConfig": {
    "registry": "https://registry.npmjs.com/",
    "access": "public"
  },
  "repository": {
    "type": "git",
    "url": "git+https://github.com/UMAprotocol/protocol.git"
  },
  "scripts": {
    "test": "mocha 'test/**/*.js'",
    "build": "rm -rf dist && tsc && (cp src/gckms/.GckmsOverride.js dist/gckms/.GckmsOverride.js || echo 'No override file found, continuing')"
  },
  "bugs": {
    "url": "https://github.com/UMAprotocol/protocol/issues"
  },
  "files": [
    "/dist/**/*"
  ],
  "dependencies": {
    "@eth-optimism/hardhat-ovm": "^0.2.2",
    "@ethersproject/bignumber": "^5.0.5",
    "@google-cloud/kms": "^2.3.1",
    "@google-cloud/storage": "^5.8.5",
<<<<<<< HEAD
=======
    "@nomiclabs/hardhat-ethers": "^2.0.2",
    "@nomiclabs/hardhat-etherscan": "^2.1.6",
    "@nomiclabs/hardhat-truffle5": "^2.0.0",
    "@nomiclabs/hardhat-web3": "^2.0.0",
>>>>>>> 1a8ce57c
    "@truffle/contract": "^4.3.38",
    "@truffle/hdwallet-provider": "eip1559-beta",
    "@umaprotocol/truffle-ledger-provider": "^1.0.5",
    "@umaprotocol/ynatm": "^0.0.1",
    "@uniswap/v3-core": "^1.0.0-rc.2",
    "abi-decoder": "github:UMAprotocol/abi-decoder",
    "bignumber.js": "^8.0.1",
    "chalk-pipe": "^3.0.0",
    "decimal.js": "^10.2.1",
    "dotenv": "^9.0.0",
    "eth-crypto": "^1.7.0",
    "hardhat": "^2.5.0",
    "hardhat-deploy": "^0.8.11",
    "hardhat-gas-reporter": "^1.0.4",
    "hardhat-typechain": "^0.3.5",
    "lodash.uniqby": "^4.7.0",
    "minimist": "^1.2.0",
    "moment": "^2.24.0",
    "node-metamask": "github:UMAprotocol/node-metamask",
    "require-context": "^1.1.0",
    "solidity-coverage": "^0.7.13",
    "truffle-deploy-registry": "^0.5.1",
    "web3": "^1.6.0"
  },
  "devDependencies": {
    "@tsconfig/node14": "^1.0.0",
    "@types/ethereum-protocol": "^1.0.0",
    "@types/lodash.uniqby": "^4.7.6",
    "@types/mocha": "^5.2.7",
<<<<<<< HEAD
    "web3-core": "^1.6.0",
    "web3-eth-contract": "^1.6.0",
    "ethers": "^5.4.2"
=======
    "ethers": "^5.4.2",
    "web3-core": "^1.6.0",
    "web3-eth-contract": "^1.6.0"
>>>>>>> 1a8ce57c
  }
}<|MERGE_RESOLUTION|>--- conflicted
+++ resolved
@@ -32,13 +32,10 @@
     "@ethersproject/bignumber": "^5.0.5",
     "@google-cloud/kms": "^2.3.1",
     "@google-cloud/storage": "^5.8.5",
-<<<<<<< HEAD
-=======
     "@nomiclabs/hardhat-ethers": "^2.0.2",
     "@nomiclabs/hardhat-etherscan": "^2.1.6",
     "@nomiclabs/hardhat-truffle5": "^2.0.0",
     "@nomiclabs/hardhat-web3": "^2.0.0",
->>>>>>> 1a8ce57c
     "@truffle/contract": "^4.3.38",
     "@truffle/hdwallet-provider": "eip1559-beta",
     "@umaprotocol/truffle-ledger-provider": "^1.0.5",
@@ -68,14 +65,8 @@
     "@types/ethereum-protocol": "^1.0.0",
     "@types/lodash.uniqby": "^4.7.6",
     "@types/mocha": "^5.2.7",
-<<<<<<< HEAD
-    "web3-core": "^1.6.0",
-    "web3-eth-contract": "^1.6.0",
-    "ethers": "^5.4.2"
-=======
     "ethers": "^5.4.2",
     "web3-core": "^1.6.0",
     "web3-eth-contract": "^1.6.0"
->>>>>>> 1a8ce57c
   }
 }
// The interface names that Finder.sol uses to refer to interfaces in the UMA system.
const interfaceName = {
  FinancialContractsAdmin: "FinancialContractsAdmin",
  Oracle: "Oracle",
  Registry: "Registry",
  Store: "Store",
  IdentifierWhitelist: "IdentifierWhitelist",
  CollateralWhitelist: "CollateralWhitelist",
  AddressWhitelist: "CollateralWhitelist",
  FundingRateStore: "FundingRateStore",
  OptimisticOracle: "OptimisticOracle",
  Bridge: "Bridge",
  GenericHandler: "GenericHandler",
  MockOracleAncillary: "Oracle",
<<<<<<< HEAD
  SinkOracle: "Oracle"
=======
>>>>>>> d1c2a453
};

module.exports = {
  // These enforce the maximum number of transactions that can fit within one batch-commit and batch-reveal.
  // Based off the current gas limit from Etherscan over the last 6 months of 9950000,
  // the following maximum batchCommit, batchReveal and retrieveRewards are possible:
  // - batchCommit: 28 commits, 6654676 gas used
  // - batchReveal: 58 commits, 5828051 gas used
  // - retrieveRewards: 129 commits, 3344083 gas used
  // Practically, we set a safe upper bound of 25 batch commits & reveals and 100 retrievals.
  BATCH_MAX_COMMITS: 25,
  BATCH_MAX_REVEALS: 25,
  BATCH_MAX_RETRIEVALS: 100,

  // maximum uint256 value: 2^256 - 1
  MAX_UINT_VAL: "115792089237316195423570985008687907853269984665640564039457584007913129639935",

  // maximum allowance allowed by certain ERC20's like UNI: 2^96 - 1
  MAX_SAFE_ALLOWANCE: "79228162514264337593543950335",

  // Max integer that can be safely stored in a vanilla js int.
  MAX_SAFE_JS_INT: 2147483647,

  // 0x0 contract address
  ZERO_ADDRESS: "0x0000000000000000000000000000000000000000",

  // Names of different interfaces in the Finder.
  interfaceName,

  // Block number of first EMP created.
  // https://etherscan.io/tx/0x741ccbf0f9655b0b71e3842d788d58770bd3eb80c8f5bdf4fdec7cd74a776ea3
  UMA_FIRST_EMP_BLOCK: 10103723,
};<|MERGE_RESOLUTION|>--- conflicted
+++ resolved
@@ -12,10 +12,7 @@
   Bridge: "Bridge",
   GenericHandler: "GenericHandler",
   MockOracleAncillary: "Oracle",
-<<<<<<< HEAD
-  SinkOracle: "Oracle"
-=======
->>>>>>> d1c2a453
+  SinkOracle: "Oracle",
 };
 
 module.exports = {

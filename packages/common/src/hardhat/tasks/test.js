const { internalTask } = require("hardhat/config");
const { TASK_TEST_GET_TEST_FILES } = require("hardhat/builtin-tasks/task-names");

<<<<<<< HEAD
// This overrides a hardhat internal task, which is part of its test task's lifecycle.
// This allows us to only run tests that are compatible with a given network config,
// which are desciribed by entries in a hardhat network's `testWhitelist` configuration. For example:
=======
const TESTS_DIR = path.resolve(__dirname, "../../../../core/test");

// This overrides a hardhat internal task, which is part of its test task's lifecycle. This allows us to only run tests
// that are compatible with a given network config, which are desciribed by entries in a hardhat network's
// `testWhitelist`  & `testBlacklist` configuration. For example:
>>>>>>> dda6f108
// defaultConfig = {
//     networks: {
//         hardhat: { ..., testWhitelist: ["ovm"], testBlacklist: [".e2e.js"] }
//     }
// }
internalTask(TASK_TEST_GET_TEST_FILES, async (_, { config, network }, runSuper) => {
  let filePaths = await runSuper();

  // Build absolute path for all directories on user-specified whitelist.
  const whitelist = config.networks[network.name].testWhitelist;
  if (whitelist && Array.isArray(whitelist)) {
<<<<<<< HEAD
=======
    const whitelistDirs = whitelist.map((x) => path.resolve(TESTS_DIR, x));

>>>>>>> dda6f108
    filePaths = filePaths.filter((filePath) => {
      for (let whitelistString of whitelist) {
        if (filePath.includes(whitelistString)) return true;
        else continue;
      }
      return false;
    });
  }

  // Some tests should not be run using hardhat. Define a `testBlacklist`. Ignore any tests that contain the blacklist.
  const blacklist = config.networks[network.name].testBlacklist;
  if (blacklist && Array.isArray(blacklist)) {
    filePaths = filePaths.filter((filePath) => {
      for (let blacklistedString of blacklist) {
        if (filePath.includes(blacklistedString)) return false;
        else continue;
      }
      return true;
    });
  }

  return filePaths;
});<|MERGE_RESOLUTION|>--- conflicted
+++ resolved
@@ -1,17 +1,9 @@
 const { internalTask } = require("hardhat/config");
 const { TASK_TEST_GET_TEST_FILES } = require("hardhat/builtin-tasks/task-names");
 
-<<<<<<< HEAD
-// This overrides a hardhat internal task, which is part of its test task's lifecycle.
-// This allows us to only run tests that are compatible with a given network config,
-// which are desciribed by entries in a hardhat network's `testWhitelist` configuration. For example:
-=======
-const TESTS_DIR = path.resolve(__dirname, "../../../../core/test");
-
 // This overrides a hardhat internal task, which is part of its test task's lifecycle. This allows us to only run tests
-// that are compatible with a given network config, which are desciribed by entries in a hardhat network's
+// that are compatible with a given network config, which are described by entries in a hardhat network's
 // `testWhitelist`  & `testBlacklist` configuration. For example:
->>>>>>> dda6f108
 // defaultConfig = {
 //     networks: {
 //         hardhat: { ..., testWhitelist: ["ovm"], testBlacklist: [".e2e.js"] }
@@ -23,11 +15,6 @@
   // Build absolute path for all directories on user-specified whitelist.
   const whitelist = config.networks[network.name].testWhitelist;
   if (whitelist && Array.isArray(whitelist)) {
-<<<<<<< HEAD
-=======
-    const whitelistDirs = whitelist.map((x) => path.resolve(TESTS_DIR, x));
-
->>>>>>> dda6f108
     filePaths = filePaths.filter((filePath) => {
       for (let whitelistString of whitelist) {
         if (filePath.includes(whitelistString)) return true;

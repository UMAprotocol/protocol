--- conflicted
+++ resolved
@@ -30,15 +30,11 @@
   }
 
   const contractCodeHash = web3.utils.soliditySha3(contractCode);
-<<<<<<< HEAD
-  return versionMap[contractCodeHash] || { contractCodeHash, contractAddress };
-=======
 
   // Return the version from the versionMap OR details on the address,hash & code to help debug a mismatch.
   return (
     versionMap[contractCodeHash] || { contractAddress, contractCodeHash, contractCode: contractCode.substring(0, 1000) }
   );
->>>>>>> 0ae44dfa
 }
 
 const versionMap = {

const networkUtils = require("./PublicNetworks");

const BigNumber = require("bignumber.js");
const moment = require("moment");
const { formatFixed, parseFixed } = require("@ethersproject/bignumber");
const web3 = require("web3");
const { toBN } = web3.utils;

// Apply settings to BigNumber.js library.
// Note: ROUNDING_MODE is set to round ceiling so we send at least enough collateral to create the requested tokens.
// Note: RANGE is set to 500 so values don't overflow to infinity until they hit +-1e500.
// Note: EXPONENTIAL_AT is set to 500 to keep BigNumber from using exponential notation until the numbers hit
// +-1e500.
BigNumber.set({ ROUNDING_MODE: 2, RANGE: 500, EXPONENTIAL_AT: 500 });

// Given a timestamp in seconds, returns the date in the format: "MM/DD/YYYY"
const formatDateShort = timestampInSeconds => {
  const date = moment.unix(parseInt(Number(timestampInSeconds)));
  return date.format("MM/DD/YYYY");
};

const formatDate = (timestampInSeconds, web3) => {
  return new Date(
    parseInt(
      web3.utils
        .toBN(timestampInSeconds)
        .muln(1000)
        .toString(),
      10
    )
  ).toString();
};

const formatHours = (seconds, decimals = 2) => {
  // 3600 seconds in an hour.
  return (seconds / 3600).toFixed(decimals);
};

// formatWei converts a string or BN instance from Wei to Ether, e.g., 1e19 -> 10.
const formatWei = (num, web3) => {
  // Web3's `fromWei` function doesn't work on BN objects in minified mode (e.g.,
  // `web3.utils.isBN(web3.utils.fromBN("5"))` is false), so we use a workaround where we always pass in strings.
  // See https://github.com/ethereum/web3.js/issues/1777.
  return web3.utils.fromWei(num.toString());
};

// Formats the input to round to decimalPlaces number of decimals if the number has a magnitude larger than 1 and fixes
// precision to minPrecision if the number has a magnitude less than 1.
const formatWithMaxDecimals = (num, decimalPlaces, minPrecision, roundUp, showSign) => {
  if (roundUp) {
    BigNumber.set({ ROUNDING_MODE: BigNumber.ROUND_UP });
  } else {
    BigNumber.set({ ROUNDING_MODE: BigNumber.ROUND_DOWN });
  }

  const fullPrecisionFloat = BigNumber(num);
  const positiveSign = showSign && fullPrecisionFloat.gt(0) ? "+" : "";
  let fixedPrecisionFloat;
  // Convert back to BN to truncate any trailing 0s that the toFixed() output would print. If the number is equal to or larger than
  // 1 then truncate to `decimalPlaces` number of decimal places. EG 999.999 -> 999.99 with decimalPlaces=2 If the number
  // is less than 1 then truncate to minPrecision precision. EG: 0.0022183471 -> 0.002218 with minPrecision=4
  if (fullPrecisionFloat.abs().gte(BigNumber(1))) {
    fixedPrecisionFloat = BigNumber(fullPrecisionFloat)
      .toFixed(decimalPlaces)
      .toString();
  } else {
    fixedPrecisionFloat = BigNumber(fullPrecisionFloat)
      .toPrecision(minPrecision)
      .toString();
  }
  // This puts commas in the thousands places, but only before the decimal point.
  const fixedPrecisionFloatParts = fixedPrecisionFloat.split(".");
  fixedPrecisionFloatParts[0] = fixedPrecisionFloatParts[0].replace(/\B(?=(\d{3})+(?!\d))/g, ",");
  return positiveSign + fixedPrecisionFloatParts.join(".");
};

const createFormatFunction = (web3, numDisplayedDecimals, minDisplayedPrecision, showSign = false) => {
  return valInWei =>
    formatWithMaxDecimals(formatWei(valInWei, web3), numDisplayedDecimals, minDisplayedPrecision, false, showSign);
};

// Generate an etherscan link prefix. If a networkId is provided then the URL will point to this network. Else, assume mainnet.
function createEtherscanLinkFromtx(networkId) {
  // Construct etherscan link based on network
  let url;
  if (networkUtils[networkId]) {
    url = `${networkUtils[networkId].etherscan}`;
  } else {
    // Default to mainnet, even though it won't work for ganache runs.
    url = "https://etherscan.io/";
  }

  return url;
}

// Convert either an address or transaction to a shorter version.
// 0x772871a444c6e4e9903d8533a5a13101b74037158123e6709470f0afbf6e7d94 -> 0x7787...7d94
function createShortHexString(hex) {
  return hex.substring(0, 5) + "..." + hex.substring(hex.length - 6, hex.length - 1);
}

// Take in either a transaction or an account and generate an etherscan link for the corresponding
// network formatted in markdown.
function createEtherscanLinkMarkdown(hex, networkId = 1) {
  if (hex.substring(0, 2) != "0x") return null;
  let shortURLString = createShortHexString(hex);
  // Transaction hash
  if (hex.length == 66) return `<${createEtherscanLinkFromtx(networkId)}tx/${hex}|${shortURLString}>`;
  // Account
  else if (hex.length == 42) return `<${createEtherscanLinkFromtx(networkId)}address/${hex}|${shortURLString}>`;
}

function addSign(number) {
  if (Number(number) > 0) {
    return `+${number}`;
  } else {
    // Number strings already print the '-' sign for negative numbers.
    return `${number}`;
  }
}

// Take an amount based on fromDecimals and convert it to an amount based on toDecimals
// For example amount = 100 usdt, its decimals are 6. You want to convert it to 18.
// convertDecimals(6,18)(100000000)  => 1000000000000000000000.
// Returns a BigNumber you will need to call toString on
// fromDecimals: number - decimal value of amount
// toDecimals: number - decimal value to convert to
<<<<<<< HEAD
// bn: toBN function - optionally provide your own BN function.
// return => (amount:string)=>BN
const ConvertDecimals = (fromDecimals, toDecimals, bn = toBN) => {
  assert(fromDecimals >= 0, "requires fromDecimals as an integer >= 0");
  assert(toDecimals >= 0, "requires toDecimals as an integer >= 0");
  assert(bn, "requires toBN function");
  // amount: string, BN, number - integer amount in fromDecimals smallest unit that want to convert toDecimals
  // returns: BN with toDecimals in smallest unit
  return amount => {
    amount = bn(amount);
    if (amount.isZero()) return amount;
    const diff = fromDecimals - toDecimals;
    if (diff == 0) return amount;
    if (diff > 0) return amount.div(bn(10).pow(bn(diff)));
    return amount.mul(bn(10).pow(bn(-1 * diff)));
=======
// web3: web3 object to get a big number function.
// return => (amount:string)=>BN
const ConvertDecimals = (fromDecimals, toDecimals, web3) => {
  assert(fromDecimals >= 0, "requires fromDecimals as an integer >= 0");
  assert(toDecimals >= 0, "requires toDecimals as an integer >= 0");
  assert(web3, "requires web3 instance");
  // amount: string, BN, number - integer amount in fromDecimals smallest unit that want to convert toDecimals
  // returns: BN with toDecimals in smallest unit
  return amount => {
    amount = web3.utils.toBN(amount);
    if (amount.isZero()) return amount;
    const diff = fromDecimals - toDecimals;
    if (diff == 0) return amount;
    if (diff > 0) return amount.div(web3.utils.toBN("10").pow(web3.utils.toBN(diff.toString())));
    return amount.mul(web3.utils.toBN("10").pow(web3.utils.toBN((-1 * diff).toString())));
>>>>>>> b4d1a274
  };
};

module.exports = {
  formatDateShort,
  formatDate,
  formatHours,
  formatWei,
  formatWithMaxDecimals,
  createFormatFunction,
  createEtherscanLinkFromtx,
  createShortHexString,
  createEtherscanLinkMarkdown,
  addSign,
  formatFixed,
  parseFixed,
  ConvertDecimals
};<|MERGE_RESOLUTION|>--- conflicted
+++ resolved
@@ -125,23 +125,6 @@
 // Returns a BigNumber you will need to call toString on
 // fromDecimals: number - decimal value of amount
 // toDecimals: number - decimal value to convert to
-<<<<<<< HEAD
-// bn: toBN function - optionally provide your own BN function.
-// return => (amount:string)=>BN
-const ConvertDecimals = (fromDecimals, toDecimals, bn = toBN) => {
-  assert(fromDecimals >= 0, "requires fromDecimals as an integer >= 0");
-  assert(toDecimals >= 0, "requires toDecimals as an integer >= 0");
-  assert(bn, "requires toBN function");
-  // amount: string, BN, number - integer amount in fromDecimals smallest unit that want to convert toDecimals
-  // returns: BN with toDecimals in smallest unit
-  return amount => {
-    amount = bn(amount);
-    if (amount.isZero()) return amount;
-    const diff = fromDecimals - toDecimals;
-    if (diff == 0) return amount;
-    if (diff > 0) return amount.div(bn(10).pow(bn(diff)));
-    return amount.mul(bn(10).pow(bn(-1 * diff)));
-=======
 // web3: web3 object to get a big number function.
 // return => (amount:string)=>BN
 const ConvertDecimals = (fromDecimals, toDecimals, web3) => {
@@ -157,7 +140,6 @@
     if (diff == 0) return amount;
     if (diff > 0) return amount.div(web3.utils.toBN("10").pow(web3.utils.toBN(diff.toString())));
     return amount.mul(web3.utils.toBN("10").pow(web3.utils.toBN((-1 * diff).toString())));
->>>>>>> b4d1a274
   };
 };
 

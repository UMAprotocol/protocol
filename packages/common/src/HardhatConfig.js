--- conflicted
+++ resolved
@@ -48,17 +48,12 @@
       },
       matic: {
         url: getNodeUrl("polygon-matic", true),
-<<<<<<< HEAD
-        accounts: { mnemonic }
+        accounts: { mnemonic },
       },
       mainnet: {
         url: getNodeUrl("mainnet", true),
-        accounts: { mnemonic }
-      }
-=======
         accounts: { mnemonic },
       },
->>>>>>> d1c2a453
     },
     mocha: {
       timeout: 1800000,

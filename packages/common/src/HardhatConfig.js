const { getNodeUrl, mnemonic } = require("./TruffleConfig");
const path = require("path");

function getHardhatConfig(configOverrides, workingDir = "./", includeTruffle = true) {
  // Hardhat plugins. These are imported inside `getHardhatConfig` so that other packages importing this function
  // get access to the plugins as well.
  if (includeTruffle) require("@nomiclabs/hardhat-truffle5");
  require("@nomiclabs/hardhat-web3");
  require("@nomiclabs/hardhat-etherscan");
  require("@nomiclabs/hardhat-ethers");
  require("hardhat-deploy");
  require("hardhat-gas-reporter");
  require("@eth-optimism/hardhat-ovm");
  require("./gckms/KeyInjectorPlugin");

  // Custom tasks.
  require("./hardhat");

  // Custom plugin to enhance web3 functionality.
  require("./hardhat/plugins/ExtendedWeb3");

  // Solc version defined here so etherscan-verification has access to it.
  const solcVersion = "0.8.4";

  // Compilation settings are overridden for large contracts to allow them to compile without going over the bytecode
  // limit.
  const LARGE_CONTRACT_COMPILER_SETTINGS = {
    version: solcVersion,
    settings: { optimizer: { enabled: true, runs: 200 } },
  };

  // Some tests should not be tested using hardhat. Define all tests that end with *e2e.js to be ignored.
  const testBlacklist = [".e2e.js"];

  const defaultConfig = {
    solidity: {
      compilers: [
        { version: solcVersion, settings: { optimizer: { enabled: true, runs: 1000000 } } },
        { version: "0.7.6", settings: { optimizer: { enabled: true, runs: 1000000 } } },
      ],
      overrides: {
        "contracts/financial-templates/expiring-multiparty/ExpiringMultiParty.sol": LARGE_CONTRACT_COMPILER_SETTINGS,
        "contracts/financial-templates/expiring-multiparty/ExpiringMultiPartyLib.sol": LARGE_CONTRACT_COMPILER_SETTINGS,
        "contracts/financial-templates/perpetual-multiparty/Perpetual.sol": LARGE_CONTRACT_COMPILER_SETTINGS,
        "contracts/financial-templates/perpetual-multiparty/PerpetualLib.sol": LARGE_CONTRACT_COMPILER_SETTINGS,
        "contracts/financial-templates/perpetual-multiparty/PerpetualLiquidatable.sol": LARGE_CONTRACT_COMPILER_SETTINGS,
        "contracts/financial-templates/expiring-multiparty/Liquidatable.sol": LARGE_CONTRACT_COMPILER_SETTINGS,
        "contracts/oracle/implementation/Voting.sol": LARGE_CONTRACT_COMPILER_SETTINGS,
        "contracts/oracle/implementation/test/VotingTest.sol": LARGE_CONTRACT_COMPILER_SETTINGS,
      },
    },
    ovm: { solcVersion: "0.7.6" },
    networks: {
      hardhat: {
        hardfork: "london",
        gasPrice: "auto",
        initialBaseFeePerGas: 1_000_000_000,
        gas: 11500000,
        blockGasLimit: 15_000_000,
        timeout: 1800000,
        testBlacklist,
      },
      localhost: { url: "http://127.0.0.1:9545", testBlacklist },
      rinkeby: { chainId: 4, url: getNodeUrl("rinkeby", true), accounts: { mnemonic } },
      kovan: { chainId: 42, url: getNodeUrl("kovan", true), accounts: { mnemonic } },
      goerli: { chainId: 5, url: getNodeUrl("goerli", true), accounts: { mnemonic } },
      mumbai: { chainId: 80001, url: getNodeUrl("polygon-mumbai", true), accounts: { mnemonic } },
      matic: { chainId: 137, url: getNodeUrl("polygon-matic", true), accounts: { mnemonic } },
      mainnet: { chainId: 1, url: getNodeUrl("mainnet", true), accounts: { mnemonic } },
      optimism: {
        ovm: true,
        url: "http://127.0.0.1:8545",
        accounts: { mnemonic: "test test test test test test test test test test test junk" },
        // This sets the gas price to 0 for all transactions on L2. We do this because account balances are not yet
        // automatically initiated with an ETH balance.
        gasPrice: 0,
        // We use custom logic to only compile contracts within the listed directories, as opposed to choosing which
        // ones to ignore, because there are more contracts to ignore than to include.
<<<<<<< HEAD
        compileWhitelist: ["insured-bridge/implementation/OVM_L2BridgeDepositBox.sol"],
        testWhitelist: ["oracle/Finder", "insured-bridge"],
=======
        compileWhitelist: ["insured-bridge/implementation/OVM_BridgeDepositBox.sol"],
        testWhitelist: ["oracle/Finder"],
        testBlacklist,
>>>>>>> dda6f108
      },
    },
    mocha: { timeout: 1800000 },
    etherscan: {
      // Your API key for Etherscan
      // Obtain one at https://etherscan.io/
      apiKey: process.env.ETHERSCAN_API_KEY,
    },
    namedAccounts: { deployer: 0 },
    external: {
      deployments: {
        mainnet: [path.join(workingDir, "build/contracts"), path.join(workingDir, "deployments/mainnet")],
        mumbai: [path.join(workingDir, "build/contracts"), path.join(workingDir, "deployments/mumbai")],
        matic: [path.join(workingDir, "build/contracts"), path.join(workingDir, "deployments/matic")],
        rinkeby: [path.join(workingDir, "build/contracts"), path.join(workingDir, "deployments/rinkeby")],
        kovan: [path.join(workingDir, "build/contracts"), path.join(workingDir, "deployments/kovan")],
        goerli: [path.join(workingDir, "build/contracts"), path.join(workingDir, "deployments/goerli")],
      },
    },
  };

  return { ...defaultConfig, ...configOverrides };
}

// Helper method to let the user of HardhatConfig assign a global address which is then accessible from the @uma/core
// getAddressTest method. This enables hardhat to be used in tests like the main index.js entry tests in the liquidator
// disputer and monitor bots. In future, this should be refactored to use https://github.com/wighawag/hardhat-deploy
function addGlobalHardhatTestingAddress(contractName, address) {
  if (!global.hardhatTestingAddresses) {
    global.hardhatTestingAddresses = {};
  }
  global.hardhatTestingAddresses[contractName] = address;
}
module.exports = { getHardhatConfig, addGlobalHardhatTestingAddress };<|MERGE_RESOLUTION|>--- conflicted
+++ resolved
@@ -76,14 +76,9 @@
         gasPrice: 0,
         // We use custom logic to only compile contracts within the listed directories, as opposed to choosing which
         // ones to ignore, because there are more contracts to ignore than to include.
-<<<<<<< HEAD
-        compileWhitelist: ["insured-bridge/implementation/OVM_L2BridgeDepositBox.sol"],
-        testWhitelist: ["oracle/Finder", "insured-bridge"],
-=======
         compileWhitelist: ["insured-bridge/implementation/OVM_BridgeDepositBox.sol"],
         testWhitelist: ["oracle/Finder"],
         testBlacklist,
->>>>>>> dda6f108
       },
     },
     mocha: { timeout: 1800000 },

--- conflicted
+++ resolved
@@ -15,11 +15,8 @@
   require("hardhat-gas-reporter");
   require("@nomiclabs/hardhat-web3");
   require("hardhat-deploy");
-<<<<<<< HEAD
   require("hardhat-deploy-ethers");
-=======
   require("@nomiclabs/hardhat-etherscan");
->>>>>>> 2cc372a6
 
   // Custom tasks to interact conveniently with smart contracts.
   require("./hardhat/tasks");

const { getNodeUrl, mnemonic } = require("./TruffleConfig");
const path = require("path");

function getHardhatConfig(configOverrides, workingDir = "./", includeTruffle = true) {
  // Hardhat plugins. These are imported inside `getHardhatConfig` so that other packages importing this function
  // get access to the plugins as well.
  if (includeTruffle) require("@nomiclabs/hardhat-truffle5");
  require("hardhat-gas-reporter");
  require("@nomiclabs/hardhat-web3");
  require("hardhat-deploy");
  require("@nomiclabs/hardhat-etherscan");
  require("./gckms/KeyInjectorPlugin");

  // Custom tasks to interact conveniently with smart contracts.
  require("./hardhat/tasks");

  // Custom plugin to enhance web3 functionality.
  require("./hardhat/plugins/ExtendedWeb3");

  // Solc version defined here so etherscan-verification has access to it
  const solcVersion = "0.8.4";

  // Compilation settings are overridden for large contracts to allow them to compile without going over the bytecode
  // limit.
  const LARGE_CONTRACT_COMPILER_SETTINGS = {
    version: solcVersion,
    settings: {
      optimizer: {
        enabled: true,
        runs: 200,
      },
    },
  };

  const defaultConfig = {
<<<<<<< HEAD
    solidity: { version: solcVersion, settings: { optimizer: { enabled: true, runs: 199 } } },
=======
    solidity: {
      compilers: [
        {
          version: solcVersion,
          settings: {
            optimizer: {
              enabled: true,
              runs: 1_000_000,
            },
          },
        },
      ],
      overrides: {
        "contracts/financial-templates/expiring-multiparty/ExpiringMultiParty.sol": LARGE_CONTRACT_COMPILER_SETTINGS,
        "contracts/financial-templates/expiring-multiparty/ExpiringMultiPartyLib.sol": LARGE_CONTRACT_COMPILER_SETTINGS,
        "contracts/financial-templates/perpetual-multiparty/Perpetual.sol": LARGE_CONTRACT_COMPILER_SETTINGS,
        "contracts/financial-templates/perpetual-multiparty/PerpetualLib.sol": LARGE_CONTRACT_COMPILER_SETTINGS,
        "contracts/financial-templates/perpetual-multiparty/PerpetualLiquidatable.sol": LARGE_CONTRACT_COMPILER_SETTINGS,
        "contracts/financial-templates/expiring-multiparty/Liquidatable.sol": LARGE_CONTRACT_COMPILER_SETTINGS,
        "contracts/oracle/implementation/Voting.sol": LARGE_CONTRACT_COMPILER_SETTINGS,
        "contracts/oracle/implementation/test/VotingTest.sol": LARGE_CONTRACT_COMPILER_SETTINGS,
      },
    },
>>>>>>> 1a9012da
    networks: {
      hardhat: { gas: 11500000, blockGasLimit: 11500000, allowUnlimitedContractSize: false, timeout: 1800000 },
      localhost: { url: "http://127.0.0.1:8545" },
      rinkeby: { chainId: 4, url: getNodeUrl("rinkeby", true), accounts: { mnemonic } },
      kovan: { chainId: 42, url: getNodeUrl("kovan", true), accounts: { mnemonic } },
      goerli: { chainId: 5, url: getNodeUrl("goerli", true), accounts: { mnemonic } },
      mumbai: { chainId: 80001, url: getNodeUrl("polygon-mumbai", true), accounts: { mnemonic } },
      matic: { chainId: 137, url: getNodeUrl("polygon-matic", true), accounts: { mnemonic } },
      mainnet: { chainId: 1, url: getNodeUrl("mainnet", true), accounts: { mnemonic } },
    },
    mocha: { timeout: 1800000 },
    etherscan: {
      // Your API key for Etherscan
      // Obtain one at https://etherscan.io/
      apiKey: process.env.ETHERSCAN_API_KEY,
    },
    namedAccounts: { deployer: 0 },
    external: {
      deployments: {
        mainnet: [path.join(workingDir, "build/contracts"), path.join(workingDir, "deployments/mainnet")],
        mumbai: [path.join(workingDir, "build/contracts"), path.join(workingDir, "deployments/mumbai")],
        matic: [path.join(workingDir, "build/contracts"), path.join(workingDir, "deployments/matic")],
        rinkeby: [path.join(workingDir, "build/contracts"), path.join(workingDir, "deployments/rinkeby")],
        kovan: [path.join(workingDir, "build/contracts"), path.join(workingDir, "deployments/kovan")],
        goerli: [path.join(workingDir, "build/contracts"), path.join(workingDir, "deployments/goerli")],
      },
    },
  };

  return { ...defaultConfig, ...configOverrides };
}

// Helper method to let the user of HardhatConfig assign a global address which is then accessible from the @uma/core
// getAddressTest method. This enables hardhat to be used in tests like the main index.js entry tests in the liquidator
// disputer and monitor bots. In future, this should be refactored to use https://github.com/wighawag/hardhat-deploy
function addGlobalHardhatTestingAddress(contractName, address) {
  if (!global.hardhatTestingAddresses) {
    global.hardhatTestingAddresses = {};
  }
  global.hardhatTestingAddresses[contractName] = address;
}
module.exports = { getHardhatConfig, addGlobalHardhatTestingAddress };<|MERGE_RESOLUTION|>--- conflicted
+++ resolved
@@ -33,9 +33,6 @@
   };
 
   const defaultConfig = {
-<<<<<<< HEAD
-    solidity: { version: solcVersion, settings: { optimizer: { enabled: true, runs: 199 } } },
-=======
     solidity: {
       compilers: [
         {
@@ -59,7 +56,6 @@
         "contracts/oracle/implementation/test/VotingTest.sol": LARGE_CONTRACT_COMPILER_SETTINGS,
       },
     },
->>>>>>> 1a9012da
     networks: {
       hardhat: { gas: 11500000, blockGasLimit: 11500000, allowUnlimitedContractSize: false, timeout: 1800000 },
       localhost: { url: "http://127.0.0.1:8545" },

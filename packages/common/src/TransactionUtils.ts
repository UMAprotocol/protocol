import util from "util";
import minimist from "minimist";
import ynatm from "@umaprotocol/ynatm";
import type Web3 from "web3";
import type { TransactionReceipt } from "web3-core";
import type { ContractSendMethod, SendOptions } from "web3-eth-contract";

type CallReturnValue = ReturnType<ContractSendMethod["call"]>;
<<<<<<< HEAD
interface AugmentedSendOptions {
=======
export interface AugmentedSendOptions {
>>>>>>> 1a8ce57c
  from: string;
  gas?: number;
  value?: number | string;
  nonce?: number;
  chainId?: string;
  type?: string;
  usingOffSetDSProxyAccount?: boolean;
  gasPrice?: number | string;
  maxFeePerGas?: number | string;
  maxPriorityFeePerGas?: number | string;
<<<<<<< HEAD
}

interface AugmentedWeb3 extends Web3 {
  nonces: { [key: string]: number };
=======
>>>>>>> 1a8ce57c
}

const argv = minimist(process.argv.slice(), {});

/**
 * Simulate transaction via .call() and then .send() and return receipt. If an error is thrown, return the error and add
 * a flag denoting whether it was sent on the .call() or the .send(). Enables multiple EOAs to be used when sending the
 * transaction, cycling if a lower EOA index has a pending transaction.
 * @notice Uses the ynatm package to retry the transaction with increasing gas price.
 * @param {*Object} web3.js object for making queries and accessing Ethereum related methods.
 * @param {*Object} transaction Transaction to call `.call()` and subsequently `.send()` on from `senderAccount`.
 * @param {*Object} transactionConfig config, e.g. { maxFeePerGas, maxPriorityFeePerGas, from } or { gasPrice, from}
 *     depending if this is a london or pre-london transaction, passed to transaction.
 * @return Error and type of error (originating from `.call()` or `.send()`) or transaction receipt and return value.
 */
export const runTransaction = async ({
  web3,
  transaction,
  transactionConfig,
  availableAccounts = 1,
  waitForMine = true,
}: {
  web3: AugmentedWeb3;
  transaction: ContractSendMethod;
  transactionConfig: AugmentedSendOptions;
  availableAccounts?: number;
  waitForMine: boolean;
}): Promise<{
  receipt: TransactionReceipt;
  returnValue: CallReturnValue;
  transactionConfig: AugmentedSendOptions;
}> => {
  // Add chainId in case RPC enforces transactions to be replay-protected, (i.e. enforced in geth v1.10,
  // https://blog.ethereum.org/2021/03/03/geth-v1-10-0/).
  transactionConfig.chainId = web3.utils.toHex(await web3.eth.getChainId());

  // Multiplier applied to Truffle's estimated gas limit for a transaction to send.
  const GAS_LIMIT_BUFFER = 1.25;

  // If set to access multiple accounts, then check which is the first in the array of accounts that does not have a
  // pending transaction. Note if all accounts have pending transactions then the account provided in the original
  // config.from (accounts[0]) will be used.
  if (availableAccounts > 1) {
    const availableAccountsArray = (await web3.eth.getAccounts()).slice(0, availableAccounts);
    for (const account of availableAccountsArray) {
      if (!(await accountHasPendingTransactions(web3, account))) {
        transactionConfig.from = account; // set the account to execute the transaction to the available account.
        transactionConfig.usingOffSetDSProxyAccount = true; // add a bit more details to the logs produced.
        break;
      }
    }
  }

  // Compute the selected account nonce. If the account has a pending transaction then use the subsequent index after the
  // pending transactions to ensure this new transaction does not collide with any existing transactions in the mempool.
  if (await accountHasPendingTransactions(web3, transactionConfig.from))
    transactionConfig.nonce = await getPendingTransactionCount(web3, transactionConfig.from);
  // Else, there is no pending transaction and we use the current account transaction count as the nonce.
  // This method does not play nicely in tests. Leave the nonce null to auto fill.
  else if (argv.network != "test") transactionConfig.nonce = await web3.eth.getTransactionCount(transactionConfig.from);

  // Store the transaction nonce in the web3 object so that it can be used in the future. This enables us to fire a
  // bunch of transactions off without needing to wait for them to be included in the mempool by manually incrementing.
  if (web3.nonces?.[transactionConfig.from]) transactionConfig.nonce = ++web3.nonces[transactionConfig.from];
  else if (transactionConfig.nonce) web3.nonces = { ...web3.nonces, [transactionConfig.from]: transactionConfig.nonce };

  // Next, simulate transaction and also extract return value if its a state-modifying transaction. If the function is state
  // modifying, then successfully sending it will return the transaction receipt, not the return value, so we grab it here.
  let returnValue, estimatedGas;
  try {
    [returnValue, estimatedGas] = await Promise.all([
      transaction.call({ from: transactionConfig.from }),
      transaction.estimateGas({ from: transactionConfig.from }),
    ]);
  } catch (error) {
    error.type = "call";
    throw error;
  }

  // .call() succeeded, now broadcast transaction.
  try {
    transactionConfig = { ...transactionConfig, gas: Math.floor(estimatedGas * GAS_LIMIT_BUFFER) };

    // ynatm doubles gasPrice or maxPriorityFeePerGas every retry depending if the transaction is a legacy or London.
    // Tries every minute(and increases gas price according to DOUBLE method) if tx hasn't mined. Min Gas price starts
    // at caller's transactionConfig.gasPrice or, with transactionConfig.maxPriorityFeePerGas a max gasPrice of x6.
    const gasPriceScalingFunction = ynatm.DOUBLES;
    const retryDelay = 60000;
    const maximumGasPriceMultiple = 2 * 3;
    // Pre-London transactions require `gasPrice`, London transactions require `maxFeePerGas` and `maxPriorityFeePerGas`

<<<<<<< HEAD
    let receipt: any;
=======
    let receipt;
>>>>>>> 1a8ce57c

    // If the config contains maxPriorityFeePerGas then this is a London transaction. In this case, simply use the
    // provided config settings but double the maxFeePerGas to ensure the transaction is included, even if the base fee
    // spikes up. The difference between the realized base fee and maxFeePerGas is refunded in a London transaction.
    if (transactionConfig.maxFeePerGas && transactionConfig.maxPriorityFeePerGas) {
<<<<<<< HEAD
      if (waitForMine)
        receipt = await transaction.send({
          ...transactionConfig,
          maxFeePerGas: parseInt(transactionConfig.maxFeePerGas.toString()) * 2,
          type: "0x2",
        } as SendOptions);
      else {
        return new Promise((resolve) => {
          web3.eth
            .sendTransaction({
              to: (transaction as any)._parent._address,
              ...transactionConfig,
              type: "0x2",
              data: transaction.encodeABI(),
            } as any)
            .on("transactionHash", (hash) => {
              resolve({ receipt: { transactionHash: hash } as any, transactionConfig, returnValue: null as any });
            });
        });
      }
=======
      receipt = await transaction.send({
        ...transactionConfig,
        maxFeePerGas: parseInt(transactionConfig.maxFeePerGas.toString()) * 2,
        type: "0x2",
      } as SendOptions);
>>>>>>> 1a8ce57c

      // Else this is a legacy tx.
    } else if (transactionConfig.gasPrice) {
      const minGasPrice = transactionConfig.gasPrice;
      const maxGasPrice = maximumGasPriceMultiple * parseInt(minGasPrice.toString());

      receipt = await ynatm.send({
        sendTransactionFunction: (gasPrice: number) =>
          transaction.send({ ...transactionConfig, gasPrice: gasPrice.toString() } as any),
        minGasPrice,
        maxGasPrice,
        gasPriceScalingFunction,
        delay: retryDelay,
      });
    } else throw new Error("No gas information provided");

    // Note: cast is due to an incorrect type in the web3 declarations that assumes send returns a contract.
    return { receipt: (receipt as unknown) as TransactionReceipt, returnValue, transactionConfig };
  } catch (error) {
    error.type = "send";
    throw error;
  }
};

/**
 * Checks if an account has a pending transaction.
 * @param {*Object} web3.js object for making queries and accessing Ethereum related methods.
 * @param {*string} account account to check.
 * @return Bool true if the account has pending transaction and false if no pending transaction.
 */
export const accountHasPendingTransactions = async (web3: Web3, account: string): Promise<boolean> => {
  const [currentMindedTransactions, currentTransactionsIncludingPending] = await Promise.all([
    web3.eth.getTransactionCount(account, "latest"),
    getPendingTransactionCount(web3, account),
  ]);
  return currentTransactionsIncludingPending > currentMindedTransactions;
};

/**
 * Returns the number of pending transaction an account has. This method uses `provider.send` syntax. This undocumented
 * web3 method lets you call direct jsonrpc methods on the provider. This method differs from the web3.js getTransactionCount
 * by including mempool transactions. see https://infura.io/docs/ethereum/json-rpc/eth-getTransactionCount
 * @param {*Object} web3.js object for making queries and accessing Ethereum related methods.
 * @param {*string} account account to check.
 * @returns number representing the number of transactions, including pending.
 */
export const getPendingTransactionCount = async (web3: Web3, account: string): Promise<number> => {
  if (!web3.currentProvider || typeof web3.currentProvider === "string" || !web3.currentProvider.send)
    throw new Error("A valid provider with send method not initialized");
  const sendRpc = util.promisify(web3.currentProvider.send).bind(web3.currentProvider);

  const rpcResponse = await sendRpc({
    jsonrpc: "2.0",
    method: "eth_getTransactionCount",
    params: [account, "pending"],
    id: Math.round(Math.random() * 100000),
  });
  if (!rpcResponse || !rpcResponse.result) throw new Error("Bad RPC response");
  return web3.utils.toDecimal(rpcResponse.result);
};

/**
 * Blocking code until a specific block number is mined. Will re-fetch the current block number every 500ms. Useful when
 * using methods called on contracts directly after state changes. Max blocking time should be ~ 15 seconds.
 * @param {Object} web3 Provider from Truffle/node to connect to Ethereum network.
 * @param {number} blockerBlockNumber block execution until this block number is mined.
 */
export const blockUntilBlockMined = async (web3: Web3, blockerBlockNumber: number, delay = 500): Promise<void> => {
  // If called from tests, exit early.
  if (argv._.indexOf("test") !== -1 || argv._.filter((arg) => arg.includes("mocha")).length > 0) return;
  for (;;) {
    const currentBlockNumber = await web3.eth.getBlockNumber();
    if (currentBlockNumber >= blockerBlockNumber) break;
    await new Promise((r) => setTimeout(r, delay));
  }
};

/**
 * @notice Finds block closest to target timestamp. User can configure search based on error tolerance.
 * @param web3 Web3 network to search blocks on.
 * @param targetTimestamp Timestamp that we are finding a block for.
 * @param higherLimitMax Returned block must have timestamp less than targetTimestamp + higherLimitMax. Increasing this
 * increases error and reduces time to compute.
 * @param lowerLimitMax Returned block must have timestamp more than targetTimestamp - lowerLimitMax. Increasing this
 * increases error and reduces time to compute.
 * @param blockDelta Amount of blocks to hop when binary searching for block. Increasing this increases error
 * but significantly reduces time to compute.
 * @param averageBlockTime Decreasing average block size will decrease precision and also decrease the amount of
 * requests made in order to find the closest block. Increasing this reduces time to compute but increases requests.
 * @returns {number, number} Block height and difference between block timestamp and target timestamp
 */
export async function findBlockNumberAtTimestamp(
  web3: Web3,
  targetTimestamp: number,
  higherLimitMax = 15,
  lowerLimitMax = 15,
  blockDelta = 1,
  averageBlockTime = 13
): Promise<{ blockNumber: number; error: number }> {
  const higherLimitStamp = targetTimestamp + higherLimitMax;
  const lowerLimitStamp = targetTimestamp - lowerLimitMax;

  // get current block number
  const currentBlockNumber = await web3.eth.getBlockNumber();
  let block = await web3.eth.getBlock(currentBlockNumber);
  let blockNumber = currentBlockNumber;

  // if current block timestamp > target timestamp, set block to approximate height using `averageBlockTime`, and
  // repeat until we find a block below the target time. This loop should usually only run once, unless the
  // `averageBlockTime` is set too high.
  while (block.timestamp > targetTimestamp) {
    const decreaseBlocks = Math.floor((parseInt(block.timestamp.toString()) - targetTimestamp) / averageBlockTime);

    if (decreaseBlocks < 1) break;

    blockNumber -= decreaseBlocks;
    block = await web3.eth.getBlock(blockNumber);
  }

  if (lowerLimitStamp && block.timestamp < lowerLimitStamp) {
    while (block.timestamp < lowerLimitStamp) {
      blockNumber += blockDelta;
      block = await web3.eth.getBlock(blockNumber);
    }
  }

  // If we ended with a block higher than we can walk block by block to find the correct one.
  if (higherLimitStamp) {
    if (block.timestamp >= higherLimitStamp) {
      while (block.timestamp >= higherLimitStamp) {
        blockNumber -= 1;
        block = await web3.eth.getBlock(blockNumber);
      }
    }

    // If we ended up with a block lower than the upper limit walk block by block to make sure it's the correct one.
    if (block.timestamp < higherLimitStamp) {
      while (block.timestamp < higherLimitStamp) {
        blockNumber += 1;
        if (blockNumber > currentBlockNumber) break;
        const tempBlock = await web3.eth.getBlock(blockNumber);
        // Can't be equal or higher than upper limit as we want to find the last block before that limit.
        if (tempBlock.timestamp >= higherLimitStamp) break;

        block = tempBlock;
      }
    }
  }
  return { blockNumber: block.number, error: Math.abs(targetTimestamp - parseInt(block.timestamp.toString())) };
}<|MERGE_RESOLUTION|>--- conflicted
+++ resolved
@@ -6,11 +6,7 @@
 import type { ContractSendMethod, SendOptions } from "web3-eth-contract";
 
 type CallReturnValue = ReturnType<ContractSendMethod["call"]>;
-<<<<<<< HEAD
-interface AugmentedSendOptions {
-=======
 export interface AugmentedSendOptions {
->>>>>>> 1a8ce57c
   from: string;
   gas?: number;
   value?: number | string;
@@ -21,13 +17,6 @@
   gasPrice?: number | string;
   maxFeePerGas?: number | string;
   maxPriorityFeePerGas?: number | string;
-<<<<<<< HEAD
-}
-
-interface AugmentedWeb3 extends Web3 {
-  nonces: { [key: string]: number };
-=======
->>>>>>> 1a8ce57c
 }
 
 const argv = minimist(process.argv.slice(), {});
@@ -119,44 +108,17 @@
     const maximumGasPriceMultiple = 2 * 3;
     // Pre-London transactions require `gasPrice`, London transactions require `maxFeePerGas` and `maxPriorityFeePerGas`
 
-<<<<<<< HEAD
-    let receipt: any;
-=======
     let receipt;
->>>>>>> 1a8ce57c
 
     // If the config contains maxPriorityFeePerGas then this is a London transaction. In this case, simply use the
     // provided config settings but double the maxFeePerGas to ensure the transaction is included, even if the base fee
     // spikes up. The difference between the realized base fee and maxFeePerGas is refunded in a London transaction.
     if (transactionConfig.maxFeePerGas && transactionConfig.maxPriorityFeePerGas) {
-<<<<<<< HEAD
-      if (waitForMine)
-        receipt = await transaction.send({
-          ...transactionConfig,
-          maxFeePerGas: parseInt(transactionConfig.maxFeePerGas.toString()) * 2,
-          type: "0x2",
-        } as SendOptions);
-      else {
-        return new Promise((resolve) => {
-          web3.eth
-            .sendTransaction({
-              to: (transaction as any)._parent._address,
-              ...transactionConfig,
-              type: "0x2",
-              data: transaction.encodeABI(),
-            } as any)
-            .on("transactionHash", (hash) => {
-              resolve({ receipt: { transactionHash: hash } as any, transactionConfig, returnValue: null as any });
-            });
-        });
-      }
-=======
       receipt = await transaction.send({
         ...transactionConfig,
         maxFeePerGas: parseInt(transactionConfig.maxFeePerGas.toString()) * 2,
         type: "0x2",
       } as SendOptions);
->>>>>>> 1a8ce57c
 
       // Else this is a legacy tx.
     } else if (transactionConfig.gasPrice) {

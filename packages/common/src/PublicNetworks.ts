// Note: `BRIDGE_CHAIN_ID` is the `chainID` used in Bridge contract enabling cross-EVM communication. The Bridge contract
// stores chainId as a uint8, whose max value is 2^8-1=255. By default, the chainId will simply return the same
// ID as the network (i.e. Rinkeby will return 4 as the chainId), but some networks with chainID's > 255 need to
// override the default behavior because their network ID is too high.
const BRIDGE_CHAIN_ID = { 1337: 253, 80001: 254, 31337: 255 };

type ModifiedBridgeId = keyof typeof BRIDGE_CHAIN_ID;

function isModifedChainId(netId: number): netId is ModifiedBridgeId {
  return netId in BRIDGE_CHAIN_ID;
}

export const getBridgeChainId = (netId: number): number => {
  return isModifedChainId(netId) ? BRIDGE_CHAIN_ID[netId] : netId;
};

interface PublicNetworksType {
  [networkId: number]: {
    name: string;
    ethFaucet?: null | string;
    etherscan: string;
    daiAddress?: string;
    wethAddress?: string;
    customTruffleConfig?: {
      confirmations: number;
      timeoutBlocks: number;
    };
  };
}

export const PublicNetworks: PublicNetworksType = {
  1: {
    name: "mainnet",
    etherscan: "https://etherscan.io",
    daiAddress: "0x6B175474E89094C44Da98b954EedeAC495271d0F",
    wethAddress: "0xC02aaA39b223FE8D0A0e5C4F27eAD9083C756Cc2",
  },
  3: {
    name: "ropsten",
    ethFaucet: "https://faucet.metamask.io",
    etherscan: "https://ropsten.etherscan.io",
    daiAddress: "0xB5E5D0F8C0cbA267CD3D7035d6AdC8eBA7Df7Cdd",
    wethAddress: "0xc778417E063141139Fce010982780140Aa0cD5Ab",
  },
  4: {
    name: "rinkeby",
    ethFaucet: "https://faucet.rinkeby.io",
    etherscan: "https://rinkeby.etherscan.io",
    daiAddress: "0x5592EC0cfb4dbc12D3aB100b257153436a1f0FEa",
    wethAddress: "0xc778417E063141139Fce010982780140Aa0cD5Ab",
  },
  5: { name: "goerli", etherscan: "https://goerli.etherscan.io" },
  10: { name: "optimism", etherscan: "https://optimistic.etherscan.io" },
  42: {
    name: "kovan",
    ethFaucet: "https://faucet.kovan.network",
    etherscan: "https://kovan.etherscan.io",
    daiAddress: "0xbF7A7169562078c96f0eC1A8aFD6aE50f12e5A99",
    wethAddress: "0xd0A1E359811322d97991E03f863a0C30C2cF029C",
  },
  69: { name: "optimism-kovan", etherscan: "https://kovan-optimistic.etherscan.io" },
  82: { name: "meter", etherscan: "https://scan.meter.io" },
  100: { name: "xdai", etherscan: "https://blockscout.com/xdai/mainnet" },
  137: {
    name: "polygon-matic",
    etherscan: "https://polygonscan.com",
    customTruffleConfig: { confirmations: 2, timeoutBlocks: 200 },
  },
<<<<<<< HEAD
  280: { name: "zksync-goerli", etherscan: "https://goerli.explorer.zksync.io" },
  288: { name: "boba", etherscan: "https://blockexplorer.boba.network" },
  324: { name: "zksync", etherscan: "https://explorer.zksync.io" },
  416: { name: "sx", etherscan: "https://explorer.sx.technology" },
=======
  280: { name: "zksync-goerli", etherscan: "https://goerli.explorer.zksync.io/" },
  288: { name: "boba", etherscan: "https://blockexplorer.boba.network/" },
  324: { name: "zksync", etherscan: "https://explorer.zksync.io/" },
  416: { name: "sx", etherscan: "https://explorer.sx.technology/" },
>>>>>>> 937dc6dc
  9001: { name: "evmos", etherscan: "https://evm.evmos.org" },
  80001: {
    name: "polygon-mumbai",
    etherscan: "https://mumbai.polygonscan.com",
    customTruffleConfig: { confirmations: 2, timeoutBlocks: 200 },
  },
<<<<<<< HEAD
  42161: { name: "arbitrum", etherscan: "https://arbiscan.io" },
  43114: { name: "avalanche", etherscan: "https://snowtrace.io" },
  8453: { name: "base", etherscan: "https://goerli.basescan.org" },
  84531: { name: "base-goerli", etherscan: "https://goerli.basescan.org" },
  421611: { name: "arbitrum-rinkeby", etherscan: "https://testnet.arbiscan.io" },
  421613: { name: "arbitrum-goerli", etherscan: "https://goerli.arbiscan.io" },
  11155111: { name: "sepolia", etherscan: "https://sepolia.etherscan.io" },
=======
  42161: { name: "arbitrum", etherscan: "https://arbiscan.io/" },
  43114: { name: "avalanche", etherscan: "https://snowtrace.io/" },
  8453: { name: "base", etherscan: "https://basescan.org/" },
  84531: { name: "base-goerli", etherscan: "https://goerli.basescan.org/" },
  421611: { name: "arbitrum-rinkeby", etherscan: "https://testnet.arbiscan.io/" },
  421613: { name: "arbitrum-goerli", etherscan: "https://goerli.arbiscan.io/" },
  11155111: { name: "sepolia", etherscan: "https://sepolia.etherscan.io/" },
>>>>>>> 937dc6dc
};

export function isPublicNetwork(name: string): boolean {
  return Object.values(PublicNetworks).some((network) => name.startsWith(network.name));
}<|MERGE_RESOLUTION|>--- conflicted
+++ resolved
@@ -66,40 +66,23 @@
     etherscan: "https://polygonscan.com",
     customTruffleConfig: { confirmations: 2, timeoutBlocks: 200 },
   },
-<<<<<<< HEAD
   280: { name: "zksync-goerli", etherscan: "https://goerli.explorer.zksync.io" },
   288: { name: "boba", etherscan: "https://blockexplorer.boba.network" },
   324: { name: "zksync", etherscan: "https://explorer.zksync.io" },
   416: { name: "sx", etherscan: "https://explorer.sx.technology" },
-=======
-  280: { name: "zksync-goerli", etherscan: "https://goerli.explorer.zksync.io/" },
-  288: { name: "boba", etherscan: "https://blockexplorer.boba.network/" },
-  324: { name: "zksync", etherscan: "https://explorer.zksync.io/" },
-  416: { name: "sx", etherscan: "https://explorer.sx.technology/" },
->>>>>>> 937dc6dc
   9001: { name: "evmos", etherscan: "https://evm.evmos.org" },
   80001: {
     name: "polygon-mumbai",
     etherscan: "https://mumbai.polygonscan.com",
     customTruffleConfig: { confirmations: 2, timeoutBlocks: 200 },
   },
-<<<<<<< HEAD
   42161: { name: "arbitrum", etherscan: "https://arbiscan.io" },
   43114: { name: "avalanche", etherscan: "https://snowtrace.io" },
-  8453: { name: "base", etherscan: "https://goerli.basescan.org" },
+  8453: { name: "base", etherscan: "https://basescan.org" },
   84531: { name: "base-goerli", etherscan: "https://goerli.basescan.org" },
   421611: { name: "arbitrum-rinkeby", etherscan: "https://testnet.arbiscan.io" },
   421613: { name: "arbitrum-goerli", etherscan: "https://goerli.arbiscan.io" },
   11155111: { name: "sepolia", etherscan: "https://sepolia.etherscan.io" },
-=======
-  42161: { name: "arbitrum", etherscan: "https://arbiscan.io/" },
-  43114: { name: "avalanche", etherscan: "https://snowtrace.io/" },
-  8453: { name: "base", etherscan: "https://basescan.org/" },
-  84531: { name: "base-goerli", etherscan: "https://goerli.basescan.org/" },
-  421611: { name: "arbitrum-rinkeby", etherscan: "https://testnet.arbiscan.io/" },
-  421613: { name: "arbitrum-goerli", etherscan: "https://goerli.arbiscan.io/" },
-  11155111: { name: "sepolia", etherscan: "https://sepolia.etherscan.io/" },
->>>>>>> 937dc6dc
 };
 
 export function isPublicNetwork(name: string): boolean {

{
  "version": "0.12.3",
  "license": "MIT",
  "name": "@uma/sdk",
  "author": "David Adams",
  "main": "dist/node/index.js",
  "module": "dist/web/index.js",
  "typings": "dist/types/index.d.ts",
  "files": [
    "dist",
    "src"
  ],
  "engines": {
    "node": ">=14"
  },
  "scripts": {
    "start": "tsdx watch",
    "build": "node ./build.js",
    "build:web": "ENV_TYPE=web tsdx build --target web --format esm --name index",
    "build:node": "tsdx build --target node --format cjs --name index",
    "test": "tsdx test",
    "test:e2e": "tsdx test --config jest-e2e-config.json",
    "test:watch": "tsdx test --watch",
    "eslint": "eslint './src/**/*.ts'",
    "prettier": "prettier './**/*.md' './src/**/*.ts'",
    "lint": "yarn prettier --write && yarn eslint --fix",
    "prepare": "yarn build",
    "size": "size-limit",
    "analyze": "size-limit --why"
  },
  "size-limit": [
    {
      "path": "dist/web/index.js",
      "limit": "500 KB"
    }
  ],
  "dependencies": {
    "@google-cloud/datastore": "^6.6.0",
    "@types/lodash-es": "^4.17.5",
    "@uma/contracts-frontend": "^0.1.11",
    "@uma/contracts-node": "^0.1.11",
    "axios": "^0.21.4",
    "bn.js": "^4.11.9",
    "decimal.js": "^10.3.1",
    "highland": "^2.13.5",
    "lodash-es": "^4.17.21",
<<<<<<< HEAD
    "web3": "^1.6.0",
    "lodash": "^4.17.21"
=======
    "web3": "^1.6.0"
>>>>>>> 1a8ce57c
  },
  "peerDependencies": {
    "ethers": "^5.4.2"
  },
  "devDependencies": {
    "@rollup/plugin-replace": "^3.0.0",
    "@size-limit/preset-small-lib": "^4.10.2",
    "@types/bn.js": "^5.1.0",
    "@types/dotenv": "^8.2.0",
    "@types/highland": "^2.12.13",
    "dotenv": "^10.0.0",
    "size-limit": "^4.10.2",
    "tsdx": "^0.14.1",
    "tslib": "^2.2.0"
  },
  "publishConfig": {
    "registry": "https://registry.npmjs.com/",
    "access": "public"
  }
}<|MERGE_RESOLUTION|>--- conflicted
+++ resolved
@@ -44,12 +44,7 @@
     "decimal.js": "^10.3.1",
     "highland": "^2.13.5",
     "lodash-es": "^4.17.21",
-<<<<<<< HEAD
-    "web3": "^1.6.0",
-    "lodash": "^4.17.21"
-=======
     "web3": "^1.6.0"
->>>>>>> 1a8ce57c
   },
   "peerDependencies": {
     "ethers": "^5.4.2"

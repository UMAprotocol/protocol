// these gas costs are estimations, its possible to provide better estimations yourself when invoking getGasFees.
export const SLOW_ETH_GAS = 243177;
export const SLOW_ERC_GAS = 250939;
export const SLOW_UMA_GAS = 273955;

// fast costs are slightly higher and include the slow cost
export const FAST_ETH_GAS = 273519;
export const FAST_ERC_GAS = 281242;
export const FAST_UMA_GAS = 305572;

<<<<<<< HEAD
export const SPEED_UP_ETH_GAS = 195288;
export const SPEED_UP_ERC_GAS = 203011;
export const SPEED_UP_UMA_GAS = 227341;

export const RATE_MODELS = {
=======
export interface RateModel {
  UBar: string; // denote the utilization kink along the rate model where the slope of the interest rate model changes.
  R0: string; // is the interest rate charged at 0 utilization
  R1: string; // R_0+R_1 is the interest rate charged at UBar
  R2: string; // R_0+R_1+R_2 is the interest rate charged at 100% utilization
}

export const RATE_MODELS: Record<string, RateModel> = {
>>>>>>> 0796f8b0
  "0xC02aaA39b223FE8D0A0e5C4F27eAD9083C756Cc2": {
    UBar: "650000000000000000",
    R0: "0",
    R1: "80000000000000000",
    R2: "1000000000000000000",
  },
  "0xA0b86991c6218b36c1d19D4a2e9Eb0cE3606eB48": {
    UBar: "800000000000000000",
    R0: "0",
    R1: "40000000000000000",
    R2: "600000000000000000",
  },
  "0x04fa0d235c4abf4bcf4787af4cf447de572ef828": {
    UBar: "500000000000000000",
    R0: "0",
    R1: "50000000000000000",
    R2: "2000000000000000000",
  },
  "0x3472A5A71965499acd81997a54BBA8D852C6E53d": {
    UBar: "500000000000000000",
    R0: "25000000000000000",
    R1: "25000000000000000",
    R2: "2000000000000000000",
  },
};

export const SECONDS_PER_YEAR = 31557600; // based on 365.25 days per year
export const DEFAULT_BLOCK_DELTA = 10; // look exchange rate up based on 10 block difference by default<|MERGE_RESOLUTION|>--- conflicted
+++ resolved
@@ -8,13 +8,10 @@
 export const FAST_ERC_GAS = 281242;
 export const FAST_UMA_GAS = 305572;
 
-<<<<<<< HEAD
 export const SPEED_UP_ETH_GAS = 195288;
 export const SPEED_UP_ERC_GAS = 203011;
 export const SPEED_UP_UMA_GAS = 227341;
 
-export const RATE_MODELS = {
-=======
 export interface RateModel {
   UBar: string; // denote the utilization kink along the rate model where the slope of the interest rate model changes.
   R0: string; // is the interest rate charged at 0 utilization
@@ -23,7 +20,6 @@
 }
 
 export const RATE_MODELS: Record<string, RateModel> = {
->>>>>>> 0796f8b0
   "0xC02aaA39b223FE8D0A0e5C4F27eAD9083C756Cc2": {
     UBar: "650000000000000000",
     R0: "0",

// This script verify that the upgrade was executed correctly.
// It can be run against a mainnet fork by spinning a node in a separate terminal with:
// HARDHAT_CHAIN_ID=1 yarn hardhat node --fork https://mainnet.infura.io/v3/<YOUR-INFURA-KEY> --port 9545 --no-deploy
// and then running this script with:
// VOTING_V2_ADDRESS=<VOTING-V2-ADDRESS> \
// GOVERNOR_V2_ADDRESS=<GOVERNOR-V2-ADDRESS> \
// PROPOSER_V2_ADDRESS=<PROPOSER-V2-ADDRESS> \
// EMERGENCY_PROPOSER_ADDRESS=<EMERGENCY-PROPOSER-ADDRESS> \
// EMERGENCY_EXECUTOR=<EMERGENCY-EXECUTOR-ADDRESS> \
// PROPOSER_ADDRESS=<OPTIONAL-PROPOSER-ADDRESS> \
// GOVERNOR_ADDRESS=<OPTIONAL-GOVERNOR-ADDRESS> \
// VOTING_ADDRESS=<OPTONAL-VOTING-ADDRESS>\
// yarn hardhat run ./src/upgrade-tests/voting2/2_Verify.ts --network localhost

const hre = require("hardhat");
const assert = require("assert").strict;

import {
  EmergencyProposerEthers,
  FinderEthers,
  getAbi,
  GovernorEthers,
  ProposerEthers,
  RegistryEthers,
  VotingEthers,
  VotingV2Ethers,
  VotingTokenEthers,
} from "@uma/contracts-node";

import { getContractInstance } from "../../utils/contracts";
import {
  checkEnvVariables,
  EMERGENCY_EXECUTOR,
  EMERGENCY_PROPOSAL,
  formatIndentation,
  getMultiRoleContracts,
  getOwnableContracts,
<<<<<<< HEAD
  isContractInstance,
=======
  isGovernorV2Instance,
>>>>>>> 2178eedb
  NEW_CONTRACTS,
  OLD_CONTRACTS,
  TEST_DOWNGRADE,
} from "./migrationUtils";
const { interfaceName } = require("@uma/common");

const multiRoleABI = getAbi("MultiRole");
const ownableABI = getAbi("Ownable");

async function main() {
  const networkId = Number(await hre.getChainId());
  const provider = hre.ethers.provider;

  const ownableContractsToMigrate = await getOwnableContracts(networkId);
  const multiRoleContractsToMigrate = await getMultiRoleContracts(networkId);

  checkEnvVariables();

  const finder = await getContractInstance<FinderEthers>("Finder");
  const registry = await getContractInstance<RegistryEthers>("Registry");
  const votingToken = await getContractInstance<VotingTokenEthers>("VotingToken");

  const governor = await getContractInstance<GovernorEthers>("Governor", process.env[OLD_CONTRACTS.governor]);
  const oldVoting = await getContractInstance<VotingEthers>("Voting", process.env[OLD_CONTRACTS.voting]);
  const proposer = await getContractInstance<ProposerEthers>("Proposer", process.env[OLD_CONTRACTS.proposer]);

  const votingV2 = await getContractInstance<VotingV2Ethers>("VotingV2", process.env[NEW_CONTRACTS.voting]);
  const proposerV2 = await getContractInstance<ProposerEthers>("Proposer", process.env[NEW_CONTRACTS.proposer]);
  const governorV2 = await getContractInstance<GovernorEthers>("Governor", process.env[NEW_CONTRACTS.governor]);

  console.log(" 1. Validating finder registration of new voting contract addresses...");
  assert.equal(
    (await finder.getImplementationAddress(hre.ethers.utils.formatBytes32String(interfaceName.Oracle))).toLowerCase(),
    votingV2.address.toLowerCase()
  );
  console.log("✅ Voting registered interfaces match!");

  console.log(" 2. Validating deployed contracts are owned by governor...");
  assert.equal((await votingV2.owner()).toLowerCase(), governorV2.address.toLowerCase());
  console.log("✅ New Voting correctly transferred ownership!");

  // Verify Ownable contracts
  for (const ownableContract of Object.entries(ownableContractsToMigrate)) {
    const contractAddress = ownableContract[1];
    const contractName = ownableContract[0];
    const ownable = new hre.ethers.Contract(contractAddress, ownableABI, provider);
    assert.equal((await ownable.owner()).toLowerCase(), governorV2.address.toLowerCase());
    console.log(`✅ ${contractName} correctly transferred ownership!`);
  }

  console.log(" 3. Validating deployed contracts multirole owner is set to governor v2...");
  assert.equal((await governor.getMember(0)).toLowerCase(), governorV2.address.toLowerCase());
  console.log("✅ Old governor owner role correctly set!");

  assert.equal((await governorV2.getMember(0)).toLowerCase(), governorV2.address.toLowerCase());
  console.log("✅ New governor owner role correctly set!");

  // Verify MultiRole contracts
  for (const multiRoleContract of Object.entries(multiRoleContractsToMigrate)) {
    const contractAddress = multiRoleContract[1];
    const contractName = multiRoleContract[0];
    const multirole = new hre.ethers.Contract(contractAddress, multiRoleABI, provider);
    assert.equal((await multirole.getMember(0)).toLowerCase(), governorV2.address.toLowerCase());
    console.log(`✅ ${contractName} owner role correctly set!`);
  }

  console.log(" 4. Old voting is validated and migrated to the correct address.");
  assert.equal((await oldVoting.migratedAddress()).toLowerCase(), votingV2.address.toLowerCase());
  console.log("✅ Voting has been successfully migrated!");

  console.log(" 5. Validating old voting contract and finder is owned by governor v2...");
  assert.equal(await oldVoting.owner(), governorV2.address);
  assert.equal(await finder.owner(), governorV2.address);
  console.log("✅ Old Voting & finder correctly transferred ownership back to governor v2!");

  console.log(" 6. Governor v2 is the owner of the voting token...");
  assert.equal((await votingToken.getMember(0)).toLowerCase(), governorV2.address.toLowerCase());
  console.log("✅ Voting token owner role correctly set!");

  console.log(" 7. Governor v2 is the owner of proposer...");
  assert.equal((await proposer.owner()).toLowerCase(), governorV2.address.toLowerCase());
  console.log("✅ Proposer owner role correctly set!");

  console.log(" 8. Governor v2 is the owner of proposer v2...");
  assert.equal((await proposerV2.owner()).toLowerCase(), governorV2.address.toLowerCase());
  console.log("✅ Proposer v2 owner role correctly set!");

  console.log(" 9. Governor v2 is registered in the registry...");
  assert(await registry.isContractRegistered(governorV2.address));
  console.log("✅ Governor v2 registered in registry!");

  console.log(" 10. Proposer v2 is registered in the regstry...");
  assert(await registry.isContractRegistered(proposerV2.address));
  console.log("✅ Proposer v2 registered in registry!");

  console.log(" 11. Governor v2 received all the voting tokens from Governor...");
  assert((await votingToken.balanceOf(governorV2.address)).gt(hre.web3.utils.toWei("30000000", "ether")));
  assert((await votingToken.balanceOf(governor.address)).eq(0));
  console.log("✅ Governor v2 received all the voting tokens from Governor!");

<<<<<<< HEAD
  console.log(" 12. Proposer v2 holds proposer role at Governor v2...");
  assert.equal((await governorV2.getMember(1)).toLowerCase(), proposerV2.address.toLowerCase());
  console.log("✅ New governor proposer role correctly set!");

  console.log(" 13. New voting holds minter role on the voting token contract...");
  assert(await votingToken.holdsRole(1, votingV2.address));
  console.log("✅ New voting holds minter role on the voting token contract!");

  const isVotingV2 = await isContractInstance(votingV2.address, "stake(uint256)");
  if (isVotingV2) {
    console.log(" 14. New voting keeps track of old voting contract...");
    assert.equal((await votingV2.previousVotingContract()).toLowerCase(), oldVoting.address.toLowerCase());
    console.log("✅ New voting keeps track of old voting contract!");
=======
  if (await isGovernorV2Instance(governorV2.address)) {
    const emergencyProposerAddress = process.env["EMERGENCY_PROPOSER_ADDRESS"];
    const emergencyProposer = await getContractInstance<EmergencyProposerEthers>(
      "EmergencyProposer",
      emergencyProposerAddress
    );
    if (!emergencyProposerAddress) throw new Error("Missing EMERGENCY_PROPOSER_ADDRESS env variable");
    console.log(" 11. Governor v2 is the owner of the EmergencyProposer...");
    assert.equal((await emergencyProposer.owner()).toLowerCase(), governorV2.address.toLowerCase());
    console.log("✅ EmergencyProposer owner role correctly set!");

    console.log(" 12. EmergencyProposer executor is set correctly...");
    assert.equal((await emergencyProposer.executor()).toLowerCase(), process.env[EMERGENCY_EXECUTOR]?.toLowerCase());
    console.log("✅ EmergencyProposer executor role correctly set!");

    console.log(" 13. EmergencyProposer has the emergency proposer role in GovernorV2 ...");
    assert.equal((await governorV2.getMember(2)).toLowerCase(), emergencyProposer.address.toLowerCase());
    console.log("✅ EmergencyProposer has the emergency proposer role in GovernorV2!");
>>>>>>> 2178eedb
  }

  console.log("\n✅ Verified! The upgrade process ends here.");

  console.log(
    "\n❓ OPTIONAL: Propose the downgrade to the previous governor, voting and proposer contracts by running the following command:"
  );
  console.log(
    "⚠️  This downgrade command is intended for testing purposes and should only be used against a fork or testnet. ⚠️"
  );
  console.log(
    formatIndentation(
      `
  ${TEST_DOWNGRADE}=1 \\
  ${EMERGENCY_PROPOSAL}=1 \\
  ${OLD_CONTRACTS.voting}=${votingV2.address} \\
  ${NEW_CONTRACTS.voting}=${oldVoting.address} \\
  ${OLD_CONTRACTS.governor}=${governorV2.address} \\
  ${NEW_CONTRACTS.governor}=${governor.address} \\
  ${OLD_CONTRACTS.proposer}=${proposerV2.address} \\
  ${NEW_CONTRACTS.proposer}=${proposer.address} \\
  ${NEW_CONTRACTS.emergencyProposer}=${process.env[NEW_CONTRACTS.emergencyProposer]} \\
  ${EMERGENCY_EXECUTOR}=${process.env[EMERGENCY_EXECUTOR]} \\
  yarn hardhat run ./src/upgrade-tests/voting2/1_Propose.ts --network ${hre.network.name}
  
  Note: Remove ${EMERGENCY_PROPOSAL}=1 if you want to propose the downgrade from the normal proposer contract.
  `
    )
  );
}

main().then(
  () => {
    process.exit(0);
  },
  (err) => {
    console.error(err);
    process.exit(1);
  }
);<|MERGE_RESOLUTION|>--- conflicted
+++ resolved
@@ -35,11 +35,8 @@
   formatIndentation,
   getMultiRoleContracts,
   getOwnableContracts,
-<<<<<<< HEAD
-  isContractInstance,
-=======
   isGovernorV2Instance,
->>>>>>> 2178eedb
+  isVotingV2Instance,
   NEW_CONTRACTS,
   OLD_CONTRACTS,
   TEST_DOWNGRADE,
@@ -140,7 +137,6 @@
   assert((await votingToken.balanceOf(governor.address)).eq(0));
   console.log("✅ Governor v2 received all the voting tokens from Governor!");
 
-<<<<<<< HEAD
   console.log(" 12. Proposer v2 holds proposer role at Governor v2...");
   assert.equal((await governorV2.getMember(1)).toLowerCase(), proposerV2.address.toLowerCase());
   console.log("✅ New governor proposer role correctly set!");
@@ -149,12 +145,6 @@
   assert(await votingToken.holdsRole(1, votingV2.address));
   console.log("✅ New voting holds minter role on the voting token contract!");
 
-  const isVotingV2 = await isContractInstance(votingV2.address, "stake(uint256)");
-  if (isVotingV2) {
-    console.log(" 14. New voting keeps track of old voting contract...");
-    assert.equal((await votingV2.previousVotingContract()).toLowerCase(), oldVoting.address.toLowerCase());
-    console.log("✅ New voting keeps track of old voting contract!");
-=======
   if (await isGovernorV2Instance(governorV2.address)) {
     const emergencyProposerAddress = process.env["EMERGENCY_PROPOSER_ADDRESS"];
     const emergencyProposer = await getContractInstance<EmergencyProposerEthers>(
@@ -162,18 +152,22 @@
       emergencyProposerAddress
     );
     if (!emergencyProposerAddress) throw new Error("Missing EMERGENCY_PROPOSER_ADDRESS env variable");
-    console.log(" 11. Governor v2 is the owner of the EmergencyProposer...");
+    assert(await isVotingV2Instance(votingV2.address), "New voting should be V2 if Governor is V2 instance");
+    console.log(" 14. Governor v2 is the owner of the EmergencyProposer...");
     assert.equal((await emergencyProposer.owner()).toLowerCase(), governorV2.address.toLowerCase());
     console.log("✅ EmergencyProposer owner role correctly set!");
 
-    console.log(" 12. EmergencyProposer executor is set correctly...");
+    console.log(" 15. EmergencyProposer executor is set correctly...");
     assert.equal((await emergencyProposer.executor()).toLowerCase(), process.env[EMERGENCY_EXECUTOR]?.toLowerCase());
     console.log("✅ EmergencyProposer executor role correctly set!");
 
-    console.log(" 13. EmergencyProposer has the emergency proposer role in GovernorV2 ...");
+    console.log(" 16. EmergencyProposer has the emergency proposer role in GovernorV2 ...");
     assert.equal((await governorV2.getMember(2)).toLowerCase(), emergencyProposer.address.toLowerCase());
     console.log("✅ EmergencyProposer has the emergency proposer role in GovernorV2!");
->>>>>>> 2178eedb
+
+    console.log(" 17. New voting keeps track of old voting contract...");
+    assert.equal((await votingV2.previousVotingContract()).toLowerCase(), oldVoting.address.toLowerCase());
+    console.log("✅ New voting keeps track of old voting contract!");
   }
 
   console.log("\n✅ Verified! The upgrade process ends here.");

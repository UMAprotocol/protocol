--- conflicted
+++ resolved
@@ -8,16 +8,6 @@
   await ethers.provider.send("evm_mine", []);
 };
 
-<<<<<<< HEAD
-export const getChainIdByUrl = async (jsonRpcUrl: string): Promise<number> => {
-  const provider = new ethers.providers.JsonRpcProvider(jsonRpcUrl);
-  return (await provider.getNetwork()).chainId;
-};
-
-export const getLatestBlockNumberByUrl = async (jsonRpcUrl: string): Promise<number> => {
-  const provider = new ethers.providers.JsonRpcProvider(jsonRpcUrl);
-  return await provider.getBlockNumber();
-=======
 export const takeSnapshot = async (): Promise<string> => {
   const snapshot = await ethers.provider.send("evm_snapshot", []);
   return snapshot;
@@ -41,5 +31,14 @@
 
 export const bigNumberAbsDiff = (a: BigNumber, b: BigNumber): BigNumber => {
   return a.gt(b) ? a.sub(b) : b.sub(a);
->>>>>>> 278d12c6
+};
+
+export const getChainIdByUrl = async (jsonRpcUrl: string): Promise<number> => {
+  const provider = new ethers.providers.JsonRpcProvider(jsonRpcUrl);
+  return (await provider.getNetwork()).chainId;
+};
+
+export const getLatestBlockNumberByUrl = async (jsonRpcUrl: string): Promise<number> => {
+  const provider = new ethers.providers.JsonRpcProvider(jsonRpcUrl);
+  return await provider.getBlockNumber();
 };
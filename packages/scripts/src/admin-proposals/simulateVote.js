--- conflicted
+++ resolved
@@ -30,15 +30,8 @@
   default: { skipExecute: false },
 });
 
-<<<<<<< HEAD
 async function simulateVote() {
-  // Set up provider so that we can sign from special wallets. This script is designed to only run against local mainnet
-  // forks.
-  const { netId, web3 } = await _setupWeb3();
-=======
-async function run() {
   const web3 = getWeb3ByChainId(1);
->>>>>>> 58c7ec6f
   const accounts = await web3.eth.getAccounts();
 
   // Initialize Eth contracts by grabbing deployed addresses from networks/1.json file.

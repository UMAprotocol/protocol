// Description:
// - Simulate voting affirmatively on any pending Admin Proposals
const hre = require("hardhat");
import { computeVoteHashAncillary, getRandomSignedInt } from "@uma/common";
import { GovernorV2Ethers, VotingTokenEthers, VotingV2Ethers } from "@uma/contracts-node";
import { BigNumberish, BytesLike, Signer } from "ethers";
import { REQUIRED_SIGNER_ADDRESSES, SECONDS_PER_DAY, YES_VOTE } from "../utils/constants";
import { getContractInstance } from "../utils/contracts";
import { increaseEvmTime } from "../utils/utils";
import { getUniqueVoters } from "../utils/votingv2-utils";

const { ethers } = hre;
const FOUNDATION_WALLET = REQUIRED_SIGNER_ADDRESSES.foundation;

interface VoteRequest {
  identifier: BytesLike;
  time: BigNumberish;
  salt: BigNumberish;
  ancillaryData: BytesLike;
  price: BigNumberish;
  voteHash: BytesLike;
}

require("dotenv").config();
const assert = require("assert").strict;

// Run:
// - This script should be run after any Admin proposal UMIP script against a local Mainnet fork. It allows the tester
//   to simulate what would happen if the proposal were to pass and to verify that contract state changes as expected.
// - Vote Simulate:
// NODE_URL_1=http://localhost:9545 node ./packages/scripts/src/admin-proposals/simulateVoteV2.ts --network localhost
// VOTING_V2_ADDRESS=<VOTING-V2-ADDRESS> \
// GOVERNOR_V2_ADDRESS=<GOVERNOR-V2-ADDRESS> \
// EXECUTOR_ADDRESS=<EXECUTOR-ADDRESS> \  Optional. If not provided, the first signer will be used.
<<<<<<< HEAD
// REAL_VOTERS=1 \  Optional. If 1, then the script simulate vote from real stakers. Default is 0.
=======
// SKIP_EXECUTE=1 \  Optional. If 1, then the script will not execute the proposal. Default is 0.
>>>>>>> 997ecc91
// NODE_URL_1=http://127.0.0.1:9545/ \
// yarn hardhat run ./src/admin-proposals/simulateVoteV2.ts --network localhost

async function simulateVoteV2() {
  const foundationSigner = await ethers.getSigner(FOUNDATION_WALLET);

  const governorV2Address = process.env["GOVERNOR_V2_ADDRESS"];
  const votingV2Address = process.env["VOTING_V2_ADDRESS"];
  const executor = process.env["EXECUTOR_ADDRESS"];
  let executorSigner;
  if (executor) {
    await hre.network.provider.request({ method: "hardhat_impersonateAccount", params: [executor] });
    executorSigner = (await hre.ethers.getSigner(executor)) as Signer;
  } else {
    executorSigner = (await hre.ethers.getSigners())[0];
  }
<<<<<<< HEAD
  const realVoters = process.env["REAL_VOTERS"] === "1" ? true : false;
=======
  const skipExecute = process.env["SKIP_EXECUTE"] === "1" ? true : false;
>>>>>>> 997ecc91

  const governorV2 = await getContractInstance<GovernorV2Ethers>("GovernorV2", governorV2Address);
  const votingV2 = await getContractInstance<VotingV2Ethers>("VotingV2", votingV2Address);
  const votingToken = await getContractInstance<VotingTokenEthers>("VotingToken");

  // Stake foundation balance if not using real voters.
  if (!realVoters) {
    const foundationBalance = await votingToken.balanceOf(FOUNDATION_WALLET);
    if (foundationBalance.gt(0)) {
      await votingToken.connect(foundationSigner).approve(votingV2.address, foundationBalance);
      await votingV2.connect(foundationSigner).stake(foundationBalance);
    }
  }

  console.group("\n🗳 Simulating Admin Proposal Vote");
  const numProposals = Number(await governorV2.numProposals());
  assert(numProposals >= 1, "Must be at least 1 pending proposal");

  // Fetch current voting round statistics to determine how much time to advance the EVM forward.
  async function _getAndDisplayVotingRoundStats() {
    const numProposals = Number(await governorV2.numProposals());
    assert(numProposals >= 1, "Must be at least 1 pending proposal");
    const pendingRequests = await votingV2.callStatic.getPendingRequests();
    const currentTime = Number(await votingV2.getCurrentTime());
    const votingPhase = Number(await votingV2.getVotePhase());
    const roundId = Number(await votingV2.getCurrentRoundId());
    console.group(`\n[Round #${roundId}] Voting round stats`);
    console.log(`- Current time: ${currentTime}`);
    console.log(`- Active Admin price requests: ${pendingRequests.length}`);
    console.log(`- Voting phase: ${votingPhase}`);
    console.groupEnd();

    return { currentTime, votingPhase, pendingRequests, roundId };
  }
  console.group("\nCurrent Voting phase stats");
  let votingStats = await _getAndDisplayVotingRoundStats();
  console.groupEnd();

  console.group("\n⏱ Advancing voting phase to next commit phase (i.e. advancing to next voting round)");
  // - If the DVM is currently in the commit phase (0) then we need to advance into the next round by advancing
  // forward by 2 days. Else if we are in the reveal phase (1) then we need to advance into the next round by
  // advancing by one day to take us into the next round.
  if (votingStats.votingPhase === 0) {
    await increaseEvmTime(SECONDS_PER_DAY * 2);
  } else {
    await increaseEvmTime(SECONDS_PER_DAY);
  }
  votingStats = await _getAndDisplayVotingRoundStats();
  console.groupEnd();
  assert(votingStats.pendingRequests.length >= 1, "Must be at least 1 pending admin price request to vote on");

  const voterRequests: { [key: string]: VoteRequest[] } = {};
  if (realVoters) {
    // Fetch all voters.
    const uniqueVoters = await getUniqueVoters(votingV2);
    for (const voter of uniqueVoters) {
      voterRequests[voter] = [];
    }
  } else {
    // If not using real voters, then vote from the foundation wallet.
    voterRequests[FOUNDATION_WALLET] = [];
  }
  // Set voter balances to 10 ETH for covering gas costs
  for (const voter in voterRequests) {
    await hre.network.provider.send("hardhat_setBalance", [voter, hre.ethers.utils.parseEther("10.0").toHexString()]);
  }

  // Vote affirmatively from voters.
  console.group("\n🏗 Constructing vote hashes");
  for (const voter in voterRequests) {
    for (let i = 0; i < votingStats.pendingRequests.length; i++) {
      const request = votingStats.pendingRequests[i];
      const identifier = request.identifier.toString();
      const time = request.time.toString();
      const price = ethers.utils.parseEther(YES_VOTE);

      const salt = getRandomSignedInt();
      // Main net DVM uses the commit reveal scheme of hashed concatenation of price and salt
      const voteHashData = {
        price,
        salt: salt.toString(),
        account: voter,
        time,
        roundId: votingStats.roundId,
        identifier,
      };
      if (!realVoters) console.table(voteHashData);

      const voteHash = computeVoteHashAncillary({
        price,
        salt,
        account: voter,
        time,
        roundId: votingStats.roundId,
        identifier,
        ancillaryData: request.ancillaryData,
      });
      voterRequests[voter].push({
        identifier,
        salt: salt.toString(),
        time,
        price,
        voteHash,
        ancillaryData: request.ancillaryData,
      });
    }
  }
  const requestsToVoteOn = voterRequests[Object.keys(voterRequests)[0]];
  console.groupEnd();
  console.group(`\n📝  Commit ${requestsToVoteOn.length} Admin requests`);
  for (const voter in voterRequests) {
    const impersonatedSigner = await ethers.getImpersonatedSigner(voter);
    for (let i = 0; i < voterRequests[voter].length; i++) {
      const request = voterRequests[voter][i];
      const txn = await votingV2
        .connect(impersonatedSigner)
        .functions.commitVote(request.identifier, request.time, request.ancillaryData, request.voteHash);
      if (!realVoters) console.log(`- [${i + 1}/${requestsToVoteOn.length}] Commit transaction hash: ${txn.hash}`);
    }
  }
  if (realVoters) console.log(`- Committed ${requestsToVoteOn.length} Admin requests from real voters`);
  console.groupEnd();

  console.group("\n⏱ Advancing voting phase to reveal phase (i.e. advancing to next voting round)");
  await increaseEvmTime(SECONDS_PER_DAY);
  votingStats = await _getAndDisplayVotingRoundStats();
  console.groupEnd();

  console.group(`\n✅ Reveal ${requestsToVoteOn.length} Admin requests`);
  for (const voter in voterRequests) {
    const impersonatedSigner = await ethers.getImpersonatedSigner(voter);
    for (let i = 0; i < voterRequests[voter].length; i++) {
      const request = voterRequests[voter][i];
      const txn = await votingV2
        .connect(impersonatedSigner)
        .functions.revealVote(request.identifier, request.time, request.price, request.ancillaryData, request.salt);
      if (!realVoters) console.log(`- [${i + 1}/${requestsToVoteOn.length}] Reveal transaction hash: ${txn.hash}`);
    }
  }
  if (realVoters) console.log(`- Revealed ${requestsToVoteOn.length} Admin requests from real voters`);
  console.groupEnd();

  console.group("\n⏱ Advancing voting phase to conclude vote");
  await increaseEvmTime(SECONDS_PER_DAY);
  votingStats = await _getAndDisplayVotingRoundStats();
  console.groupEnd();
  assert.strictEqual(votingStats.pendingRequests.length, 0, "Should be 0 remaining admin price requests");

  // Sanity check that prices are available now for Admin requests
  for (let i = 0; i < requestsToVoteOn.length; i++) {
    const hasPrice = await votingV2
      .connect(governorV2.address)
      .callStatic["hasPrice(bytes32,uint256,bytes)"](
        requestsToVoteOn[i].identifier,
        requestsToVoteOn[i].time,
        requestsToVoteOn[i].ancillaryData
      );
    assert(
      hasPrice,
      `Request with identifier ${requestsToVoteOn[i].identifier} and time ${requestsToVoteOn[i].time} has no price`
    );
  }

  if (!skipExecute) {
    // Execute the most recent admin votes that we just passed through.
    console.group("\n📢 Executing Governor Proposals");
    console.group("\nNumber of proposals:", requestsToVoteOn.length);
    for (let i = requestsToVoteOn.length; i > 0; i--) {
      // Set `proposalId` to index of most recent proposal in voting.sol
      const proposalId = Number(await governorV2.numProposals()) - i;
      console.group("\nProposal ID:", proposalId.toString());
      const proposal = await governorV2.getProposal(proposalId.toString());
      for (let j = 0; j < proposal.transactions.length; j++) {
        console.log(`- Submitting transaction #${j + 1} from proposal #${proposalId}`);
        try {
          const txn = await governorV2.connect(executorSigner).executeProposal(proposalId.toString(), j.toString());
          console.log(`    - Success, receipt: ${txn.hash}`);
        } catch (err) {
          console.error("    - Failure: Txn was likely executed previously, skipping to next one");
          continue;
        }
      }
      console.groupEnd();
    }
    console.groupEnd();
    console.groupEnd();
  }

  // Unstake all tokens from the foundation wallet if not using real voters.
  if (!realVoters) {
    console.group("\n📢 Unstaking all tokens from foundation wallet");
    const foundationStakes = await votingV2.voterStakes(FOUNDATION_WALLET);
    await votingV2.connect(foundationSigner).requestUnstake(foundationStakes.stake);
    const stakeCooldown = await votingV2.unstakeCoolDown();

    await increaseEvmTime(stakeCooldown.toNumber());

    await votingV2.connect(foundationSigner).executeUnstake();

    console.log(`Successfully unstaked ${foundationStakes.stake} tokens from foundation wallet`);
    console.groupEnd();
  }

  console.log("\n😇 Success!");
  console.groupEnd();
}

function main() {
  const startTime = Date.now();
  simulateVoteV2()
    .catch((err) => {
      console.error(err);
    })
    .finally(() => {
      const timeElapsed = Date.now() - startTime;
      console.log(`Done in ${(timeElapsed / 1000).toFixed(2)}s`);
    });
}

if (require.main === module) {
  main();
}

module.exports = { simulateVoteV2 };<|MERGE_RESOLUTION|>--- conflicted
+++ resolved
@@ -32,11 +32,8 @@
 // VOTING_V2_ADDRESS=<VOTING-V2-ADDRESS> \
 // GOVERNOR_V2_ADDRESS=<GOVERNOR-V2-ADDRESS> \
 // EXECUTOR_ADDRESS=<EXECUTOR-ADDRESS> \  Optional. If not provided, the first signer will be used.
-<<<<<<< HEAD
+// SKIP_EXECUTE=1 \  Optional. If 1, then the script will not execute the proposal. Default is 0.
 // REAL_VOTERS=1 \  Optional. If 1, then the script simulate vote from real stakers. Default is 0.
-=======
-// SKIP_EXECUTE=1 \  Optional. If 1, then the script will not execute the proposal. Default is 0.
->>>>>>> 997ecc91
 // NODE_URL_1=http://127.0.0.1:9545/ \
 // yarn hardhat run ./src/admin-proposals/simulateVoteV2.ts --network localhost
 
@@ -53,11 +50,9 @@
   } else {
     executorSigner = (await hre.ethers.getSigners())[0];
   }
-<<<<<<< HEAD
+
+  const skipExecute = process.env["SKIP_EXECUTE"] === "1" ? true : false;
   const realVoters = process.env["REAL_VOTERS"] === "1" ? true : false;
-=======
-  const skipExecute = process.env["SKIP_EXECUTE"] === "1" ? true : false;
->>>>>>> 997ecc91
 
   const governorV2 = await getContractInstance<GovernorV2Ethers>("GovernorV2", governorV2Address);
   const votingV2 = await getContractInstance<VotingV2Ethers>("VotingV2", votingV2Address);

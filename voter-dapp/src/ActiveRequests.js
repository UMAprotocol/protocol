--- conflicted
+++ resolved
@@ -187,20 +187,14 @@
   const revealButtonEnabled = statusDetails.some(statusDetail => statusDetail.enabled);
   return (
     <div>
-<<<<<<< HEAD
-=======
       <Typography variant="h6" component="h6">
         Active Requests
       </Typography>
->>>>>>> 877bbf3b
       <Table>
         <TableHead>
           <TableRow>
             <TableCell>Price Feed</TableCell>
-<<<<<<< HEAD
             <TableCell>?</TableCell>
-=======
->>>>>>> 877bbf3b
             <TableCell>Timestamp</TableCell>
             <TableCell>Status</TableCell>
             <TableCell>Current Vote</TableCell>
@@ -211,7 +205,6 @@
             return (
               <TableRow key={index}>
                 <TableCell>{drizzle.web3.utils.hexToUtf8(pendingRequest.identifier)}</TableCell>
-<<<<<<< HEAD
                 <TableCell>
                   <Checkbox
                     disabled={!statusDetails[index].enabled}
@@ -219,8 +212,6 @@
                     onChange={event => check(index, event)}
                   />
                 </TableCell>
-=======
->>>>>>> 877bbf3b
                 <TableCell>{formatDate(pendingRequest.time, drizzle.web3)}</TableCell>
                 <TableCell>{statusDetails[index].statusString}</TableCell>
                 <TableCell>{statusDetails[index].currentVote}</TableCell>
@@ -229,12 +220,9 @@
           })}
         </TableBody>
       </Table>
-<<<<<<< HEAD
       <Button disabled={!revealButtonEnabled} onClick={() => onClickHandler()}>
         Reveal selected
       </Button>
-=======
->>>>>>> 877bbf3b
     </div>
   );
 }

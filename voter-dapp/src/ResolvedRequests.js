--- conflicted
+++ resolved
@@ -115,22 +115,17 @@
             </ListItem>
             <ListItem>
               <ListItemText
-<<<<<<< HEAD
-=======
                 primary={"Unique Commit Addresses: " + prettyFormatNumber(voteStatsDialogData.uniqueCommits)}
               />
             </ListItem>
             <ListItem>
               <ListItemText
->>>>>>> a03ba853
                 primary={"Revealed Votes: " + prettyFormatNumber(voteStatsDialogData.revealedVotes)}
                 secondary={prettyFormatNumber(voteStatsDialogData.revealedVotesPct) + "% of Total Supply"}
               />
             </ListItem>
             <ListItem>
               <ListItemText
-<<<<<<< HEAD
-=======
                 primary={"Unique Reveal Addresses: " + prettyFormatNumber(voteStatsDialogData.uniqueReveals)}
                 secondary={
                   prettyFormatNumber(voteStatsDialogData.uniqueRevealsPctOfCommits) + "% of Unique Commit Addresses"
@@ -139,7 +134,6 @@
             </ListItem>
             <ListItem>
               <ListItemText
->>>>>>> a03ba853
                 primary={"Correct Votes: " + prettyFormatNumber(voteStatsDialogData.correctVotes)}
                 secondary={prettyFormatNumber(voteStatsDialogData.correctlyRevealedVotesPct) + "% of Revealed Votes"}
               />
@@ -150,8 +144,6 @@
                 secondary={prettyFormatNumber(voteStatsDialogData.rewardsClaimedPct) + "% of Rewards Available"}
               />
             </ListItem>
-<<<<<<< HEAD
-=======
             <ListItem>
               <ListItemText
                 primary={"Unique Claimer Addresses: " + prettyFormatNumber(voteStatsDialogData.uniqueClaimers)}
@@ -160,7 +152,6 @@
                 }
               />
             </ListItem>
->>>>>>> a03ba853
           </List>
         )}
       </Dialog>

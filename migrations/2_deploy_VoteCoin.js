--- conflicted
+++ resolved
@@ -92,7 +92,7 @@
         return deployer.deploy(Registry, oracleAddress, { from: accounts[0], value: 0 });
       })
       .then(() => {
-        return deployer.deploy(ManualPriceFeed);
+        return deployer.deploy(ManualPriceFeed, enableControllableTiming(network));
       })
       .then(manualPriceFeed => {
         priceFeedAddress = manualPriceFeed.address;
@@ -132,21 +132,6 @@
       })
       .then(() => {
         return NoLeverage.deployed();
-<<<<<<< HEAD
-=======
-      })
-      .then(() => {
-          return deployer.deploy(ManualPriceFeed, enableControllableTiming(network));
-      })
-      .then(() => {
-          return ManualPriceFeed.deployed();
-      })
-      .then(() => {
-          return deployer.deploy(CentralizedOracle, enableControllableTiming(network));
-      })
-      .then(() => {
-          return CentralizedOracle.deployed();
->>>>>>> aae0bd30
       });
   } else {
     deployer

--- conflicted
+++ resolved
@@ -119,7 +119,6 @@
         return deployer.deploy(LeveragedReturnCalculator, 1);
       })
       .then(() => {
-<<<<<<< HEAD
         return LeveragedReturnCalculator.deployed();
       })
       .then(() => {
@@ -127,9 +126,6 @@
       })
       .then(() => {
         return CentralizedStore.deployed();
-=======
-        return NoLeverage.deployed();
->>>>>>> 7ba5460b
       });
   } else {
     deployer

const CentralizedOracle = artifacts.require("CentralizedOracle");
const ManualPriceFeed = artifacts.require("ManualPriceFeed");
const Registry = artifacts.require("Registry");
const DerivativeCreator = artifacts.require("DerivativeCreator");
const TokenizedDerivativeCreator = artifacts.require("TokenizedDerivativeCreator");
const Leveraged2x = artifacts.require("Leveraged2x");
const NoLeverage = artifacts.require("NoLeverage");

const enableControllableTiming = network => {
  return (
    network === "test" ||
    network === "develop" ||
    network === "development" ||
    network === "ci" ||
    network === "coverage" ||
    network === "app"
  );
};

const isDerivativeDemo = network => {
  return network == "derivative_demo" || network == "derivative_demo_ropsten" || network == "derivative_demo_mainnet";
};

const shouldUseMockOracle = network => {
  return (
    network === "test" ||
    network === "ci" ||
    network === "coverage" ||
    network == "derivative_demo" ||
    network == "derivative_demo_ropsten" ||
    network == "derivative_demo_mainnet"
  );
};

module.exports = function(deployer, network, accounts) {
  let oracleAddress;
  let v2OracleAddress;
  let priceFeedAddress;
  let registry;
  if (isDerivativeDemo(network)) {
    deployer
      .then(() => {
        return Registry.deployed();
      })
      .then(deployedRegistry => {
        registry = deployedRegistry;
        return deployer.deploy(TokenizedDerivativeCreator, registry.address, v2OracleAddress, priceFeedAddress, {
          from: accounts[0],
          value: 0
        });
      })
      .then(() => {
        return TokenizedDerivativeCreator.deployed();
      })
      .then(tokenizedDerivativeCreator => {
        return registry.addContractCreator(tokenizedDerivativeCreator.address);
      })
      .then(() => {
        return deployer.deploy(Leveraged2x);
      })
      .then(() => {
        return Leveraged2x.deployed();
      });
  } else if (shouldUseMockOracle(network)) {
    deployer
      .then(() => {
<<<<<<< HEAD
        return deployer.deploy(Vote, "BTC/USD", "86400", enableControllableTiming(network), {
          from: accounts[0],
          value: 0
        });
=======
        return deployer.deploy(OracleMock, false, "60", { from: accounts[0], value: 0 });
      })
      .then(() => {
        return OracleMock.deployed();
      })
      .then(oracleMock => {
        oracleAddress = oracleMock.address;
        return deployer.deploy(Registry, oracleAddress, { from: accounts[0], value: 0 });
>>>>>>> 6b5c1e68
      })
      .then(() => {
        return deployer.deploy(ManualPriceFeed, enableControllableTiming(network));
      })
      .then(manualPriceFeed => {
        priceFeedAddress = manualPriceFeed.address;
        return ManualPriceFeed.deployed();
      })
      .then(() => {
        return deployer.deploy(CentralizedOracle, enableControllableTiming(network));
      })
      .then(centralizedOracle => {
        v2OracleAddress = centralizedOracle.address;
        return CentralizedOracle.deployed();
      })
      .then(() => {
        return Registry.deployed();
      })
      .then(deployedRegistry => {
        registry = deployedRegistry;
        return deployer.deploy(DerivativeCreator, registry.address, v2OracleAddress, priceFeedAddress);
      })
      .then(() => {
        return DerivativeCreator.deployed();
      })
      .then(derivativeCreator => {
        return registry.addContractCreator(derivativeCreator.address);
      })
      .then(() => {
        return deployer.deploy(TokenizedDerivativeCreator, registry.address, v2OracleAddress, priceFeedAddress);
      })
      .then(() => {
        return TokenizedDerivativeCreator.deployed();
      })
      .then(tokenizedDerivativeCreator => {
        return registry.addContractCreator(tokenizedDerivativeCreator.address);
      })
      .then(() => {
        return deployer.deploy(NoLeverage);
      })
      .then(() => {
        return NoLeverage.deployed();
      });
  } else {
    deployer
<<<<<<< HEAD
      .then(() => {
        return deployer.deploy(Vote, "BTC/USD", "86400", enableControllableTiming(network), {
          from: accounts[0],
          value: 0
        });
      })
      .then(() => {
        return Vote.deployed();
=======
      .then(oracle => {
        oracleAddress = oracle.address;
        return deployer.deploy(Registry, oracleAddress, { from: accounts[0], value: 0 });
>>>>>>> 6b5c1e68
      })
      .then(() => {
        return Registry.deployed();
      })
      .then(deployedRegistry => {
        registry = deployedRegistry;
        return deployer.deploy(DerivativeCreator, registry.address, v2OracleAddress, priceFeedAddress);
      })
      .then(() => {
        return DerivativeCreator.deployed();
      })
      .then(derivativeCreator => {
        return registry.addContractCreator(derivativeCreator.address);
      })
      .then(() => {
        return deployer.deploy(TokenizedDerivativeCreator, registry.address, v2OracleAddress, priceFeedAddress);
      })
      .then(() => {
        return TokenizedDerivativeCreator.deployed();
      })
      .then(tokenizedDerivativeCreator => {
        return registry.addContractCreator(tokenizedDerivativeCreator.address);
      })
      .then(() => {
        return deployer.deploy(NoLeverage);
      })
      .then(() => {
        return NoLeverage.deployed();
      });
  }
};<|MERGE_RESOLUTION|>--- conflicted
+++ resolved
@@ -64,23 +64,6 @@
   } else if (shouldUseMockOracle(network)) {
     deployer
       .then(() => {
-<<<<<<< HEAD
-        return deployer.deploy(Vote, "BTC/USD", "86400", enableControllableTiming(network), {
-          from: accounts[0],
-          value: 0
-        });
-=======
-        return deployer.deploy(OracleMock, false, "60", { from: accounts[0], value: 0 });
-      })
-      .then(() => {
-        return OracleMock.deployed();
-      })
-      .then(oracleMock => {
-        oracleAddress = oracleMock.address;
-        return deployer.deploy(Registry, oracleAddress, { from: accounts[0], value: 0 });
->>>>>>> 6b5c1e68
-      })
-      .then(() => {
         return deployer.deploy(ManualPriceFeed, enableControllableTiming(network));
       })
       .then(manualPriceFeed => {
@@ -124,21 +107,6 @@
       });
   } else {
     deployer
-<<<<<<< HEAD
-      .then(() => {
-        return deployer.deploy(Vote, "BTC/USD", "86400", enableControllableTiming(network), {
-          from: accounts[0],
-          value: 0
-        });
-      })
-      .then(() => {
-        return Vote.deployed();
-=======
-      .then(oracle => {
-        oracleAddress = oracle.address;
-        return deployer.deploy(Registry, oracleAddress, { from: accounts[0], value: 0 });
->>>>>>> 6b5c1e68
-      })
       .then(() => {
         return Registry.deployed();
       })

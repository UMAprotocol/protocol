--- conflicted
+++ resolved
@@ -27,7 +27,7 @@
 
   // Deploy single-instantiation (singleton) contracts.
   const registry = await deployAndGet(deployer, Registry);
-  const centralizedOracle = await deployAndGet(deployer, CentralizedOracle, controllableTiming);
+  const centralizedOracle = await deployAndGet(deployer, CentralizedOracle, registry.address, controllableTiming);
   const manualPriceFeed = await deployAndGet(deployer, ManualPriceFeed, controllableTiming);
   const centralizedStore = await deployAndGet(deployer, CentralizedStore, controllableTiming);
 
@@ -54,139 +54,7 @@
   await deployer.deploy(NoLeverage);
   await deployer.deploy(Leveraged2x);
 
-<<<<<<< HEAD
-module.exports = function(deployer, network, accounts) {
-  let oracleAddress;
-  let storeAddress;
-  let priceFeedAddress;
-  let registry;
-  if (isDerivativeDemo(network)) {
-    deployer
-      .then(() => {
-        return deployer.deploy(Registry);
-      })
-      .then(deployedRegistry => {
-        registry = deployedRegistry;
-        return Registry.deployed();
-      })
-      .then(() => {
-        return deployer.deploy(TokenizedDerivativeCreator, registry.address, oracleAddress, priceFeedAddress);
-      })
-      .then(() => {
-        return TokenizedDerivativeCreator.deployed();
-      })
-      .then(tokenizedDerivativeCreator => {
-        return registry.addContractCreator(tokenizedDerivativeCreator.address);
-      })
-      .then(() => {
-        return deployer.deploy(Leveraged2x);
-      })
-      .then(() => {
-        return Leveraged2x.deployed();
-      });
-  } else if (shouldUseMockOracle(network)) {
-    deployer
-      .then(() => {
-        return deployer.deploy(Registry);
-      })
-      .then(deployedRegistry => {
-        registry = deployedRegistry;
-        return Registry.deployed();
-      })
-      .then(() => {
-        return deployer.deploy(ManualPriceFeed, enableControllableTiming(network));
-      })
-      .then(manualPriceFeed => {
-        priceFeedAddress = manualPriceFeed.address;
-        return ManualPriceFeed.deployed();
-      })
-      .then(() => {
-        return deployer.deploy(CentralizedOracle, registry.address, enableControllableTiming(network));
-      })
-      .then(centralizedOracle => {
-        oracleAddress = centralizedOracle.address;
-        return CentralizedOracle.deployed();
-      })
-      .then(() => {
-        return deployer.deploy(CentralizedStore, enableControllableTiming(network));
-      })
-      .then(centralizedStore => {
-        storeAddress = centralizedStore.address;
-        return CentralizedStore.deployed();
-      })
-      .then(() => {
-        return deployer.deploy(DerivativeCreator, registry.address, oracleAddress, storeAddress, priceFeedAddress);
-      })
-      .then(() => {
-        return DerivativeCreator.deployed();
-      })
-      .then(derivativeCreator => {
-        return registry.addDerivativeCreator(derivativeCreator.address);
-      })
-      .then(() => {
-        return deployer.deploy(
-          TokenizedDerivativeCreator,
-          registry.address,
-          oracleAddress,
-          storeAddress,
-          priceFeedAddress
-        );
-      })
-      .then(() => {
-        return TokenizedDerivativeCreator.deployed();
-      })
-      .then(tokenizedDerivativeCreator => {
-        return registry.addDerivativeCreator(tokenizedDerivativeCreator.address);
-      })
-      .then(() => {
-        return deployer.deploy(NoLeverage);
-      })
-      .then(() => {
-        return NoLeverage.deployed();
-      });
-  } else {
-    deployer
-      .then(() => {
-        return deployer.deploy(Registry);
-      })
-      .then(deployedRegistry => {
-        registry = deployedRegistry;
-        return Registry.deployed();
-      })
-      .then(() => {
-        return deployer.deploy(DerivativeCreator, registry.address, oracleAddress, priceFeedAddress);
-      })
-      .then(() => {
-        return DerivativeCreator.deployed();
-      })
-      .then(derivativeCreator => {
-        return registry.addDerivativeCreator(derivativeCreator.address);
-      })
-      .then(() => {
-        return deployer.deploy(
-          TokenizedDerivativeCreator,
-          registry.address,
-          oracleAddress,
-          storeAddress,
-          priceFeedAddress
-        );
-      })
-      .then(() => {
-        return TokenizedDerivativeCreator.deployed();
-      })
-      .then(tokenizedDerivativeCreator => {
-        return registry.addDerivativeCreator(tokenizedDerivativeCreator.address);
-      })
-      .then(() => {
-        return deployer.deploy(NoLeverage);
-      })
-      .then(() => {
-        return NoLeverage.deployed();
-      });
-  }
-=======
   // Add creator contracts to the registry.
   await registry.addDerivativeCreator(derivativeCreator.address);
   await registry.addDerivativeCreator(tokenizedDerivativeCreator.address);
->>>>>>> 9f497a39
 };
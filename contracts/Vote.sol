--- conflicted
+++ resolved
@@ -130,22 +130,10 @@
         VoteYesNo storage currentVote = allVotes[_voteID];
         require(currentVote.voteTallied == false);
 
-<<<<<<< HEAD
         bool alreadyVoted = currentVote.votedFor[_voter] != 0;
 
         // Set address vote to _proposal
         currentVote.votedFor[_voter] = _proposal;
-=======
-        // Check whether this voter is changing their vote or voting for first
-        // time
-        uint nVoters = allVotes[_voteID].voters.length;
-        bool alreadyVoted = false;
-        for (uint i=0; i < nVoters; i++) {
-            if (allVotes[_voteID].voters[i] == _voter) {
-                alreadyVoted = true;
-            }
-        }
->>>>>>> 8b9d74a8
 
         // If this is first time, add them to voters array
         if (alreadyVoted) {
@@ -166,30 +154,17 @@
         uint currProposalVote;
         uint currWeight;
         uint totalWeight;
-<<<<<<< HEAD
-        for (uint i=0; i<nVoters; i++) {
+        for (uint i=0; i < nVoters; i++) {
             currVoter = currentVote.voters[i];
             currProposalVote = currentVote.votedFor[currVoter];
             currWeight = balanceOf(currVoter);
             totalWeight = totalWeight + currWeight;
             if (currProposalVote == 2) {
-                voted2 = voted2 + currWeight;
+                voted2 = voted2.add(currWeight);
             }
         }
 
-        winningProposal = totalWeight - voted2 < voted2 ? 2 : 1;
-=======
-        for (uint i=0; i < nVoters; i++) {
-            currVoter = allVotes[_voteId].voters[i];
-            currProposalVote = allVotes[_voteId].votedFor[currVoter];
-            currWeight = balanceOf(currVoter);
-            totalWeight = totalWeight.add(currWeight);
-            if (currProposalVote == 1) {
-                voted1 = voted1.add(currWeight);
-            }
-        }
-
-        winningProposal = totalWeight.sub(voted1) < voted1 ? 1 : 0;
+        winningProposal = totalWeight.sub(voted2) < voted2 ? 2 : 1;
     }
 
     function newVote() private {
@@ -198,7 +173,6 @@
         uint currentTime = now; // solhint-disable-line not-rely-on-time
         allVotes[currVoteId] = VoteYesNo(new address[](0), 0, false, currentTime, currentTime);
         emit VoteCreated(currVoteId);
->>>>>>> 8b9d74a8
     }
 
     function tallyVote(uint _voteId) private {

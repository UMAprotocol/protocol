--- conflicted
+++ resolved
@@ -10,12 +10,7 @@
     enum Status { None, In, Out }
     mapping(address => Status) private whitelist;
 
-<<<<<<< HEAD
-    uint private count;
-    mapping(uint => address) private whitelistIndices;
-=======
     address[] private whitelistIndices;
->>>>>>> 8e48975f
 
     // Adds an address to the whitelist
     function addToWhitelist(address newElement) external onlyOwner {
@@ -26,12 +21,7 @@
 
         // Only append new addresses to the array, never a duplicate
         if (whitelist[newElement] == Status.None) {
-<<<<<<< HEAD
-            whitelistIndices[count] = newElement;
-            count++;
-=======
             whitelistIndices.push(newElement);
->>>>>>> 8e48975f
         }
 
         whitelist[newElement] = Status.In;
@@ -48,12 +38,6 @@
     }
 
     // Gets all addresses that are currently included in the whitelist
-<<<<<<< HEAD
-    function getWhitelist() external view returns (address[] memory activeWhitelist) {
-        // Determine size of whitelist first
-        uint activeCount = 0;
-        for (uint i = 0; i < count; i++) {
-=======
     // Note: This method skips over, but still iterates through addresses.
     // It is possible for this call to run out of gas if a large number of
     // addresses have been removed. To prevent this unlikely scenario, we can
@@ -63,7 +47,6 @@
         // Determine size of whitelist first
         uint activeCount = 0;
         for (uint i = 0; i < whitelistIndices.length; i++) {
->>>>>>> 8e48975f
             if (whitelist[whitelistIndices[i]] == Status.In) {
                 activeCount++;
             }
@@ -72,11 +55,7 @@
         // Populate whitelist
         activeWhitelist = new address[](activeCount);
         activeCount = 0;
-<<<<<<< HEAD
-        for (uint i = 0; i < count; i++) {
-=======
         for (uint i = 0; i < whitelistIndices.length; i++) {
->>>>>>> 8e48975f
             address addr = whitelistIndices[i];
             if (whitelist[addr] == Status.In) {
                 activeWhitelist[activeCount] = addr;

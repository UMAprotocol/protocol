--- conflicted
+++ resolved
@@ -90,12 +90,7 @@
 
     // Financial information
     uint public defaultPenalty; // Percentage of nav*10^18
-<<<<<<< HEAD
-    string public product;
-=======
-    uint public terminationFee; // Percentage of nav*10^18
     bytes32 public product;
->>>>>>> 96242892
 
     // Other addresses/contracts
     ContractParty public provider;

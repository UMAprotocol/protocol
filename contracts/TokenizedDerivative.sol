--- conflicted
+++ resolved
@@ -416,25 +416,6 @@
         if (feeAmount == 0) {
             return;
         }
-<<<<<<< HEAD
-        if (latestTime >= endTime) {
-            state = State.Expired;
-            prevTokenState = currentTokenState;
-            emit Expired(symbol, endTime);
-            // We have no idea what the price was, exactly at endTime, so we can't set
-            // currentTokenState, or update the nav, or do anything.
-            _requestOraclePrice(endTime);
-            return;
-        }
-
-        // Update nav of contract.
-        int newNav = _computeNav(latestPrice, latestTime);
-        bool inDefault = _remargin(newNav, latestTime);
-
-        if (inDefault) {
-            emit Default(symbol, endTime, nav);
-            _requestOraclePrice(endTime);
-=======
         shortBalance = shortBalance.sub(int(feeAmount));
         // If paying the Oracle fee reduces the held margin below requirements, the rest of remargin() will default the
         // contract.
@@ -443,7 +424,6 @@
         } else {
             require(marginCurrency.approve(address(store), feeAmount));
             store.payOracleFeesErc20(address(marginCurrency));
->>>>>>> 77dbbd5d
         }
     }
 
@@ -550,6 +530,7 @@
         if (latestTime >= endTime) {
             state = State.Expired;
             prevTokenState = currentTokenState;
+            emit Expired(symbol, endTime);
             _payOracleFees(currentTokenState.time, endTime, nav);
             // We have no idea what the price was, exactly at endTime, so we can't set
             // currentTokenState, or update the nav, or do anything.
@@ -573,6 +554,7 @@
             state = State.Defaulted;
             navAtDefault = previousNav;
             endTime = latestTime; // Change end time to moment when default occurred.
+            emit Default(symbol, endTime, nav);
         }
 
         if (inDefault) {
@@ -685,23 +667,23 @@
     }
 
     // An event emitted when the NAV of the contract changes.
-    event NavUpdated(string indexed symbol, int newNav, int newTokenPrice);
+    event NavUpdated(string symbol, int newNav, int newTokenPrice);
     // An event emitted when the contract enters the Default state on a remargin.
-    event Default(string indexed symbol, uint defaultTime, int defaultNav);
+    event Default(string symbol, uint defaultTime, int defaultNav);
     // An event emitted when the contract settles.
-    event Settled(string indexed symbol, uint settleTime, int finalNav);
+    event Settled(string symbol, uint settleTime, int finalNav);
     // An event emitted when the contract expires.
-    event Expired(string indexed symbol, uint expiryTime);
+    event Expired(string symbol, uint expiryTime);
     // An event emitted when the contract's NAV is disputed by the sponsor.
-    event Disputed(string indexed symbol, uint timeDisputed, int navDisputed);
+    event Disputed(string symbol, uint timeDisputed, int navDisputed);
     // An event emitted when tokens are created.
-    event TokensCreated(string indexed symbol, int newTokenNav, uint numTokensCreated);
+    event TokensCreated(string symbol, int newTokenNav, uint numTokensCreated);
     // An event emitted when tokens are redeemed.
-    event TokensRedeemed(string indexed symbol, uint navRedeemed, uint numTokensRedeemed);
+    event TokensRedeemed(string symbol, uint navRedeemed, uint numTokensRedeemed);
     // An event emitted when margin currency is deposited.
-    event Deposited(string indexed symbol, uint amount);
+    event Deposited(string symbol, uint amount);
     // An event emitted when margin currency is withdrawn.
-    event Withdrawal(string indexed symbol, uint amount);
+    event Withdrawal(string symbol, uint amount);
 }
 
 

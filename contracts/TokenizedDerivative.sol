--- conflicted
+++ resolved
@@ -873,14 +873,9 @@
         derivativeStorage._initialize(params, _symbol);
     }
 
-<<<<<<< HEAD
+    // Creates tokens with sent margin and returns additional margin.
     function createTokens(uint tokensToPurchase) external payable {
         derivativeStorage._createTokens(tokensToPurchase);
-=======
-    // Creates tokens with sent margin and returns additional margin.
-    function createTokens() external payable {
-        derivativeStorage._createTokens();
->>>>>>> cde3e8b1
     }
 
     // Creates tokens with sent margin and deposits additional margin in short account.

/*
  Tokenized Derivative implementation

  Implements a simplified version of tokenized Product/ETH Products.
*/
pragma solidity ^0.5.0;

pragma experimental ABIEncoderV2;

import "openzeppelin-solidity/contracts/math/SafeMath.sol";
import "openzeppelin-solidity/contracts/drafts/SignedSafeMath.sol";
import "openzeppelin-solidity/contracts/token/ERC20/ERC20.sol";
import "openzeppelin-solidity/contracts/token/ERC20/IERC20.sol";
import "./ContractCreator.sol";
import "./PriceFeedInterface.sol";
import "./OracleInterface.sol";
import "./StoreInterface.sol";


contract ReturnCalculator {
    function computeReturn(int oldOraclePrice, int newOraclePrice) external view returns (int assetReturn);
}


contract Leveraged2x is ReturnCalculator {
    using SignedSafeMath for int;

    function computeReturn(int oldOraclePrice, int newOraclePrice) external view returns (int assetReturn) {
        // Compute the underlying asset return: +1% would be 1.01 (* 1 ether).
        int underlyingAssetReturn = newOraclePrice.mul(1 ether).div(oldOraclePrice);

        // Compute the RoR of the underlying asset and multiply by 2 to add the leverage.
        int leveragedRor = underlyingAssetReturn.sub(1 ether).mul(2);

        // Add 1 (ether) to the leveraged RoR to get the return.
        return leveragedRor.add(1 ether);
    }
}


contract NoLeverage is ReturnCalculator {
    using SignedSafeMath for int;

    function computeReturn(int oldOraclePrice, int newOraclePrice) external view returns (int assetReturn) {
        return newOraclePrice.mul(1 ether).div(oldOraclePrice);
    }
}


library TokenizedDerivativeParams {
    struct ConstructorParams {
        address sponsor;
        address admin;
        address oracle;
        address priceFeed;
        uint defaultPenalty; // Percentage of nav * 10^18
        uint requiredMargin; // Percentage of nav * 10^18
        bytes32 product;
        uint fixedYearlyFee; // Percentage of nav * 10^18
        uint disputeDeposit; // Percentage of nav * 10^18
        address returnCalculator;
        uint startingTokenPrice;
        uint expiry;
        address marginCurrency;
        uint withdrawLimit; // Percentage of shortBalance * 10^18
    }
}


// TODO(mrice32): make this and TotalReturnSwap derived classes of a single base to encap common functionality.
contract TokenizedDerivative is ERC20 {
    using SafeMath for uint;
    using SignedSafeMath for int;

    enum State {
        // The contract is active, and tokens can be created and redeemed. Margin can be added and withdrawn (as long as
        // it exceeds required levels). Remargining is allowed. Created contracts immediately begin in this state.
        // Possible state transitions: Disputed, Expired, Defaulted.
        Live,

        // Disputed, Expired, and Defaulted are Frozen states. In a Frozen state, the contract is frozen in time
        // awaiting a resolution by the Oracle. No tokens can be created or redeemed. Margin cannot be withdrawn. The
        // resolution of these states moves the contract to the Settled state. Remargining is not allowed.

        // The sponsor has disputed the price feed output. If the dispute is valid (i.e., the NAV calculated from the
        // Oracle price differs from the NAV calculated from the price feed), the dispute fee is added to the short
        // account. Otherwise, the dispute fee is added to the long margin account.
        // Possible state transitions: Settled.
        Disputed,

        // Contract expiration has been reached.
        // Possible state transitions: Settled.
        Expired,

        // The short margin account is below its margin requirement. The sponsor can choose to confirm the default and
        // move to Settle without waiting for the Oracle. Default penalties will be assessed when the contract moves to
        // Settled.
        // Possible state transitions: Settled.
        Defaulted,

        // Token price is fixed. Tokens can be redeemed by anyone. All short margin can be withdrawn. Tokens can't be
        // created, and contract can't remargin.
        // Possible state transitions: None.
        Settled
    }

    // Note: these variables are to give ERC20 consumers information about the token.
    string public constant name = "2x Levered Bitcoin-Ether"; // solhint-disable-line const-name-snakecase
    string public constant symbol = "2XBCE"; // solhint-disable-line const-name-snakecase
    uint8 public constant decimals = 18; // solhint-disable-line const-name-snakecase

    // Fixed contract parameters.
    uint public defaultPenalty; // Percentage of nav*10^18
    uint public marginRequirement; // Percentage of nav*10^18
    uint public disputeDeposit; // Percentage of nav*10^18
    uint public fixedFeePerSecond; // Percentage of nav*10^18
    uint public withdrawLimit; // Percentage of shortBalance*10^18
    bytes32 public product;

    // Balances
    int public shortBalance;
    int public longBalance;

    // Other addresses/contracts
    address public sponsor;
    address public admin;
    address public apDelegate;
    OracleInterface public oracle;
    StoreInterface public store;
    PriceFeedInterface public priceFeed;
    ReturnCalculator public returnCalculator;
    IERC20 public marginCurrency;

    State public state;
    uint public endTime;

    // The state of the token at a particular time. The state gets updated on remargin.
    struct TokenState {
        int underlyingPrice;
        int tokenPrice;
        uint time;
    }

    // The NAV of the contract always reflects the transition from (`prev`, `current`).
    // In the case of a remargin, a `latest` price is retrieved from the price feed, and we shift `current` -> `prev`
    // and `latest` -> `current` (and then recompute).
    // In the case of a dispute, `current` might change (which is why we have to hold on to `prev`).
    TokenState public prevTokenState;
    TokenState public currentTokenState;

    int public nav;  // Net asset value is measured in Wei

    // The information in the following struct is only valid if in the midst of a Dispute.
    struct Dispute {
        int disputedNav;
        uint deposit;
    }

    Dispute public disputeInfo;

    // Only valid if in the midst of a Default.
    int public navAtDefault;

    uint private constant SECONDS_PER_YEAR = 31536000;
    uint private constant SECONDS_PER_DAY = 86400;

    struct WithdrawThrottle {
        uint startTime;
        uint remainingWithdrawal;
    }

    WithdrawThrottle public withdrawThrottle;

    modifier onlySponsor {
        require(msg.sender == sponsor);
        _;
    }

    modifier onlyAdmin {
        require(msg.sender == admin);
        _;
    }

    modifier onlySponsorOrAdmin {
        require(msg.sender == sponsor || msg.sender == admin);
        _;
    }

    modifier onlySponsorOrApDelegate {
        require(msg.sender == sponsor || msg.sender == apDelegate);
        _;
    }

    constructor(
<<<<<<< HEAD
        address _sponsorAddress,
        address _adminAddress,
        address _oracleAddress,
        address _priceFeedAddress,
        uint _defaultPenalty, // Percentage of nav*10^18
        uint _requiredMargin, // Percentage of nav*10^18
        bytes32 _product,
        uint _fixedYearlyFee, // Percentage of nav * 10^18
        uint _disputeDeposit, // Percentage of nav * 10^18
        address _returnCalculator,
        uint _startingTokenPrice,
        uint expiry,
        address _marginCurrency,
        uint _withdrawLimit, // Percentage of shortBalance * 10^18
        address _storeAddress
=======
        TokenizedDerivativeParams.ConstructorParams memory params
>>>>>>> 2e224735
    ) public payable {
        // The default penalty must be less than the required margin, which must be less than the NAV.
        require(params.defaultPenalty <= params.requiredMargin);
        require(params.requiredMargin <= 1 ether);
        marginRequirement = params.requiredMargin;

        marginCurrency = IERC20(params.marginCurrency);
        
        // Keep the starting token price relatively close to 1 ether to prevent users from unintentionally creating
        // rounding or overflow errors.
        require(params.startingTokenPrice >= uint(1 ether).div(10**9));
        require(params.startingTokenPrice <= uint(1 ether).mul(10**9));

        // Address information
<<<<<<< HEAD
        oracle = OracleInterface(_oracleAddress);
        store = StoreInterface(_storeAddress);
        priceFeed = PriceFeedInterface(_priceFeedAddress);
=======
        oracle = OracleInterface(params.oracle);
        priceFeed = PriceFeedInterface(params.priceFeed);
>>>>>>> 2e224735
        // Verify that the price feed and oracle support the given product.
        require(oracle.isIdentifierSupported(params.product));
        require(priceFeed.isIdentifierSupported(params.product));

        sponsor = params.sponsor;
        admin = params.admin;
        returnCalculator = ReturnCalculator(params.returnCalculator);

        // Contract parameters.
        defaultPenalty = params.defaultPenalty;
        product = params.product;
        fixedFeePerSecond = params.fixedYearlyFee.div(SECONDS_PER_YEAR);
        disputeDeposit = params.disputeDeposit;

        // TODO(mrice32): we should have an ideal start time rather than blindly polling.
        (uint latestTime, int latestUnderlyingPrice) = priceFeed.latestPrice(product);
        require(latestTime != 0);

        // Set end time to max value of uint to implement no expiry.
        if (params.expiry == 0) {
            endTime = ~uint(0);
        } else {
            require(params.expiry >= latestTime);
            endTime = params.expiry;
        }

        nav = _computeInitialNav(latestUnderlyingPrice, latestTime, params.startingTokenPrice);

        state = State.Live;

        require(params.withdrawLimit < 1 ether);
        withdrawLimit = params.withdrawLimit;
    }

    function createTokens() external payable onlySponsorOrApDelegate {
        _createTokens(_pullSentMargin());
    }

    function depositAndCreateTokens(uint newTokenNav) external payable onlySponsorOrApDelegate {
        // Subtract newTokenNav from amount sent.
        uint sentAmount = _pullSentMargin();
        uint depositAmount = sentAmount.sub(newTokenNav);

        // Deposit additional margin into the short account.
        _deposit(depositAmount);

        // Create new newTokenNav worth of tokens.
        _createTokens(newTokenNav);
    }

    function redeemTokens() external {
        require(state == State.Live || state == State.Settled);

        if (state == State.Live) {
            require(msg.sender == sponsor || msg.sender == apDelegate);
            _remargin();
        }

        uint initialSupply = totalSupply();

        uint numTokens = _pullAllAuthorizedTokens(this);
        require(numTokens > 0);
        _burn(address(this), numTokens);

        // Value of the tokens is just the percentage of all the tokens multiplied by the balance of the investor
        // margin account.
        assert(longBalance >= 0);
        uint tokenPercentage = numTokens.mul(1 ether).div(initialSupply);
        uint tokenValue = _takePercentage(uint(longBalance), tokenPercentage);

        longBalance = longBalance.sub(int(tokenValue));
        nav = _computeNavFromTokenPrice(currentTokenState.tokenPrice);

        _sendMargin(tokenValue);
    }

    function dispute() external payable onlySponsor {
        require(
            state == State.Live,
            "Contract must be Live to dispute"
        );

        uint requiredDeposit = uint(_takePercentage(nav, disputeDeposit));

        uint sentAmount = _pullSentMargin();

        require(sentAmount >= requiredDeposit);
        uint refund = sentAmount.sub(requiredDeposit);

        state = State.Disputed;
        endTime = currentTokenState.time;
        disputeInfo.disputedNav = nav;
        disputeInfo.deposit = requiredDeposit;

        _requestOraclePrice(endTime);

        _sendMargin(refund);
    }

    function withdraw(uint amount) external onlySponsor {
        // Remargin before allowing a withdrawal, but only if in the live state.
        if (state == State.Live) {
            _remargin();
        }

        // Make sure either in Live or Settled after any necessary remargin.
        require(state == State.Live || state == State.Settled);

        // If the contract has been settled or is in prefunded state then can
        // withdraw up to full balance. If the contract is in live state then
        // must leave at least `requiredMargin`. Not allowed to withdraw in
        // other states.
        int withdrawableAmount;
        if (state == State.Settled) {
            withdrawableAmount = shortBalance;
        } else {
            // Update throttling snapshot and verify that this withdrawal doesn't go past the throttle limit.
            uint currentTime = currentTokenState.time;
            if (withdrawThrottle.startTime <= currentTime.sub(SECONDS_PER_DAY)) {
                // We've passed the previous withdrawThrottle window. Start new one.
                withdrawThrottle.startTime = currentTime;
                withdrawThrottle.remainingWithdrawal = _takePercentage(uint(shortBalance), withdrawLimit);
            }

            int marginMaxWithdraw = shortBalance.sub(_getRequiredEthMargin(nav));
            int throttleMaxWithdraw = int(withdrawThrottle.remainingWithdrawal);

            // Take the smallest of the two withdrawal limits.
            withdrawableAmount = throttleMaxWithdraw < marginMaxWithdraw ? throttleMaxWithdraw : marginMaxWithdraw;

            // Note: this line alone implicitly ensures the withdrawal throttle is not violated, but the above
            // ternary is more explicit.
            withdrawThrottle.remainingWithdrawal = withdrawThrottle.remainingWithdrawal.sub(amount);
        }

        // Can only withdraw the allowed amount.
        require(
            withdrawableAmount >= int(amount),
            "Attempting to withdraw more than allowed"
        );

        // Transfer amount - Note: important to `-=` before the send so that the
        // function can not be called multiple times while waiting for transfer
        // to return.
        shortBalance = shortBalance.sub(int(amount));
        _sendMargin(amount);
    }

    function remargin() external onlySponsorOrAdmin {
        _remargin();
    }

    function confirmPrice() external onlySponsor {
        // Right now, only confirming prices in the defaulted state.
        require(state == State.Defaulted);

        // Remargin on agreed upon price.
        _settleAgreedPrice();
    }

    function setApDelegate(address _apDelegate) external onlySponsor {
        apDelegate = _apDelegate;
    }

    function settle() public {
        State startingState = state;
        require(startingState == State.Disputed || startingState == State.Expired || startingState == State.Defaulted);
        _settleVerifiedPrice();
        if (startingState == State.Disputed) {
            int depositValue = int(disputeInfo.deposit);
            if (nav != disputeInfo.disputedNav) {
                shortBalance = shortBalance.add(depositValue);
            } else {
                longBalance = longBalance.add(depositValue);
            }
        }
    }

    function deposit() public payable onlySponsor {
        // Only allow the sponsor to deposit margin.
        _deposit(_pullSentMargin());
    }

    function _payOracleFees(uint lastTimeOracleFeesPaid, uint currentTime, int lastTokenNav) private {
        uint feeAmount = store.computeOracleFees(lastTimeOracleFeesPaid, currentTime, uint(lastTokenNav));
        if (feeAmount == 0) {
            return;
        }
        shortBalance = shortBalance.sub(int(feeAmount));
        // If paying the Oracle fee reduces the held margin below requirements, the rest of remargin() will default the
        // contract.
        if (address(marginCurrency) == address(0x0)) {
            store.payOracleFees.value(feeAmount)();
        } else {
            require(marginCurrency.approve(address(store), feeAmount));
            store.payOracleFeesErc20(address(marginCurrency));
        }
    }

    function _createTokens(uint navToPurchase) private {
        _remargin();

        // Verify that remargining didn't push the contract into expiry or default.
        require(state == State.Live);

        longBalance = longBalance.add(int(navToPurchase));

        _mint(msg.sender, uint(_tokensFromNav(int(navToPurchase), currentTokenState.tokenPrice)));

        nav = _computeNavFromTokenPrice(currentTokenState.tokenPrice);

        // Make sure this still satisfies the margin requirement.
        require(_satisfiesMarginRequirement(shortBalance, nav));
    }

    function _deposit(uint value) private {
        // Make sure that we are in a "depositable" state.
        require(state == State.Live);
        shortBalance = shortBalance.add(int(value));
    }

    function _pullSentMargin() private returns (uint amount) {
        if (address(marginCurrency) == address(0x0)) {
            return msg.value;
        } else {
            // If we expect an ERC20 token, no ETH should be sent.
            require(msg.value == 0);
            return _pullAllAuthorizedTokens(marginCurrency);
        }
    }

    function _sendMargin(uint amount) private {
        if (address(marginCurrency) == address(0x0)) {
            msg.sender.transfer(amount);
        } else {
            require(marginCurrency.transfer(msg.sender, amount));
        }
    }

    function _getRequiredEthMargin(int currentNav)
        private
        view
        returns (int requiredEthMargin)
    {
        return _takePercentage(currentNav, marginRequirement);
    }

    // Function is internally only called by `_settleAgreedPrice` or `_settleVerifiedPrice`. This function handles all 
    // of the settlement logic including assessing penalties and then moves the state to `Settled`.
    function _settle(int price) private {

        // Remargin at whatever price we're using (verified or unverified).
        _updateBalances(_recomputeNav(price, endTime));

        bool inDefault = !_satisfiesMarginRequirement(shortBalance, nav);

        if (inDefault) {
            int expectedDefaultPenalty = _getDefaultPenaltyEth();
            int penalty = (shortBalance < expectedDefaultPenalty) ?
                shortBalance :
                expectedDefaultPenalty;

            shortBalance = shortBalance.sub(penalty);
            longBalance = longBalance.add(penalty);
        }

        state = State.Settled;
    }

    function _settleAgreedPrice() private {
        int agreedPrice = currentTokenState.underlyingPrice;

        _settle(agreedPrice);
    }

    function _settleVerifiedPrice() private {
        (uint timeForPrice, int oraclePrice, ) = oracle.getPrice(product, endTime);
        require(timeForPrice != 0);

        _settle(oraclePrice);
    }

    // _remargin() allows other functions to call remargin internally without satisfying permission checks for
    // remargin().
    function _remargin() private {
        // If the state is not live, remargining does not make sense.
        require(state == State.Live);

        // Checks whether contract has ended.
        (uint latestTime, int latestPrice) = priceFeed.latestPrice(product);
        require(latestTime != 0);
        if (latestTime <= currentTokenState.time) {
            // If the price feed hasn't advanced, remargining should be a no-op.
            return;
        }
        if (latestTime >= endTime) {
            state = State.Expired;
            prevTokenState = currentTokenState;
            _payOracleFees(currentTokenState.time, endTime, nav);
            // We have no idea what the price was, exactly at endTime, so we can't set
            // currentTokenState, or update the nav, or do anything.
            _requestOraclePrice(endTime);
            return;
        }
        _payOracleFees(currentTokenState.time, latestTime, nav);

        // Update nav of contract.
        int navNew = _computeNav(latestPrice, latestTime);
        
        // Save the current NAV in case it's required to compute the default penalty.
        int previousNav = nav;

        // Update the balances of the contract.
        _updateBalances(navNew);

        // Make sure contract has not moved into default.
        bool inDefault = !_satisfiesMarginRequirement(shortBalance, nav);
        if (inDefault) {
            state = State.Defaulted;
            navAtDefault = previousNav;
            endTime = latestTime; // Change end time to moment when default occurred.
        }

        if (inDefault) {
            _requestOraclePrice(endTime);
        }
    }

    function _updateBalances(int navNew) private {
        // Compute difference -- Add the difference to owner and subtract
        // from counterparty. Then update nav state variable.
        int longDiff = _getLongNavDiff(navNew);
        nav = navNew;

        longBalance = longBalance.add(longDiff);
        shortBalance = shortBalance.sub(longDiff);
    }

    function _satisfiesMarginRequirement(int balance, int currentNav)
        private
        view
        returns (bool doesSatisfyRequirement) 
    {
        return _getRequiredEthMargin(currentNav) <= balance;
    }

    // Gets the change in balance for the long side.
    // Note: there's a function for this because signage is tricky here, and it must be done the same everywhere.
    function _getLongNavDiff(int navNew) private view returns (int longNavDiff) {
        return navNew.sub(nav);
    }

    function _getDefaultPenaltyEth() private view returns (int penalty) {
        return _takePercentage(navAtDefault, defaultPenalty);
    }

    function _tokensFromNav(int currentNav, int unitNav) private pure returns (int numTokens) {
        if (unitNav <= 0) {
            return 0;
        } else {
            return currentNav.mul(1 ether).div(unitNav);
        }
    }

    function _computeNav(int latestUnderlyingPrice, uint latestTime) private returns (int navNew) {
        prevTokenState = currentTokenState;
        currentTokenState = _computeNewTokenState(currentTokenState, latestUnderlyingPrice, latestTime);
        navNew = _computeNavFromTokenPrice(currentTokenState.tokenPrice);
    }

    function _recomputeNav(int oraclePrice, uint recomputeTime) private returns (int navNew) {
        // We're updating `last` based on what the Oracle has told us.
        // TODO(ptare): Add ability for the Oracle to correct the time as well.
        assert(endTime == recomputeTime);
        currentTokenState = _computeNewTokenState(prevTokenState, oraclePrice, recomputeTime);
        navNew = _computeNavFromTokenPrice(currentTokenState.tokenPrice);
    }

    function _computeInitialNav(int latestUnderlyingPrice, uint latestTime, uint startingTokenPrice)
        private
        returns (int navNew) {
            int unitNav = int(startingTokenPrice);
            prevTokenState = TokenState(latestUnderlyingPrice, unitNav, latestTime);
            currentTokenState = TokenState(latestUnderlyingPrice, unitNav, latestTime);
            navNew = _computeNavFromTokenPrice(unitNav);
        }

    function _requestOraclePrice(uint requestedTime) private {
        (uint time, , ) = oracle.getPrice(product, requestedTime);
        if (time != 0) {
            // The Oracle price is already available, settle the contract right away.
            settle();
        }
    }

    function _pullAllAuthorizedTokens(IERC20 erc20) private returns (uint amount) {
        amount = erc20.allowance(msg.sender, address(this));
        require(erc20.transferFrom(msg.sender, address(this), amount));
    } 

    function _computeNewTokenState(
        TokenState storage beginningTokenState, int latestUnderlyingPrice, uint recomputeTime)
        private
        view
        returns (TokenState memory newTokenState) {
            int underlyingReturn = returnCalculator.computeReturn(
                beginningTokenState.underlyingPrice, latestUnderlyingPrice);
            int tokenReturn = underlyingReturn.sub(
                int(fixedFeePerSecond.mul(recomputeTime.sub(beginningTokenState.time))));
            int newTokenPrice = 0;
            if (tokenReturn > 0) {
                newTokenPrice = _takePercentage(prevTokenState.tokenPrice, uint(tokenReturn));
            }
            newTokenState = TokenState(latestUnderlyingPrice, newTokenPrice, recomputeTime);
        }

    function _computeNavFromTokenPrice(int tokenPrice) private view returns (int navNew) {
        navNew = int(totalSupply()).mul(tokenPrice).div(1 ether);
        assert(navNew >= 0);
    }

    function _takePercentage(uint value, uint percentage) private pure returns (uint result) {
        return value.mul(percentage).div(1 ether);
    }

    function _takePercentage(int value, uint percentage) private pure returns (int result) {
        return value.mul(int(percentage)).div(1 ether);
    }
}


contract TokenizedDerivativeCreator is ContractCreator {

<<<<<<< HEAD
    constructor(address registryAddress, address _oracleAddress, address _storeAddress, address _priceFeedAddress)
=======
    struct Params {
        address sponsor;
        address admin;
        uint defaultPenalty; // Percentage of nav * 10^18
        uint requiredMargin; // Percentage of nav * 10^18
        bytes32 product;
        uint fixedYearlyFee; // Percentage of nav * 10^18
        uint disputeDeposit; // Percentage of nav * 10^18
        address returnCalculator;
        uint startingTokenPrice;
        uint expiry;
        address marginCurrency;
        uint withdrawLimit; // Percentage of shortBalance * 10^18
    }

    constructor(address registryAddress, address _oracleAddress, address _priceFeedAddress)
>>>>>>> 2e224735
        public
        ContractCreator(
            registryAddress, _oracleAddress, _storeAddress, _priceFeedAddress) { // solhint-disable-line no-empty-blocks
        } 

    function createTokenizedDerivative(Params memory params)
        public
        returns (address derivativeAddress)
    {
<<<<<<< HEAD
        TokenizedDerivative derivative = new TokenizedDerivative(
            sponsor,
            admin,
            oracleAddress,
            priceFeedAddress,
            defaultPenalty,
            requiredMargin,
            product,
            fixedYearlyFee,
            disputeDeposit,
            returnCalculator,
            startingTokenPrice,
            expiry,
            marginCurrency,
            withdrawLimit,
            storeAddress
        );
=======
        TokenizedDerivative derivative = new TokenizedDerivative(_convertParams(params));
>>>>>>> 2e224735

        address[] memory parties = new address[](1);
        parties[0] = params.sponsor;

        _registerContract(parties, address(derivative));

        return address(derivative);
    }

    // Converts createTokenizedDerivative params to TokenizedDerivative constructor params.
    function _convertParams(Params memory params)
        private
        view
        returns (TokenizedDerivativeParams.ConstructorParams memory constructorParams)
    {
        // Copy externally provided variables.
        constructorParams.sponsor = params.sponsor;
        constructorParams.admin = params.admin;
        constructorParams.defaultPenalty = params.defaultPenalty;
        constructorParams.requiredMargin = params.requiredMargin;
        constructorParams.product = params.product;
        constructorParams.fixedYearlyFee = params.fixedYearlyFee;
        constructorParams.disputeDeposit = params.disputeDeposit;
        constructorParams.returnCalculator = params.returnCalculator;
        constructorParams.startingTokenPrice = params.startingTokenPrice;
        constructorParams.expiry = params.expiry;
        constructorParams.marginCurrency = params.marginCurrency;
        constructorParams.withdrawLimit = params.withdrawLimit;

        // Copy internal variables.
        constructorParams.priceFeed = priceFeedAddress;
        constructorParams.oracle = oracleAddress;
    }
}<|MERGE_RESOLUTION|>--- conflicted
+++ resolved
@@ -52,6 +52,7 @@
         address sponsor;
         address admin;
         address oracle;
+        address store;
         address priceFeed;
         uint defaultPenalty; // Percentage of nav * 10^18
         uint requiredMargin; // Percentage of nav * 10^18
@@ -192,25 +193,7 @@
     }
 
     constructor(
-<<<<<<< HEAD
-        address _sponsorAddress,
-        address _adminAddress,
-        address _oracleAddress,
-        address _priceFeedAddress,
-        uint _defaultPenalty, // Percentage of nav*10^18
-        uint _requiredMargin, // Percentage of nav*10^18
-        bytes32 _product,
-        uint _fixedYearlyFee, // Percentage of nav * 10^18
-        uint _disputeDeposit, // Percentage of nav * 10^18
-        address _returnCalculator,
-        uint _startingTokenPrice,
-        uint expiry,
-        address _marginCurrency,
-        uint _withdrawLimit, // Percentage of shortBalance * 10^18
-        address _storeAddress
-=======
         TokenizedDerivativeParams.ConstructorParams memory params
->>>>>>> 2e224735
     ) public payable {
         // The default penalty must be less than the required margin, which must be less than the NAV.
         require(params.defaultPenalty <= params.requiredMargin);
@@ -225,14 +208,9 @@
         require(params.startingTokenPrice <= uint(1 ether).mul(10**9));
 
         // Address information
-<<<<<<< HEAD
-        oracle = OracleInterface(_oracleAddress);
-        store = StoreInterface(_storeAddress);
-        priceFeed = PriceFeedInterface(_priceFeedAddress);
-=======
         oracle = OracleInterface(params.oracle);
+        store = StoreInterface(params.store);
         priceFeed = PriceFeedInterface(params.priceFeed);
->>>>>>> 2e224735
         // Verify that the price feed and oracle support the given product.
         require(oracle.isIdentifierSupported(params.product));
         require(priceFeed.isIdentifierSupported(params.product));
@@ -666,9 +644,6 @@
 
 contract TokenizedDerivativeCreator is ContractCreator {
 
-<<<<<<< HEAD
-    constructor(address registryAddress, address _oracleAddress, address _storeAddress, address _priceFeedAddress)
-=======
     struct Params {
         address sponsor;
         address admin;
@@ -684,8 +659,7 @@
         uint withdrawLimit; // Percentage of shortBalance * 10^18
     }
 
-    constructor(address registryAddress, address _oracleAddress, address _priceFeedAddress)
->>>>>>> 2e224735
+    constructor(address registryAddress, address _oracleAddress, address _storeAddress, address _priceFeedAddress)
         public
         ContractCreator(
             registryAddress, _oracleAddress, _storeAddress, _priceFeedAddress) { // solhint-disable-line no-empty-blocks
@@ -695,27 +669,7 @@
         public
         returns (address derivativeAddress)
     {
-<<<<<<< HEAD
-        TokenizedDerivative derivative = new TokenizedDerivative(
-            sponsor,
-            admin,
-            oracleAddress,
-            priceFeedAddress,
-            defaultPenalty,
-            requiredMargin,
-            product,
-            fixedYearlyFee,
-            disputeDeposit,
-            returnCalculator,
-            startingTokenPrice,
-            expiry,
-            marginCurrency,
-            withdrawLimit,
-            storeAddress
-        );
-=======
         TokenizedDerivative derivative = new TokenizedDerivative(_convertParams(params));
->>>>>>> 2e224735
 
         address[] memory parties = new address[](1);
         parties[0] = params.sponsor;
@@ -748,5 +702,6 @@
         // Copy internal variables.
         constructorParams.priceFeed = priceFeedAddress;
         constructorParams.oracle = oracleAddress;
+        constructorParams.store = storeAddress;
     }
 }
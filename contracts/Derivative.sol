--- conflicted
+++ resolved
@@ -48,13 +48,8 @@
     ) public {
 
         // Contract states
-<<<<<<< HEAD
         startTime = now; // solhint-disable-line not-rely-on-time
-        endTime = startTime + _duration;
-=======
-        startTime = now;
         endTime = startTime.add(_duration);
->>>>>>> 4485dd5b
         defaultPenalty = _defaultPenalty;
         requiredMargin = _requiredMargin;
         npv = setNpv();

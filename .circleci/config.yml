--- conflicted
+++ resolved
@@ -67,12 +67,9 @@
           keys:
             - v4-sec-toolbox-deps-{{ checksum "package.json" }}
             - v4-sec-toolbox-deps-
-<<<<<<< HEAD
-=======
       - run:
           name: Install node and NPM
           command: ./ci/install_node_npm.sh
->>>>>>> f40506a1
       - run:
           name: Change user
           command: sudo su ethsec
@@ -146,12 +143,9 @@
           keys:
             - v4-sec-toolbox-deps-{{ checksum "package.json" }}
             - v4-sec-toolbox-deps-
-<<<<<<< HEAD
-=======
       - run:
           name: Install node and NPM
           command: ./ci/install_node_npm.sh
->>>>>>> f40506a1
       - run:
           name: Change user
           command: sudo su ethsec

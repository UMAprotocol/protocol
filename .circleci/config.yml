version: 2.1
setup: true
orbs:
  continuation: circleci/continuation@0.3.1
jobs:
  checkout_and_install:
    docker:
<<<<<<< HEAD
      - image: cimg/node:16.0.0
=======
      - image: cimg/node:16.17.0
>>>>>>> d15eb3b9
    working_directory: ~/protocol
    steps:
      - checkout
      - run:
          name: Install Prereqs
          command: sudo apt-get update && sudo apt-get install -y libudev-dev libusb-1.0-0-dev yarn
      - run:
          name: Install Dependencies
          command: yarn --frozen-lockfile
      - save_cache:
          key: protocol-{{ .Environment.CIRCLE_SHA1 }}
          paths:
            - ~/protocol
            - ~/.ssh
  build:
    docker:
<<<<<<< HEAD
      - image: cimg/node:16.0.0
=======
      - image: cimg/node:16.17.0
>>>>>>> d15eb3b9
    working_directory: ~/protocol
    resource_class: large
    steps:
      - restore_cache:
          key: protocol-{{ .Environment.CIRCLE_SHA1 }}
      - run:
          name: Install Prereqs
          command: sudo apt-get update && sudo apt-get install -y rsync
      - run:
          name: Run build
          command: yarn qbuild
      - run:
          name: Modified packages
          command: ./ci/check_lerna_packages.sh
      - save_cache:
          key: protocol-completed-build-{{ .Environment.CIRCLE_SHA1 }}
          paths:
            - ~/protocol
            - ~/.ssh
  lint:
    docker:
<<<<<<< HEAD
      - image: cimg/node:16.0.0
=======
      - image: cimg/node:16.17.0
>>>>>>> d15eb3b9
    working_directory: ~/protocol
    steps:
      - restore_cache:
          key: protocol-{{ .Environment.CIRCLE_SHA1 }}
      - run:
          name: Lint
          command: ./ci/lint.sh
  test:
    executor: continuation/default
    steps:
      - restore_cache:
          key: protocol-completed-build-{{ .Environment.CIRCLE_SHA1 }}
      - run:
          name: Generate Tests
          command: |
            cd /home/circleci/protocol
            ./ci/generate_lerna_config.sh
      - continuation/continue:
          configuration_path: /home/circleci/protocol/.circleci/lerna_config.yml
  coverage:
    docker:
<<<<<<< HEAD
      - image: cimg/node:16.0.0
=======
      - image: cimg/node:16.17.0
>>>>>>> d15eb3b9
    working_directory: ~/protocol
    steps:
      - checkout
      - restore_cache:
          key: protocol-{{ .Environment.CIRCLE_SHA1 }}
      - run:
          name: Run coverage
          command: ./ci/coverage.sh ~/protocol/packages/core
      - store_artifacts:
          path: packages/core/coverage
  publish:
    docker:
<<<<<<< HEAD
      - image: cimg/node:16.0.0
=======
      - image: cimg/node:16.17.0
>>>>>>> d15eb3b9
    working_directory: ~/protocol
    steps:
      - add_ssh_keys:
          fingerprints:
            - "e5:da:db:1a:1d:66:5b:e7:f5:43:f2:24:1c:56:6a:97"
      - restore_cache:
          key: protocol-completed-build-{{ .Environment.CIRCLE_SHA1 }}
      - run:
          name: Install Prereqs
          command: sudo apt-get update && sudo apt-get install -y libudev-dev libusb-1.0-0-dev yarn rsync
      - run:
          name: Publish
          command: yarn run publish-release
workflows:
  version: 2.1
  build_and_test:
    jobs:
      - checkout_and_install
      - build:
          requires:
            - checkout_and_install
      - lint:
          requires:
            - checkout_and_install
      - test:
          requires:
            - build
      - publish:
          context: api_keys
          requires:
            - build
            - test
          filters:
            branches:
              only: master
  # Note: The nightly workflow will be commented here, because the feature used
  # from circle CI to split the jobs not allow more than one workflow at the moment.
  # nightly:
  #   triggers:
  #     - schedule:
  #         cron: "0 0 * * *"
  #         filters:
  #           branches:
  #             only:
  #               - master
  #   jobs:
  #     - checkout_and_install
  #     - coverage:
  #         requires:
  #           - checkout_and_install<|MERGE_RESOLUTION|>--- conflicted
+++ resolved
@@ -5,11 +5,7 @@
 jobs:
   checkout_and_install:
     docker:
-<<<<<<< HEAD
-      - image: cimg/node:16.0.0
-=======
       - image: cimg/node:16.17.0
->>>>>>> d15eb3b9
     working_directory: ~/protocol
     steps:
       - checkout
@@ -26,11 +22,7 @@
             - ~/.ssh
   build:
     docker:
-<<<<<<< HEAD
-      - image: cimg/node:16.0.0
-=======
       - image: cimg/node:16.17.0
->>>>>>> d15eb3b9
     working_directory: ~/protocol
     resource_class: large
     steps:
@@ -52,11 +44,7 @@
             - ~/.ssh
   lint:
     docker:
-<<<<<<< HEAD
-      - image: cimg/node:16.0.0
-=======
       - image: cimg/node:16.17.0
->>>>>>> d15eb3b9
     working_directory: ~/protocol
     steps:
       - restore_cache:
@@ -78,11 +66,7 @@
           configuration_path: /home/circleci/protocol/.circleci/lerna_config.yml
   coverage:
     docker:
-<<<<<<< HEAD
-      - image: cimg/node:16.0.0
-=======
       - image: cimg/node:16.17.0
->>>>>>> d15eb3b9
     working_directory: ~/protocol
     steps:
       - checkout
@@ -95,11 +79,7 @@
           path: packages/core/coverage
   publish:
     docker:
-<<<<<<< HEAD
-      - image: cimg/node:16.0.0
-=======
       - image: cimg/node:16.17.0
->>>>>>> d15eb3b9
     working_directory: ~/protocol
     steps:
       - add_ssh_keys:

version: 2
jobs:
  checkout_and_install:
    docker:
      - image: circleci/node:lts
    working_directory: ~/protocol
    steps:
      - checkout
      - restore_cache:
          keys:
            - v8-dependency-cache-{{ checksum "package.json" }}
            - v8-dependency-cache-
      - run:
          name: Install Prereqs
          command: sudo apt-get update && sudo apt-get install -y libudev-dev libusb-1.0-0-dev
      - run:
          name: Install Dependencies
          command: npm install --quiet
      - save_cache:
          key: v8-dependency-cache-{{ checksum "package.json" }}
          paths:
            - node_modules
      - save_cache:
          key: protocol-{{ .Environment.CIRCLE_SHA1 }}
          paths:
            - ~/protocol
  build:
    docker:
      - image: circleci/node:lts
    working_directory: ~/protocol
    steps:
      - restore_cache:
          key: protocol-{{ .Environment.CIRCLE_SHA1 }}
      - run:
          name: Compile contracts
          command: ./ci/build.sh
      - save_cache:
          key: protocol-completed-build-{{ .Environment.CIRCLE_SHA1 }}
          paths:
            - ~/protocol
  lint:
    docker:
      - image: circleci/node:lts
    working_directory: ~/protocol
    steps:
      - restore_cache:
          key: protocol-{{ .Environment.CIRCLE_SHA1 }}
      - run:
          name: Lint
          command: ./ci/lint.sh
  docs:
    docker:
      - image: circleci/node:lts
    working_directory: ~/protocol
    steps:
      - restore_cache:
          key: protocol-{{ .Environment.CIRCLE_SHA1 }}
      - run:
          name: Install Pandoc
          command: wget https://github.com/jgm/pandoc/releases/download/2.7.3/pandoc-2.7.3-linux.tar.gz
      - run:
          name: Untar Pandoc
          command: sudo tar xvzf pandoc-2.7.3-linux.tar.gz --strip-components 1 -C /usr/local
      - run:
          name: Generate Docs
          command: ./scripts/build_docs_site.sh
      - store_artifacts:
          path: build/site
  slither:
    docker:
      - image: trailofbits/eth-security-toolbox
    working_directory: ~/protocol
    steps:
      - checkout
      - restore_cache:
          keys:
            - v7-sec-toolbox-deps-{{ checksum "package.json" }}
            - v7-sec-toolbox-deps-
      - run:
          name: Install node and NPM
          command: ./ci/install_node_npm.sh
      - run:
          name: Change user
          command: sudo su ethsec
      - run:
          name: Reclaim ownership
          command: sudo chown -R $(whoami) ~/.npm ~/.config
      - run:
          name: Install Prereqs
          command: sudo apt-get update && sudo apt-get install -y libudev-dev libusb-1.0-0-dev python-dev
      - run:
          name: Install Dependencies
          command: npm install --quiet
      - save_cache:
          key: v7-sec-toolbox-deps-{{ checksum "package.json" }}
          paths:
            - node_modules
      - run:
          name: Slither
          command: ./ci/run_slither.sh
  test:
    docker:
      - image: circleci/node:lts
      - image: trufflesuite/ganache-cli
        command: ganache-cli -i 1234 -l 6720000
    working_directory: ~/protocol
    steps:
      - restore_cache:
          key: protocol-completed-build-{{ .Environment.CIRCLE_SHA1 }}
      - run:
          name: Run tests
          command: ./ci/run_truffle_tests.sh
  coverage:
    docker:
      # Note: we made a compromise here to get solidity-coverage to work. We're just creating a new build inside the
      # trufflesuite/ganache-cli for solidity-coverage. This is because there were issues (not 100% sure about the
      # cause) with getting solidity-coverage's testrpc to run correctly in the remote image. However, it cannot run
      # locally without the opened 8545 port that this image has. So the solution we chose was to just run coverage
      # within that docker image. Caching doesn't seem to work cross-image, so we have to re-checkout the repo and
      # reinstall deps. We could have also run all the above tests inside this new image. However, we want to ensure
      # that there is no implicit dependence on the bundled deps or setup inside the trufflesuite/ganache-cli image,
      # so we want to continue generic testing against the bare node image.
      # TODO(mrice32): we could probably fix this if we just created our own image on top of the node image that opens
      # port 8545.
      - image: trufflesuite/ganache-cli
    working_directory: ~/protocol
    steps:
      - checkout
      - run:
          name: Install System Packages
          command: apk update && apk add make git python g++ curl ca-certificates openssl libusb-dev eudev-dev linux-headers && update-ca-certificates
      - restore_cache:
          keys:
            - v3-coverage-dependency-cache-{{ checksum "package.json" }}
            - v3-coverage-dependency-cache-
      - run:
          name: Install Dependencies
          command: npm install --quiet
      - save_cache:
          key: v3-coverage-dependency-cache-{{ checksum "package.json" }}
          paths:
            - node_modules
      - run:
          name: Run coverage
          command: ./ci/coverage.sh ~/protocol/core
      - store_artifacts:
          path: core/coverage
  dapp_test:
    docker:
      - image: circleci/node:lts
      - image: trufflesuite/ganache-cli
        command: ganache-cli -i 1234 -l 6720000 -p 9545 -m "candy maple cake sugar pudding cream honey rich smooth crumble sweet treat"
    working_directory: ~/protocol
    steps:
      - restore_cache:
          key: protocol-completed-build-{{ .Environment.CIRCLE_SHA1 }}
      - run:
          name: Deploy Contracts
          working_directory: ~/protocol/core
          command: $(npm bin)/truffle migrate --reset --network test
      - restore_cache:
          keys:
<<<<<<< HEAD
            - v6-dapp-dep-cache-{{ checksum "voter-dapp/package.json" }}
=======
            - v6-dapp-dep-cache-{{ checksum "voter-dapp/package.json" }}-{{ checksum "sponsor-dapp-v2/package.json" }}
>>>>>>> 2e07aa30
            - v6-dapp-dep-cache-
      - run:
          name: Install Voter dApp Dependencies
          working_directory: ~/protocol/voter-dapp
          command: npm install
      - save_cache:
          key: v6-dapp-dep-cache-{{ checksum "voter-dapp/package.json" }}
          paths:
            - voter-dapp/node_modules
      - save_cache:
          key: dapp-env-{{ .Environment.CIRCLE_SHA1 }}
          paths:
            - ~/protocol
      - run:
          name: Test Voter DApp
          working_directory: ~/protocol
          command: ./ci/run_dapp_tests.sh
  dapp_build:
    docker:
      - image: circleci/node:lts
    working_directory: ~/protocol
    steps:
      - restore_cache:
          key: dapp-env-{{ .Environment.CIRCLE_SHA1 }}
      - run:
          name: Apply Deployment Registry
          working_directory: ~/protocol/core
          command: $(npm bin)/apply-registry
      - run:
          name: Build Voter dApp
          working_directory: ~/protocol/voter-dapp
          command: CI=false npm run build
      - store_artifacts:
          path: ~/protocol/voter-dapp/build
          destination: voter-dapp-build
  deploy_to_staging:
    docker:
      - image: circleci/node:lts
    working_directory: ~/protocol
    steps:
      - restore_cache:
          key: dapp-env-{{ .Environment.CIRCLE_SHA1 }}
      - run:
          name: Install Pandoc
          command: wget https://github.com/jgm/pandoc/releases/download/2.7.3/pandoc-2.7.3-linux.tar.gz
      - run:
          name: Untar Pandoc
          command: sudo tar xvzf pandoc-2.7.3-linux.tar.gz --strip-components 1 -C /usr/local
      - run:
          name: Deploy Dapp
          command: ./ci/deploy_to_staging.sh

workflows:
  version: 2
  build_and_test:
    jobs:
      - checkout_and_install
      - coverage:
          context: api_keys
      - slither
      - build:
          requires:
            - checkout_and_install
      - lint:
          requires:
            - checkout_and_install
      - test:
          context: api_keys
          requires:
            - build
      - docs:
          requires:
            - checkout_and_install
      - dapp_test:
          requires:
            - build
      - dapp_build:
          requires:
            - dapp_test
      - deploy_to_staging:
          context: gcloud
          requires:
            - dapp_test
            - test
          filters:
            branches:
              only: master<|MERGE_RESOLUTION|>--- conflicted
+++ resolved
@@ -160,11 +160,7 @@
           command: $(npm bin)/truffle migrate --reset --network test
       - restore_cache:
           keys:
-<<<<<<< HEAD
             - v6-dapp-dep-cache-{{ checksum "voter-dapp/package.json" }}
-=======
-            - v6-dapp-dep-cache-{{ checksum "voter-dapp/package.json" }}-{{ checksum "sponsor-dapp-v2/package.json" }}
->>>>>>> 2e07aa30
             - v6-dapp-dep-cache-
       - run:
           name: Install Voter dApp Dependencies

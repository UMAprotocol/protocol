const { toWei } = web3.utils;

const { ExpiringMultiPartyClient } = require("../ExpiringMultiPartyClient");

const ExpiringMultiParty = artifacts.require("ExpiringMultiParty");

const Finder = artifacts.require("Finder");
const TokenFactory = artifacts.require("TokenFactory");
const ERC20Mintable = artifacts.require("Token");

contract("ExpiringMultiPartyClient.js", function(accounts) {
  let collateralToken;
  let emp;
  let client;
  let syntheticToken;

  const updateAndVerify = async (client, expectedSponsors, expectedPositions) => {
    await client._update();

    assert.deepStrictEqual(expectedSponsors.sort(), client.getAllSponsors().sort());
    assert.deepStrictEqual(expectedPositions.sort(), client.getAllPositions().sort());
  };

<<<<<<< HEAD
  it("All Positions", async function() {
    const collateralToken = await ERC20Mintable.new("COLLATERAL_TOKEN", "UMA", "18", { from: accounts[0] });
=======
  before(async function() {
    collateralToken = await ERC20Mintable.new({ from: accounts[0] });
>>>>>>> 8e3a2983
    await collateralToken.mint(accounts[0], toWei("100000"), { from: accounts[0] });
    await collateralToken.mint(accounts[1], toWei("100000"), { from: accounts[0] });
  });

  beforeEach(async function() {
    const constructorParams = {
      isTest: true,
      expirationTimestamp: "12345678900",
      withdrawalLiveness: "1000",
      collateralAddress: collateralToken.address,
      finderAddress: Finder.address,
      tokenFactoryAddress: TokenFactory.address,
      priceFeedIdentifier: web3.utils.utf8ToHex("UMATEST"),
      syntheticName: "Test UMA Token",
      syntheticSymbol: "UMATEST",
      liquidationLiveness: "1000",
      collateralRequirement: { rawValue: toWei("1.5") },
      disputeBondPct: { rawValue: toWei("0.1") },
      sponsorDisputeRewardPct: { rawValue: toWei("0.1") },
      disputerDisputeRewardPct: { rawValue: toWei("0.1") }
    };
    emp = await ExpiringMultiParty.new(constructorParams);
    client = new ExpiringMultiPartyClient(emp.address);
    await collateralToken.approve(emp.address, toWei("1000000"), { from: accounts[0] });
    await collateralToken.approve(emp.address, toWei("1000000"), { from: accounts[1] });

    syntheticToken = await ERC20Mintable.at(await emp.tokenCurrency());
    await syntheticToken.approve(emp.address, toWei("100000000"), { from: accounts[0] });
    await syntheticToken.approve(emp.address, toWei("100000000"), { from: accounts[1] });
  });

  it("All Positions", async function() {
    await emp.create({ rawValue: toWei("10") }, { rawValue: toWei("50") }, { from: accounts[0] });
    await updateAndVerify(
      client,
      [accounts[0]],
      [{ sponsor: accounts[0], numTokens: toWei("50"), amountCollateral: toWei("10") }]
    );

    await emp.create({ rawValue: toWei("10") }, { rawValue: toWei("50") }, { from: accounts[0] });
    await updateAndVerify(
      client,
      [accounts[0]],
      [{ sponsor: accounts[0], numTokens: toWei("100"), amountCollateral: toWei("20") }]
    );

    await emp.create({ rawValue: toWei("100") }, { rawValue: toWei("45") }, { from: accounts[1] });
    await updateAndVerify(
      client,
      [accounts[0], accounts[1]],
      [
        { sponsor: accounts[0], numTokens: toWei("100"), amountCollateral: toWei("20") },
        { sponsor: accounts[1], numTokens: toWei("45"), amountCollateral: toWei("100") }
      ]
    );

    // Liquidations.
    const id = await emp.createLiquidation.call(accounts[1], { rawValue: toWei("100") }, { from: accounts[0] });
    await emp.createLiquidation(accounts[1], { rawValue: toWei("100") }, { from: accounts[0] });

    await updateAndVerify(
      client,
      [accounts[0], accounts[1]],
      [{ sponsor: accounts[0], numTokens: toWei("100"), amountCollateral: toWei("20") }]
    );
    const expectedLiquidations = [
      {
        sponsor: accounts[1],
        id: id.toString(),
        numTokens: toWei("45"),
        amountCollateral: toWei("100"),
        liquidationTime: (await emp.getCurrentTime()).toString()
      }
    ];
    assert.deepStrictEqual(expectedLiquidations.sort(), client.getUndisputedLiquidations().sort());
  });

  it("Undercollateralized", async function() {
    await emp.create({ rawValue: toWei("150") }, { rawValue: toWei("100") }, { from: accounts[0] });

    await client._update();
    // At 150% collateralization requirement, the position is just collateralized enough at a token price of 1.
    assert.deepStrictEqual([], client.getUnderCollateralizedPositions(toWei("1")));
    // Undercollateralized at a price just above 1.
    assert.deepStrictEqual(
      [{ sponsor: accounts[0], numTokens: toWei("100"), amountCollateral: toWei("150") }],
      client.getUnderCollateralizedPositions(toWei("1.00000000000000001"))
    );
  });
});<|MERGE_RESOLUTION|>--- conflicted
+++ resolved
@@ -21,13 +21,8 @@
     assert.deepStrictEqual(expectedPositions.sort(), client.getAllPositions().sort());
   };
 
-<<<<<<< HEAD
-  it("All Positions", async function() {
-    const collateralToken = await ERC20Mintable.new("COLLATERAL_TOKEN", "UMA", "18", { from: accounts[0] });
-=======
   before(async function() {
     collateralToken = await ERC20Mintable.new({ from: accounts[0] });
->>>>>>> 8e3a2983
     await collateralToken.mint(accounts[0], toWei("100000"), { from: accounts[0] });
     await collateralToken.mint(accounts[1], toWei("100000"), { from: accounts[0] });
   });

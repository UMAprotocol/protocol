--- conflicted
+++ resolved
@@ -33,11 +33,7 @@
 async function waitForLogger(logger) {
   const loggerDone = new Promise(resolve => logger.on("finish", resolve));
   logger.end();
-<<<<<<< HEAD
-  return loggerDone;
-=======
   return await loggerDone;
->>>>>>> 4a68aa80
 }
 
 const Logger = winston.createLogger({

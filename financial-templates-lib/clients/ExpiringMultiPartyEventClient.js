--- conflicted
+++ resolved
@@ -16,13 +16,8 @@
     this.disputeSettlementEvents = [];
     this.newSponsorEvents = [];
 
-<<<<<<< HEAD
     // First block number to begin searching for events after.
-    this.firstBlockToSearch = 0;
-=======
-    // Last block number seen by the client.
-    this.lastBlockNumberSeen = latestBlockNumber;
->>>>>>> e995a603
+    this.firstBlockToSearch = latestBlockNumber;
     this.lastUpdateTimestamp = 0;
   }
   // Delete all events within the client
